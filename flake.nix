--- conflicted
+++ resolved
@@ -221,13 +221,8 @@
                 cargo run --bin dailp-migration
               '')
               (writers.writeBashBin "dev-generate-types" ''
-<<<<<<< HEAD
-                cd $PROJECT_ROOT
-                cargo sqlx prepare --workspace -p dailp
-=======
                 cd $PROJECT_ROOT/types
                 cargo sqlx prepare -- -p dailp
->>>>>>> 35945d94
               '')
             ] ++ lib.optionals stdenv.isDarwin [
               darwin.apple_sdk.frameworks.Security
