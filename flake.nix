{
  inputs = {
    pkgs.url = "github:nixos/nixpkgs/nixos-23.11";
    utils.url = "github:numtide/flake-utils";
    # Provides cargo dependencies.
    fenix = {
      url = "github:nix-community/fenix/monthly";
      inputs.nixpkgs.follows = "pkgs";
    };
    # Builds rust projects.
    naersk = {
      url = "github:nmattia/naersk";
      inputs.nixpkgs.follows = "pkgs";
    };
    nix-filter.url = "github:numtide/nix-filter";
  };

  outputs = inputs:
    inputs.utils.lib.eachDefaultSystem (system:
      let
        pkgs = import inputs.pkgs {
          inherit system;
          config.allowUnfree = true;
        };
        fenix = inputs.fenix.packages.${system};
        toolchainFile = {
          file = ./rust-toolchain.toml;
          sha256 = "sha256-s1RPtyvDGJaX/BisLT+ifVfuhDT1nZkZ1NcK8sbwELM=";
        };
        rust-toolchain = fenix.fromToolchainFile toolchainFile;
        naersk = inputs.naersk.lib.${system}.override {
          cargo = rust-toolchain;
          rustc = rust-toolchain;
        };
        filter = inputs.nix-filter.lib;
        packageSrc = filter.filter {
          root = ./.;
          include = [
            (filter.inDirectory ".cargo")
            (filter.inDirectory "types")
            (filter.inDirectory "graphql")
            (filter.inDirectory "migration")
            (filter.inDirectory "admin-event-handlers")
            ./Cargo.toml
            ./Cargo.lock
            ./rust-toolchain.toml
            ./sqlx-data.json
          ];
        };
        # The rust compiler is internally a cross compiler, so a single
        # toolchain can be used to compile multiple targets. In a hermetic
        # build system like nix flakes, there's effectively one package for
        # every permutation of the supported hosts and targets.
        targetPackage = let
          target = "x86_64-unknown-linux-musl";
          pkgsCross = import inputs.pkgs {
            inherit system;
            crossSystem.config = target;
          };
          cc = pkgsCross.pkgsStatic.stdenv.cc;
        in naersk.buildPackage {
          root = ./.;
          src = packageSrc;
          doCheck = true;
          doTest = true;

          nativeBuildInputs = [ cc ];

          # Configures the target which will be built.
          # ref: https://doc.rust-lang.org/cargo/reference/config.html#buildtarget
          CARGO_BUILD_TARGET = target;
          TARGET_CC = "${cc}/bin/${target}-gcc";
          CARGO_BUILD_RUSTFLAGS = "-C target-feature=+crt-static";
        };
        hostPackage = naersk.buildPackage {
          root = ./.;
          src = packageSrc;
        };
        dailpFunctions = with pkgs;
          stdenv.mkDerivation {
            name = "dailp-functions";
            buildInputs = [ zip ];
            # Permits a derivation with no source files.
            unpackPhase = "true";
            installPhase = ''
              mkdir -p $out
              cp -f ${targetPackage}/bin/dailp-graphql $out/bootstrap
              zip -j $out/dailp-graphql.zip $out/bootstrap
              cp -f ${targetPackage}/bin/auth-post-confirmation $out/bootstrap
              zip -j $out/auth-post-confirmation.zip $out/bootstrap
            '';
          };
        terraformConfig = pkgs.writeTextFile {
          name = "terraform-config";
          text = let
            tf = import "${pkgs.terranix}/core/default.nix" {
              inherit pkgs;
              terranix_config = {
                imports = [ ./terraform/main.nix ];
                functions.package_path = "${dailpFunctions}";
              };
              strip_nulls = true;
            };
          in builtins.toJSON (tf.config);
          executable = false;
          destination = "/config.tf.json";
        };
        mkBashApp = name: script:
          inputs.utils.lib.mkApp {
            drv = pkgs.writers.writeBashBin name script;
            exePath = "/bin/${name}";
          };
        tf = "${pkgs.terraform}/bin/terraform";
        inherit (builtins) getEnv;
        tfInit = ''
          cp -f ${terraformConfig}/config.tf.json ./
          export AWS_ACCESS_KEY_ID=${getEnv "AWS_ACCESS_KEY_ID"}
          export AWS_SECRET_ACCESS_KEY=${getEnv "AWS_SECRET_ACCESS_KEY"}
          export TF_DATA_DIR=$(pwd)/.terraform
          ${tf} init -upgrade
        '';
      in rec {
        # Add extra binary caches for quicker builds of the rust toolchain
        nixConfig = {
          binaryCaches =
            [ "https://nix-community.cachix.org" "https://dailp.cachix.org" ];
          binaryCachePublicKeys = [
            "nix-community.cachix.org-1:mB9FSh9qf2dCimDSUo8Zy7bkq5CX+/rkCWyvRCYg3Fs="
            "dailp.cachix.org-1:QKIYFfTB/jrD6J8wZoBEpML64ONrIxs3X5ifSKoJ3kA="
          ];
        };

        packages.default = terraformConfig;

        apps.migrate-data = inputs.utils.lib.mkApp {
          drv = hostPackage;
          exePath = "/bin/dailp-migration";
        };

        apps.validate-data = inputs.utils.lib.mkApp {
          drv = hostPackage;
          exePath = "/bin/dailp-validate";
        };

        apps.migrate-schema = mkBashApp "migrate-schema" ''
          cd types
          ${pkgs.sqlx-cli}/bin/sqlx database create
          ${pkgs.sqlx-cli}/bin/sqlx migrate run
        '';

        apps.tf-init = mkBashApp "tf-init" tfInit;

        apps.tf-plan = mkBashApp "plan" ''
          ${tfInit}
          ${tf} plan
        '';

        apps.tf-apply = mkBashApp "apply" ''
          ${tfInit}
          ${tf} apply
        '';

        apps.tf-apply-now = mkBashApp "apply-now" ''
          ${tfInit}
          ${tf} apply -auto-approve
        '';

        apps.tf-output = mkBashApp "tf-output" ''
          ${tf} output $1 | xargs
        '';

        devShells.default = with pkgs;
          mkShell rec {
            name = "dailp-dev";
            unpackPhase = "true";
            RUST_LOG = "info";
            LD_LIBRARY_PATH = "${lib.makeLibraryPath buildInputs}";
            shellHook = ''
              export PROJECT_ROOT=$PWD
              export PGDATA=$PROJECT_ROOT/.postgres
              git config --local core.hooksPath $PROJECT_ROOT/.git-hooks
              eval $(${direnv}/bin/direnv dotenv)
            '';
            buildInputs = [
              autoconf
              automake
              libtool
              pkg-config
              file
              nasm
              terraform
              rust-toolchain
              nodejs-18_x
              yarn
              act
              postgresql_14
              sqlx-cli
              sqlfluff
              (writers.writeBashBin "dev-check" ./check.sh)
              (writers.writeBashBin "dev-database" ''
                [ ! -d "$PGDATA" ] && initdb
                postgres -D $PGDATA -c unix_socket_directories=/tmp
              '')
              (writers.writeBashBin "dev-graphql" ''
                cd $PROJECT_ROOT
                cargo run --bin dailp-graphql-schema
                cargo run --bin dailp-graphql-local
              '')
              (writers.writeBashBin "dev-website" ''
                cd $PROJECT_ROOT/website
                yarn install
                yarn dev
              '')
              (writers.writeBashBin "dev-migrate-schema" ''
                cd $PROJECT_ROOT/types
                sqlx database create
                sqlx migrate run
              '')
              (writers.writeBashBin "dev-migrate-data" ''
                cd $PROJECT_ROOT
                cargo run --bin dailp-migration
              '')
              (writers.writeBashBin "dev-generate-types" ''
<<<<<<< HEAD
                cd $PROJECT_ROOT
                cargo sqlx prepare --workspace -p dailp
=======
                cd $PROJECT_ROOT/types
                cargo sqlx prepare -- -p dailp
>>>>>>> 10b4dcd9
              '')
            ] ++ lib.optionals stdenv.isDarwin [
              darwin.apple_sdk.frameworks.Security
              darwin.apple_sdk.frameworks.SystemConfiguration
              libiconv
            ];
          };
      });
}<|MERGE_RESOLUTION|>--- conflicted
+++ resolved
@@ -221,13 +221,8 @@
                 cargo run --bin dailp-migration
               '')
               (writers.writeBashBin "dev-generate-types" ''
-<<<<<<< HEAD
-                cd $PROJECT_ROOT
-                cargo sqlx prepare --workspace -p dailp
-=======
                 cd $PROJECT_ROOT/types
                 cargo sqlx prepare -- -p dailp
->>>>>>> 10b4dcd9
               '')
             ] ++ lib.optionals stdenv.isDarwin [
               darwin.apple_sdk.frameworks.Security
