--- conflicted
+++ resolved
@@ -25,11 +25,7 @@
         fenix = inputs.fenix.packages.${system};
         toolchainFile = {
           file = ./rust-toolchain.toml;
-<<<<<<< HEAD
-          sha256 = "gdYqng0y9iHYzYPAdkC/ka3DRny3La/S5G8ASj0Ayyc=";
-=======
           sha256 = "sha256-gdYqng0y9iHYzYPAdkC/ka3DRny3La/S5G8ASj0Ayyc=";
->>>>>>> 0204873b
         };
         rust-toolchain = fenix.fromToolchainFile toolchainFile;
         naersk = inputs.naersk.lib.${system}.override {
