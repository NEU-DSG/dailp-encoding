--- conflicted
+++ resolved
@@ -11,11 +11,7 @@
 
 struct GlossSegment<'a> {
     tag: &'a [u8],
-<<<<<<< HEAD
-    segment_type: Option<SegmentType>,
-=======
     role: Option<WordSegmentRole>,
->>>>>>> f8424663
 }
 
 const SEPARATORS: &str = "-=~\\";
@@ -36,11 +32,7 @@
                     String::from_utf8_lossy(morpheme.tag).trim().to_owned(),
                     String::from_utf8_lossy(gloss.tag).trim().to_owned(),
                     // The gloss line is most likely to have the correct separator.
-<<<<<<< HEAD
-                    gloss.segment_type,
-=======
                     gloss.role,
->>>>>>> f8424663
                 )
             })
             .collect(),
@@ -57,11 +49,7 @@
 fn tailed_morpheme(input: &[u8]) -> IResult<&[u8], GlossSegment> {
     map(pair(opt(morpheme_sep), morpheme), |(sep, m)| GlossSegment {
         tag: m,
-<<<<<<< HEAD
-        segment_type: sep,
-=======
         role: sep,
->>>>>>> f8424663
     })(input)
 }
 
