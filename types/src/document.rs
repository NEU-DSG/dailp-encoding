use crate::doc_metadata::{
    ApprovalStatus, Language, LanguageUpdate, SpatialCoverage, SpatialCoverageUpdate,
    SubjectHeading, SubjectHeadingUpdate,
};
use crate::person::{Contributor, ContributorRole, SourceAttribution};
use crate::{
    auth::UserInfo, comment::Comment, date::DateInput, slugify, AnnotatedForm, AudioSlice,
    Database, Date, Translation, TranslationBlock,
};

<<<<<<< HEAD
use crate::doc_metadata::{ApprovalStatus, Keyword, KeywordUpdate};
use crate::person::{Contributor, SourceAttribution};

use async_graphql::{dataloader::DataLoader, Context, FieldResult, MaybeUndefined};
use serde::{Deserialize, Serialize};
use sqlx::{query_file, query_file_as, PgPool};
=======
use async_graphql::{dataloader::DataLoader, Context, FieldResult, MaybeUndefined};

use serde::{Deserialize, Serialize};
use sqlx::{query_file, query_file_as, PgPool, Row};

use futures::TryStreamExt;
use itertools::Itertools;
use tokio::fs::read_to_string;
>>>>>>> 202c58dc
use uuid::Uuid;

/// A document with associated metadata and content broken down into pages and further into
/// paragraphs with an English translation. Also supports each word being broken down into
/// component parts and having associated notes.
#[derive(Serialize, Deserialize, Clone)]
pub struct AnnotatedDoc {
    /// All non-content metadata about this document
    #[serde(flatten)]
    pub meta: DocumentMetadata,
    /// The meat of the document, all the pages which contain its contents.
    pub segments: Option<Vec<TranslatedPage>>,
}

impl AnnotatedDoc {
    /// Build a document from its metadata and raw contents.
    pub fn new(meta: DocumentMetadata, segments: Vec<Vec<Vec<AnnotatedSeg>>>) -> Self {
        // Skip the first block of the translation, since this usually contains
        // the header and information for translators and editors.
        println!(
            "Translation {}present",
            if meta.translation.is_some() {
                ""
            } else {
                "not "
            }
        );
        let blocks = if meta.translation.is_some() {
            &meta.translation.as_ref().unwrap().paragraphs
        } else {
            &Vec::<TranslationBlock>::new()
        };

        let mut pages = Vec::new();
        let mut paragraph_index = 0;
        for page in segments {
            let mut paragraphs = Vec::new();
            for paragraph in page {
                if blocks.is_empty() {
                    paragraphs.push(TranslatedSection {
                        translation: None,
                        source: paragraph,
                    });
                } else if paragraph_index > 0 {
                    let trans = blocks.get(paragraph_index);
                    paragraphs.push(TranslatedSection {
                        translation: trans.map(TranslationBlock::get_text),
                        source: paragraph,
                    });
                }
                paragraph_index += 1;
            }
            pages.push(TranslatedPage { paragraphs });
        }

        Self {
            segments: Some(pages),
            meta,
        }
    }
}

#[async_graphql::Object]
impl AnnotatedDoc {
    /// Official short identifier for this document
    async fn id(&self) -> DocumentId {
        self.meta.id
    }

    /// Full title of the document
    async fn title(&self) -> &str {
        &self.meta.title
    }

    /// Date and time this document was written or created
    async fn date(&self) -> &Option<Date> {
        &self.meta.date
    }

    /// When the document was bookmarked by the current user, if it was.
    async fn bookmarked_on(
        &self,
        context: &async_graphql::Context<'_>,
    ) -> FieldResult<Option<Date>> {
        if let Some(user) = context.data_opt::<UserInfo>() {
            Ok(context
                .data::<DataLoader<Database>>()?
                .loader()
                .get_document_bookmarked_on(&self.meta.id.0, &user.id)
                .await?)
        } else {
            Ok(None)
        }
    }

    /// The original source(s) of this document, the most important first.
    async fn sources(&self) -> &[SourceAttribution] {
        &self.meta.sources
    }

    /// Where the source document came from, maybe the name of a collection
    async fn collection(&self) -> Option<DocumentCollection> {
        self.meta
            .collection
            .as_ref()
            .map(|name| DocumentCollection::from_name(name.to_owned()))
    }

    /// The genre of the document, used to group similar ones
    async fn genre(&self) -> &Option<String> {
        &self.meta.genre
    }

    /// Images of each source document page, in order
    async fn page_images(&self) -> &Option<IiifImages> {
        &self.meta.page_images
    }

    /// The people involved in producing this document, including the original
    /// author, translators, and annotators
    async fn contributors(
        &self,
        context: &async_graphql::Context<'_>,
    ) -> FieldResult<Vec<Contributor>> {
        Ok(context
            .data::<DataLoader<Database>>()?
            .load_one(crate::ContributorsForDocument(self.meta.id.0))
            .await?
            .unwrap_or_default())
    }

    /// Is this document a reference source (unstructured list of words)?
    /// Otherwise, it is considered a structured document with a translation.
    async fn is_reference(&self) -> bool {
        self.meta.is_reference
    }

    /// Arbitrary number used for manually ordering documents in a collection.
    /// For collections without manual ordering, use zero here.
    async fn order_index(&self) -> i64 {
        self.meta.order_index
    }

    /// URL-ready slug for this document, generated from the title
    async fn slug(&self) -> String {
        slug::slugify(&self.meta.short_name)
    }

    /// Segments of the document paired with their respective rough translations
    async fn translated_pages(
        &self,
        context: &async_graphql::Context<'_>,
    ) -> FieldResult<Option<Vec<DocumentPage>>> {
        Ok(context
            .data::<DataLoader<Database>>()?
            .load_one(PagesInDocument(self.meta.id.0))
            .await?)
    }

    /// All the words contained in this document, dropping structural formatting
    /// like line and page breaks.
    async fn forms(
        &self,
        context: &async_graphql::Context<'_>,
        start: Option<i64>,
        end: Option<i64>,
    ) -> FieldResult<Vec<AnnotatedForm>> {
        Ok(context
            .data::<DataLoader<Database>>()?
            .loader()
            .words_in_document(self.meta.id, start, end)
            .await?
            .collect())
    }

    async fn form_count(&self, context: &async_graphql::Context<'_>) -> FieldResult<i64> {
        Ok(context
            .data::<DataLoader<Database>>()?
            .loader()
            .count_words_in_document(self.meta.id)
            .await?)
    }

    /// All words in the document that have unanalyzed or unfamiliar parts.
    /// These words need to be corrected or reviewed further.
    async fn unresolved_forms(
        &self,
        context: &async_graphql::Context<'_>,
    ) -> FieldResult<Vec<AnnotatedForm>> {
        let forms = context
            .data::<DataLoader<Database>>()?
            .loader()
            .words_in_document(self.meta.id, None, None)
            .await?;
        Ok(forms.filter(AnnotatedForm::is_unresolved).collect())
    }

    /// Collection chapters that contain this document.
    async fn chapters(
        &self,
        context: &async_graphql::Context<'_>,
    ) -> FieldResult<Option<Vec<crate::CollectionChapter>>> {
        Ok(context
            .data::<DataLoader<Database>>()?
            .loader()
            .chapters_by_document(self.meta.short_name.clone())
            .await?)
    }

<<<<<<< HEAD
    /// Key terms associated with a document
    async fn keywords(&self, context: &async_graphql::Context<'_>) -> FieldResult<Vec<Keyword>> {
        let db = context.data::<Database>()?;
        let headings = db.keywords_for_document(self.meta.id.0).await?;
        Ok(headings)
    }
=======
    /// The languages present in this document
    async fn languages(&self, context: &async_graphql::Context<'_>) -> FieldResult<Vec<Language>> {
        let db = context.data::<Database>()?;
        let languages = db.languages_for_document(self.meta.id.0).await?;
        Ok(languages)
    }
    /// Terms that that reflects Indigenous knowledge practices associated with a document
    async fn subject_headings(
        &self,
        context: &async_graphql::Context<'_>,
    ) -> FieldResult<Vec<SubjectHeading>> {
        let db = context.data::<Database>()?;
        let headings = db.subject_headings_for_document(self.meta.id.0).await?;
        Ok(headings)
    }

    /// The locations associated with this document
    async fn spatial_coverage(
        &self,
        context: &async_graphql::Context<'_>,
    ) -> FieldResult<Vec<SpatialCoverage>> {
        let db = context.data::<Database>()?;
        let coverages = db.spatial_coverage_for_document(self.meta.id.0).await?;
        Ok(coverages)
    }

    /// The audio for this document that was ingested from GoogleSheets, if there is any.
    async fn ingested_audio_track(&self) -> FieldResult<Option<AudioSlice>> {
        Ok(self.meta.audio_recording.to_owned())
    }

    /// A slices of audio associated with this word in the context of a document.
    /// This audio has been selected by an editor from contributions, or is the
    /// same as the ingested audio track, if one is available.
    async fn edited_audio(
        &self,
        context: &async_graphql::Context<'_>,
    ) -> FieldResult<Vec<AudioSlice>> {
        let mut all_audio = self.user_contributed_audio(context).await?;
        // add ingested audio track as first element if it should be shown
        if let Some(ingested_audio_track) = self.meta.audio_recording.to_owned() {
            all_audio.insert(0, ingested_audio_track);
        }
        return Ok(all_audio
            .into_iter()
            .filter(|audio| audio.include_in_edited_collection)
            .collect_vec());
    }

    /// Audio for this word that has been recorded by community members. Will be
    /// empty if user does not have access to uncurated contributions.
    /// TODO! User guard for contributors only
    async fn user_contributed_audio(
        &self,
        context: &async_graphql::Context<'_>,
    ) -> FieldResult<Vec<AudioSlice>> {
        let db = context.data::<DataLoader<Database>>()?.loader();
        Ok(db.document_contributor_audio(&self.meta.id.0).await?)
    }
>>>>>>> 202c58dc
}

/// Key to retrieve the pages of a document given a document ID
#[derive(Clone, Debug, PartialEq, Eq, Hash)]
pub struct PagesInDocument(pub Uuid);

/// One page of an [`AnnotatedDoc`]
#[derive(Clone)]
pub struct DocumentPage {
    /// Database ID
    pub id: Uuid,
    /// One-indexed page number
    pub page_number: String,
    /// Resource of the image of this page
    pub image: Option<PageImage>,
}

#[async_graphql::Object]
impl DocumentPage {
    /// One-indexed page number
    async fn page_number(&self) -> &str {
        &self.page_number
    }

    /// Scan of this page as a IIIF resource, if there is one
    async fn image(&self) -> &Option<PageImage> {
        &self.image
    }

    /// Contents of this page as a list of paragraphs
    async fn paragraphs(
        &self,
        context: &async_graphql::Context<'_>,
    ) -> FieldResult<Vec<DocumentParagraph>> {
        Ok(context
            .data::<DataLoader<Database>>()?
            .load_one(ParagraphsInPage(self.id))
            .await?
            .unwrap_or_default())
    }
}

/// Page ID meant for retrieving all paragraphs within.
#[derive(Clone, Debug, PartialEq, Eq, Hash)]
pub struct ParagraphsInPage(pub Uuid);

/// One paragraph within a [`DocumentPage`]
#[derive(async_graphql::SimpleObject, Clone)]
#[graphql(complex)]
pub struct DocumentParagraph {
    /// Unique identifier for this paragraph
    pub id: Uuid,
    /// English translation of the whole paragraph
    pub translation: String,
    /// 1-indexed position of this paragraph in a document
    pub index: i64,
}

/// A paragraph in an annotated document that can be edited.
#[derive(async_graphql::InputObject)]
pub struct ParagraphUpdate {
    /// Unique identifier of the form
    pub id: Uuid,
    /// English translation of the paragraph
    pub translation: MaybeUndefined<String>,
}

/// Update the contributor attribution for a document
#[derive(async_graphql::InputObject)]
pub struct UpdateContributorAttribution {
    /// The document to perfom this operation on
    pub document_id: Uuid,
    /// The UUID associated with the contributor being added or changed
    pub contributor_id: Uuid,
    /// A description of what the contributor did, like "translation" or "voice"
    pub contribution_role: String,
}

/// Delete a contributor attribution for a document based on the two ids
#[derive(async_graphql::InputObject)]
pub struct DeleteContributorAttribution {
    /// The document to perform this operation on
    pub document_id: Uuid,
    /// The UUID of the contributor to remove from this document's attributions
    pub contributor_id: Uuid,
}

/// Used for updating document metadata.
/// All fields except id are optional.
#[derive(async_graphql::InputObject)]
pub struct DocumentMetadataUpdate {
    /// The ID of the document to update
    pub id: Uuid,
    /// An updated title for this document, or nothing (if title is unchanged)
    pub title: MaybeUndefined<String>,
    /// The date this document was written, or nothing (if unchanged or not applicable)
    pub written_at: MaybeUndefined<DateInput>,
<<<<<<< HEAD
    /// The key terms associated with the document
    pub keywords: MaybeUndefined<Vec<KeywordUpdate>>,
=======
    /// The languages present in the document
    pub languages: MaybeUndefined<Vec<LanguageUpdate>>,
    /// Terms that reflect Indigenous knowledge practices associated with the document
    pub subject_headings: MaybeUndefined<Vec<SubjectHeadingUpdate>>,
    /// The editors, translators, etc. of the document
    pub contributors: MaybeUndefined<Vec<Uuid>>,
    /// The physical locations associated with a document (e.g. where it was written, found)
    pub spatial_coverage: MaybeUndefined<Vec<SpatialCoverageUpdate>>,
>>>>>>> 202c58dc
}

#[async_graphql::ComplexObject]
impl DocumentParagraph {
    /// Source text of the paragraph broken down into words
    async fn source(&self, context: &async_graphql::Context<'_>) -> FieldResult<Vec<AnnotatedSeg>> {
        Ok(context
            .data::<DataLoader<Database>>()?
            .load_one(WordsInParagraph(self.id))
            .await?
            .unwrap_or_default())
    }

    /// Get comments on this paragraph
    async fn comments(&self, context: &async_graphql::Context<'_>) -> FieldResult<Vec<Comment>> {
        let db = context.data::<DataLoader<Database>>()?.loader();
        Ok(db
            .comments_by_parent(&self.id, &crate::comment::CommentParentType::Paragraph)
            .await?)
    }
}

/// Key to query the words within a paragraph given its database ID
#[derive(Clone, Debug, PartialEq, Eq, Hash)]
pub struct WordsInParagraph(pub Uuid);

/// The kind of a document in terms of what body it lives within. A reference
/// document is a dictionary or grammar for example, while a corpus document
/// might be a letter, journal, or notice.
#[derive(async_graphql::Enum, Clone, Copy, PartialEq, Eq)]
pub enum DocumentType {
    /// Reference document, like a dictionary or grammar
    Reference,
    /// Corpus text: a letter, journal, book, story, meeting minutes, etc.
    Corpus,
}

/// One page of a document containing one or more paragraphs
#[derive(async_graphql::SimpleObject, Serialize, Deserialize, Clone)]
pub struct TranslatedPage {
    /// The paragraphs of content that make up this single page
    pub paragraphs: Vec<TranslatedSection>,
}

/// A single document image from a IIIF source
#[derive(Clone, Debug, Serialize, Deserialize)]
pub struct PageImage {
    /// Database ID of the image source
    pub source_id: ImageSourceId,
    /// Remote IIIF OID of the image
    pub oid: String,
}

#[async_graphql::Object]
impl PageImage {
    /// The IIIF source this page image comes from
    pub async fn source(
        &self,
        context: &async_graphql::Context<'_>,
    ) -> async_graphql::FieldResult<ImageSource> {
        Ok(context
            .data::<DataLoader<Database>>()?
            .load_one(self.source_id.clone())
            .await?
            .ok_or_else(|| anyhow::format_err!("Image source not found"))?)
    }

    /// The full IIIF url for this image resource
    pub async fn url(
        &self,
        context: &async_graphql::Context<'_>,
    ) -> async_graphql::FieldResult<String> {
        let source = self.source(context).await?;
        Ok(format!("{}/{}", source.url, self.oid))
    }
}

/// One paragraph within a document with source text and overall English translation.
#[derive(async_graphql::SimpleObject, Serialize, Deserialize, Clone)]
pub struct TranslatedSection {
    /// Translation of this portion of the source text.
    pub translation: Option<String>,
    /// Source text from the original document.
    pub source: Vec<AnnotatedSeg>,
}

// Ideal structure:
// documents: [{ meta, pages: [{ lines: [{ index, words }] }] }]
// Basic to start: [{meta, lines: [{ index, words }]}]

/// Element within a spreadsheet before being transformed into a full document.
#[derive(Debug, async_graphql::Union, Serialize, Deserialize, Clone)]
#[serde(tag = "type")]
pub enum AnnotatedSeg {
    /// A single annotated word
    Word(AnnotatedForm),
    /// The beginning of a new line
    LineBreak(LineBreak),
    // PageBreak(PageBreak),
}
impl AnnotatedSeg {
    /// If this segment is a word, return the inner [`AnnotatedForm`] otherwise `None`.
    pub fn form(&self) -> Option<&AnnotatedForm> {
        use AnnotatedSeg::*;
        match self {
            Word(w) => Some(w),
            LineBreak(_) => None,
            // PageBreak(_) => None,
        }
    }
}

/// Start of a new line
#[derive(Debug, async_graphql::SimpleObject, Serialize, Deserialize, Clone)]
pub struct LineBreak {
    /// Index of this line break within the document. i.e. Indicates the start
    /// of line X.
    pub index: i32,
}

/// Start of a new page
#[derive(Debug, async_graphql::SimpleObject, Serialize, Deserialize, Clone)]
pub struct PageBreak {
    /// Index of this page break within the document. i.e. Indicates the start
    /// of page X.
    pub index: i32,
}

/// All the metadata associated with one particular document.
/// TODO Make more of these fields on-demand.
#[derive(Clone, Debug, Serialize, Deserialize)]
pub struct DocumentMetadata {
    /// Database ID
    pub id: DocumentId,
    /// Official short identifier.
    pub short_name: String,
    /// Full title of the document.
    pub title: String,
    /// Further details about this particular document.
    // pub details: String,
    #[serde(default)]
    /// The original source(s) of this document, the most important first.
    pub sources: Vec<SourceAttribution>,
    /// Where the source document came from, maybe the name of a collection.
    pub collection: Option<String>,
    /// The genre this document is. TODO Evaluate whether we need this.
    pub genre: Option<String>,
    #[serde(default)]
    /// Terms that reflect Indigenous knowledge practices associated with the document
    pub subject_headings_ids: Option<Vec<Uuid>>,
    /// The languages present in the document
    pub languages_ids: Option<Vec<Uuid>>,
    /// The people involved in collecting, translating, annotating.
<<<<<<< HEAD
    pub contributors: Vec<Contributor>,
    /// The key terms associated with the document
    pub keywords_ids: Option<Vec<Uuid>>,
=======
    pub contributors: Option<Vec<Contributor>>,
    /// The physical locations associated with a document (e.g. where it was written, found)
    pub spatial_coverage_ids: Option<Vec<Uuid>>,
>>>>>>> 202c58dc
    /// Rough translation of the document, broken down by paragraph.
    #[serde(skip)]
    pub translation: Option<Translation>,
    /// URL for an image of the original physical document.
    #[serde(default)]
    pub page_images: Option<IiifImages>,
    /// The date this document was produced (or `None` if unknown)
    pub date: Option<Date>,
    /// Whether this document is a reference, therefore just a list of forms.
    pub is_reference: bool,
    /// Audio recording of this document, if one exists
    #[serde(default)]
    pub audio_recording: Option<AudioSlice>,
    #[serde(default)]
    /// Arbitrary number used for manually ordering documents in a collection.
    /// For collections without manual ordering, use zero here.
    pub order_index: i64,
}

#[async_graphql::Object]
impl DocumentMetadata {
<<<<<<< HEAD
    /// Fetch all keywords linked to this document
    async fn keywords<'a>(
        &'a self,
        ctx: &Context<'a>,
    ) -> Result<Vec<Keyword>, async_graphql::Error> {
        let pool = ctx.data::<PgPool>()?;
        let rows = query_file_as!(
            Keyword,
            "queries/get_keywords_by_document_id.sql",
=======
    /// Fetch all languages linked to this document
    async fn languages<'a>(
        &'a self,
        ctx: &Context<'a>,
    ) -> Result<Vec<Language>, async_graphql::Error> {
        let pool = ctx.data::<PgPool>()?;
        let rows = query_file_as!(
            Language,
            "queries/get_languages_by_document_id.sql",
>>>>>>> 202c58dc
            self.id.0
        )
        .fetch_all(pool)
        .await?;

        Ok(rows
            .into_iter()
<<<<<<< HEAD
            .map(|row| Keyword {
=======
            .map(|row| Language {
                id: row.id,
                name: row.name,
                status: row.status,
            })
            .collect())
    }
    /// Fetch all subject headings linked to this document
    async fn subject_headings<'a>(
        &'a self,
        ctx: &Context<'a>,
    ) -> Result<Vec<SubjectHeading>, async_graphql::Error> {
        let pool = ctx.data::<PgPool>()?;
        let rows = query_file_as!(
            SubjectHeading,
            "queries/get_subject_headings_by_document_id.sql",
            self.id.0
        )
        .fetch_all(pool)
        .await?;

        Ok(rows
            .into_iter()
            .map(|row| SubjectHeading {
                id: row.id,
                name: row.name,
                status: row.status,
            })
            .collect())
    }

    async fn contributors<'a>(
        &'a self,
        ctx: &Context<'a>,
    ) -> Result<Vec<Contributor>, async_graphql::Error> {
        let pool = ctx.data::<PgPool>()?;

        // Load SQL from file
        let sql = read_to_string("queries/get_contributors_by_document_id.sql")
            .await
            .map_err(|e| async_graphql::Error::new(e.to_string()))?;

        let mut rows = sqlx::query(&sql).bind(self.id.0).fetch(pool);

        let mut contributors = Vec::new();

        while let Some(row) = rows
            .try_next()
            .await
            .map_err(|e| async_graphql::Error::new(e.to_string()))?
        {
            let id: uuid::Uuid = row
                .try_get("id")
                .map_err(|e| async_graphql::Error::new(e.to_string()))?;
            let name: String = row
                .try_get("name")
                .map_err(|e| async_graphql::Error::new(e.to_string()))?;
            let role_str: Option<String> = row
                .try_get("role")
                .map_err(|e| async_graphql::Error::new(e.to_string()))?;

            let role = role_str.and_then(|s| s.parse::<ContributorRole>().ok());

            contributors.push(Contributor { id, name, role });
        }

        Ok(contributors)
    }

    /// Fetch all spatial coverages linked to this document
    async fn spatial_coverage<'a>(
        &'a self,
        ctx: &Context<'a>,
    ) -> Result<Vec<SpatialCoverage>, async_graphql::Error> {
        let pool = ctx.data::<PgPool>()?;
        let rows = query_file_as!(
            SpatialCoverage,
            "queries/get_spatial_coverage_by_document_id.sql",
            self.id.0
        )
        .fetch_all(pool)
        .await?;

        Ok(rows
            .into_iter()
            .map(|row| SpatialCoverage {
>>>>>>> 202c58dc
                id: row.id,
                name: row.name,
                status: row.status,
            })
            .collect())
    }
}

/// Database ID for one document
#[derive(
    Clone, Copy, Eq, PartialEq, Hash, Serialize, Deserialize, Debug, async_graphql::NewType, Default,
)]
pub struct DocumentId(pub Uuid);

/// Database ID for an image source
#[derive(Clone, Debug, PartialEq, Eq, Hash, Serialize, Deserialize)]
pub struct ImageSourceId(pub Uuid);

/// A IIIF server we use as an image source
#[derive(Clone, Debug, Serialize, Deserialize)]
pub struct ImageSource {
    /// Database ID for this source
    pub id: ImageSourceId,
    /// Base URL for the IIIF server
    pub url: String,
}
#[async_graphql::Object]
impl ImageSource {
    /// Base URL for the IIIF server
    async fn url(&self) -> &str {
        &self.url
    }
}

/// Collection of images coming from a IIIF source. Generally used to represent
/// the scans of multi-page manuscripts sourced from libraries/archives.
#[derive(Clone, Debug, Serialize, Deserialize)]
pub struct IiifImages {
    /// Database ID for the image source
    pub source: ImageSourceId,
    /// Remote IIIF OIDs for the images
    pub ids: Vec<String>,
}
impl IiifImages {
    /// Number of images in this collection
    pub fn count(&self) -> usize {
        self.ids.len()
    }
}
#[async_graphql::Object]
impl IiifImages {
    /// Information about the data source for this set of images
    pub async fn source(
        &self,
        context: &async_graphql::Context<'_>,
    ) -> async_graphql::FieldResult<ImageSource> {
        Ok(context
            .data::<DataLoader<Database>>()?
            .load_one(self.source.clone())
            .await?
            .ok_or_else(|| anyhow::format_err!("Image source not found"))?)
    }

    /// List of urls for all the images in this collection
    async fn urls(
        &self,
        context: &async_graphql::Context<'_>,
    ) -> async_graphql::FieldResult<Vec<String>> {
        let source = self.source(context).await?;
        Ok(self
            .ids
            .iter()
            .map(|id| format!("{}/{}", source.url, id))
            .collect())
    }
}

/// Reference to a document collection
#[derive(Clone, Serialize, Deserialize, Debug)]
pub struct DocumentCollection {
    /// General title of the collection
    pub title: String,
    /// Unique slug used to generate URL paths
    pub slug: String,
    /// Optional database ID for the collection
    pub id: Option<Uuid>,
}

impl DocumentCollection {
    /// Create a collection reference using the given title and generating a
    /// slug from it.
    pub fn from_name(name: String) -> Self {
        Self {
            slug: slug::slugify(&name),
            title: name,
            id: None,
        }
    }
}
#[async_graphql::Object]
impl DocumentCollection {
    /// Full name of this collection
    async fn name(&self) -> &str {
        &self.title
    }

    /// Database ID for this collection
    async fn id(&self) -> Option<Uuid> {
        self.id
    }

    /// URL-ready slug for this collection, generated from the name
    async fn slug(&self) -> String {
        slugify(&self.slug)
    }

    /// All documents that are part of this collection
    /// TODO Try to unify this return type into AnnotatedDoc
    /// This probably requires adding a document_ids field so that we can just
    /// pass that to the dataloader below.
    async fn documents(
        &self,
        context: &async_graphql::Context<'_>,
    ) -> async_graphql::FieldResult<Vec<DocumentReference>> {
        Ok(context
            .data::<DataLoader<Database>>()?
            .loader()
            .documents_in_collection("", &self.slug)
            .await?)
    }
}

/// Reference to a document with a limited subset of fields, namely no contents
/// of the document.
#[derive(Clone, async_graphql::SimpleObject)]
#[graphql(complex)]
pub struct DocumentReference {
    /// Database ID for the document
    pub id: Uuid,
    /// Unique short name
    pub short_name: String,
    /// Long title of the document
    pub title: String,
    /// Date the document was produced (or `None` if unknown)
    pub date: Option<Date>,
    /// Index of the document within its group, used purely for ordering
    pub order_index: i64,
}

#[async_graphql::ComplexObject]
impl DocumentReference {
    /// URL slug for this document
    pub async fn slug(&self) -> String {
        slug::slugify(&self.short_name)
    }
}<|MERGE_RESOLUTION|>--- conflicted
+++ resolved
@@ -1,6 +1,6 @@
 use crate::doc_metadata::{
     ApprovalStatus, Language, LanguageUpdate, SpatialCoverage, SpatialCoverageUpdate,
-    SubjectHeading, SubjectHeadingUpdate,
+    SubjectHeading, SubjectHeadingUpdate, Keyword, KeywordUpdate,
 };
 use crate::person::{Contributor, ContributorRole, SourceAttribution};
 use crate::{
@@ -8,23 +8,13 @@
     Database, Date, Translation, TranslationBlock,
 };
 
-<<<<<<< HEAD
-use crate::doc_metadata::{ApprovalStatus, Keyword, KeywordUpdate};
-use crate::person::{Contributor, SourceAttribution};
-
 use async_graphql::{dataloader::DataLoader, Context, FieldResult, MaybeUndefined};
-use serde::{Deserialize, Serialize};
-use sqlx::{query_file, query_file_as, PgPool};
-=======
-use async_graphql::{dataloader::DataLoader, Context, FieldResult, MaybeUndefined};
-
 use serde::{Deserialize, Serialize};
 use sqlx::{query_file, query_file_as, PgPool, Row};
 
 use futures::TryStreamExt;
 use itertools::Itertools;
 use tokio::fs::read_to_string;
->>>>>>> 202c58dc
 use uuid::Uuid;
 
 /// A document with associated metadata and content broken down into pages and further into
@@ -234,14 +224,12 @@
             .await?)
     }
 
-<<<<<<< HEAD
     /// Key terms associated with a document
     async fn keywords(&self, context: &async_graphql::Context<'_>) -> FieldResult<Vec<Keyword>> {
         let db = context.data::<Database>()?;
         let headings = db.keywords_for_document(self.meta.id.0).await?;
         Ok(headings)
     }
-=======
     /// The languages present in this document
     async fn languages(&self, context: &async_graphql::Context<'_>) -> FieldResult<Vec<Language>> {
         let db = context.data::<Database>()?;
@@ -301,7 +289,6 @@
         let db = context.data::<DataLoader<Database>>()?.loader();
         Ok(db.document_contributor_audio(&self.meta.id.0).await?)
     }
->>>>>>> 202c58dc
 }
 
 /// Key to retrieve the pages of a document given a document ID
@@ -399,10 +386,8 @@
     pub title: MaybeUndefined<String>,
     /// The date this document was written, or nothing (if unchanged or not applicable)
     pub written_at: MaybeUndefined<DateInput>,
-<<<<<<< HEAD
     /// The key terms associated with the document
     pub keywords: MaybeUndefined<Vec<KeywordUpdate>>,
-=======
     /// The languages present in the document
     pub languages: MaybeUndefined<Vec<LanguageUpdate>>,
     /// Terms that reflect Indigenous knowledge practices associated with the document
@@ -411,7 +396,6 @@
     pub contributors: MaybeUndefined<Vec<Uuid>>,
     /// The physical locations associated with a document (e.g. where it was written, found)
     pub spatial_coverage: MaybeUndefined<Vec<SpatialCoverageUpdate>>,
->>>>>>> 202c58dc
 }
 
 #[async_graphql::ComplexObject]
@@ -564,16 +548,12 @@
     pub subject_headings_ids: Option<Vec<Uuid>>,
     /// The languages present in the document
     pub languages_ids: Option<Vec<Uuid>>,
-    /// The people involved in collecting, translating, annotating.
-<<<<<<< HEAD
-    pub contributors: Vec<Contributor>,
     /// The key terms associated with the document
     pub keywords_ids: Option<Vec<Uuid>>,
-=======
+    /// The people involved in collecting, translating, annotating.
     pub contributors: Option<Vec<Contributor>>,
     /// The physical locations associated with a document (e.g. where it was written, found)
     pub spatial_coverage_ids: Option<Vec<Uuid>>,
->>>>>>> 202c58dc
     /// Rough translation of the document, broken down by paragraph.
     #[serde(skip)]
     pub translation: Option<Translation>,
@@ -595,7 +575,6 @@
 
 #[async_graphql::Object]
 impl DocumentMetadata {
-<<<<<<< HEAD
     /// Fetch all keywords linked to this document
     async fn keywords<'a>(
         &'a self,
@@ -605,7 +584,20 @@
         let rows = query_file_as!(
             Keyword,
             "queries/get_keywords_by_document_id.sql",
-=======
+          self.id.0
+        )
+        .fetch_all(pool)
+        .await?;
+
+        Ok(rows
+            .into_iter()
+            .map(|row| Keyword {
+              id: row.id,
+                name: row.name,
+                status: row.status,
+            })
+            .collect())
+    }
     /// Fetch all languages linked to this document
     async fn languages<'a>(
         &'a self,
@@ -615,17 +607,13 @@
         let rows = query_file_as!(
             Language,
             "queries/get_languages_by_document_id.sql",
->>>>>>> 202c58dc
             self.id.0
         )
         .fetch_all(pool)
         .await?;
 
         Ok(rows
-            .into_iter()
-<<<<<<< HEAD
-            .map(|row| Keyword {
-=======
+            .into_iter()            
             .map(|row| Language {
                 id: row.id,
                 name: row.name,
@@ -712,7 +700,6 @@
         Ok(rows
             .into_iter()
             .map(|row| SpatialCoverage {
->>>>>>> 202c58dc
                 id: row.id,
                 name: row.name,
                 status: row.status,
