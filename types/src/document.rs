use crate::{
    AnnotatedForm, Contributor, Database, Date, AudioSlice, SourceAttribution, Translation, TranslationBlock,
};
use async_graphql::{dataloader::DataLoader, FieldResult};
use serde::{Deserialize, Serialize};
use std::borrow::Cow;

#[derive(Serialize, Deserialize, Clone)]
pub struct AnnotatedDoc {
    #[serde(flatten)]
    pub meta: DocumentMetadata,
    pub segments: Option<Vec<TranslatedSection>>,
}
impl AnnotatedDoc {
    pub fn new(meta: DocumentMetadata, segments: Vec<AnnotatedSeg>) -> Self {
        let mut merged_segments = Vec::new();
        // Skip the first block of the translation, since this usually contains
        // the header and information for translators and editors.
        let mut block_index = 1;
        let blocks = &meta.translation.as_ref()
            .expect(&format!("Missing translation for {}", meta.id.0))
            .blocks;
        for seg in segments {
            // Only blocks have an associated translation.
            let trans = if let AnnotatedSeg::Block(_) = &seg {
                let t = blocks.get(block_index);
                block_index += 1;
                t.cloned()
            } else {
                None
            };
            merged_segments.push(TranslatedSection {
                translation: trans,
                source: seg,
            });
        }

        Self {
            segments: Some(merged_segments),
            meta,
        }
    }
}

#[async_graphql::Object]
impl AnnotatedDoc {
    /// Official short identifier for this document
    async fn id(&self) -> &DocumentId {
        &self.meta.id
    }

    /// Full title of the document
    async fn title(&self) -> &str {
        &self.meta.title
    }

    /// Date and time this document was written or created
    async fn date(&self) -> &Option<Date> {
        &self.meta.date
    }

    /// The original source(s) of this document, the most important first.
    async fn sources(&self) -> &Vec<SourceAttribution> {
        &self.meta.sources
    }

    /// Where the source document came from, maybe the name of a collection
    async fn collection(&self) -> Option<DocumentCollection> {
        self.meta
            .collection
            .as_ref()
            .map(|name| DocumentCollection {
                name: name.to_owned(),
            })
    }

    /// The genre of the document, used to group similar ones
    async fn genre(&self) -> &Option<String> {
        &self.meta.genre
    }

    /// Images of each source document page, in order
    async fn page_images(&self) -> &Option<IiifImages> {
        &self.meta.page_images
    }

    /// The people involved in producing this document, including the original
    /// author, translators, and annotators
    async fn contributors(&self) -> &Vec<Contributor> {
        &self.meta.contributors
    }

    /// Is this document a reference source (unstructured list of words)?
    /// Otherwise, it is considered a structured document with a translation.
    async fn is_reference(&self) -> bool {
        self.meta.is_reference
    }

    /// Arbitrary number used for manually ordering documents in a collection.
    /// For collections without manual ordering, use zero here.
    async fn order_index(&self) -> i64 {
        self.meta.order_index
    }

    /// URL-ready slug for this document, generated from the title
    async fn slug(&self) -> String {
        self.meta.id.slug()
    }

    /// Segments of the document paired with their respective rough translations
    async fn translated_segments(
        &self,
        context: &async_graphql::Context<'_>,
    ) -> FieldResult<Option<Cow<'_, Vec<TranslatedSection>>>> {
        // We may not have complete data.
        if self.segments.is_some() {
            Ok(self.segments.as_ref().map(|s| Cow::Borrowed(s)))
        } else {
            let db_doc = context
                .data::<DataLoader<Database>>()?
                .load_one(self.meta.id.clone())
                .await?;
            Ok(db_doc.and_then(|d| d.segments).map(Cow::Owned))
        }
    }

    /// All the words contained in this document, dropping structural formatting
    /// like line and page breaks.
    async fn forms(
        &self,
        context: &async_graphql::Context<'_>,
    ) -> FieldResult<Vec<Cow<'_, AnnotatedForm>>> {
        if let Some(segs) = &self.segments {
            Ok(segs
                .iter()
                .flat_map(|s| s.source.forms())
                .map(Cow::Borrowed)
                .collect())
        } else {
            Ok(context
                .data::<Database>()?
                .words_in_document(&self.meta.id)
                .await?
                .into_iter()
                .map(Cow::Owned)
                .collect())
        }
    }

    async fn form_count(&self, context: &async_graphql::Context<'_>) -> FieldResult<i64> {
        Ok(context
            .data::<Database>()?
            .count_words_in_document(&self.meta.id)
            .await? as i64)
    }

    /// All words in the document that have unanalyzed or unfamiliar parts.
    /// These words need to be corrected or reviewed further.
    async fn unresolved_forms(
        &self,
        context: &async_graphql::Context<'_>,
    ) -> FieldResult<Vec<Cow<'_, AnnotatedForm>>> {
        let forms = self.forms(context).await?;
        Ok(forms
            .into_iter()
            .filter(|form| form.is_unresolved())
            .collect())
    }
}

#[derive(async_graphql::Enum, Clone, Copy, PartialEq, Eq)]
pub enum DocumentType {
    Reference,
    Corpus,
}

#[derive(async_graphql::SimpleObject, Serialize, Deserialize, Clone)]
pub struct TranslatedSection {
    /// Translation of this portion of the source text.
    translation: Option<TranslationBlock>,
    /// Source text from the original document.
    source: AnnotatedSeg,
}

// Ideal structure:
// documents: [{ meta, pages: [{ lines: [{ index, words }] }] }]
// Basic to start: [{meta, lines: [{ index, words }]}]

#[derive(Debug, async_graphql::Union, Serialize, Deserialize, Clone)]
#[serde(tag = "type")]
pub enum AnnotatedSeg {
    Block(AnnotatedPhrase),
    Word(AnnotatedForm),
    LineBreak(LineBreak),
    PageBreak(PageBreak),
}
impl AnnotatedSeg {
    pub fn forms(&self) -> Vec<&AnnotatedForm> {
        use AnnotatedSeg::*;
        match self {
            Block(block) => block.parts.iter().flat_map(|s| s.forms()).collect(),
            Word(w) => vec![w],
            LineBreak(_) => Vec::new(),
            PageBreak(_) => Vec::new(),
        }
    }
}

#[derive(Debug, async_graphql::Enum, Clone, Copy, Eq, PartialEq, Serialize, Deserialize)]
pub enum BlockType {
    Block,
    Phrase,
}

#[derive(Debug, async_graphql::SimpleObject, Serialize, Deserialize, Clone)]
pub struct LineBreak {
    pub index: i32,
}

#[derive(Debug, async_graphql::SimpleObject, Serialize, Deserialize, Clone)]
pub struct PageBreak {
    pub index: i32,
}

#[derive(async_graphql::SimpleObject, Debug, Serialize, Deserialize, Clone)]
pub struct AnnotatedPhrase {
    pub ty: BlockType,
    pub index: i32,
    pub parts: Vec<AnnotatedSeg>,
}

/// All the metadata associated with one particular document.
#[derive(Clone, Debug, Serialize, Deserialize)]
#[serde(rename_all = "camelCase")]
pub struct DocumentMetadata {
    /// Official short identifier.
    #[serde(rename = "_id")]
    pub id: DocumentId,
    /// Full title of the document.
    pub title: String,
    /// Further details about this particular document.
    // pub details: String,
    #[serde(default)]
    /// The original source(s) of this document, the most important first.
    pub sources: Vec<SourceAttribution>,
    /// Where the source document came from, maybe the name of a collection.
    pub collection: Option<String>,
    pub genre: Option<String>,
    #[serde(default)]
    /// The people involved in collecting, translating, annotating.
    pub contributors: Vec<Contributor>,
    /// Rough translation of the document, broken down by paragraph.
    #[serde(skip)]
    pub translation: Option<Translation>,
    /// URL for an image of the original physical document.
    #[serde(default)]
    pub page_images: Option<IiifImages>,
    pub date: Option<Date>,
    /// Whether this document is a reference, therefore just a list of forms.
    pub is_reference: bool,
<<<<<<< HEAD
    /// Audio recording of this document, if one exists
    pub audio_recording: Option<AudioSlice>
=======
    #[serde(default)]
    /// Arbitrary number used for manually ordering documents in a collection.
    /// For collections without manual ordering, use zero here.
    pub order_index: i64,
>>>>>>> f03c0154
}

#[derive(Clone, Eq, PartialEq, Hash, Serialize, Deserialize, Debug, async_graphql::NewType)]
pub struct DocumentId(pub String);

impl DocumentId {
    /// Page slug based on this identifier
    pub fn slug(&self) -> String {
        slug::slugify(&self.0)
    }
}

#[derive(Clone, Debug, Serialize, Deserialize)]
pub struct ImageSourceId(pub String);

#[derive(Clone, Debug, Serialize, Deserialize)]
pub struct ImageSource {
    #[serde(rename = "_id")]
    pub id: ImageSourceId,
    pub url: String,
}
#[async_graphql::Object]
impl ImageSource {
    async fn id(&self) -> &str {
        &self.id.0
    }
    async fn url(&self) -> &str {
        &self.url
    }
}

#[derive(Clone, Debug, Serialize, Deserialize)]
pub struct IiifImages {
    pub source: ImageSourceId,
    pub ids: Vec<String>,
}
impl IiifImages {
    pub fn count(&self) -> usize {
        self.ids.len()
    }
}
#[async_graphql::Object]
impl IiifImages {
    pub async fn source(
        &self,
        context: &async_graphql::Context<'_>,
    ) -> async_graphql::FieldResult<ImageSource> {
        Ok(context
            .data::<Database>()?
            .image_source(&self.source)
            .await?
            .ok_or_else(|| anyhow::format_err!("Image source not found"))?)
    }

    async fn urls(
        &self,
        context: &async_graphql::Context<'_>,
    ) -> async_graphql::FieldResult<Vec<String>> {
        let source = self.source(context).await?;
        Ok(self
            .ids
            .iter()
            .map(|id| format!("{}/{}", source.url, id))
            .collect())
    }
}

#[derive(Clone, Serialize, Deserialize)]
pub struct DocumentCollection {
    pub name: String,
}
#[async_graphql::Object]
impl DocumentCollection {
    /// Full name of this collection
    async fn name(&self) -> &str {
        &self.name
    }

    /// URL-ready slug for this collection, generated from the name
    async fn slug(&self) -> String {
        slug::slugify(&self.name)
    }

    /// All documents that are part of this collection
    async fn documents(
        &self,
        context: &async_graphql::Context<'_>,
    ) -> async_graphql::FieldResult<Vec<AnnotatedDoc>> {
        Ok(context
            .data::<Database>()?
            .all_documents(Some(&*self.name))
            .await?)
    }
}<|MERGE_RESOLUTION|>--- conflicted
+++ resolved
@@ -258,15 +258,13 @@
     pub date: Option<Date>,
     /// Whether this document is a reference, therefore just a list of forms.
     pub is_reference: bool,
-<<<<<<< HEAD
     /// Audio recording of this document, if one exists
+    #[serde(default)]
     pub audio_recording: Option<AudioSlice>
-=======
     #[serde(default)]
     /// Arbitrary number used for manually ordering documents in a collection.
     /// For collections without manual ordering, use zero here.
     pub order_index: i64,
->>>>>>> f03c0154
 }
 
 #[derive(Clone, Eq, PartialEq, Hash, Serialize, Deserialize, Debug, async_graphql::NewType)]
