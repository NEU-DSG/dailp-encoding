--- conflicted
+++ resolved
@@ -1,6 +1,6 @@
 use crate::doc_metadata::{
     ApprovalStatus, Keyword, KeywordUpdate, Language, LanguageUpdate, SpatialCoverage,
-    SpatialCoverageUpdate, SubjectHeading, SubjectHeadingUpdate,
+    SpatialCoverageUpdate, SubjectHeading, SubjectHeadingUpdate, Format, FormatUpdate,
 };
 use crate::person::{Contributor, ContributorRole, Creator, CreatorUpdate, SourceAttribution};
 use crate::{
@@ -8,14 +8,6 @@
     Database, Date, Translation, TranslationBlock,
 };
 
-<<<<<<< HEAD
-use crate::doc_metadata::{ApprovalStatus, Format, FormatUpdate};
-use crate::person::{Contributor, SourceAttribution};
-
-use async_graphql::{dataloader::DataLoader, Context, FieldResult, MaybeUndefined};
-use serde::{Deserialize, Serialize};
-use sqlx::{query_file, query_file_as, PgPool};
-=======
 use async_graphql::{dataloader::DataLoader, Context, FieldResult, MaybeUndefined};
 use itertools::Itertools;
 use serde::{Deserialize, Serialize};
@@ -23,7 +15,6 @@
 
 use futures::TryStreamExt;
 use tokio::fs::read_to_string;
->>>>>>> ec46ae71
 use uuid::Uuid;
 
 /// A document with associated metadata and content broken down into pages and further into
@@ -233,13 +224,13 @@
             .await?)
     }
 
-<<<<<<< HEAD
     /// The format of the original artifact
     async fn format(&self, context: &async_graphql::Context<'_>) -> FieldResult<Format> {
         let db = context.data::<Database>()?;
         let format = db.format_for_document(self.meta.id.0).await?;
         Ok(format)
-=======
+    }
+
     /// Key terms associated with a document
     async fn keywords(&self, context: &async_graphql::Context<'_>) -> FieldResult<Vec<Keyword>> {
         let db = context.data::<Database>()?;
@@ -310,7 +301,6 @@
     ) -> FieldResult<Vec<AudioSlice>> {
         let db = context.data::<DataLoader<Database>>()?.loader();
         Ok(db.document_contributor_audio(&self.meta.id.0).await?)
->>>>>>> ec46ae71
     }
 }
 
@@ -409,10 +399,6 @@
     pub title: MaybeUndefined<String>,
     /// The date this document was written, or nothing (if unchanged or not applicable)
     pub written_at: MaybeUndefined<DateInput>,
-<<<<<<< HEAD
-    /// The format of the original artifact
-    pub format: MaybeUndefined<FormatUpdate>,
-=======
     /// The key terms associated with the document
     pub keywords: MaybeUndefined<Vec<KeywordUpdate>>,
     /// The languages present in the document
@@ -425,7 +411,8 @@
     pub spatial_coverage: MaybeUndefined<Vec<SpatialCoverageUpdate>>,
     /// The creator(s) of the document
     pub creators: MaybeUndefined<Vec<CreatorUpdate>>,
->>>>>>> ec46ae71
+    /// The format of the original artifact
+    pub format: MaybeUndefined<FormatUpdate>,
 }
 
 #[async_graphql::ComplexObject]
@@ -609,19 +596,6 @@
 
 #[async_graphql::Object]
 impl DocumentMetadata {
-<<<<<<< HEAD
-    /// Fetch the format associated with this document
-    async fn format(&self, ctx: &Context<'_>) -> Result<Option<Format>, async_graphql::Error> {
-        let format_id = match self.format_id {
-            Some(id) => id,
-            None => return Ok(None),
-        };
-        let pool = ctx.data::<PgPool>()?;
-        let row = query_file_as!(Format, "queries/get_format_by_document_id.sql", format_id)
-            .fetch_optional(pool)
-            .await?;
-        Ok(row)
-=======
     /// Fetch all keywords linked to this document
     async fn keywords<'a>(
         &'a self,
@@ -774,7 +748,17 @@
                 name: row.name,
             })
             .collect())
->>>>>>> ec46ae71
+    }
+    async fn format(&self, ctx: &Context<'_>) -> Result<Option<Format>, async_graphql::Error> {
+        let format_id = match self.format_id {
+            Some(id) => id,
+            None => return Ok(None),
+        };
+        let pool = ctx.data::<PgPool>()?;
+        let row = query_file_as!(Format, "queries/get_format_by_document_id.sql", format_id)
+            .fetch_optional(pool)
+            .await?;
+        Ok(row)
     }
 }
 
