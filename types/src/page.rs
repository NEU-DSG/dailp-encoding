--- conflicted
+++ resolved
@@ -14,16 +14,6 @@
 }
 
 impl Page {
-<<<<<<< HEAD
-    pub fn new() -> Self {
-        Self {
-            id: String::from(""),
-            title: String::from(""),
-            body: Vec::new(),
-        }
-    }
-=======
->>>>>>> ecddc819
     pub fn build(title: String, slug: String, body: Vec<ContentBlock>) -> Self {
         Self {
             id: format!("/{}", slug),
