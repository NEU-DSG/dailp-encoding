--- conflicted
+++ resolved
@@ -1636,7 +1636,6 @@
         )
     }
 
-<<<<<<< HEAD
     pub async fn upsert_page(&self, input: NewPageInput) -> Result<String> {
         // sanitize input
         let title = input.title.trim();
@@ -1663,8 +1662,8 @@
         }else{
             Ok(None)
         }
-        //Ok(page)
-=======
+    }
+
     pub async fn get_menu_by_slug(&self, slug: String) -> Result<Menu> {
         let menu = query_file!("queries/menu_by_slug.sql", slug)
             .fetch_one(&self.client)
@@ -1711,7 +1710,6 @@
         .execute(&self.client)
         .await?;
         Ok(())
->>>>>>> 9955c251
     }
 }
 
