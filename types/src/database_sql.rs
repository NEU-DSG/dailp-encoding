--- conflicted
+++ resolved
@@ -41,7 +41,6 @@
     client: sqlx::Pool<sqlx::Postgres>,
 }
 impl Database {
-<<<<<<< HEAD
     pub async fn subject_headings_for_document(
         &self,
         doc_id: Uuid,
@@ -49,7 +48,14 @@
         let rows = sqlx::query_file_as!(
             SubjectHeading,
             "queries/get_subject_headings_by_document_id.sql",
-=======
+            doc_id
+        )
+        .fetch_all(&self.client)
+        .await?;
+
+        Ok(rows)
+    }
+  
     pub async fn spatial_coverage_for_document(
         &self,
         doc_id: Uuid,
@@ -57,15 +63,14 @@
         let rows = sqlx::query_file_as!(
             SpatialCoverage,
             "queries/get_spatial_coverage_by_document_id.sql",
->>>>>>> f68dd008
-            doc_id
+          doc_id
         )
         .fetch_all(&self.client)
         .await?;
 
         Ok(rows)
     }
-
+            
     pub fn connect(num_connections: Option<u32>) -> Result<Self> {
         let db_url = std::env::var("DATABASE_URL")?;
         let conn = PgPoolOptions::new()
@@ -342,11 +347,8 @@
                     order_index: 0,
                     page_images: None,
                     sources: Vec::new(),
-<<<<<<< HEAD
                     subject_headings_ids: Some(Vec::new()),
-=======
                     spatial_coverage_ids: Some(Vec::new()),
->>>>>>> f68dd008
                     translation: None,
                 },
                 segments: None,
@@ -485,11 +487,8 @@
                 order_index: 0,
                 page_images: None,
                 sources: Vec::new(),
-<<<<<<< HEAD
                 subject_headings_ids: Some(Vec::new()),
-=======
                 spatial_coverage_ids: Some(Vec::new()),
->>>>>>> f68dd008
                 translation: None,
             },
             segments: None,
@@ -875,7 +874,6 @@
         .execute(&mut *tx)
         .await?;
 
-<<<<<<< HEAD
         // Update subject headings
         if let MaybeUndefined::Value(subject_headings) = &document.subject_headings {
             query_file!("queries/delete_document_subject_headings.sql", document.id)
@@ -888,7 +886,12 @@
             // Write new IDs
             query_file!(
                 "queries/insert_document_subject_headings.sql",
-=======
+                document.id,
+                &ids[..]
+            )
+            .execute(&mut *tx)
+            .await?;
+        }
         // Update spatial coverages
         if let MaybeUndefined::Value(spatial_coverage) = &document.spatial_coverage {
             query_file!("queries/delete_document_spatial_coverage.sql", document.id)
@@ -901,13 +904,13 @@
             // Write new IDs
             query_file!(
                 "queries/insert_document_spatial_coverage.sql",
->>>>>>> f68dd008
                 document.id,
                 &ids[..]
             )
             .execute(&mut *tx)
             .await?;
         }
+                
 
         // Commit updates
         tx.commit().await?;
@@ -2179,11 +2182,8 @@
                     order_index: 0,
                     page_images: None,
                     sources: Vec::new(),
-<<<<<<< HEAD
                     subject_headings_ids: Some(Vec::new()),
-=======
                     spatial_coverage_ids: Some(Vec::new()),
->>>>>>> f68dd008
                     translation: None,
                 },
                 segments: None,
@@ -2256,11 +2256,8 @@
                     order_index: 0,
                     page_images: None,
                     sources: Vec::new(),
-<<<<<<< HEAD
                     subject_headings_ids: Some(Vec::new()),
-=======
                     spatial_coverage_ids: Some(Vec::new()),
->>>>>>> f68dd008
                     translation: None,
                 },
                 segments: None,
