#![allow(missing_docs)]

use anyhow::Error;
use auth::UserGroup;
use chrono::{NaiveDate, NaiveDateTime};
use sqlx::postgres::types::{PgLTree, PgRange};
use std::ops::Bound;
use std::str::FromStr;
use user::UserUpdate;

use crate::collection::CollectionChapter;
use crate::collection::EditedCollection;
use crate::comment::{Comment, CommentParentType, CommentType, CommentUpdate};
use crate::page::ContentBlock;
use crate::page::Markdown;
use crate::page::NewPageInput;
use crate::page::Page;
use crate::user::User;
use crate::user::UserId;
use {
    crate::*,
    anyhow::Result,
    async_graphql::dataloader::*,
    async_graphql::InputType,
    async_trait::async_trait,
    itertools::Itertools,
    sqlx::{postgres::PgPoolOptions, query_file, query_file_as, query_file_scalar, Acquire},
    std::collections::HashMap,
    std::sync::Arc,
    std::time::Duration,
    uuid::Uuid,
};
// Explicitly import types from person.rs
use crate::person::{Contributor, ContributorDetails, ContributorRole};

/// Connects to our backing database instance, providing high level functions
/// for accessing the data therein.
pub struct Database {
    client: sqlx::Pool<sqlx::Postgres>,
}
impl Database {
    pub fn connect(num_connections: Option<u32>) -> Result<Self> {
        let db_url = std::env::var("DATABASE_URL")?;
        let conn = PgPoolOptions::new()
            .max_connections(num_connections.unwrap_or_else(|| {
                std::thread::available_parallelism().map_or(2, |x| x.get() as u32)
            }))
            .acquire_timeout(Duration::from_secs(60 * 8))
            .max_lifetime(Duration::from_secs(60 * 20))
            // Disable excessive pings to the database.
            .test_before_acquire(false)
            .connect_lazy(&db_url)?;
        Ok(Database { client: conn })
    }

    /// Get a specific comment by id
    pub async fn comment_by_id(&self, comment_id: &Uuid) -> Result<Comment> {
        Ok(
            query_file_as!(BasicComment, "queries/comment_by_id.sql", comment_id,)
                .fetch_one(&self.client)
                .await?
                .into(),
        )
    }

    /// Get all comments on a given object
    pub async fn comments_by_parent(
        &self,
        parent_id: &Uuid,
        parent_type: &CommentParentType,
    ) -> Result<Vec<Comment>> {
        Ok(query_file_as!(
            BasicComment,
            "queries/comments_by_parent.sql",
            parent_id,
            parent_type.clone() as CommentParentType
        )
        .fetch_all(&self.client)
        .await?
        .into_iter()
        .map(|c| c.into())
        .collect())
    }

    /// Insert a new comment into the database
    pub async fn insert_comment(
        &self,
        posted_by: &Uuid,
        text_content: String,
        parent_id: &Uuid,
        parent_type: &CommentParentType,
        comment_type: &Option<CommentType>,
    ) -> Result<Uuid> {
        Ok(query_file_scalar!(
            "queries/insert_comment.sql",
            posted_by,
            text_content,
            parent_id,
            parent_type.clone() as CommentParentType,
            comment_type.clone() as Option<CommentType>
        )
        .fetch_one(&self.client)
        .await?)
    }

    /// Delete a comment from the database
    pub async fn delete_comment(&self, comment_id: &Uuid) -> Result<Uuid> {
        Ok(
            query_file_scalar!("queries/delete_comment.sql", comment_id,)
                .fetch_one(&self.client)
                .await?,
        )
    }

    pub async fn paragraph_by_id(&self, paragraph_id: &Uuid) -> Result<DocumentParagraph> {
        Ok(query_file_as!(
            DocumentParagraph,
            "queries/paragraph_by_id.sql",
            paragraph_id
        )
        .fetch_one(&self.client)
        .await?)
    }

    pub async fn word_by_id(&self, word_id: &Uuid) -> Result<AnnotatedForm> {
        Ok(query_file_as!(BasicWord, "queries/word_by_id.sql", word_id)
            .fetch_one(&self.client)
            .await?
            .into())
    }

    pub async fn upsert_contributor(&self, person: ContributorDetails) -> Result<()> {
        query_file!("queries/upsert_contributor.sql", person.full_name)
            .execute(&self.client)
            .await?;
        Ok(())
    }

    pub async fn potential_syllabary_matches(&self, syllabary: &str) -> Result<Vec<AnnotatedForm>> {
        let alternate_spellings: Vec<_> = CherokeeOrthography::similar_syllabary_strings(syllabary)
            .into_iter()
            // Convert into "LIKE"-compatible format
            .map(|x| format!("%{}%", x))
            .collect();
        let items = query_file_as!(
            BasicWord,
            "queries/search_syllabary.sql",
            &alternate_spellings
        )
        .fetch_all(&self.client)
        .await?;
        Ok(items.into_iter().map(Into::into).collect())
    }

    pub async fn connected_forms(
        &self,
        document_id: Option<DocumentId>,
        gloss: &str,
    ) -> Result<Vec<AnnotatedForm>> {
        let items = query_file_as!(
            BasicWord,
            "queries/connected_forms.sql",
            gloss,
            document_id.map(|id| id.0)
        )
        .fetch_all(&self.client)
        .await?;
        Ok(items.into_iter().map(Into::into).collect())
    }

    pub async fn morphemes(
        &self,
        morpheme_id: MorphemeId,
        _compare_by: Option<CherokeeOrthography>,
    ) -> Result<Vec<MorphemeReference>> {
        let items = query_file!(
            "queries/surface_forms.sql",
            morpheme_id.gloss,
            morpheme_id.document_name
        )
        .fetch_all(&self.client)
        .await?;
        Ok(items
            .into_iter()
            .group_by(|w| w.morpheme.clone())
            .into_iter()
            .map(|(shape, forms)| {
                MorphemeReference {
                    morpheme: shape,
                    forms: forms
                        .into_iter()
                        .map(|w| AnnotatedForm {
                            id: Some(w.word_id),
                            source: w.source_text,
                            normalized_source: None,
                            simple_phonetics: w.simple_phonetics,
                            phonemic: w.phonemic,
                            // TODO Fill in
                            segments: None,
                            english_gloss: w.english_gloss.map(|s| vec![s]).unwrap_or_default(),
                            commentary: w.commentary,
                            ingested_audio_track: None,
                            date_recorded: None,
                            line_break: None,
                            page_break: None,
                            position: PositionInDocument::new(
                                DocumentId(w.document_id),
                                w.page_number.unwrap_or_default(),
                                w.index_in_document,
                            ),
                        })
                        .collect(),
                }
            })
            .collect())
    }

    pub async fn word_contributor_audio(&self, word_id: &Uuid) -> Result<Vec<AudioSlice>> {
        let contributor_audio = query_file_as!(
            BasicAudioSlice,
            "queries/word_contributor_audio.sql",
            word_id
        )
        .fetch_all(&self.client)
        .await?;
        Ok(contributor_audio
            .into_iter()
            .map(AudioSlice::from)
            .collect())
    }

    pub async fn words_by_doc(
        &self,
        document_id: Option<DocumentId>,
        gloss: &str,
    ) -> Result<Vec<WordsInDocument>> {
        let words = query_file!(
            "queries/morphemes_by_document.sql",
            gloss,
            document_id.map(|id| id.0)
        )
        .fetch_all(&self.client)
        .await?;
        Ok(words
            .into_iter()
            .group_by(|w| (w.document_id, w.is_reference))
            .into_iter()
            .map(|((document_id, is_reference), forms)| WordsInDocument {
                document_id: Some(DocumentId(document_id)),
                document_type: if is_reference {
                    Some(DocumentType::Reference)
                } else {
                    Some(DocumentType::Corpus)
                },
                forms: forms
                    .into_iter()
                    .map(|w| AnnotatedForm {
                        id: Some(w.id),
                        source: w.source_text,
                        normalized_source: None,
                        simple_phonetics: w.simple_phonetics,
                        phonemic: w.phonemic,
                        segments: None,
                        english_gloss: w.english_gloss.map(|s| vec![s]).unwrap_or_default(),
                        commentary: w.commentary,
                        ingested_audio_track: None,
                        date_recorded: None,
                        line_break: None,
                        page_break: None,
                        position: PositionInDocument::new(
                            DocumentId(w.document_id),
                            w.page_number.unwrap_or_default(),
                            w.index_in_document,
                        ),
                    })
                    .collect(),
            })
            .collect())
    }

    pub async fn all_documents(&self) -> Result<Vec<AnnotatedDoc>> {
        let results = query_file!("queries/all_documents.sql")
            .fetch_all(&self.client)
            .await?;
        Ok(results
            .into_iter()
            .map(|item| AnnotatedDoc {
                meta: DocumentMetadata {
                    id: DocumentId(item.id),
                    short_name: item.short_name,
                    title: item.title,
                    is_reference: item.is_reference,
                    date: item.written_at.map(Date::new),
                    audio_recording: None,
                    collection: None,
                    contributors: item
                        .contributors
                        .and_then(|x| serde_json::from_value(x).ok())
                        .unwrap_or_default(),
                    genre: None,
                    order_index: 0,
                    page_images: None,
                    sources: Vec::new(),
                    translation: None,
                },
                segments: None,
            })
            .collect())
    }

    pub async fn upsert_image_source(&self, title: &str, url: &str) -> Result<Uuid> {
        let id = query_file_scalar!("queries/insert_image_source.sql", title, url)
            .fetch_one(&self.client)
            .await?;
        Ok(id)
    }

    pub async fn image_source_by_title(&self, title: &str) -> Result<Option<ImageSource>> {
        let results = query_file!("queries/image_source_by_title.sql", title)
            .fetch_all(&self.client)
            .await?;
        Ok(results.into_iter().next().map(|x| ImageSource {
            id: ImageSourceId(x.id),
            url: x.base_url,
        }))
    }

    pub async fn image_source_by_id(&self, id: ImageSourceId) -> Result<Option<ImageSource>> {
        let results = query_file!("queries/image_source_by_id.sql", id.0)
            .fetch_all(&self.client)
            .await?;
        Ok(results.into_iter().next().map(|x| ImageSource {
            id: ImageSourceId(x.id),
            url: x.base_url,
        }))
    }

    pub async fn upsert_collection(&self, collection: &raw::EditedCollection) -> Result<String> {
        query_file!(
            "queries/upsert_collection.sql",
            collection.slug,
            collection.title,
            collection.wordpress_menu_id
        )
        .execute(&self.client)
        .await?;
        Ok((collection.slug).to_string())
    }

    pub async fn insert_all_chapters(
        &self,
        chapters: Vec<raw::CollectionChapter>,
        slug: String,
    ) -> Result<String> {
        let mut tx = self.client.begin().await?;

        // Delete previous chapter data stored for a particular collection before re-inserting
        query_file!("queries/delete_chapters_in_collection.sql", &*slug)
            .execute(&mut *tx)
            .await?;

        let mut chapter_stack = Vec::new();
        let initial_tuple = (0, slug.clone());
        chapter_stack.push(initial_tuple);

        for current_chapter in chapters {
            let mut chapter_doc_name = "".to_string();

            if current_chapter.document_short_name.is_some() {
                chapter_doc_name = current_chapter.document_short_name.unwrap();
            }

            // Use stack to build chapter slug
            let mut before_chapter_index = chapter_stack.last().unwrap().0;
            while before_chapter_index != (current_chapter.index_in_parent - 1) {
                let last_chapter_index = chapter_stack.last().unwrap().0;
                if last_chapter_index >= current_chapter.index_in_parent {
                    chapter_stack.pop();
                }
                before_chapter_index = chapter_stack.last().unwrap().0;
            }

            // Concatenate URL Slugs of all chapters on the path
            let mut chapter_stack_cur = chapter_stack.clone();
            let mut url_slug_cur = current_chapter.url_slug.clone();
            let final_path = (
                current_chapter.index_in_parent,
                current_chapter.url_slug.clone(),
            );
            chapter_stack.push(final_path);

            while let Some(temp_chapter) = chapter_stack_cur.pop() {
                let cur_slug = temp_chapter.1;
                url_slug_cur = format!("{}.{}", cur_slug, url_slug_cur);
            }

            let url_slug = PgLTree::from_str(&url_slug_cur)?;

            query_file!(
                "queries/insert_one_chapter_marking_intro_or_body.sql",
                current_chapter.chapter_name,
                chapter_doc_name,
                current_chapter.wordpress_id,
                current_chapter.index_in_parent,
                url_slug,
                current_chapter.section as _
            )
            .execute(&mut *tx)
            .await?;
        }
        tx.commit().await?;

        Ok(slug)
    }

    pub async fn document_manifest(
        &self,
        _document_name: &str,
        url: String,
    ) -> Result<iiif::Manifest> {
        // Retrieve the document from the DB.
        let item = query_file!("queries/many_documents.sql", &[url.clone()] as &[String])
            .fetch_one(&self.client)
            .await?;
        let doc = AnnotatedDoc {
            meta: DocumentMetadata {
                id: DocumentId(item.id),
                short_name: item.short_name,
                title: item.title,
                is_reference: item.is_reference,
                date: item.written_at.map(Date::new),
                audio_recording: None,
                collection: None,
                contributors: item
                    .contributors
                    .and_then(|x| serde_json::from_value(x).ok())
                    .unwrap_or_default(),
                genre: None,
                order_index: 0,
                page_images: None,
                sources: Vec::new(),
                translation: None,
            },
            segments: None,
        };
        // Build a IIIF manifest for this document.
        Ok(iiif::Manifest::from_document(self, doc, url).await)
    }

    pub async fn all_tags(&self, system: CherokeeOrthography) -> Result<Vec<MorphemeTag>> {
        use async_graphql::Value;
        let system_name = if let Value::Enum(s) = system.to_value() {
            s
        } else {
            unreachable!()
        };
        let results = query_file!("queries/all_morpheme_tags.sql", system_name.as_str())
            .fetch_all(&self.client)
            .await?;
        Ok(results
            .into_iter()
            .map(|tag| MorphemeTag {
                internal_tags: Vec::new(),
                tag: tag.gloss,
                title: tag.title,
                shape: None,
                details_url: None,
                definition: tag.description.unwrap_or_default(),
                morpheme_type: tag.linguistic_type.unwrap_or_default(),
                role_override: tag.role_override,
            })
            .collect())
    }

    pub async fn search_words_any_field(&self, query: String) -> Result<Vec<AnnotatedForm>> {
        let like_query = format!("%{}%", query);
        let results = query_file_as!(BasicWord, "queries/search_words_any_field.sql", like_query)
            .fetch_all(&self.client)
            .await?;
        Ok(results.into_iter().map(Into::into).collect())
    }

    pub async fn top_collections(&self) -> Result<Vec<DocumentCollection>> {
        Ok(
            query_file_as!(DocumentCollection, "queries/document_groups.sql")
                .fetch_all(&self.client)
                .await?,
        )
    }

    pub async fn all_edited_collections(&self) -> Result<Vec<EditedCollection>> {
        Ok(
            query_file_as!(EditedCollection, "queries/edited_collections.sql")
                .fetch_all(&self.client)
                .await?,
        )
    }

    /// Ensure that a user exists in the database
    /// user_id should be a congnito sub claim
    pub async fn upsert_dailp_user(&self, user_id: Uuid) -> Result<Uuid> {
        query_file!("queries/upsert_dailp_user.sql", user_id,)
            .execute(&self.client)
            .await?;

        Ok(user_id)
    }

    // Updates fields in the user dailp_user table
    pub async fn update_dailp_user(&self, user: UserUpdate) -> Result<Uuid> {
        let user_id = Uuid::from(user.id);
        let display_name = user.display_name.into_vec();
        let avatar_url = user.avatar_url.into_vec();
        let bio = user.bio.into_vec();
        let organization = user.organization.into_vec();
        let location = user.location.into_vec();
        // Role needs to come in from graphql as all caps ("EDITORS" rather than "Editors")
        let role = if user.role.is_value() {
            let role_str = match user.role.value().unwrap() {
                UserGroup::Readers => "Readers",
                UserGroup::Editors => "Editors",
                UserGroup::Contributors => "Contributors",
            };
            vec![role_str.to_string()]
        } else {
            vec![]
        };

        query_file!(
            "queries/update_dailp_user.sql",
            &user_id,
            &display_name as _,
            &avatar_url as _,
            &bio as _,
            &organization as _,
            &location as _,
            &role as _
        )
        .execute(&self.client)
        .await?;

        Ok(user_id)
    }

    // Gets a user from the dailp_user table by their id
    pub async fn dailp_user_by_id(&self, user_id: &Uuid) -> Result<User> {
        let row = query_file!("queries/get_dailp_user_by_id.sql", user_id)
            .fetch_one(&self.client)
            .await?;

        let created_at = Date::from(row.created_at);
        let role = UserGroup::from(row.role);

        Ok(User {
            id: UserId(row.id.to_string()),
            display_name: row.display_name,
            created_at: Some(created_at),
            avatar_url: row.avatar_url,
            bio: row.bio,
            organization: row.organization,
            location: row.location,
            role: Some(role),
        })
    }

    pub async fn update_annotation(&self, _annote: annotation::Annotation) -> Result<()> {
        todo!("Implement image annotations")
    }

    pub async fn update_word(&self, word: AnnotatedFormUpdate) -> Result<Uuid> {
        let mut tx = self.client.begin().await?;

        let source = word.source.into_vec();
        let simple_phonetics = word.romanized_source.into_vec();
        let commentary = word.commentary.into_vec();
        let english_gloss_owned: Vec<String> = match word.english_gloss.into_vec().pop().flatten() {
            Some(glosses) => glosses.split(',').map(|s| s.trim().to_string()).collect(),
            None => Vec::new(),
        };
        let english_gloss: Vec<&str> = english_gloss_owned.iter().map(|s| s.as_str()).collect();

        let document_id = query_file!(
            "queries/update_word.sql",
            word.id,
            &source as _,
            &simple_phonetics as _,
            &commentary as _,
            &english_gloss as _
        )
        .fetch_one(&mut *tx)
        .await?
        .document_id;

        // If word segmentation was not changed, then return early since SQL update queries need to be called.
        if !word.segments.is_value() {
            tx.commit().await?;
            return Ok(word.id);
        }

        let segments = word.segments.take().unwrap();
        // if word segmentation not present, return early.
        if segments.is_empty() {
            // Delete all existing segments since the new segments array is empty
            query_file!("queries/delete_word_segments.sql", word.id)
                .execute(&mut *tx)
                .await?;
            tx.commit().await?;
            return Ok(word.id);
        }

        // Delete existing segments before upserting new ones
        query_file!("queries/delete_word_segments.sql", word.id)
            .execute(&mut *tx)
            .await?;

        let system_name: Option<CherokeeOrthography> = segments[0].system;

        let (doc_id, gloss, word_id, index, morpheme, role): (
            Vec<_>,
            Vec<_>,
            Vec<_>,
            Vec<_>,
            Vec<_>,
            Vec<_>,
        ) = segments
            .into_iter()
            .enumerate()
            .map(move |(index, segment)| {
                (
                    document_id,
                    segment.gloss,
                    word.id,
                    index as i64, // index of the segment in the word
                    segment.morpheme,
                    segment.role,
                )
            })
            .multiunzip();

        // Convert the given glosses if they have an internal for to add to the database.
        let internal_glosses = query_file_scalar!(
            "queries/find_internal_glosses.sql",
            &*gloss,
            match system_name {
                Some(CherokeeOrthography::Taoc) => "TAOC",
                _ =>
                    return Err(anyhow::anyhow!(
                        "Other Cherokee systems are currently not supported"
                    )),
            }
        )
        .fetch_all(&mut *tx)
        .await?;

        // Add any newly created local glosses into morpheme gloss table.
        query_file!(
            "queries/upsert_local_morpheme_glosses.sql",
            &*doc_id,
            &*internal_glosses as _,
        )
        .execute(&mut *tx)
        .await?;

        query_file!(
            "queries/upsert_many_word_segments.sql",
            &*doc_id,
            &*internal_glosses as _,
            &*word_id,
            &*index,
            &*morpheme,
            &*role as _
        )
        .execute(&mut *tx)
        .await?;

        tx.commit().await?;

        Ok(word.id)
    }

    // pub async fn maybe_undefined_to_vec() -> Vec<Option<String>> {}

    pub async fn add_bookmark(&self, document_id: Uuid, user_id: Uuid) -> Result<String> {
        query_file!("queries/add_bookmark.sql", document_id, user_id)
            .execute(&self.client)
            .await?;
        Ok(format!("document: {}, user: {}", document_id, user_id))
    }

    pub async fn remove_bookmark(&self, document_id: Uuid, user_id: Uuid) -> Result<String> {
        query_file!("queries/remove_bookmark.sql", document_id, user_id)
            .execute(&self.client)
            .await?;
        Ok(format!("document: {}, user: {}", document_id, user_id))
    }

    pub async fn bookmarked_documents(&self, user_id: &Uuid) -> Result<Vec<Uuid>> {
        let bookmarks = query_file!("queries/get_bookmark_ids.sql", user_id)
            .fetch_all(&self.client)
            .await?;

        Ok(bookmarks.into_iter().map(|x| x.id).collect())
    }

    pub async fn get_document_bookmarked_on(
        &self,
        document_id: &Uuid,
        user_id: &Uuid,
    ) -> Result<Option<Date>> {
        if let Some(bookmark) = query_file!(
            "queries/get_document_bookmarked_on.sql",
            document_id,
            user_id
        )
        .fetch_optional(&self.client)
        .await?
        {
            Ok(Some(date::Date(bookmark.bookmarked_on)))
        } else {
            Ok(None)
        }
    }

    /// This does two things:
    /// 1. Create a media slice if one does not exist for the provided audio
    ///     recording.
    /// 2. Add a join table entry attaching that media slice to the
    ///     specified word.
    ///
    /// Returns the `id` of the upserted media slice
    pub async fn attach_audio_to_word(
        &self,
        upload: &AttachAudioToWordInput,
        contributor_id: &Uuid,
    ) -> Result<Uuid> {
        let media_slice_id = query_file_scalar!(
            "queries/attach_audio_to_word.sql",
            contributor_id,
            upload.contributor_audio_url as _,
            0,
            0,
            upload.word_id
        )
        .fetch_one(&self.client)
        .await?;
        Ok(media_slice_id)
    }

    /// Update if a piece of audio will be shown to readers
    /// Will return None if the word and audio assocation could not be found, otherwise word id.
    pub async fn update_audio_visibility(
        &self,
        word_id: &Uuid,
        audio_slice_id: &Uuid,
        include_in_edited_collection: bool,
        editor_id: &Uuid,
    ) -> Result<Option<Uuid>> {
        let _word_id = query_file_scalar!(
            "queries/update_audio_visibility.sql",
            word_id,
            audio_slice_id,
            include_in_edited_collection,
            editor_id
        )
        .fetch_one(&self.client)
        .await?;
        Ok(_word_id)
    }

    pub async fn update_document_metadata(&self, document: DocumentMetadataUpdate) -> Result<Uuid> {
        let title = document.title.into_vec();
        let written_at: Option<Date> = document.written_at.value().map(Into::into);

        query_file!(
            "queries/update_document_metadata.sql",
            document.id,
            &title as _,
            &written_at as _
        )
        .execute(&self.client)
        .await?;

        Ok(document.id)
    }

    pub async fn update_paragraph(&self, paragraph: ParagraphUpdate) -> Result<DocumentParagraph> {
        let translation = paragraph.translation.into_vec();

        query_file!(
            "queries/update_paragraph.sql",
            paragraph.id,
            &translation as _
        )
        .execute(&self.client)
        .await?;

        self.paragraph_by_id(&paragraph.id).await
    }

    pub async fn update_comment(&self, comment: CommentUpdate) -> Result<Uuid> {
        let text_content = comment.text_content.into_vec();
        let comment_type = comment.comment_type.into_vec();

        query_file!(
            "queries/update_comment.sql",
            comment.id,
            &text_content as _,
            &comment_type as _,
            comment.edited
        )
        .execute(&self.client)
        .await?;

        Ok(comment.id)
    }

    pub async fn update_contributor_attribution(
        &self,
        contribution: UpdateContributorAttribution,
    ) -> Result<Uuid> {
        let document_id = contribution.document_id;
        let contributor_id = contribution.contributor_id;
        let contribution_role = contribution.contribution_role;

        query_file!(
            "queries/update_contributor_attribution.sql",
            document_id,
            &contributor_id as _,
            &contribution_role as _
        )
        .execute(&self.client)
        .await?;

        Ok(document_id)
    }

    pub async fn delete_contributor_attribution(
        &self,
        contribution: DeleteContributorAttribution,
    ) -> Result<Uuid> {
        let document_id = contribution.document_id;
        let contributor_id = contribution.contributor_id;

        query_file!(
            "queries/delete_contributor_attribution.sql",
            document_id,
            &contributor_id as _
        )
        .execute(&self.client)
        .await?;

        Ok(document_id)
    }

    pub async fn all_pages(&self) -> Result<Vec<page::Page>> {
        todo!("Implement content pages")
    }

    pub async fn update_page(&self, _page: page::Page) -> Result<()> {
        todo!("Implement content pages")
    }

    pub async fn words_in_document(
        &self,
        document_id: DocumentId,
        start: Option<i64>,
        end: Option<i64>,
    ) -> Result<impl Iterator<Item = AnnotatedForm>> {
        let words = query_file_as!(
            BasicWord,
            "queries/document_words.sql",
            document_id.0,
            start,
            end
        )
        .fetch_all(&self.client)
        .await?;
        Ok(words.into_iter().map(Into::into))
    }

    pub async fn count_words_in_document(&self, document_id: DocumentId) -> Result<i64> {
        Ok(
            query_file_scalar!("queries/count_words_in_document.sql", document_id.0)
                .fetch_one(&self.client)
                .await?
                .unwrap(),
        )
    }

    pub async fn documents_in_collection(
        &self,
        _super_collection: &str,
        collection: &str,
    ) -> Result<Vec<DocumentReference>> {
        let documents = query_file!("queries/documents_in_group.sql", collection)
            .fetch_all(&self.client)
            .await?;

        Ok(documents
            .into_iter()
            .map(|doc| DocumentReference {
                id: doc.id,
                short_name: doc.short_name,
                title: doc.title,
                date: doc.date,
                order_index: doc.order_index,
            })
            .collect())
    }

    pub async fn insert_top_collection(&self, title: String, _index: i64) -> Result<Uuid> {
        Ok(query_file_scalar!(
            "queries/insert_document_group.sql",
            slug::slugify(&title),
            title.trim()
        )
        .fetch_one(&self.client)
        .await?)
    }

    pub async fn insert_dictionary_document(
        &self,
        document: &DocumentMetadata,
    ) -> Result<DocumentId> {
        let group_id = self
            .insert_top_collection(document.collection.clone().unwrap(), 0)
            .await?;
        let id = query_file_scalar!(
            "queries/insert_document.sql",
            document.short_name,
            document.title,
            document.is_reference,
            &document.date as &Option<Date>,
            None as Option<Uuid>,
            group_id
        )
        .fetch_one(&self.client)
        .await?;
        Ok(DocumentId(id))
    }

    pub async fn insert_document(
        &self,
        meta: &DocumentMetadata,
        collection_id: Uuid,
        index_in_collection: i64,
    ) -> Result<DocumentId> {
        let mut tx = self.client.begin().await?;

        let document_id = &meta.short_name;

        // Clear the document audio before re-inserting it.
        query_file!("queries/delete_document_audio.sql", &document_id)
            .execute(&mut *tx)
            .await?;

        let slice_id = if let Some(audio) = &meta.audio_recording {
            let time_range: Option<PgRange<_>> = match (audio.start_time, audio.end_time) {
                (Some(a), Some(b)) => Some((a as i64..b as i64).into()),
                (Some(a), None) => Some((a as i64..).into()),
                (None, Some(b)) => Some((..b as i64).into()),
                (None, None) => None,
            };
            let slice_id =
                query_file_scalar!("queries/insert_audio.sql", audio.resource_url, time_range)
                    .fetch_one(&mut *tx)
                    .await?;
            Some(slice_id)
        } else {
            None
        };

        let document_uuid = query_file_scalar!(
            "queries/insert_document_in_collection.sql",
            &document_id,
            meta.title,
            meta.is_reference,
            &meta.date as &Option<Date>,
            slice_id,
            collection_id,
            index_in_collection
        )
        .fetch_one(&mut *tx)
        .await?;

        {
            let (name, doc, role): (Vec<_>, Vec<_>, Vec<_>) = meta
                .contributors
                .iter()
                .map(|contributor| (&*contributor.name, document_uuid, contributor.role.as_ref()))
                .multiunzip();
            // Convert roles to Option<String> for SQL
            let role_strings: Vec<Option<String>> =
                role.iter().map(|r| r.map(|r| r.to_string())).collect();
            query_file!(
                "queries/upsert_document_contributors.sql",
                &*name as _,
                &*doc,
                &role_strings as _
            )
            .execute(&mut *tx)
            .await?;
        }

        tx.commit().await?;

        Ok(DocumentId(document_uuid))
    }

    pub async fn insert_document_contents(&self, document: AnnotatedDoc) -> Result<()> {
        let mut tx = self.client.begin().await?;
        let document_id = document.meta.id;
        // Delete all the document contents first, because trying to upsert them
        // is difficult. Since all of these queries are within a transaction,
        // any failure will rollback to the previous state.
        query_file!("queries/delete_document_pages.sql", document_id.0)
            .execute(&mut *tx)
            .await?;

        if let Some(pages) = document.segments {
            let mut starting_char_index = 0;
            for (page_index, page) in pages.into_iter().enumerate() {
                let page_id = query_file_scalar!(
                    "queries/upsert_document_page.sql",
                    document_id.0,
                    page_index as i64,
                    document.meta.page_images.as_ref().map(|imgs| imgs.source.0),
                    document
                        .meta
                        .page_images
                        .as_ref()
                        .and_then(|imgs| imgs.ids.get(page_index))
                )
                .fetch_one(&mut *tx)
                .await?;

                for paragraph in page.paragraphs {
                    let total_chars: usize = paragraph
                        .source
                        .iter()
                        .map(|e| {
                            if let AnnotatedSeg::Word(word) = e {
                                word.source.chars().count()
                            } else {
                                0
                            }
                        })
                        .sum();
                    let char_range: PgRange<_> =
                        (starting_char_index..starting_char_index + total_chars as i64).into();
                    let _paragraph_id = query_file_scalar!(
                        "queries/insert_paragraph.sql",
                        page_id,
                        char_range,
                        paragraph.translation.unwrap_or_default()
                    )
                    .fetch_one(&mut *tx)
                    .await?;

                    for element in paragraph.source {
                        match element {
                            AnnotatedSeg::Word(word) => {
                                let len = word.source.chars().count() as i64;
                                let (char_index, character): (Vec<_>, Vec<_>) = word
                                    .source
                                    .chars()
                                    .enumerate()
                                    .map(|(idx, c)| {
                                        (starting_char_index + idx as i64, c.to_string())
                                    })
                                    .unzip();
                                query_file!(
                                    "queries/insert_character_transcription.sql",
                                    page_id,
                                    &*char_index,
                                    &*character
                                )
                                .execute(&mut *tx)
                                .await?;

                                let char_range: PgRange<_> =
                                    (starting_char_index..starting_char_index + len).into();
                                self.insert_word(
                                    &mut tx,
                                    word,
                                    document_id.0,
                                    Some(page_id),
                                    Some(char_range),
                                )
                                .await?;
                                starting_char_index += len;
                            }
                            AnnotatedSeg::LineBreak(_) => {}
                        }
                    }
                }
            }
        }

        tx.commit().await?;
        Ok(())
    }

    pub async fn insert_edited_collection(
        &self,
        collection: CreateEditedCollectionInput,
    ) -> Result<Uuid> {
        // let mut tx = self.client.begin().await?;
        let collection_id = query_file_scalar!(
            "queries/insert_edited_collection.sql",
            collection.title,
            slug::slugify(&collection.title),
            collection.description,
            collection.thumbnail_url,
        )
        .fetch_one(&self.client)
        .await?;
        Ok(collection_id)
    }

    pub async fn document_breadcrumbs(
        &self,
        document_id: DocumentId,
        _super_collection: &str,
    ) -> Result<Vec<DocumentCollection>> {
        let item = query_file!("queries/document_group_crumb.sql", document_id.0)
            .fetch_one(&self.client)
            .await?;

        Ok(vec![DocumentCollection {
            slug: item.slug,
            title: item.title,
            id: None,
        }])
    }

    pub async fn chapter_breadcrumbs(&self, path: Vec<String>) -> Result<Vec<DocumentCollection>> {
        let chapters = query_file!("queries/chapter_breadcrumbs.sql", PgLTree::from_iter(path)?)
            .fetch_all(&self.client)
            .await?;
        Ok(chapters
            .into_iter()
            .sorted_by_key(|chapter| chapter.chapter_path.len())
            .map(|chapter| DocumentCollection {
                slug: chapter.slug,
                title: chapter.title,
                id: None,
            })
            .collect())
    }

    pub async fn insert_one_word(&self, form: AnnotatedForm) -> Result<()> {
        let doc_id = form.position.document_id.0;
        let mut tx = self.client.begin().await?;
        self.insert_word(&mut tx, form, doc_id, None, None).await?;
        Ok(())
    }

    pub async fn insert_lexical_entries(
        &self,
        document_id: DocumentId,
        stems: Vec<AnnotatedForm>,
        surface_forms: Vec<AnnotatedForm>,
    ) -> Result<()> {
        let mut tx = self.client.begin().await?;

        // Clear all contents before inserting more.
        query_file!("queries/clear_dictionary_document.sql", document_id.0)
            .execute(&mut *tx)
            .await?;

        // Convert the list of stems into a list for each field to prepare for a
        // bulk DB insertion.
        let (glosses, shapes): (Vec<_>, Vec<_>) = stems
            .into_iter()
            .map(|stem| {
                (
                    stem.segments.as_ref().unwrap()[0]
                        .gloss
                        .replace(&[',', '+', '(', ')', '[', ']'] as &[char], " ")
                        .split_whitespace()
                        .join("."),
                    stem,
                )
            })
            .unique_by(|(gloss, _)| gloss.clone())
            .map(|(gloss, stem)| (gloss, stem.segments.as_ref().unwrap()[0].morpheme.clone()))
            .multiunzip();

        // Insert all the morpheme glosses from this dictionary at once.
        query_file!(
            "queries/upsert_dictionary_entry.sql",
            document_id.0,
            &*glosses,
            &*shapes
        )
        .execute(&mut *tx)
        .await?;

        // TODO When we end up referring to morpheme glosses by ID, pass that in.
        self.insert_lexical_words(&mut tx, surface_forms).await?;

        tx.commit().await?;
        Ok(())
    }

    pub async fn only_insert_words(
        &self,
        document_id: DocumentId,
        forms: Vec<AnnotatedForm>,
    ) -> Result<()> {
        let mut tx = self.client.begin().await?;
        // Clear all contents before inserting more.
        query_file!("queries/clear_dictionary_document.sql", document_id.0)
            .execute(&mut *tx)
            .await?;

        self.insert_lexical_words(&mut tx, forms).await?;

        tx.commit().await?;
        Ok(())
    }

    pub async fn insert_lexical_words<'a>(
        &self,
        tx: &mut sqlx::Transaction<'a, sqlx::Postgres>,
        forms: Vec<AnnotatedForm>,
    ) -> Result<()> {
        let mut tx = tx.begin().await?;
        let (
            document_id,
            source_text,
            simple_phonetics,
            phonemic,
            english_gloss,
            recorded_at,
            commentary,
            page_number,
            index_in_document,
        ): (
            Vec<_>,
            Vec<_>,
            Vec<_>,
            Vec<_>,
            Vec<_>,
            Vec<_>,
            Vec<_>,
            Vec<_>,
            Vec<_>,
        ) = forms
            .iter()
            .map(|form| {
                (
                    form.position.document_id.0,
                    &*form.source,
                    form.simple_phonetics.as_deref(),
                    form.phonemic.as_deref(),
                    form.english_gloss.first().map(|s| &**s),
                    form.date_recorded.as_ref().map(|d| d.0),
                    form.commentary.as_deref(),
                    &*form.position.page_number,
                    form.position.index,
                )
            })
            .multiunzip();

        let ids = query_file_scalar!(
            "queries/insert_many_words_in_document.sql",
            &*document_id,
            &*source_text as _,
            &*simple_phonetics as _,
            &*phonemic as _,
            &*english_gloss as _,
            &*recorded_at as _,
            &*commentary as _,
            &*page_number as _,
            &*index_in_document
        )
        .fetch_all(&mut *tx)
        .await?;

        let (doc_id, gloss, word_id, index, morpheme, role): (
            Vec<_>,
            Vec<_>,
            Vec<_>,
            Vec<_>,
            Vec<_>,
            Vec<_>,
        ) = forms
            .into_iter()
            .zip(ids)
            .filter_map(move |(form, word_id)| {
                form.segments.map(move |segments| {
                    segments
                        .into_iter()
                        .enumerate()
                        .map(move |(index, segment)| {
                            let gloss = segment
                                .gloss
                                .replace(&[',', '+', '(', ')', '[', ']'] as &[char], " ")
                                .split_whitespace()
                                .join(".");

                            (
                                form.position.document_id.0,
                                gloss,
                                word_id,
                                index as i64,
                                segment.morpheme,
                                segment.role,
                            )
                        })
                })
            })
            .flatten()
            .multiunzip();

        query_file!(
            "queries/upsert_local_morpheme_glosses.sql",
            &*doc_id,
            &*gloss
        )
        .execute(&mut *tx)
        .await?;

        query_file!(
            "queries/upsert_many_word_segments.sql",
            &*doc_id,
            &*gloss,
            &*word_id,
            &*index,
            &*morpheme,
            &*role as _
        )
        .execute(&mut *tx)
        .await?;

        tx.commit().await?;

        Ok(())
    }

    /// This is only used for
    pub async fn insert_word<'a>(
        &self,
        tx: &mut sqlx::Transaction<'a, sqlx::Postgres>,
        form: AnnotatedForm,
        document_id: Uuid,
        page_id: Option<Uuid>,
        char_range: Option<PgRange<i64>>,
    ) -> Result<Uuid> {
        let mut tx = tx.begin().await?;

        let audio_start = form
            .ingested_audio_track
            .as_ref()
            .and_then(|t| t.start_time)
            .map(i64::from);
        let audio_end = form
            .ingested_audio_track
            .as_ref()
            .and_then(|t| t.end_time)
            .map(i64::from);
        let word_id: Uuid = query_file_scalar!(
            "queries/upsert_word_in_document.sql",
            form.source,
            form.simple_phonetics,
            form.phonemic,
            form.english_gloss.get(0),
            form.date_recorded as Option<Date>,
            form.commentary,
            document_id,
            form.position.page_number,
            form.position.index as i64,
            page_id,
            char_range,
            form.ingested_audio_track.map(|t| t.resource_url),
            audio_start,
            audio_end
        )
        .fetch_one(&mut *tx)
        .await?;

        if let Some(segments) = form.segments {
            let (document_id, gloss, word_id, index, morpheme, role): (
                Vec<_>,
                Vec<_>,
                Vec<_>,
                Vec<_>,
                Vec<_>,
                Vec<_>,
            ) = segments
                .into_iter()
                .enumerate()
                .map(move |(index, segment)| {
                    // FIXME Get rid of this sanitize step.
                    let gloss = segment
                        .gloss
                        .replace(&[',', '+', '(', ')', '[', ']'] as &[char], " ")
                        .split_whitespace()
                        .join(".");

                    (
                        document_id,
                        gloss,
                        word_id,
                        index as i64,
                        segment.morpheme,
                        segment.role as WordSegmentRole,
                    )
                })
                .multiunzip();

            query_file!(
                "queries/upsert_local_morpheme_glosses.sql",
                &*document_id,
                &*gloss
            )
            .execute(&mut *tx)
            .await?;

            query_file!(
                "queries/upsert_many_word_segments.sql",
                &*document_id,
                &*gloss,
                &*word_id,
                &*index,
                &*morpheme,
                &*role as _
            )
            .execute(&mut *tx)
            .await?;
        }

        tx.commit().await?;

        Ok(word_id)
    }

    pub async fn insert_morpheme_system(&self, short_name: String, title: String) -> Result<Uuid> {
        Ok(
            query_file_scalar!("queries/insert_abbreviation_system.sql", short_name, title)
                .fetch_one(&self.client)
                .await?,
        )
    }

    pub async fn insert_abstract_tag(&self, tag: AbstractMorphemeTag) -> Result<()> {
        let abstract_id = query_file_scalar!(
            "queries/upsert_morpheme_tag.sql",
            &tag.id,
            tag.morpheme_type
        )
        .fetch_one(&self.client)
        .await?;
        let doc_id: Option<Uuid> = None;
        query_file!(
            "queries/upsert_morpheme_gloss.sql",
            doc_id,
            tag.id,
            None as Option<String>,
            Some(abstract_id)
        )
        .fetch_one(&self.client)
        .await?;
        Ok(())
    }

    pub async fn insert_custom_abstract_tag(&self, tag: AbstractMorphemeTag) -> Result<Uuid> {
        let abstract_id =
            query_file_scalar!("queries/insert_custom_abstract_tag.sql", tag.id, "custom")
                .fetch_one(&self.client)
                .await?;
        Ok(abstract_id)
    }

    pub async fn insert_custom_morpheme_tag(
        &self,
        form: MorphemeTag,
        system_id: Uuid,
    ) -> Result<()> {
        query_file!(
            "queries/insert_custom_morpheme_tag.sql",
            system_id,
            &form
                .internal_tags
                .iter()
                .map(|id| Uuid::parse_str(id).unwrap())
                .collect::<Vec<Uuid>>(),
            form.tag,
            form.title,
            form.role_override as Option<WordSegmentRole>,
            form.definition
        )
        .fetch_all(&self.client)
        .await?;

        Ok(())
    }

    pub async fn insert_morpheme_tag(&self, form: MorphemeTag, system_id: Uuid) -> Result<()> {
        let abstract_ids = query_file_scalar!(
            "queries/abstract_tag_ids_from_glosses.sql",
            &form.internal_tags[..]
        )
        .fetch_all(&self.client)
        .await?;
        query_file!(
            "queries/upsert_concrete_tag.sql",
            system_id,
            &abstract_ids,
            form.tag,
            form.title,
            form.role_override as Option<WordSegmentRole>,
            form.definition
        )
        .execute(&self.client)
        .await?;
        Ok(())
    }

    pub async fn document_id_from_name(&self, short_name: &str) -> Result<Option<DocumentId>> {
        Ok(
            query_file_scalar!("queries/document_id_from_name.sql", short_name)
                .fetch_all(&self.client)
                .await?
                .pop()
                .map(DocumentId),
        )
    }

    pub async fn insert_morpheme_relations(&self, links: Vec<LexicalConnection>) -> Result<()> {
        // Ignores glosses without a document ID.
        // TODO Consider whether that's a reasonable constraint.
        let (left_doc, left_gloss, right_doc, right_gloss): (Vec<_>, Vec<_>, Vec<_>, Vec<_>) =
            links
                .into_iter()
                .filter_map(|link| {
                    Some((
                        link.left.document_name?,
                        link.left.gloss,
                        link.right.document_name?,
                        link.right.gloss,
                    ))
                })
                .multiunzip();
        // Don't crash if a morpheme relation fails to insert.
        let _ = query_file!(
            "queries/insert_morpheme_relations.sql",
            &*left_doc,
            &*left_gloss,
            &*right_doc,
            &*right_gloss,
        )
        .execute(&self.client)
        .await;
        Ok(())
    }

    pub async fn collection(&self, slug: String) -> Result<DocumentCollection> {
        let collection = query_file!("queries/document_group_details.sql", slug)
            .fetch_one(&self.client)
            .await?;
        Ok(DocumentCollection {
            slug: collection.slug,
            title: collection.title,
            id: Some(collection.id),
        })
    }

    pub async fn document_group_id_by_slug(&self, slug: &str) -> Result<Option<Uuid>> {
        Ok(
            query_file_scalar!("queries/document_group_id_by_slug.sql", slug)
                .fetch_optional(&self.client)
                .await?,
        )
    }

    /// Get collection slug by collection ID
    pub async fn collection_slug_by_id(&self, collection_id: Uuid) -> Result<Option<String>> {
        let result = query_file!("queries/edited_collection_by_id.sql", collection_id)
            .fetch_optional(&self.client)
            .await?;
        Ok(result.map(|r| r.slug))
    }

    pub async fn chapter(
        &self,
        collection_slug: String,
        chapter_slug: String,
    ) -> Result<Option<CollectionChapter>> {
        // Try the original slugs first
        let chapter = query_file!(
            "queries/chapter_contents.sql",
            collection_slug,
            chapter_slug
        )
        .fetch_optional(&self.client)
        .await?;

        // If found, return it
        if let Some(chapter_data) = chapter {
            return Ok(Some(CollectionChapter {
                id: chapter_data.id,
                path: chapter_data
                    .chapter_path
                    .into_iter()
                    .map(|s| (*s).into())
                    .collect(),
                index_in_parent: chapter_data.index_in_parent,
                title: chapter_data.title,
                document_id: chapter_data.document_id.map(DocumentId),
                wordpress_id: chapter_data.wordpress_id,
                section: chapter_data.section,
            }));
        }

        // If not found, try with underscore/hyphen conversion for collection_slug
        let alternative_collection_slug = if collection_slug.contains('-') {
            collection_slug.replace("-", "_")
        } else {
            collection_slug.replace("_", "-")
        };

        let chapter = query_file!(
            "queries/chapter_contents.sql",
            alternative_collection_slug,
            chapter_slug
        )
        .fetch_optional(&self.client)
        .await?;

        Ok(chapter.map(|chapter| CollectionChapter {
            id: chapter.id,
            path: chapter
                .chapter_path
                .into_iter()
                .map(|s| (*s).into())
                .collect(),
            index_in_parent: chapter.index_in_parent,
            title: chapter.title,
            document_id: chapter.document_id.map(DocumentId),
            wordpress_id: chapter.wordpress_id,
            section: chapter.section,
        }))
    }

    // Returns the CollectionChapters that contain given document.
    pub async fn chapters_by_document(
        &self,
        document_slug: String,
    ) -> Result<Option<Vec<CollectionChapter>>> {
        let chapters = query_file!("queries/chapters_by_document.sql", document_slug)
            .fetch_all(&self.client)
            .await?;

        if chapters.is_empty() {
            Ok(None)
        } else {
            Ok(Some(
                chapters
                    .into_iter()
                    .map(|chapter| CollectionChapter {
                        id: chapter.id,
                        path: chapter
                            .chapter_path
                            .into_iter()
                            .map(|s| (*s).into())
                            .collect(),
                        index_in_parent: chapter.index_in_parent,
                        title: chapter.title,
                        document_id: chapter.document_id.map(DocumentId),
                        wordpress_id: chapter.wordpress_id,
                        section: chapter.section,
                    })
                    .collect(),
            ))
        }
    }

    /// Insert a contributor attribution for a chapter
    pub async fn insert_chapter_contributor_attribution(
        &self,
        chapter_id: &uuid::Uuid,
        contributor_id: &uuid::Uuid,
        contribution_role: &str,
    ) -> Result<()> {
        query_file!(
            "queries/insert_chapter_contributor_attribution.sql",
            chapter_id,
            contributor_id,
            contribution_role
        )
        .execute(&self.client)
        .await?;
        Ok(())
    }

    /// Insert a document into an edited collection and create a new chapter for it
    /// Returns (document_id, chapter_id)
    pub async fn insert_document_into_edited_collection(
        &self,
        document: AnnotatedDoc,
        _collection_id: Uuid,
    ) -> Result<(DocumentId, Uuid)> {
        let mut tx = self.client.begin().await?;
        let meta = &document.meta;
        let next_index = -1;

        // All user-created documents go to the user_documents document group
        let user_documents_group_id = match self.document_group_id_by_slug("user_documents").await?
        {
            Some(id) => id,
            None => {
                // Create the user_documents document_group if it doesn't exist
                query_file_scalar!(
                    "queries/insert_document_group.sql",
                    "user_documents",
                    "User-Created Documents"
                )
                .fetch_one(&mut *tx)
                .await?
            }
        };

        // Insert the document using the user_documents document group ID
        let document_uuid = query_file_scalar!(
            "queries/insert_document_at_end_of_collection.sql",
            meta.short_name,
            meta.title,
            meta.is_reference,
            &meta.date as &Option<Date>,
            user_documents_group_id,
            next_index
        )
        .fetch_one(&mut *tx)
        .await?;

        // Attribute contributors to the document
        {
            let name: Vec<String> = meta.contributors.iter().map(|c| c.clone().name).collect();
            let doc_id: Vec<Uuid> = vec![meta.id.0];
            let roles: Vec<String> = meta
                .contributors
                .iter()
                .map(|c| match c.role {
                    Some(r) => r.to_string(),
                    // not sure what to default to, also not sure why contributor role is an
                    // option
                    None => ContributorRole::Author.to_string(),
                })
                .collect();

            if !name.is_empty() {
                query_file!(
                    "queries/upsert_document_contributors.sql",
                    &name,
                    &doc_id,
                    &roles
                )
                .execute(&mut *tx)
                .await?;
            }
        }

        // Create a new chapter for this document in the user_documents collection
        let chapter_slug = crate::slugs::slugify_ltree(&meta.short_name);
        let chapter_path = PgLTree::from_str(&format!("user_documents.{}", chapter_slug))?;

        let chapter_id = query_file_scalar!(
            "queries/insert_chapter_with_document_id.sql",
            meta.title, // Use document title as chapter title
            document_uuid,
            None::<i64>, // wordpress_id
            0i64,        // index_in_parent (we can increment this later if needed)
            chapter_path,
            crate::CollectionSection::Body as crate::CollectionSection
        )
        .fetch_one(&mut *tx)
        .await?;

        // Attribute contributors to the new chapter
        for contributor in &meta.contributors {
            query_file!("queries/upsert_contributor.sql", &contributor.name)
                .execute(&mut *tx)
                .await?;
            let contributor_id =
                query_file_scalar!("queries/contributor_id_by_name.sql", &contributor.name)
                    .fetch_one(&mut *tx)
                    .await?;
            let role = contributor
                .role
                .unwrap_or(ContributorRole::Author)
                .to_string();
            query_file!(
                "queries/insert_chapter_contributor_attribution.sql",
                &chapter_id,
                &contributor_id,
                &role
            )
            .execute(&mut *tx)
            .await?;
        }

        // Insert document contents (pages, paragraphs, words)
        let document_id = DocumentId(document_uuid);
        let document_with_updated_id = AnnotatedDoc {
            meta: DocumentMetadata {
                id: document_id,
                ..document.meta.clone()
            },
            segments: document.segments.clone(),
        };

        query_file!("queries/delete_document_pages.sql", document_uuid)
            .execute(&mut *tx)
            .await?;

        if let Some(pages) = document_with_updated_id.segments {
            let mut starting_char_index = 0;
            for (page_index, page) in pages.into_iter().enumerate() {
                let page_id = query_file_scalar!(
                    "queries/upsert_document_page.sql",
                    document_uuid,
                    page_index as i64,
                    document_with_updated_id
                        .meta
                        .page_images
                        .as_ref()
                        .map(|imgs| imgs.source.0),
                    document_with_updated_id
                        .meta
                        .page_images
                        .as_ref()
                        .and_then(|imgs| imgs.ids.get(page_index))
                )
                .fetch_one(&mut *tx)
                .await?;

                for section in page.paragraphs {
                    // Calculate the actual character range for this paragraph
                    let total_chars: usize = section
                        .source
                        .iter()
                        .map(|e| {
                            if let AnnotatedSeg::Word(word) = e {
                                word.source.chars().count()
                            } else {
                                0
                            }
                        })
                        .sum();

                    let char_range: PgRange<i64> =
                        (starting_char_index..starting_char_index + total_chars as i64).into();

                    let _paragraph_id = query_file_scalar!(
                        "queries/insert_paragraph.sql",
                        page_id,
                        char_range,
                        section.translation.unwrap_or_default()
                    )
                    .fetch_one(&mut *tx)
                    .await?;

                    // Insert words with proper page_id and character ranges
                    let mut word_char_index = starting_char_index;
                    for word_seg in section.source {
                        match word_seg {
                            AnnotatedSeg::Word(word) => {
                                let word_len = word.source.chars().count() as i64;
                                let word_char_range: PgRange<i64> =
                                    (word_char_index..word_char_index + word_len).into();

                                self.insert_word(
                                    &mut tx,
                                    word,
                                    document_uuid,
                                    Some(page_id),
                                    Some(word_char_range),
                                )
                                .await?;

                                word_char_index += word_len;
                            }
                            _ => {}
                        }
                    }
                    starting_char_index += total_chars as i64;
                }
            }
        }

        tx.commit().await?;
        Ok((document_id, chapter_id))
    }

    pub async fn abbreviation_id_from_short_name(&self, short_name: &str) -> Result<Uuid> {
        Ok(
            query_file_scalar!("queries/abbreviation_id_from_short_name.sql", short_name)
                .fetch_one(&self.client)
                .await?,
        )
    }

    pub async fn upsert_page(&self, input: NewPageInput) -> Result<String> {
        // sanitize input
        let title = input.title.trim();
        // generate slug
        let slug = slug::slugify(title);
<<<<<<< HEAD
        // generate markdown blocks
        //let body: String = input.body
        //.into_iter()
        //.map(|s| format!("|%|{s}"))
        //.collect();
        query_file!(
            "queries/upsert_page.sql",
            slug,
            input.path,
            title,
            input.body[0]
        )
        .execute(&self.client)
        .await?;
=======
        // Ensure there is at least one body block and it is non-empty
        let body = match input.body.first() {
            Some(content) if !content.trim().is_empty() => content.clone(),
            _ => return Err(anyhow::anyhow!("input body is empty")),
        };

        query_file!("queries/upsert_page.sql", slug, input.path, title, body)
            .execute(&self.client)
            .await?;
>>>>>>> ecddc819
        Ok(input.path)
    }

    pub async fn page_by_path(&self, path: &str) -> Result<Option<Page>> {
        let record = query_file!("queries/page_by_path.sql", path)
            .fetch_optional(&self.client)
            .await?;
        if let Some(row) = record {
            let blocks: Vec<ContentBlock> =
                vec![ContentBlock::Markdown(Markdown { content: row.body })];
            Ok(Some(Page::build(row.title, row.slug, blocks)))
        } else {
            Ok(None)
        }
    }
<<<<<<< HEAD

=======
    //Ok(page)
>>>>>>> ecddc819
    pub async fn get_menu_by_slug(&self, slug: String) -> Result<Menu> {
        let menu = query_file!("queries/menu_by_slug.sql", slug)
            .fetch_one(&self.client)
            .await?;

        let items_json: serde_json::Value = menu.items;
        let items: Vec<MenuItem> = serde_json::from_value(items_json).unwrap_or_default();

        Ok(Menu {
            id: menu.id,
            name: menu.name,
            slug: menu.slug,
            items,
        })
    }

    pub async fn update_menu(&self, menu: MenuUpdate) -> Result<Menu> {
        let menu = query_file!(
            "queries/update_menu.sql",
            menu.id,
            menu.name.clone().unwrap_or_default(),
            slug::slugify(menu.name.unwrap_or_default()),
            menu.items
                .map(|items| serde_json::to_value(items).unwrap_or_default())
        )
        .fetch_one(&self.client)
        .await?;
        let items: Vec<MenuItem> = serde_json::from_value(menu.items).unwrap_or_default();
        Ok(Menu {
            id: menu.id,
            name: menu.name,
            slug: menu.slug,
            items,
        })
    }

    pub async fn insert_menu(&self, menu: Menu) -> Result<()> {
        query_file!(
            "queries/insert_menu.sql",
            menu.name,
            menu.slug,
            serde_json::to_value(menu.items).unwrap_or_default()
        )
        .execute(&self.client)
        .await?;
        Ok(())
    }
}

#[async_trait]
impl Loader<DocumentId> for Database {
    type Value = AnnotatedDoc;
    type Error = Arc<sqlx::Error>;
    async fn load(
        &self,
        keys: &[DocumentId],
    ) -> Result<HashMap<DocumentId, Self::Value>, Self::Error> {
        // Turn keys into strings for database request.
        // TODO ideally I'd be able to pass `keys` directly instead of mapping it.
        let keys: Vec<_> = keys.iter().map(|x| x.0).collect();
        let items = query_file!("queries/many_documents.sql", &keys[..])
            .fetch_all(&self.client)
            .await?;
        Ok(items
            .into_iter()
            .map(|item| Self::Value {
                meta: DocumentMetadata {
                    id: DocumentId(item.id),
                    short_name: item.short_name,
                    title: item.title,
                    is_reference: item.is_reference,
                    date: item.written_at.map(Date::new),
                    audio_recording: item.audio_url.map(|resource_url| AudioSlice {
                        slice_id: Some(AudioSliceId(item.audio_slice_id.unwrap().to_string())),
                        resource_url,
                        parent_track: None,
                        annotations: None,
                        index: 0,
                        include_in_edited_collection: true,
                        edited_by: None,
                        recorded_at: item.recorded_at.map(Date::new),
                        recorded_by: item.recorded_by.and_then(|user_id| {
                            item.recorded_by_name.map(|display_name| User {
                                id: UserId(user_id.to_string()),
                                display_name,
                                created_at: None,
                                avatar_url: None,
                                bio: None,
                                organization: None,
                                location: None,
                                role: None,
                            })
                        }),
                        start_time: item.audio_slice.as_ref().and_then(|r| match r.start {
                            Bound::Unbounded => None,
                            Bound::Included(t) | Bound::Excluded(t) => Some(t as i32),
                        }),
                        end_time: item.audio_slice.and_then(|r| match r.end {
                            Bound::Unbounded => None,
                            Bound::Included(t) | Bound::Excluded(t) => Some(t as i32),
                        }),
                    }),
                    collection: None,
                    contributors: item
                        .contributors
                        .and_then(|x| serde_json::from_value(x).ok())
                        .unwrap_or_default(),
                    genre: None,
                    order_index: 0,
                    page_images: None,
                    sources: Vec::new(),
                    translation: None,
                },
                segments: None,
            })
            .map(|tag| (tag.meta.id, tag))
            .collect())
    }
}

#[async_trait]
impl Loader<DocumentShortName> for Database {
    type Value = AnnotatedDoc;
    type Error = Arc<sqlx::Error>;
    async fn load(
        &self,
        keys: &[DocumentShortName],
    ) -> Result<HashMap<DocumentShortName, Self::Value>, Self::Error> {
        // Turn keys into strings for database request.
        // TODO ideally I'd be able to pass `keys` directly instead of mapping it.
        let keys: Vec<_> = keys.iter().map(|x| &x.0 as &str).collect();
        let items = query_file!("queries/many_documents_by_name.sql", keys as Vec<&str>)
            .fetch_all(&self.client)
            .await?;
        Ok(items
            .into_iter()
            .map(|item| Self::Value {
                meta: DocumentMetadata {
                    id: DocumentId(item.id),
                    short_name: item.short_name,
                    title: item.title,
                    is_reference: item.is_reference,
                    date: item.written_at.map(Date::new),
                    audio_recording: item.audio_url.map(|resource_url| AudioSlice {
                        slice_id: Some(AudioSliceId(item.audio_slice_id.unwrap().to_string())),
                        resource_url,
                        parent_track: None,
                        annotations: None,
                        index: 0,
                        // TODO: is this a bad default?
                        include_in_edited_collection: true,
                        edited_by: None,
                        recorded_at: item.recorded_at.map(Date::new),
                        recorded_by: item.recorded_by.and_then(|user_id| {
                            item.recorded_by_name.map(|display_name| User {
                                id: UserId(user_id.to_string()),
                                display_name,
                                created_at: None,
                                avatar_url: None,
                                bio: None,
                                organization: None,
                                location: None,
                                role: None,
                            })
                        }),
                        start_time: item.audio_slice.as_ref().and_then(|r| match r.start {
                            Bound::Unbounded => None,
                            Bound::Included(t) | Bound::Excluded(t) => Some(t as i32),
                        }),
                        end_time: item.audio_slice.and_then(|r| match r.end {
                            Bound::Unbounded => None,
                            Bound::Included(t) | Bound::Excluded(t) => Some(t as i32),
                        }),
                    }),
                    collection: None,
                    contributors: item
                        .contributors
                        .and_then(|x| serde_json::from_value(x).ok())
                        .unwrap_or_default(),
                    genre: None,
                    order_index: 0,
                    page_images: None,
                    sources: Vec::new(),
                    translation: None,
                },
                segments: None,
            })
            .map(|tag| (DocumentShortName(tag.meta.short_name.clone()), tag))
            .collect())
    }
}

#[async_trait]
impl Loader<PagesInDocument> for Database {
    type Value = Vec<DocumentPage>;
    type Error = Arc<sqlx::Error>;

    async fn load(
        &self,
        keys: &[PagesInDocument],
    ) -> Result<HashMap<PagesInDocument, Self::Value>, Self::Error> {
        let keys: Vec<_> = keys.iter().map(|k| (k.0)).collect();
        let items = query_file!("queries/document_pages.sql", &keys[..])
            .fetch_all(&self.client)
            .await?;
        Ok(items
            .into_iter()
            .map(|page| {
                (
                    PagesInDocument(page.document_id),
                    DocumentPage {
                        id: page.id,
                        page_number: (page.index_in_document + 1).to_string(),
                        image: if let (Some(source_id), Some(oid)) =
                            (page.iiif_source_id, page.iiif_oid)
                        {
                            Some(PageImage {
                                source_id: ImageSourceId(source_id),
                                oid,
                            })
                        } else {
                            None
                        },
                    },
                )
            })
            .into_group_map())
    }
}

#[async_trait]
impl Loader<ParagraphsInPage> for Database {
    type Value = Vec<DocumentParagraph>;
    type Error = Arc<sqlx::Error>;

    async fn load(
        &self,
        keys: &[ParagraphsInPage],
    ) -> Result<HashMap<ParagraphsInPage, Self::Value>, Self::Error> {
        let keys: Vec<_> = keys.iter().map(|k| k.0).collect();
        let items = query_file!("queries/document_paragraphs.sql", &keys[..])
            .fetch_all(&self.client)
            .await?;
        // TODO use a stream here to avoid collecting into a Vec twice.
        // Hmm... Might not be possible with the group_by call? Or we'd have to
        // reimplement that with try_fold()
        Ok(items
            .into_iter()
            .enumerate()
            .map(|(index, p)| {
                (
                    ParagraphsInPage(p.page_id),
                    DocumentParagraph {
                        id: p.id,
                        translation: p.english_translation,
                        index: (index as i64) + 1,
                    },
                )
            })
            .into_group_map())
    }
}

#[async_trait]
impl Loader<PartsOfWord> for Database {
    type Value = Vec<WordSegment>;
    type Error = Arc<sqlx::Error>;

    async fn load(
        &self,
        keys: &[PartsOfWord],
    ) -> Result<HashMap<PartsOfWord, Self::Value>, Self::Error> {
        let keys: Vec<_> = keys.iter().map(|k| k.0).collect();
        let items = query_file!("queries/word_parts.sql", &keys[..])
            .fetch_all(&self.client)
            .await?;
        Ok(items
            .into_iter()
            .map(|part| {
                (
                    PartsOfWord(part.word_id),
                    WordSegment {
                        system: None,
                        morpheme: part.morpheme,
                        gloss: part.gloss,
                        gloss_id: part.gloss_id,
                        role: part.role,
                        matching_tag: None,
                    },
                )
            })
            .into_group_map())
    }
}

#[async_trait]
impl Loader<TagId> for Database {
    type Value = Vec<MorphemeTag>;
    type Error = Arc<sqlx::Error>;
    async fn load(&self, keys: &[TagId]) -> Result<HashMap<TagId, Self::Value>, Self::Error> {
        use async_graphql::{InputType, Name, Value};
        let glosses: Vec<_> = keys.iter().map(|k| k.0.clone()).collect();
        let systems: Vec<_> = keys
            .iter()
            .unique()
            .map(|k| {
                if let Value::Enum(s) = k.1.to_value() {
                    s.as_str().to_owned()
                } else {
                    unreachable!()
                }
            })
            .collect();
        let items = query_file!("queries/morpheme_tags_by_gloss.sql", &glosses, &systems)
            .fetch_all(&self.client)
            .await?;
        Ok(items
            .into_iter()
            .map(|tag| {
                (
                    TagId(
                        tag.abstract_gloss.clone(),
                        InputType::parse(Some(Value::Enum(Name::new(tag.system_name)))).unwrap(),
                    ),
                    MorphemeTag {
                        internal_tags: tag.internal_tags.unwrap_or_default(),
                        tag: tag.concrete_gloss,
                        title: tag.title,
                        shape: tag.example_shape,
                        details_url: None,
                        definition: tag.description.unwrap_or_default(),
                        morpheme_type: tag.linguistic_type.unwrap_or_default(),
                        role_override: tag.role_override,
                    },
                )
            })
            .into_group_map())
    }
}

#[async_trait]
impl Loader<WordsInParagraph> for Database {
    type Value = Vec<AnnotatedSeg>;
    type Error = Arc<sqlx::Error>;

    async fn load(
        &self,
        keys: &[WordsInParagraph],
    ) -> Result<HashMap<WordsInParagraph, Self::Value>, Self::Error> {
        let keys: Vec<_> = keys.iter().map(|k| k.0).collect();
        let items = query_file!("queries/words_in_paragraph.sql", &keys[..])
            .fetch_all(&self.client)
            .await?;
        Ok(items
            .into_iter()
            .map(|w| {
                (
                    WordsInParagraph(w.paragraph_id),
                    AnnotatedSeg::Word(
                        (BasicWord {
                            id: Some(w.id),
                            source_text: Some(w.source_text),
                            simple_phonetics: w.simple_phonetics,
                            phonemic: w.phonemic,
                            english_gloss: w.english_gloss,
                            commentary: w.commentary,
                            document_id: Some(w.document_id),
                            index_in_document: Some(w.index_in_document),
                            page_number: w.page_number,
                            audio_url: w.audio_url,
                            audio_slice_id: w.audio_slice_id,
                            audio_slice: w.audio_slice,
                            audio_recorded_at: w.audio_recorded_at,
                            audio_recorded_by: w.audio_recorded_by,
                            audio_recorded_by_name: w.audio_recorded_by_name,
                            include_audio_in_edited_collection: Some(
                                w.include_audio_in_edited_collection,
                            ),
                            audio_edited_by: w.audio_edited_by,
                            audio_edited_by_name: w.audio_edited_by_name,
                        })
                        .into(),
                    ),
                )
            })
            .into_group_map())
    }
}

#[async_trait]
impl Loader<TagForMorpheme> for Database {
    type Value = MorphemeTag;
    type Error = Arc<sqlx::Error>;

    async fn load(
        &self,
        keys: &[TagForMorpheme],
    ) -> Result<HashMap<TagForMorpheme, Self::Value>, Self::Error> {
        use async_graphql::{InputType, Name, Value};
        let gloss_ids: Vec<_> = keys.iter().map(|k| k.0).collect();
        let systems: Vec<_> = keys
            .iter()
            .unique()
            .map(|k| {
                if let Value::Enum(s) = k.1.to_value() {
                    s.as_str().to_owned()
                } else {
                    unreachable!()
                }
            })
            .collect();
        let items = query_file!("queries/morpheme_tags.sql", &gloss_ids, &systems)
            .fetch_all(&self.client)
            .await?;
        Ok(items
            .into_iter()
            .map(|tag| {
                (
                    TagForMorpheme(
                        tag.gloss_id,
                        InputType::parse(Some(Value::Enum(Name::new(tag.system_name)))).unwrap(),
                    ),
                    MorphemeTag {
                        internal_tags: Vec::new(),
                        tag: tag.gloss,
                        title: tag.title,
                        shape: tag.example_shape,
                        details_url: None,
                        definition: tag.description.unwrap_or_default(),
                        morpheme_type: tag.linguistic_type.unwrap_or_default(),
                        role_override: tag.role_override,
                    },
                )
            })
            .collect())
    }
}

#[async_trait]
impl Loader<ImageSourceId> for Database {
    type Value = ImageSource;
    type Error = Arc<sqlx::Error>;

    async fn load(
        &self,
        keys: &[ImageSourceId],
    ) -> Result<HashMap<ImageSourceId, Self::Value>, Self::Error> {
        let keys: Vec<_> = keys.iter().map(|k| k.0).collect();
        let items = query_file!("queries/image_sources.sql", &keys)
            .fetch_all(&self.client)
            .await?;
        Ok(items
            .into_iter()
            .map(|x| {
                (
                    ImageSourceId(x.id),
                    ImageSource {
                        id: ImageSourceId(x.id),
                        url: x.base_url,
                    },
                )
            })
            .collect())
    }
}

#[async_trait]
impl Loader<ContributorsForDocument> for Database {
    type Value = Vec<Contributor>;
    type Error = Arc<sqlx::Error>;

    async fn load(
        &self,
        keys: &[ContributorsForDocument],
    ) -> Result<HashMap<ContributorsForDocument, Self::Value>, Self::Error> {
        let keys: Vec<_> = keys.iter().map(|k| k.0).collect();
        let items = query_file!("queries/document_contributors.sql", &keys)
            .fetch_all(&self.client)
            .await?;
        Ok(items
            .into_iter()
            .map(|x| {
                (
                    ContributorsForDocument(x.document_id),
                    Contributor {
                        name: x.full_name,
                        role: x
                            .contribution_role
                            .to_lowercase()
                            .parse::<ContributorRole>()
                            .ok(),
                    },
                )
            })
            .into_group_map())
    }
}

#[async_trait]
impl Loader<PersonFullName> for Database {
    type Value = ContributorDetails;
    type Error = Arc<sqlx::Error>;

    async fn load(
        &self,
        keys: &[PersonFullName],
    ) -> Result<HashMap<PersonFullName, Self::Value>, Self::Error> {
        let keys: Vec<_> = keys.iter().map(|k| k.0.clone()).collect();
        let items = query_file!("queries/contributors_by_name.sql", &keys)
            .fetch_all(&self.client)
            .await?;
        Ok(items
            .into_iter()
            .map(|x| {
                (
                    PersonFullName(x.full_name.clone()),
                    ContributorDetails {
                        full_name: x.full_name,
                        alternate_name: None,
                        birth_date: None,
                        is_visible: false,
                    },
                )
            })
            .collect())
    }
}

#[async_trait]
impl Loader<PageId> for Database {
    type Value = page::Page;
    type Error = Arc<sqlx::Error>;

    async fn load(&self, _keys: &[PageId]) -> Result<HashMap<PageId, Self::Value>, Self::Error> {
        todo!("Implement content pages")
    }
}

/// A struct representing an audio slice that can be easily pulled from the database
struct BasicAudioSlice {
    id: Uuid,
    recorded_at: Option<NaiveDate>,
    resource_url: String,
    range: Option<PgRange<i64>>,
    include_in_edited_collection: bool,
    recorded_by: Option<Uuid>,
    recorded_by_name: Option<String>,
    edited_by: Option<Uuid>,
    edited_by_name: Option<String>,
}

impl From<BasicAudioSlice> for AudioSlice {
    fn from(b: BasicAudioSlice) -> Self {
        AudioSlice {
            slice_id: Some(AudioSliceId(b.id.to_string())),
            resource_url: b.resource_url,
            parent_track: None,
            annotations: None,
            index: 0,
            include_in_edited_collection: b.include_in_edited_collection,
            edited_by: b.edited_by.and_then(|user_id| {
                b.edited_by_name.map(|display_name| User {
                    id: UserId::from(user_id),
                    display_name,
                    created_at: None,
                    avatar_url: None,
                    bio: None,
                    organization: None,
                    location: None,
                    role: None,
                })
            }),
            recorded_at: b.recorded_at.map(Date::new),
            recorded_by: b.recorded_by.and_then(|user_id| {
                b.recorded_by_name.map(|display_name| User {
                    id: UserId::from(user_id),
                    display_name,
                    created_at: None,
                    avatar_url: None,
                    bio: None,
                    organization: None,
                    location: None,
                    role: None,
                })
            }),
            start_time: b.range.as_ref().and_then(|r| match r.start {
                Bound::Unbounded => None,
                Bound::Included(t) | Bound::Excluded(t) => Some(t as i32),
            }),
            end_time: b.range.and_then(|r| match r.end {
                Bound::Unbounded => None,
                Bound::Included(t) | Bound::Excluded(t) => Some(t as i32),
            }),
        }
    }
}

/// A struct representing a Word/AnnotatedForm that can be easily pulled from
/// the database
struct BasicWord {
    id: Option<Uuid>,
    source_text: Option<String>,
    simple_phonetics: Option<String>,
    phonemic: Option<String>,
    english_gloss: Option<String>,
    commentary: Option<String>,
    document_id: Option<Uuid>,
    index_in_document: Option<i64>,
    page_number: Option<String>,
    audio_url: Option<String>,
    audio_slice_id: Option<Uuid>,
    audio_slice: Option<PgRange<i64>>,
    audio_recorded_at: Option<NaiveDate>,
    audio_recorded_by: Option<Uuid>,
    audio_recorded_by_name: Option<String>,
    include_audio_in_edited_collection: Option<bool>,
    audio_edited_by: Option<Uuid>,
    audio_edited_by_name: Option<String>,
}

impl BasicWord {
    fn audio_slice(&self) -> Option<BasicAudioSlice> {
        Some(BasicAudioSlice {
            id: self.audio_slice_id?.to_owned(),
            resource_url: self.audio_url.as_ref()?.clone(),
            range: self.audio_slice.to_owned(),
            recorded_at: self.audio_recorded_at,
            recorded_by: self.audio_recorded_by,
            recorded_by_name: self.audio_recorded_by_name.to_owned(),
            include_in_edited_collection: self.include_audio_in_edited_collection.unwrap_or(false),
            edited_by: self.audio_edited_by,
            edited_by_name: self.audio_edited_by_name.to_owned(),
        })
    }
}

impl From<BasicWord> for AnnotatedForm {
    fn from(w: BasicWord) -> Self {
        // up here because we need to borrow the basic type before we start moving things
        let ingested_audio_track = w.audio_slice().map(AudioSlice::from);
        Self {
            id: w.id,
            source: w.source_text.unwrap_or_default(),
            normalized_source: None,
            simple_phonetics: w.simple_phonetics,
            phonemic: w.phonemic,
            // TODO Fill in?
            segments: None,
            english_gloss: w.english_gloss.map(|s| vec![s]).unwrap_or_default(),
            commentary: w.commentary,
            ingested_audio_track,
            date_recorded: None,
            line_break: None,
            page_break: None,
            position: PositionInDocument::new(
                DocumentId(w.document_id.unwrap_or_default()),
                w.page_number.unwrap_or_default(),
                w.index_in_document.unwrap_or_default(),
            ),
        }
    }
}

// Loader to get each chapter id from the database regardless if it's a subchapter or not.
#[async_trait]
impl Loader<ChaptersInCollection> for Database {
    type Value = Vec<CollectionChapter>;
    type Error = Arc<sqlx::Error>;

    // string slug can look like "cwkw".chapter1.doc1 But assume user only passes "cwkw"

    async fn load(
        &self,
        keys: &[ChaptersInCollection],
    ) -> Result<HashMap<ChaptersInCollection, Self::Value>, Self::Error> {
        let keys: Vec<_> = keys.iter().map(|k| k.0.clone()).collect();
        let items = query_file!("queries/collection_chapters.sql", &keys)
            .fetch_all(&self.client)
            .await?;
        Ok(items
            .into_iter()
            .map(|chapter| {
                (
                    ChaptersInCollection(chapter.collection_slug),
                    CollectionChapter {
                        id: chapter.id,
                        title: chapter.title,
                        document_id: chapter.document_id.map(DocumentId),
                        wordpress_id: chapter.wordpress_id,
                        index_in_parent: chapter.index_in_parent,
                        section: chapter.section,
                        path: chapter
                            .chapter_path
                            .into_iter()
                            .map(|s| (*s).into())
                            .collect(),
                    },
                )
            })
            .into_group_map())
    }
}

#[async_trait]
impl Loader<EditedCollectionDetails> for Database {
    type Value = EditedCollection;
    type Error = Arc<sqlx::Error>;

    async fn load(
        &self,
        keys: &[EditedCollectionDetails],
    ) -> Result<HashMap<EditedCollectionDetails, Self::Value>, Self::Error> {
        let keys: Vec<_> = keys.iter().map(|k| k.0.clone()).collect();
        let items = query_file!("queries/collection_attributes.sql", &keys)
            .fetch_all(&self.client)
            .await?;
        Ok(items
            .into_iter()
            .map(|collection| {
                (
                    EditedCollectionDetails(collection.slug.clone()),
                    EditedCollection {
                        id: collection.id,
                        title: collection.title,
                        wordpress_menu_id: collection.wordpress_menu_id,
                        description: collection.description,
                        slug: collection.slug,
                        thumbnail_url: collection.thumbnail_url,
                    },
                )
            })
            .collect())
    }
}

/// A simplified comment type that is easier to pull out of the database
struct BasicComment {
    pub id: Uuid,
    pub posted_at: NaiveDateTime,

    pub posted_by: Uuid,
    pub posted_by_name: String,

    pub text_content: String,
    pub comment_type: Option<CommentType>,

    pub edited: bool,

    pub parent_id: Uuid,
    pub parent_type: CommentParentType,
}

impl From<BasicComment> for Comment {
    fn from(val: BasicComment) -> Self {
        Comment {
            id: val.id,
            posted_at: DateTime::new(val.posted_at),
            posted_by: User {
                id: val.posted_by.into(),
                display_name: val.posted_by_name,
                created_at: None,
                avatar_url: None,
                bio: None,
                organization: None,
                location: None,
                role: None,
            },
            text_content: val.text_content,
            comment_type: val.comment_type,
            edited: val.edited,
            parent_id: val.parent_id,
            parent_type: val.parent_type,
        }
    }
}

#[derive(Clone, Eq, PartialEq, Hash, Debug)]
pub struct TagId(pub String, pub CherokeeOrthography);

#[derive(Clone, Eq, PartialEq, Hash)]
pub struct PartsOfWord(pub Uuid);

#[derive(Clone, Eq, PartialEq, Hash)]
pub struct PersonFullName(pub String);

#[derive(Clone, Eq, PartialEq, Hash)]
pub struct ContributorsForDocument(pub Uuid);

#[derive(Clone, Eq, PartialEq, Hash)]
pub struct BookmarkedOn(pub Uuid, pub Uuid);

#[derive(Clone, Eq, PartialEq, Hash)]
pub struct DocumentShortName(pub String);

#[derive(Clone, Eq, PartialEq, Hash)]
pub struct TagForMorpheme(pub Uuid, pub CherokeeOrthography);

#[derive(Clone, Eq, PartialEq, Hash)]
pub struct PageId(pub String);

#[derive(Clone, Eq, PartialEq, Hash)]
pub struct ChaptersInCollection(pub String);

#[derive(Clone, Eq, PartialEq, Hash)]
pub struct EditedCollectionDetails(pub String);

/// One particular morpheme and all the known words that contain that exact morpheme.
#[derive(async_graphql::SimpleObject)]
pub struct MorphemeReference {
    /// Phonemic shape of the morpheme.
    pub morpheme: String,
    /// List of words that contain this morpheme.
    pub forms: Vec<AnnotatedForm>,
}

/// A list of words grouped by the document that contains them.
#[derive(async_graphql::SimpleObject)]
pub struct WordsInDocument {
    /// Unique identifier of the containing document
    pub document_id: Option<DocumentId>,
    /// What kind of document contains these words (e.g. manuscript vs dictionary)
    pub document_type: Option<DocumentType>,
    /// List of annotated and potentially segmented forms
    pub forms: Vec<AnnotatedForm>,
}<|MERGE_RESOLUTION|>--- conflicted
+++ resolved
@@ -1908,22 +1908,6 @@
         let title = input.title.trim();
         // generate slug
         let slug = slug::slugify(title);
-<<<<<<< HEAD
-        // generate markdown blocks
-        //let body: String = input.body
-        //.into_iter()
-        //.map(|s| format!("|%|{s}"))
-        //.collect();
-        query_file!(
-            "queries/upsert_page.sql",
-            slug,
-            input.path,
-            title,
-            input.body[0]
-        )
-        .execute(&self.client)
-        .await?;
-=======
         // Ensure there is at least one body block and it is non-empty
         let body = match input.body.first() {
             Some(content) if !content.trim().is_empty() => content.clone(),
@@ -1933,7 +1917,6 @@
         query_file!("queries/upsert_page.sql", slug, input.path, title, body)
             .execute(&self.client)
             .await?;
->>>>>>> ecddc819
         Ok(input.path)
     }
 
@@ -1949,11 +1932,7 @@
             Ok(None)
         }
     }
-<<<<<<< HEAD
-
-=======
-    //Ok(page)
->>>>>>> ecddc819
+
     pub async fn get_menu_by_slug(&self, slug: String) -> Result<Menu> {
         let menu = query_file!("queries/menu_by_slug.sql", slug)
             .fetch_one(&self.client)
