--- conflicted
+++ resolved
@@ -1097,31 +1097,18 @@
     pub async fn insert_edited_collection(
         &self,
         collection: CreateEditedCollectionInput,
-<<<<<<< HEAD
-    ) -> Result<String> {
-        let mut tx = self.client.begin().await?;
-        let _ = query_file_scalar!(
-=======
     ) -> Result<Uuid> {
         // let mut tx = self.client.begin().await?;
         let collection_id = query_file_scalar!(
->>>>>>> a5271f53
             "queries/insert_edited_collection.sql",
             collection.title,
             slug::slugify(&collection.title),
             collection.description,
             collection.thumbnail_url,
         )
-<<<<<<< HEAD
-        .fetch_one(&mut *tx)
-        .await?;
-        tx.commit().await?;
-        Ok(slug::slugify(&collection.title))
-=======
         .fetch_one(&self.client)
         .await?;
         Ok(collection_id)
->>>>>>> a5271f53
     }
 
     pub async fn document_breadcrumbs(
