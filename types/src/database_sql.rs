#![allow(missing_docs)]

use chrono::{NaiveDate, NaiveDateTime};
use sqlx::postgres::types::PgLTree;
use std::ops::Bound;
use std::str::FromStr;

use crate::collection::CollectionChapter;
use crate::collection::EditedCollection;
use crate::comment::{Comment, CommentParentType, CommentType};
use crate::user::User;
use crate::user::UserId;
use {
    crate::*,
    anyhow::Result,
    async_graphql::dataloader::*,
    async_graphql::InputType,
    async_trait::async_trait,
    itertools::Itertools,
    sqlx::{
        postgres::{types::PgRange, PgPoolOptions},
        query_file, query_file_as, query_file_scalar, Acquire,
    },
    std::collections::HashMap,
    std::sync::Arc,
    std::time::Duration,
    uuid::Uuid,
};

/// Connects to our backing database instance, providing high level functions
/// for accessing the data therein.
pub struct Database {
    client: sqlx::Pool<sqlx::Postgres>,
}
impl Database {
    pub fn connect(num_connections: Option<u32>) -> Result<Self> {
        let db_url = std::env::var("DATABASE_URL")?;
        let conn = PgPoolOptions::new()
            .max_connections(num_connections.unwrap_or_else(|| {
                std::thread::available_parallelism().map_or(2, |x| x.get() as u32)
            }))
            .acquire_timeout(Duration::from_secs(60 * 8))
            .max_lifetime(Duration::from_secs(60 * 20))
            // Disable excessive pings to the database.
            .test_before_acquire(false)
            .connect_lazy(&db_url)?;
        Ok(Database { client: conn })
    }

    /// Get a specific comment by id
    pub async fn comment_by_id(&self, comment_id: &Uuid) -> Result<Comment> {
        Ok(
            query_file_as!(BasicComment, "queries/comment_by_id.sql", comment_id,)
                .fetch_one(&self.client)
                .await?
                .into(),
        )
    }

    /// Get all comments on a given object
    pub async fn comments_by_parent(
        &self,
        parent_id: &Uuid,
        parent_type: &CommentParentType,
    ) -> Result<Vec<Comment>> {
        Ok(query_file_as!(
            BasicComment,
            "queries/comments_by_parent.sql",
            parent_id,
            parent_type.clone() as CommentParentType
        )
        .fetch_all(&self.client)
        .await?
        .into_iter()
        .map(|c| c.into())
        .collect())
    }

    /// Insert a new comment into the database
    pub async fn insert_comment(
        &self,
        posted_by: &Uuid,
        text_content: String,
        parent_id: &Uuid,
        parent_type: &CommentParentType,
        comment_type: &Option<CommentType>,
    ) -> Result<Uuid> {
        Ok(query_file_scalar!(
            "queries/insert_comment.sql",
            posted_by,
            text_content,
            parent_id,
            parent_type.clone() as CommentParentType,
            comment_type.clone() as Option<CommentType>
        )
        .fetch_one(&self.client)
        .await?)
    }

    /// Delete a comment from the database
    pub async fn delete_comment(&self, comment_id: &Uuid) -> Result<Uuid> {
        Ok(
            query_file_scalar!("queries/delete_comment.sql", comment_id,)
                .fetch_one(&self.client)
                .await?,
        )
    }

    pub async fn paragraph_by_id(&self, paragraph_id: &Uuid) -> Result<DocumentParagraph> {
        Ok(query_file_as!(
            DocumentParagraph,
            "queries/paragraph_by_id.sql",
            paragraph_id
        )
        .fetch_one(&self.client)
        .await?)
    }

    pub async fn word_by_id(&self, word_id: &Uuid) -> Result<AnnotatedForm> {
        Ok(query_file_as!(BasicWord, "queries/word_by_id.sql", word_id)
            .fetch_one(&self.client)
            .await?
            .into())
    }

    pub async fn upsert_contributor(&self, person: ContributorDetails) -> Result<()> {
        query_file!("queries/upsert_contributor.sql", person.full_name)
            .execute(&self.client)
            .await?;
        Ok(())
    }

    pub async fn potential_syllabary_matches(&self, syllabary: &str) -> Result<Vec<AnnotatedForm>> {
        let alternate_spellings: Vec<_> = CherokeeOrthography::similar_syllabary_strings(syllabary)
            .into_iter()
            // Convert into "LIKE"-compatible format
            .map(|x| format!("%{}%", x))
            .collect();
        let items = query_file_as!(
            BasicWord,
            "queries/search_syllabary.sql",
            &alternate_spellings
        )
        .fetch_all(&self.client)
        .await?;
        Ok(items.into_iter().map(Into::into).collect())
    }

    pub async fn connected_forms(
        &self,
        document_id: Option<DocumentId>,
        gloss: &str,
    ) -> Result<Vec<AnnotatedForm>> {
        let items = query_file_as!(
            BasicWord,
            "queries/connected_forms.sql",
            gloss,
            document_id.map(|id| id.0)
        )
        .fetch_all(&self.client)
        .await?;
        Ok(items.into_iter().map(Into::into).collect())
    }

    pub async fn morphemes(
        &self,
        morpheme_id: MorphemeId,
        _compare_by: Option<CherokeeOrthography>,
    ) -> Result<Vec<MorphemeReference>> {
        let items = query_file!(
            "queries/surface_forms.sql",
            morpheme_id.gloss,
            morpheme_id.document_name
        )
        .fetch_all(&self.client)
        .await?;
        Ok(items
            .into_iter()
            .group_by(|w| w.morpheme.clone())
            .into_iter()
            .map(|(shape, forms)| {
                MorphemeReference {
                    morpheme: shape,
                    forms: forms
                        .into_iter()
                        .map(|w| AnnotatedForm {
                            id: Some(w.word_id),
                            source: w.source_text,
                            normalized_source: None,
                            simple_phonetics: w.simple_phonetics,
                            phonemic: w.phonemic,
                            // TODO Fill in
                            segments: None,
                            english_gloss: w.english_gloss.map(|s| vec![s]).unwrap_or_default(),
                            commentary: w.commentary,
                            ingested_audio_track: None,
                            date_recorded: None,
                            line_break: None,
                            page_break: None,
                            position: PositionInDocument::new(
                                DocumentId(w.document_id),
                                w.page_number.unwrap_or_default(),
                                w.index_in_document as i64,
                            ),
                        })
                        .collect(),
                }
            })
            .collect())
    }

    pub async fn word_contributor_audio(&self, word_id: &Uuid) -> Result<Vec<AudioSlice>> {
        let contributor_audio = query_file_as!(
            BasicAudioSlice,
            "queries/word_contributor_audio.sql",
            word_id
        )
        .fetch_all(&self.client)
        .await?;
        Ok(contributor_audio
            .into_iter()
            .map(AudioSlice::from)
            .collect())
    }

    pub async fn words_by_doc(
        &self,
        document_id: Option<DocumentId>,
        gloss: &str,
    ) -> Result<Vec<WordsInDocument>> {
        let words = query_file!(
            "queries/morphemes_by_document.sql",
            gloss,
            document_id.map(|id| id.0)
        )
        .fetch_all(&self.client)
        .await?;
        Ok(words
            .into_iter()
            .group_by(|w| (w.document_id, w.is_reference))
            .into_iter()
            .map(|((document_id, is_reference), forms)| WordsInDocument {
                document_id: Some(DocumentId(document_id)),
                document_type: if is_reference {
                    Some(DocumentType::Reference)
                } else {
                    Some(DocumentType::Corpus)
                },
                forms: forms
                    .into_iter()
                    .map(|w| AnnotatedForm {
                        id: Some(w.id),
                        source: w.source_text,
                        normalized_source: None,
                        simple_phonetics: w.simple_phonetics,
                        phonemic: w.phonemic,
                        segments: None,
                        english_gloss: w.english_gloss.map(|s| vec![s]).unwrap_or_default(),
                        commentary: w.commentary,
                        ingested_audio_track: None,
                        date_recorded: None,
                        line_break: None,
                        page_break: None,
                        position: PositionInDocument::new(
                            DocumentId(w.document_id),
                            w.page_number.unwrap_or_default(),
                            w.index_in_document as i64,
                        ),
                    })
                    .collect(),
            })
            .collect())
    }

    pub async fn all_documents(&self) -> Result<Vec<AnnotatedDoc>> {
        let results = query_file!("queries/all_documents.sql")
            .fetch_all(&self.client)
            .await?;
        Ok(results
            .into_iter()
            .map(|item| AnnotatedDoc {
                meta: DocumentMetadata {
                    id: DocumentId(item.id),
                    short_name: item.short_name,
                    title: item.title,
                    is_reference: item.is_reference,
                    date: item.written_at.map(Date::new),
                    audio_recording: None,
                    collection: None,
                    contributors: item
                        .contributors
                        .and_then(|x| serde_json::from_value(x).ok())
                        .unwrap_or_default(),
                    genre: None,
                    order_index: 0,
                    page_images: None,
                    sources: Vec::new(),
                    translation: None,
                },
                segments: None,
            })
            .collect())
    }

    pub async fn upsert_image_source(&self, title: &str, url: &str) -> Result<Uuid> {
        let id = query_file_scalar!("queries/insert_image_source.sql", title, url)
            .fetch_one(&self.client)
            .await?;
        Ok(id)
    }

    pub async fn image_source_by_title(&self, title: &str) -> Result<Option<ImageSource>> {
        let results = query_file!("queries/image_source_by_title.sql", title)
            .fetch_all(&self.client)
            .await?;
        Ok(results.into_iter().next().map(|x| ImageSource {
            id: ImageSourceId(x.id),
            url: x.base_url,
        }))
    }

    pub async fn image_source_by_id(&self, id: ImageSourceId) -> Result<Option<ImageSource>> {
        let results = query_file!("queries/image_source_by_id.sql", id.0)
            .fetch_all(&self.client)
            .await?;
        Ok(results.into_iter().next().map(|x| ImageSource {
            id: ImageSourceId(x.id),
            url: x.base_url,
        }))
    }

    pub async fn upsert_collection(&self, collection: &raw::EditedCollection) -> Result<String> {
        query_file!(
            "queries/upsert_collection.sql",
            collection.slug,
            collection.title,
            collection.wordpress_menu_id
        )
        .execute(&self.client)
        .await?;
        Ok((collection.slug).to_string())
    }

    pub async fn insert_all_chapters(
        &self,
        chapters: Vec<raw::CollectionChapter>,
        slug: String,
    ) -> Result<String> {
        let mut tx = self.client.begin().await?;

        // Delete previous chapter data stored for a particular collection before re-inserting
        query_file!("queries/delete_chapters_in_collection.sql", &*slug)
            .execute(&mut tx)
            .await?;

        let mut chapter_stack = Vec::new();
        let initial_tuple = (0, slug.clone());
        chapter_stack.push(initial_tuple);

        for current_chapter in chapters {
            let mut chapter_doc_name = "".to_string();

            if current_chapter.document_short_name.is_some() {
                chapter_doc_name = current_chapter.document_short_name.unwrap();
            }

            // Use stack to build chapter slug
            let mut before_chapter_index = chapter_stack.last().unwrap().0;
            while before_chapter_index != (current_chapter.index_in_parent - 1) {
                let last_chapter_index = chapter_stack.last().unwrap().0;
                if last_chapter_index >= current_chapter.index_in_parent {
                    chapter_stack.pop();
                }
                before_chapter_index = chapter_stack.last().unwrap().0;
            }

            // Concatenate URL Slugs of all chapters on the path
            let mut chapter_stack_cur = chapter_stack.clone();
            let mut url_slug_cur = current_chapter.url_slug.clone();
            let final_path = (
                current_chapter.index_in_parent,
                current_chapter.url_slug.clone(),
            );
            chapter_stack.push(final_path);

            while !(chapter_stack_cur.is_empty()) {
                let temp_chapter = chapter_stack_cur.pop().unwrap();
                let cur_slug = temp_chapter.1;
                url_slug_cur = format!("{}.{}", cur_slug, url_slug_cur);
            }

            let url_slug = PgLTree::from_str(&url_slug_cur)?;

            query_file!(
                "queries/insert_one_chapter_marking_intro_or_body.sql",
                current_chapter.chapter_name,
                chapter_doc_name,
                current_chapter.wordpress_id,
                current_chapter.index_in_parent,
                url_slug,
                current_chapter.section as _
            )
            .execute(&mut tx)
            .await?;
        }
        tx.commit().await?;

        Ok(slug)
    }

    pub async fn document_manifest(
        &self,
        _document_name: &str,
        url: String,
    ) -> Result<iiif::Manifest> {
        // Retrieve the document from the DB.
        let item = query_file!("queries/many_documents.sql", &[url.clone()] as &[String])
            .fetch_one(&self.client)
            .await?;
        let doc = AnnotatedDoc {
            meta: DocumentMetadata {
                id: DocumentId(item.id),
                short_name: item.short_name,
                title: item.title,
                is_reference: item.is_reference,
                date: item.written_at.map(Date::new),
                audio_recording: None,
                collection: None,
                contributors: item
                    .contributors
                    .and_then(|x| serde_json::from_value(x).ok())
                    .unwrap_or_default(),
                genre: None,
                order_index: 0,
                page_images: None,
                sources: Vec::new(),
                translation: None,
            },
            segments: None,
        };
        // Build a IIIF manifest for this document.
        Ok(iiif::Manifest::from_document(self, doc, url).await)
    }

    pub async fn all_tags(&self, system: CherokeeOrthography) -> Result<Vec<MorphemeTag>> {
        use async_graphql::Value;
        let system_name = if let Value::Enum(s) = system.to_value() {
            s
        } else {
            unreachable!()
        };
        let results = query_file!("queries/all_morpheme_tags.sql", system_name.as_str())
            .fetch_all(&self.client)
            .await?;
        Ok(results
            .into_iter()
            .map(|tag| MorphemeTag {
                internal_tags: Vec::new(),
                tag: tag.gloss,
                title: tag.title,
                shape: None,
                details_url: None,
                definition: tag.description.unwrap_or_default(),
                morpheme_type: tag.linguistic_type.unwrap_or_default(),
                role_override: tag.role_override,
            })
            .collect())
    }

    pub async fn search_words_any_field(&self, query: String) -> Result<Vec<AnnotatedForm>> {
        let like_query = format!("%{}%", query);
        let results = query_file_as!(BasicWord, "queries/search_words_any_field.sql", like_query)
            .fetch_all(&self.client)
            .await?;
        Ok(results.into_iter().map(Into::into).collect())
    }

    pub async fn top_collections(&self) -> Result<Vec<DocumentCollection>> {
        Ok(
            query_file_as!(DocumentCollection, "queries/document_groups.sql")
                .fetch_all(&self.client)
                .await?,
        )
    }

    pub async fn all_edited_collections(&self) -> Result<Vec<EditedCollection>> {
        Ok(
            query_file_as!(EditedCollection, "queries/edited_collections.sql")
                .fetch_all(&self.client)
                .await?,
        )
    }

    /// Ensure that a user exists in the database
    /// user_id should be a congnito sub claim
    pub async fn upsert_dailp_user(&self, user_id: Uuid) -> Result<Uuid> {
        query_file!("queries/upsert_dailp_user.sql", user_id,)
            .execute(&self.client)
            .await?;

        Ok(user_id)
    }

    pub async fn update_annotation(&self, _annote: annotation::Annotation) -> Result<()> {
        todo!("Implement image annotations")
    }

    pub async fn update_word(&self, word: AnnotatedFormUpdate) -> Result<Uuid> {
        let mut tx = self.client.begin().await?;

        let source = word.source.into_vec();
        let commentary = word.commentary.into_vec();

        let document_id = query_file!(
            "queries/update_word.sql",
            word.id,
            &source as _,
            &commentary as _,
        )
        .fetch_one(&mut tx)
        .await?
        .document_id;
        // If word segmentation was not changed, then return early since SQL update queries need to be called.
        if word.segments.is_undefined() {
            tx.commit().await?;
            return Ok(word.id);
        }

        let segments = word.segments.take().unwrap();

        let system_name: Option<CherokeeOrthography> = *(&segments[0].system.clone());

        let (doc_id, gloss, word_id, index, morpheme, role): (
            Vec<_>,
            Vec<_>,
            Vec<_>,
            Vec<_>,
            Vec<_>,
            Vec<_>,
        ) = segments
            .into_iter()
            .enumerate()
            .map(move |(index, segment)| {
                (
                    document_id,
                    segment.gloss,
                    word.id,
                    index as i64, // index of the segment in the word
                    segment.morpheme,
                    segment.role,
                )
            })
            .multiunzip();

        // Convert the given glosses if they have an internal for to add to the database.
        let internal_glosses = query_file_scalar!(
            "queries/find_internal_glosses.sql",
            &*gloss,
            match system_name {
                Some(CherokeeOrthography::Taoc) => "TAOC",
                _ =>
                    return Err(anyhow::anyhow!(
                        "Other Cherokee systems are currently not supported"
                    )),
            }
        )
        .fetch_all(&mut tx)
        .await?;

        // Add any newly created local glosses into morpheme gloss table.
        query_file!(
            "queries/upsert_local_morpheme_glosses.sql",
            &*doc_id,
            &*internal_glosses as _,
        )
        .execute(&mut tx)
        .await?;

        query_file!(
            "queries/upsert_many_word_segments.sql",
            &*doc_id,
            &*internal_glosses as _,
            &*word_id,
            &*index,
            &*morpheme,
            &*role as _
        )
        .execute(&mut tx)
        .await?;

        tx.commit().await?;

        Ok(word.id)
    }

    // pub async fn maybe_undefined_to_vec() -> Vec<Option<String>> {}

<<<<<<< HEAD
    /// This does two things:
    /// 1. Create a media slice if one does not exist for the provided audio
    /// recording.
    /// 2. Add a join table entry attaching that media slice to the
    /// specified word.
    /// Returns the `id` of the upserted media slice
=======
    pub async fn add_bookmark(&self, document_id: Uuid, user_id: Uuid) -> Result<String> {
        query_file!("queries/add_bookmark.sql", document_id, user_id)
            .execute(&self.client)
            .await?;
        Ok(format!("document: {}, user: {}", document_id, user_id))
    }

    pub async fn remove_bookmark(&self, document_id: Uuid, user_id: Uuid) -> Result<String> {
        query_file!("queries/remove_bookmark.sql", document_id, user_id)
            .execute(&self.client)
            .await?;
        Ok(format!("document: {}, user: {}", document_id, user_id))
    }

    pub async fn bookmarked_documents(&self, user_id: &Uuid) -> Result<Vec<Uuid>> {
        let bookmarks = query_file!("queries/get_bookmark_ids.sql", user_id)
            .fetch_all(&self.client)
            .await?;

        Ok(bookmarks.into_iter().map(|x| x.id).collect())
    }

    pub async fn get_document_bookmarked_on(
        &self,
        document_id: &Uuid,
        user_id: &Uuid,
    ) -> Result<Option<Date>> {
        if let Some(bookmark) = query_file!(
            "queries/get_document_bookmarked_on.sql",
            document_id,
            user_id
        )
        .fetch_optional(&self.client)
        .await?
        {
            Ok(Some(date::Date(bookmark.bookmarked_on)))
        } else {
            Ok(None)
        }
    }

>>>>>>> 76989711
    pub async fn attach_audio_to_word(
        &self,
        upload: &AttachAudioToWordInput,
        contributor_id: &Uuid,
    ) -> Result<Uuid> {
        let media_slice_id = query_file_scalar!(
            "queries/attach_audio_to_word.sql",
            contributor_id,
            upload.contributor_audio_url as _,
            0,
            0,
            upload.word_id
        )
        .fetch_one(&self.client)
        .await?;
        Ok(media_slice_id)
    }

    /// Update if a piece of audio will be shown to readers
    /// Will return None if the word and audio assocation could not be found, otherwise word id.
    pub async fn update_audio_visibility(
        &self,
        word_id: &Uuid,
        audio_slice_id: &Uuid,
        include_in_edited_collection: bool,
        editor_id: &Uuid,
    ) -> Result<Option<Uuid>> {
        let _word_id = query_file_scalar!(
            "queries/update_audio_visibility.sql",
            word_id,
            audio_slice_id,
            include_in_edited_collection,
            editor_id
        )
        .fetch_one(&self.client)
        .await?;
        Ok(_word_id)
    }

    pub async fn update_document_metadata(&self, document: DocumentMetadataUpdate) -> Result<Uuid> {
        let title = document.title.into_vec();
        let written_at: Option<Date> = document.written_at.value().map(Into::into);

        query_file!(
            "queries/update_document_metadata.sql",
            document.id,
            &title as _,
            &written_at as _
        )
        .execute(&self.client)
        .await?;

        Ok(document.id)
    }

    pub async fn update_paragraph(&self, paragraph: ParagraphUpdate) -> Result<DocumentParagraph> {
        let translation = paragraph.translation.into_vec();

        query_file!(
            "queries/update_paragraph.sql",
            paragraph.id,
            &translation as _
        )
        .execute(&self.client)
        .await?;

        Ok(self.paragraph_by_id(&paragraph.id).await?)
    }

    pub async fn update_contributor_attribution(
        &self,
        contribution: UpdateContributorAttribution,
    ) -> Result<Uuid> {
        let document_id = contribution.document_id;
        let contributor_id = contribution.contributor_id;
        let contribution_role = contribution.contribution_role;

        query_file!(
            "queries/update_contributor_attribution.sql",
            document_id,
            &contributor_id as _,
            &contribution_role as _
        )
        .execute(&self.client)
        .await?;

        Ok(document_id)
    }

    pub async fn delete_contributor_attribution(
        &self,
        contribution: DeleteContributorAttribution,
    ) -> Result<Uuid> {
        let document_id = contribution.document_id;
        let contributor_id = contribution.contributor_id;

        query_file!(
            "queries/delete_contributor_attribution.sql",
            document_id,
            &contributor_id as _
        )
        .execute(&self.client)
        .await?;

        Ok(document_id)
    }

    pub async fn all_pages(&self) -> Result<Vec<page::Page>> {
        todo!("Implement content pages")
    }

    pub async fn update_page(&self, _page: page::Page) -> Result<()> {
        todo!("Implement content pages")
    }

    pub async fn words_in_document(
        &self,
        document_id: DocumentId,
        start: Option<i64>,
        end: Option<i64>,
    ) -> Result<impl Iterator<Item = AnnotatedForm>> {
        let words = query_file_as!(
            BasicWord,
            "queries/document_words.sql",
            document_id.0,
            start,
            end
        )
        .fetch_all(&self.client)
        .await?;
        Ok(words.into_iter().map(Into::into))
    }

    pub async fn count_words_in_document(&self, document_id: DocumentId) -> Result<i64> {
        Ok(
            query_file_scalar!("queries/count_words_in_document.sql", document_id.0)
                .fetch_one(&self.client)
                .await?
                .unwrap(),
        )
    }

    pub async fn documents_in_collection(
        &self,
        _super_collection: &str,
        collection: &str,
    ) -> Result<Vec<DocumentReference>> {
        let documents = query_file!("queries/documents_in_group.sql", collection)
            .fetch_all(&self.client)
            .await?;

        Ok(documents
            .into_iter()
            .map(|doc| DocumentReference {
                id: doc.id,
                short_name: doc.short_name,
                title: doc.title,
                date: doc.date,
                order_index: doc.order_index,
            })
            .collect())
    }

    pub async fn insert_top_collection(&self, title: String, _index: i64) -> Result<Uuid> {
        Ok(query_file_scalar!(
            "queries/insert_document_group.sql",
            slug::slugify(&title),
            title.trim()
        )
        .fetch_one(&self.client)
        .await?)
    }

    pub async fn insert_dictionary_document(
        &self,
        document: &DocumentMetadata,
    ) -> Result<DocumentId> {
        let group_id = self
            .insert_top_collection(document.collection.clone().unwrap(), 0)
            .await?;
        let id = query_file_scalar!(
            "queries/insert_document.sql",
            document.short_name,
            document.title,
            document.is_reference,
            &document.date as &Option<Date>,
            None as Option<Uuid>,
            group_id
        )
        .fetch_one(&self.client)
        .await?;
        Ok(DocumentId(id))
    }

    pub async fn insert_document(
        &self,
        meta: &DocumentMetadata,
        collection_id: Uuid,
        index_in_collection: i64,
    ) -> Result<DocumentId> {
        let mut tx = self.client.begin().await?;

        let document_id = &meta.short_name;

        // Clear the document audio before re-inserting it.
        query_file!("queries/delete_document_audio.sql", &document_id)
            .execute(&mut tx)
            .await?;

        let slice_id = if let Some(audio) = &meta.audio_recording {
            let time_range: Option<PgRange<_>> = match (audio.start_time, audio.end_time) {
                (Some(a), Some(b)) => Some((a as i64..b as i64).into()),
                (Some(a), None) => Some((a as i64..).into()),
                (None, Some(b)) => Some((..b as i64).into()),
                (None, None) => None,
            };
            let slice_id =
                query_file_scalar!("queries/insert_audio.sql", audio.resource_url, time_range)
                    .fetch_one(&mut tx)
                    .await?;
            Some(slice_id)
        } else {
            None
        };

        let document_uuid = query_file_scalar!(
            "queries/insert_document_in_collection.sql",
            &document_id,
            meta.title,
            meta.is_reference,
            &meta.date as &Option<Date>,
            slice_id,
            collection_id,
            index_in_collection
        )
        .fetch_one(&mut tx)
        .await?;

        {
            let (name, doc, role): (Vec<_>, Vec<_>, Vec<_>) = meta
                .contributors
                .iter()
                .map(|contributor| (&*contributor.name, document_uuid, &*contributor.role))
                .multiunzip();
            query_file!(
                "queries/upsert_document_contributors.sql",
                &*name as _,
                &*doc,
                &*role as _
            )
            .execute(&mut tx)
            .await?;
        }

        tx.commit().await?;

        Ok(DocumentId(document_uuid))
    }

    pub async fn insert_document_contents(&self, document: AnnotatedDoc) -> Result<()> {
        let mut tx = self.client.begin().await?;
        let document_id = document.meta.id;
        // Delete all the document contents first, because trying to upsert them
        // is difficult. Since all of these queries are within a transaction,
        // any failure will rollback to the previous state.
        query_file!("queries/delete_document_pages.sql", document_id.0)
            .execute(&mut tx)
            .await?;

        if let Some(pages) = document.segments {
            let mut starting_char_index = 0;
            for (page_index, page) in pages.into_iter().enumerate() {
                let page_id = query_file_scalar!(
                    "queries/upsert_document_page.sql",
                    document_id.0,
                    page_index as i64,
                    document.meta.page_images.as_ref().map(|imgs| imgs.source.0),
                    document
                        .meta
                        .page_images
                        .as_ref()
                        .and_then(|imgs| imgs.ids.get(page_index))
                )
                .fetch_one(&mut tx)
                .await?;

                for paragraph in page.paragraphs {
                    let total_chars: usize = paragraph
                        .source
                        .iter()
                        .map(|e| {
                            if let AnnotatedSeg::Word(word) = e {
                                word.source.chars().count()
                            } else {
                                0
                            }
                        })
                        .sum();
                    let char_range: PgRange<_> =
                        (starting_char_index..starting_char_index + total_chars as i64).into();
                    query_file!(
                        "queries/insert_paragraph.sql",
                        page_id,
                        char_range,
                        paragraph.translation.unwrap_or_default()
                    )
                    .execute(&mut tx)
                    .await?;

                    for element in paragraph.source {
                        match element {
                            AnnotatedSeg::Word(word) => {
                                let len = word.source.chars().count() as i64;
                                let (char_index, character): (Vec<_>, Vec<_>) = word
                                    .source
                                    .chars()
                                    .enumerate()
                                    .map(|(idx, c)| {
                                        (starting_char_index + idx as i64, c.to_string())
                                    })
                                    .unzip();
                                query_file!(
                                    "queries/insert_character_transcription.sql",
                                    page_id,
                                    &*char_index,
                                    &*character
                                )
                                .execute(&mut tx)
                                .await?;

                                let char_range: PgRange<_> =
                                    (starting_char_index..starting_char_index + len).into();
                                self.insert_word(
                                    &mut tx,
                                    word,
                                    document_id.0,
                                    Some(page_id),
                                    Some(char_range),
                                )
                                .await?;
                                starting_char_index += len;
                            }
                            AnnotatedSeg::LineBreak(_) => {}
                        }
                    }
                }
            }
        }

        tx.commit().await?;
        Ok(())
    }

    pub async fn document_breadcrumbs(
        &self,
        document_id: DocumentId,
        _super_collection: &str,
    ) -> Result<Vec<DocumentCollection>> {
        let item = query_file!("queries/document_group_crumb.sql", document_id.0)
            .fetch_one(&self.client)
            .await?;

        Ok(vec![DocumentCollection {
            slug: item.slug,
            title: item.title,
        }])
    }

    pub async fn chapter_breadcrumbs(&self, path: Vec<String>) -> Result<Vec<DocumentCollection>> {
        let chapters = query_file!("queries/chapter_breadcrumbs.sql", PgLTree::from_iter(path)?)
            .fetch_all(&self.client)
            .await?;
        Ok(chapters
            .into_iter()
            .sorted_by_key(|chapter| chapter.chapter_path.len())
            .map(|chapter| DocumentCollection {
                slug: chapter.slug,
                title: chapter.title,
            })
            .collect())
    }

    pub async fn insert_one_word(&self, form: AnnotatedForm) -> Result<()> {
        let doc_id = form.position.document_id.0;
        let mut tx = self.client.begin().await?;
        self.insert_word(&mut tx, form, doc_id, None, None).await?;
        Ok(())
    }

    pub async fn insert_lexical_entries(
        &self,
        document_id: DocumentId,
        stems: Vec<AnnotatedForm>,
        surface_forms: Vec<AnnotatedForm>,
    ) -> Result<()> {
        let mut tx = self.client.begin().await?;

        // Clear all contents before inserting more.
        query_file!("queries/clear_dictionary_document.sql", document_id.0)
            .execute(&mut tx)
            .await?;

        // Convert the list of stems into a list for each field to prepare for a
        // bulk DB insertion.
        let (glosses, shapes): (Vec<_>, Vec<_>) = stems
            .into_iter()
            .map(|stem| {
                (
                    stem.segments.as_ref().unwrap()[0]
                        .gloss
                        .replace(&[',', '+', '(', ')', '[', ']'] as &[char], " ")
                        .split_whitespace()
                        .join("."),
                    stem,
                )
            })
            .unique_by(|(gloss, _)| gloss.clone())
            .map(|(gloss, stem)| (gloss, stem.segments.as_ref().unwrap()[0].morpheme.clone()))
            .multiunzip();

        // Insert all the morpheme glosses from this dictionary at once.
        query_file!(
            "queries/upsert_dictionary_entry.sql",
            document_id.0,
            &*glosses,
            &*shapes
        )
        .execute(&mut tx)
        .await?;

        // TODO When we end up referring to morpheme glosses by ID, pass that in.
        self.insert_lexical_words(&mut tx, surface_forms).await?;

        tx.commit().await?;
        Ok(())
    }

    pub async fn only_insert_words(
        &self,
        document_id: DocumentId,
        forms: Vec<AnnotatedForm>,
    ) -> Result<()> {
        let mut tx = self.client.begin().await?;
        // Clear all contents before inserting more.
        query_file!("queries/clear_dictionary_document.sql", document_id.0)
            .execute(&mut tx)
            .await?;

        self.insert_lexical_words(&mut tx, forms).await?;

        tx.commit().await?;
        Ok(())
    }

    pub async fn insert_lexical_words<'a>(
        &self,
        tx: &mut sqlx::Transaction<'a, sqlx::Postgres>,
        forms: Vec<AnnotatedForm>,
    ) -> Result<()> {
        let mut tx = tx.begin().await?;
        let (
            document_id,
            source_text,
            simple_phonetics,
            phonemic,
            english_gloss,
            recorded_at,
            commentary,
            page_number,
            index_in_document,
        ): (
            Vec<_>,
            Vec<_>,
            Vec<_>,
            Vec<_>,
            Vec<_>,
            Vec<_>,
            Vec<_>,
            Vec<_>,
            Vec<_>,
        ) = forms
            .iter()
            .map(|form| {
                (
                    form.position.document_id.0,
                    &*form.source,
                    form.simple_phonetics.as_deref(),
                    form.phonemic.as_deref(),
                    form.english_gloss.get(0).map(|s| &**s),
                    form.date_recorded.as_ref().map(|d| d.0),
                    form.commentary.as_deref(),
                    &*form.position.page_number,
                    form.position.index as i64,
                )
            })
            .multiunzip();

        let ids = query_file_scalar!(
            "queries/insert_many_words_in_document.sql",
            &*document_id,
            &*source_text as _,
            &*simple_phonetics as _,
            &*phonemic as _,
            &*english_gloss as _,
            &*recorded_at as _,
            &*commentary as _,
            &*page_number as _,
            &*index_in_document
        )
        .fetch_all(&mut tx)
        .await?;

        let (doc_id, gloss, word_id, index, morpheme, role): (
            Vec<_>,
            Vec<_>,
            Vec<_>,
            Vec<_>,
            Vec<_>,
            Vec<_>,
        ) = forms
            .into_iter()
            .zip(ids)
            .filter_map(move |(form, word_id)| {
                form.segments.map(move |segments| {
                    segments
                        .into_iter()
                        .enumerate()
                        .map(move |(index, segment)| {
                            let gloss = segment
                                .gloss
                                .replace(&[',', '+', '(', ')', '[', ']'] as &[char], " ")
                                .split_whitespace()
                                .join(".");

                            (
                                form.position.document_id.0,
                                gloss,
                                word_id,
                                index as i64,
                                segment.morpheme,
                                segment.role,
                            )
                        })
                })
            })
            .flatten()
            .multiunzip();

        query_file!(
            "queries/upsert_local_morpheme_glosses.sql",
            &*doc_id,
            &*gloss
        )
        .execute(&mut tx)
        .await?;

        query_file!(
            "queries/upsert_many_word_segments.sql",
            &*doc_id,
            &*gloss,
            &*word_id,
            &*index,
            &*morpheme,
            &*role as _
        )
        .execute(&mut tx)
        .await?;

        tx.commit().await?;

        Ok(())
    }

    /// This is only used for
    pub async fn insert_word<'a>(
        &self,
        tx: &mut sqlx::Transaction<'a, sqlx::Postgres>,
        form: AnnotatedForm,
        document_id: Uuid,
        page_id: Option<Uuid>,
        char_range: Option<PgRange<i64>>,
    ) -> Result<Uuid> {
        let mut tx = tx.begin().await?;

        let audio_start = form
            .ingested_audio_track
            .as_ref()
            .and_then(|t| t.start_time)
            .map(i64::from);
        let audio_end = form
            .ingested_audio_track
            .as_ref()
            .and_then(|t| t.end_time)
            .map(i64::from);
        let word_id: Uuid = query_file_scalar!(
            "queries/upsert_word_in_document.sql",
            form.source,
            form.simple_phonetics,
            form.phonemic,
            form.english_gloss.get(0),
            form.date_recorded as Option<Date>,
            form.commentary,
            document_id,
            form.position.page_number,
            form.position.index as i64,
            page_id,
            char_range,
            form.ingested_audio_track.map(|t| t.resource_url),
            audio_start,
            audio_end
        )
        .fetch_one(&mut tx)
        .await?;

        if let Some(segments) = form.segments {
            let (document_id, gloss, word_id, index, morpheme, role): (
                Vec<_>,
                Vec<_>,
                Vec<_>,
                Vec<_>,
                Vec<_>,
                Vec<_>,
            ) = segments
                .into_iter()
                .enumerate()
                .map(move |(index, segment)| {
                    // FIXME Get rid of this sanitize step.
                    let gloss = segment
                        .gloss
                        .replace(&[',', '+', '(', ')', '[', ']'] as &[char], " ")
                        .split_whitespace()
                        .join(".");

                    (
                        document_id,
                        gloss,
                        word_id,
                        index as i64,
                        segment.morpheme,
                        segment.role as WordSegmentRole,
                    )
                })
                .multiunzip();

            query_file!(
                "queries/upsert_local_morpheme_glosses.sql",
                &*document_id,
                &*gloss
            )
            .execute(&mut tx)
            .await?;

            query_file!(
                "queries/upsert_many_word_segments.sql",
                &*document_id,
                &*gloss,
                &*word_id,
                &*index,
                &*morpheme,
                &*role as _
            )
            .execute(&mut tx)
            .await?;
        }

        tx.commit().await?;

        Ok(word_id)
    }

    pub async fn insert_morpheme_system(&self, short_name: String, title: String) -> Result<Uuid> {
        Ok(
            query_file_scalar!("queries/insert_abbreviation_system.sql", short_name, title)
                .fetch_one(&self.client)
                .await?,
        )
    }

    pub async fn insert_abstract_tag(&self, tag: AbstractMorphemeTag) -> Result<()> {
        let abstract_id = query_file_scalar!(
            "queries/upsert_morpheme_tag.sql",
            &tag.id,
            tag.morpheme_type
        )
        .fetch_one(&self.client)
        .await?;
        let doc_id: Option<Uuid> = None;
        query_file!(
            "queries/upsert_morpheme_gloss.sql",
            doc_id,
            tag.id,
            None as Option<String>,
            Some(abstract_id)
        )
        .fetch_one(&self.client)
        .await?;
        Ok(())
    }

    pub async fn insert_morpheme_tag(&self, form: MorphemeTag, system_id: Uuid) -> Result<()> {
        let abstract_ids = query_file_scalar!(
            "queries/abstract_tag_ids_from_glosses.sql",
            &form.internal_tags[..]
        )
        .fetch_all(&self.client)
        .await?;
        query_file!(
            "queries/upsert_concrete_tag.sql",
            system_id,
            &abstract_ids,
            form.tag,
            form.title,
            form.role_override as Option<WordSegmentRole>,
            form.definition
        )
        .execute(&self.client)
        .await?;
        Ok(())
    }

    pub async fn document_id_from_name(&self, short_name: &str) -> Result<Option<DocumentId>> {
        Ok(
            query_file_scalar!("queries/document_id_from_name.sql", short_name)
                .fetch_all(&self.client)
                .await?
                .pop()
                .map(DocumentId),
        )
    }

    pub async fn insert_morpheme_relations(&self, links: Vec<LexicalConnection>) -> Result<()> {
        // Ignores glosses without a document ID.
        // TODO Consider whether that's a reasonable constraint.
        let (left_doc, left_gloss, right_doc, right_gloss): (Vec<_>, Vec<_>, Vec<_>, Vec<_>) =
            links
                .into_iter()
                .filter_map(|link| {
                    Some((
                        link.left.document_name?,
                        link.left.gloss,
                        link.right.document_name?,
                        link.right.gloss,
                    ))
                })
                .multiunzip();
        // Don't crash if a morpheme relation fails to insert.
        let _ = query_file!(
            "queries/insert_morpheme_relations.sql",
            &*left_doc,
            &*left_gloss,
            &*right_doc,
            &*right_gloss,
        )
        .execute(&self.client)
        .await;
        Ok(())
    }

    pub async fn collection(&self, slug: String) -> Result<DocumentCollection> {
        let collection = query_file!("queries/document_group_details.sql", slug)
            .fetch_one(&self.client)
            .await?;
        Ok(DocumentCollection {
            slug: collection.slug,
            title: collection.title,
        })
    }

    pub async fn chapter(
        &self,
        collection_slug: String,
        chapter_slug: String,
    ) -> Result<Option<CollectionChapter>> {
        let chapter = query_file!(
            "queries/chapter_contents.sql",
            collection_slug,
            chapter_slug
        )
        .fetch_optional(&self.client)
        .await?;

        Ok(chapter.map(|chapter| CollectionChapter {
            id: chapter.id,
            path: chapter
                .chapter_path
                .into_iter()
                .map(|s| (*s).into())
                .collect(),
            index_in_parent: chapter.index_in_parent,
            title: chapter.title,
            document_id: chapter.document_id.map(|id| DocumentId(id)),
            wordpress_id: chapter.wordpress_id,
            section: chapter.section,
        }))
    }

    // Returns the CollectionChapters that contain given document.
    pub async fn chapters_by_document(
        &self,
        document_slug: String,
    ) -> Result<Option<Vec<CollectionChapter>>> {
        let chapters = query_file!("queries/chapters_by_document.sql", document_slug)
            .fetch_all(&self.client)
            .await?;

        if chapters.is_empty() {
            Ok(None)
        } else {
            Ok(Some(
                chapters
                    .into_iter()
                    .map(|chapter| CollectionChapter {
                        id: chapter.id,
                        path: chapter
                            .chapter_path
                            .into_iter()
                            .map(|s| (*s).into())
                            .collect(),
                        index_in_parent: chapter.index_in_parent,
                        title: chapter.title,
                        document_id: chapter.document_id.map(|id| DocumentId(id)),
                        wordpress_id: chapter.wordpress_id,
                        section: chapter.section,
                    })
                    .collect(),
            ))
        }
    }
}

#[async_trait]
impl Loader<DocumentId> for Database {
    type Value = AnnotatedDoc;
    type Error = Arc<sqlx::Error>;
    async fn load(
        &self,
        keys: &[DocumentId],
    ) -> Result<HashMap<DocumentId, Self::Value>, Self::Error> {
        // Turn keys into strings for database request.
        // TODO ideally I'd be able to pass `keys` directly instead of mapping it.
        let keys: Vec<_> = keys.iter().map(|x| x.0).collect();
        let items = query_file!("queries/many_documents.sql", &keys[..])
            .fetch_all(&self.client)
            .await?;
        Ok(items
            .into_iter()
            .map(|item| Self::Value {
                meta: DocumentMetadata {
                    id: DocumentId(item.id),
                    short_name: item.short_name,
                    title: item.title,
                    is_reference: item.is_reference,
                    date: item.written_at.map(Date::new),
                    audio_recording: item.audio_url.map(|resource_url| AudioSlice {
                        slice_id: Some(AudioSliceId(item.audio_slice_id.unwrap().to_string())),
                        resource_url,
                        parent_track: None,
                        annotations: None,
                        index: 0,
                        include_in_edited_collection: true,
                        edited_by: None,
                        recorded_at: item.recorded_at.map(|recorded_at| Date::new(recorded_at)),
                        recorded_by: item.recorded_by.and_then(|user_id| {
                            item.recorded_by_name.map(|display_name| User {
                                id: UserId(user_id.to_string()),
                                display_name,
                            })
                        }),
                        start_time: item.audio_slice.as_ref().and_then(|r| match r.start {
                            Bound::Unbounded => None,
                            Bound::Included(t) | Bound::Excluded(t) => Some(t as i32),
                        }),
                        end_time: item.audio_slice.and_then(|r| match r.end {
                            Bound::Unbounded => None,
                            Bound::Included(t) | Bound::Excluded(t) => Some(t as i32),
                        }),
                    }),
                    collection: None,
                    contributors: item
                        .contributors
                        .and_then(|x| serde_json::from_value(x).ok())
                        .unwrap_or_default(),
                    genre: None,
                    order_index: 0,
                    page_images: None,
                    sources: Vec::new(),
                    translation: None,
                },
                segments: None,
            })
            .map(|tag| (tag.meta.id, tag))
            .collect())
    }
}

#[async_trait]
impl Loader<DocumentShortName> for Database {
    type Value = AnnotatedDoc;
    type Error = Arc<sqlx::Error>;
    async fn load(
        &self,
        keys: &[DocumentShortName],
    ) -> Result<HashMap<DocumentShortName, Self::Value>, Self::Error> {
        // Turn keys into strings for database request.
        // TODO ideally I'd be able to pass `keys` directly instead of mapping it.
        let keys: Vec<_> = keys.iter().map(|x| &x.0 as &str).collect();
        let items = query_file!("queries/many_documents_by_name.sql", keys as Vec<&str>)
            .fetch_all(&self.client)
            .await?;
        Ok(items
            .into_iter()
            .map(|item| Self::Value {
                meta: DocumentMetadata {
                    id: DocumentId(item.id),
                    short_name: item.short_name,
                    title: item.title,
                    is_reference: item.is_reference,
                    date: item.written_at.map(Date::new),
                    audio_recording: item.audio_url.map(|resource_url| AudioSlice {
                        slice_id: Some(AudioSliceId(item.audio_slice_id.unwrap().to_string())),
                        resource_url,
                        parent_track: None,
                        annotations: None,
                        index: 0,
                        /// TODO: is this a bad default?
                        include_in_edited_collection: true,
                        edited_by: None,
                        recorded_at: item.recorded_at.map(|recorded_at| Date::new(recorded_at)),
                        recorded_by: item.recorded_by.and_then(|user_id| {
                            item.recorded_by_name.map(|display_name| User {
                                id: UserId(user_id.to_string()),
                                display_name,
                            })
                        }),
                        start_time: item.audio_slice.as_ref().and_then(|r| match r.start {
                            Bound::Unbounded => None,
                            Bound::Included(t) | Bound::Excluded(t) => Some(t as i32),
                        }),
                        end_time: item.audio_slice.and_then(|r| match r.end {
                            Bound::Unbounded => None,
                            Bound::Included(t) | Bound::Excluded(t) => Some(t as i32),
                        }),
                    }),
                    collection: None,
                    contributors: item
                        .contributors
                        .and_then(|x| serde_json::from_value(x).ok())
                        .unwrap_or_default(),
                    genre: None,
                    order_index: 0,
                    page_images: None,
                    sources: Vec::new(),
                    translation: None,
                },
                segments: None,
            })
            .map(|tag| (DocumentShortName(tag.meta.short_name.clone()), tag))
            .collect())
    }
}

#[async_trait]
impl Loader<PagesInDocument> for Database {
    type Value = Vec<DocumentPage>;
    type Error = Arc<sqlx::Error>;

    async fn load(
        &self,
        keys: &[PagesInDocument],
    ) -> Result<HashMap<PagesInDocument, Self::Value>, Self::Error> {
        let keys: Vec<_> = keys.iter().map(|k| (k.0)).collect();
        let items = query_file!("queries/document_pages.sql", &keys[..])
            .fetch_all(&self.client)
            .await?;
        Ok(items
            .into_iter()
            .map(|page| {
                (
                    PagesInDocument(page.document_id),
                    DocumentPage {
                        id: page.id,
                        page_number: (page.index_in_document + 1).to_string(),
                        image: if let (Some(source_id), Some(oid)) =
                            (page.iiif_source_id, page.iiif_oid)
                        {
                            Some(PageImage {
                                source_id: ImageSourceId(source_id),
                                oid,
                            })
                        } else {
                            None
                        },
                    },
                )
            })
            .into_group_map())
    }
}

#[async_trait]
impl Loader<ParagraphsInPage> for Database {
    type Value = Vec<DocumentParagraph>;
    type Error = Arc<sqlx::Error>;

    async fn load(
        &self,
        keys: &[ParagraphsInPage],
    ) -> Result<HashMap<ParagraphsInPage, Self::Value>, Self::Error> {
        let keys: Vec<_> = keys.iter().map(|k| k.0).collect();
        let items = query_file!("queries/document_paragraphs.sql", &keys[..])
            .fetch_all(&self.client)
            .await?;
        // TODO use a stream here to avoid collecting into a Vec twice.
        // Hmm... Might not be possible with the group_by call? Or we'd have to
        // reimplement that with try_fold()
        Ok(items
            .into_iter()
            .enumerate()
            .map(|(index, p)| {
                (
                    ParagraphsInPage(p.page_id),
                    DocumentParagraph {
                        id: p.id,
                        translation: p.english_translation,
                        index: (index as i64) + 1,
                    },
                )
            })
            .into_group_map())
    }
}

#[async_trait]
impl Loader<PartsOfWord> for Database {
    type Value = Vec<WordSegment>;
    type Error = Arc<sqlx::Error>;

    async fn load(
        &self,
        keys: &[PartsOfWord],
    ) -> Result<HashMap<PartsOfWord, Self::Value>, Self::Error> {
        let keys: Vec<_> = keys.iter().map(|k| k.0).collect();
        let items = query_file!("queries/word_parts.sql", &keys[..])
            .fetch_all(&self.client)
            .await?;
        Ok(items
            .into_iter()
            .map(|part| {
                (
                    PartsOfWord(part.word_id),
                    WordSegment {
                        system: None,
                        morpheme: part.morpheme,
                        gloss: part.gloss,
                        gloss_id: part.gloss_id,
                        role: part.role,
                        matching_tag: None,
                    },
                )
            })
            .into_group_map())
    }
}

#[async_trait]
impl Loader<TagId> for Database {
    type Value = Vec<MorphemeTag>;
    type Error = Arc<sqlx::Error>;
    async fn load(&self, keys: &[TagId]) -> Result<HashMap<TagId, Self::Value>, Self::Error> {
        use async_graphql::{InputType, Name, Value};
        let glosses: Vec<_> = keys.iter().map(|k| k.0.clone()).collect();
        let systems: Vec<_> = keys
            .iter()
            .unique()
            .map(|k| {
                if let Value::Enum(s) = k.1.to_value() {
                    s.as_str().to_owned()
                } else {
                    unreachable!()
                }
            })
            .collect();
        let items = query_file!("queries/morpheme_tags_by_gloss.sql", &glosses, &systems)
            .fetch_all(&self.client)
            .await?;
        Ok(items
            .into_iter()
            .map(|tag| {
                (
                    TagId(
                        tag.abstract_gloss.clone(),
                        InputType::parse(Some(Value::Enum(Name::new(tag.system_name)))).unwrap(),
                    ),
                    MorphemeTag {
                        internal_tags: tag.internal_tags.unwrap_or_default(),
                        tag: tag.concrete_gloss,
                        title: tag.title,
                        shape: tag.example_shape,
                        details_url: None,
                        definition: tag.description.unwrap_or_default(),
                        morpheme_type: tag.linguistic_type.unwrap_or_default(),
                        role_override: tag.role_override,
                    },
                )
            })
            .into_group_map())
    }
}

#[async_trait]
impl Loader<WordsInParagraph> for Database {
    type Value = Vec<AnnotatedSeg>;
    type Error = Arc<sqlx::Error>;

    async fn load(
        &self,
        keys: &[WordsInParagraph],
    ) -> Result<HashMap<WordsInParagraph, Self::Value>, Self::Error> {
        let keys: Vec<_> = keys.iter().map(|k| k.0).collect();
        let items = query_file!("queries/words_in_paragraph.sql", &keys[..])
            .fetch_all(&self.client)
            .await?;
        Ok(items
            .into_iter()
            .map(|w| {
                (
                    WordsInParagraph(w.paragraph_id),
                    AnnotatedSeg::Word(
                        (BasicWord {
                            id: w.id,
                            source_text: w.source_text,
                            simple_phonetics: w.simple_phonetics,
                            phonemic: w.phonemic,
                            english_gloss: w.english_gloss,
                            commentary: w.commentary,
                            document_id: w.document_id,
                            index_in_document: w.index_in_document,
                            page_number: w.page_number,
                            audio_url: w.audio_url,
                            audio_slice_id: w.audio_slice_id,
                            audio_slice: w.audio_slice,
                            audio_recorded_at: w.audio_recorded_at,
                            audio_recorded_by: w.audio_recorded_by,
                            audio_recorded_by_name: w.audio_recorded_by_name,
                            include_audio_in_edited_collection: w
                                .include_audio_in_edited_collection,
                            audio_edited_by: w.audio_edited_by,
                            audio_edited_by_name: w.audio_edited_by_name,
                        })
                        .into(),
                    ),
                )
            })
            .into_group_map())
    }
}

#[async_trait]
impl Loader<TagForMorpheme> for Database {
    type Value = MorphemeTag;
    type Error = Arc<sqlx::Error>;

    async fn load(
        &self,
        keys: &[TagForMorpheme],
    ) -> Result<HashMap<TagForMorpheme, Self::Value>, Self::Error> {
        use async_graphql::{InputType, Name, Value};
        let gloss_ids: Vec<_> = keys.iter().map(|k| k.0).collect();
        let systems: Vec<_> = keys
            .iter()
            .unique()
            .map(|k| {
                if let Value::Enum(s) = k.1.to_value() {
                    s.as_str().to_owned()
                } else {
                    unreachable!()
                }
            })
            .collect();
        let items = query_file!("queries/morpheme_tags.sql", &gloss_ids, &systems)
            .fetch_all(&self.client)
            .await?;
        Ok(items
            .into_iter()
            .map(|tag| {
                (
                    TagForMorpheme(
                        tag.gloss_id,
                        InputType::parse(Some(Value::Enum(Name::new(tag.system_name)))).unwrap(),
                    ),
                    MorphemeTag {
                        internal_tags: Vec::new(),
                        tag: tag.gloss,
                        title: tag.title,
                        shape: tag.example_shape,
                        details_url: None,
                        definition: tag.description.unwrap_or_default(),
                        morpheme_type: tag.linguistic_type.unwrap_or_default(),
                        role_override: tag.role_override,
                    },
                )
            })
            .collect())
    }
}

#[async_trait]
impl Loader<ImageSourceId> for Database {
    type Value = ImageSource;
    type Error = Arc<sqlx::Error>;

    async fn load(
        &self,
        keys: &[ImageSourceId],
    ) -> Result<HashMap<ImageSourceId, Self::Value>, Self::Error> {
        let keys: Vec<_> = keys.iter().map(|k| k.0).collect();
        let items = query_file!("queries/image_sources.sql", &keys)
            .fetch_all(&self.client)
            .await?;
        Ok(items
            .into_iter()
            .map(|x| {
                (
                    ImageSourceId(x.id),
                    ImageSource {
                        id: ImageSourceId(x.id),
                        url: x.base_url,
                    },
                )
            })
            .collect())
    }
}

#[async_trait]
impl Loader<ContributorsForDocument> for Database {
    type Value = Vec<Contributor>;
    type Error = Arc<sqlx::Error>;

    async fn load(
        &self,
        keys: &[ContributorsForDocument],
    ) -> Result<HashMap<ContributorsForDocument, Self::Value>, Self::Error> {
        let keys: Vec<_> = keys.iter().map(|k| k.0).collect();
        let items = query_file!("queries/document_contributors.sql", &keys)
            .fetch_all(&self.client)
            .await?;
        Ok(items
            .into_iter()
            .map(|x| {
                (
                    ContributorsForDocument(x.document_id),
                    Contributor {
                        name: x.full_name,
                        role: x.contribution_role,
                    },
                )
            })
            .into_group_map())
    }
}

#[async_trait]
impl Loader<PersonFullName> for Database {
    type Value = ContributorDetails;
    type Error = Arc<sqlx::Error>;

    async fn load(
        &self,
        keys: &[PersonFullName],
    ) -> Result<HashMap<PersonFullName, Self::Value>, Self::Error> {
        let keys: Vec<_> = keys.iter().map(|k| k.0.clone()).collect();
        let items = query_file!("queries/contributors_by_name.sql", &keys)
            .fetch_all(&self.client)
            .await?;
        Ok(items
            .into_iter()
            .map(|x| {
                (
                    PersonFullName(x.full_name.clone()),
                    ContributorDetails {
                        full_name: x.full_name,
                        alternate_name: None,
                        birth_date: None,
                    },
                )
            })
            .collect())
    }
}

#[async_trait]
impl Loader<PageId> for Database {
    type Value = page::Page;
    type Error = Arc<sqlx::Error>;

    async fn load(&self, _keys: &[PageId]) -> Result<HashMap<PageId, Self::Value>, Self::Error> {
        todo!("Implement content pages")
    }
}

/// A struct representing an audio slice that can be easily pulled from the database
struct BasicAudioSlice {
    id: Uuid,
    recorded_at: Option<NaiveDate>,
    resource_url: String,
    range: Option<PgRange<i64>>,
    include_in_edited_collection: bool,
    recorded_by: Option<Uuid>,
    recorded_by_name: Option<String>,
    edited_by: Option<Uuid>,
    edited_by_name: Option<String>,
}

impl From<BasicAudioSlice> for AudioSlice {
    fn from(b: BasicAudioSlice) -> Self {
        AudioSlice {
            slice_id: Some(AudioSliceId(b.id.to_string())),
            resource_url: b.resource_url,
            parent_track: None,
            include_in_edited_collection: b.include_in_edited_collection,
            edited_by: b.edited_by.and_then(|user_id| {
                b.edited_by_name.map(|display_name| User {
                    id: UserId::from(user_id),
                    display_name,
                })
            }),
            recorded_at: b.recorded_at.map(Date::new),
            recorded_by: b.recorded_by.and_then(|user_id| {
                b.recorded_by_name.map(|display_name| User {
                    id: UserId::from(user_id),
                    display_name,
                })
            }),
            annotations: None,
            index: 0,
            start_time: b.range.as_ref().and_then(|r| match r.start {
                Bound::Unbounded => None,
                Bound::Included(t) | Bound::Excluded(t) => Some(t as i32),
            }),
            end_time: b.range.and_then(|r| match r.end {
                Bound::Unbounded => None,
                Bound::Included(t) | Bound::Excluded(t) => Some(t as i32),
            }),
        }
    }
}

/// A struct representing a Word/AnnotatedForm that can be easily pulled from
/// the database
struct BasicWord {
    id: Uuid,
    source_text: String,
    simple_phonetics: Option<String>,
    phonemic: Option<String>,
    english_gloss: Option<String>,
    commentary: Option<String>,
    document_id: Uuid,
    index_in_document: i64,
    page_number: Option<String>,
    audio_url: Option<String>,
    audio_slice_id: Option<Uuid>,
    audio_slice: Option<PgRange<i64>>,
    audio_recorded_at: Option<NaiveDate>,
    audio_recorded_by: Option<Uuid>,
    audio_recorded_by_name: Option<String>,
    include_audio_in_edited_collection: bool,
    audio_edited_by: Option<Uuid>,
    audio_edited_by_name: Option<String>,
}

impl BasicWord {
    fn audio_slice(&self) -> Option<BasicAudioSlice> {
        Some(BasicAudioSlice {
            id: self.audio_slice_id?.to_owned(),
            resource_url: self.audio_url.as_ref()?.clone(),
            range: self.audio_slice.to_owned(),
            recorded_at: self.audio_recorded_at,
            recorded_by: self.audio_recorded_by,
            recorded_by_name: self.audio_recorded_by_name.to_owned(),
            include_in_edited_collection: self.include_audio_in_edited_collection,
            edited_by: self.audio_edited_by,
            edited_by_name: self.audio_edited_by_name.to_owned(),
        })
    }
}

impl From<BasicWord> for AnnotatedForm {
    fn from(w: BasicWord) -> Self {
        // up here because we need to borrow the basic type before we start moving things
        let ingested_audio_track = w.audio_slice().map(AudioSlice::from);
        Self {
            id: Some(w.id),
            source: w.source_text,
            normalized_source: None,
            simple_phonetics: w.simple_phonetics,
            phonemic: w.phonemic,
            // TODO Fill in?
            segments: None,
            english_gloss: w.english_gloss.map(|s| vec![s]).unwrap_or_default(),
            commentary: w.commentary,
            ingested_audio_track,
            date_recorded: None,
            line_break: None,
            page_break: None,
            position: PositionInDocument::new(
                DocumentId(w.document_id),
                w.page_number.unwrap_or_default(),
                w.index_in_document as i64,
            ),
        }
    }
}

// Loader to get each chapter id from the database regardless if it's a subchapter or not.
#[async_trait]
impl Loader<ChaptersInCollection> for Database {
    type Value = Vec<CollectionChapter>;
    type Error = Arc<sqlx::Error>;

    // string slug can look like "cwkw".chapter1.doc1 But assume user only passes "cwkw"

    async fn load(
        &self,
        keys: &[ChaptersInCollection],
    ) -> Result<HashMap<ChaptersInCollection, Self::Value>, Self::Error> {
        let keys: Vec<_> = keys.iter().map(|k| k.0.clone()).collect();
        let items = query_file!("queries/collection_chapters.sql", &keys)
            .fetch_all(&self.client)
            .await?;
        Ok(items
            .into_iter()
            .map(|chapter| {
                (
                    ChaptersInCollection(chapter.collection_slug),
                    CollectionChapter {
                        id: chapter.id,
                        title: chapter.title,
                        document_id: chapter.document_id.map(|id| DocumentId(id)),
                        wordpress_id: chapter.wordpress_id,
                        index_in_parent: chapter.index_in_parent,
                        section: chapter.section,
                        path: chapter
                            .chapter_path
                            .into_iter()
                            .map(|s| (*s).into())
                            .collect(),
                    },
                )
            })
            .into_group_map())
    }
}

#[async_trait]
impl Loader<EditedCollectionDetails> for Database {
    type Value = EditedCollection;
    type Error = Arc<sqlx::Error>;

    async fn load(
        &self,
        keys: &[EditedCollectionDetails],
    ) -> Result<HashMap<EditedCollectionDetails, Self::Value>, Self::Error> {
        let keys: Vec<_> = keys.iter().map(|k| k.0.clone()).collect();
        let items = query_file!("queries/collection_attributes.sql", &keys)
            .fetch_all(&self.client)
            .await?;
        Ok(items
            .into_iter()
            .map(|collection| {
                (
                    EditedCollectionDetails(collection.slug.clone()),
                    EditedCollection {
                        id: collection.id,
                        title: collection.title,
                        wordpress_menu_id: collection.wordpress_menu_id,
                        slug: collection.slug,
                    },
                )
            })
            .collect())
    }
}

/// A simplified comment type that is easier to pull out of the database
struct BasicComment {
    pub id: Uuid,
    pub posted_at: NaiveDateTime,

    pub posted_by: Uuid,
    pub posted_by_name: String,

    pub text_content: String,
    pub comment_type: Option<CommentType>,

    pub parent_id: Uuid,
    pub parent_type: CommentParentType,
}

impl Into<Comment> for BasicComment {
    fn into(self) -> Comment {
        Comment {
            id: self.id,
            posted_at: DateTime::new(self.posted_at),
            posted_by: User {
                id: self.posted_by.into(),
                display_name: self.posted_by_name,
            },
            text_content: self.text_content,
            comment_type: self.comment_type,
            parent_id: self.parent_id,
            parent_type: self.parent_type,
        }
    }
}

#[derive(Clone, Eq, PartialEq, Hash, Debug)]
pub struct TagId(pub String, pub CherokeeOrthography);

#[derive(Clone, Eq, PartialEq, Hash)]
pub struct PartsOfWord(pub Uuid);

#[derive(Clone, Eq, PartialEq, Hash)]
pub struct PersonFullName(pub String);

#[derive(Clone, Eq, PartialEq, Hash)]
pub struct ContributorsForDocument(pub Uuid);

#[derive(Clone, Eq, PartialEq, Hash)]
pub struct BookmarkedOn(pub Uuid, pub Uuid);

#[derive(Clone, Eq, PartialEq, Hash)]
pub struct DocumentShortName(pub String);

#[derive(Clone, Eq, PartialEq, Hash)]
pub struct TagForMorpheme(pub Uuid, pub CherokeeOrthography);

#[derive(Clone, Eq, PartialEq, Hash)]
pub struct PageId(pub String);

#[derive(Clone, Eq, PartialEq, Hash)]
pub struct ChaptersInCollection(pub String);

#[derive(Clone, Eq, PartialEq, Hash)]
pub struct EditedCollectionDetails(pub String);

/// One particular morpheme and all the known words that contain that exact morpheme.
#[derive(async_graphql::SimpleObject)]
pub struct MorphemeReference {
    /// Phonemic shape of the morpheme.
    pub morpheme: String,
    /// List of words that contain this morpheme.
    pub forms: Vec<AnnotatedForm>,
}

/// A list of words grouped by the document that contains them.
#[derive(async_graphql::SimpleObject)]
pub struct WordsInDocument {
    /// Unique identifier of the containing document
    pub document_id: Option<DocumentId>,
    /// What kind of document contains these words (e.g. manuscript vs dictionary)
    pub document_type: Option<DocumentType>,
    /// List of annotated and potentially segmented forms
    pub forms: Vec<AnnotatedForm>,
}<|MERGE_RESOLUTION|>--- conflicted
+++ resolved
@@ -595,14 +595,6 @@
 
     // pub async fn maybe_undefined_to_vec() -> Vec<Option<String>> {}
 
-<<<<<<< HEAD
-    /// This does two things:
-    /// 1. Create a media slice if one does not exist for the provided audio
-    /// recording.
-    /// 2. Add a join table entry attaching that media slice to the
-    /// specified word.
-    /// Returns the `id` of the upserted media slice
-=======
     pub async fn add_bookmark(&self, document_id: Uuid, user_id: Uuid) -> Result<String> {
         query_file!("queries/add_bookmark.sql", document_id, user_id)
             .execute(&self.client)
@@ -644,7 +636,12 @@
         }
     }
 
->>>>>>> 76989711
+    /// This does two things:
+    /// 1. Create a media slice if one does not exist for the provided audio
+    /// recording.
+    /// 2. Add a join table entry attaching that media slice to the
+    /// specified word.
+    /// Returns the `id` of the upserted media slice
     pub async fn attach_audio_to_word(
         &self,
         upload: &AttachAudioToWordInput,
