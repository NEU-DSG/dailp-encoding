--- conflicted
+++ resolved
@@ -457,22 +457,6 @@
 
     // pub async fn maybe_undefined_to_vec() -> Vec<Option<String>> {}
 
-<<<<<<< HEAD
-    pub async fn update_document_metadata(&self, document: DocumentMetadataUpdate) -> Result<Uuid> {
-        let title = document.title.into_vec();
-        let written_at: Option<Date> = document.written_at.value().map(Into::into);
-
-        query_file!(
-            "queries/update_document_metadata.sql",
-            document.id,
-            &title as _,
-            &written_at as _
-        )
-        .execute(&self.client)
-        .await?;
-
-        Ok(document.id)
-=======
     pub async fn attach_audio_to_word(
         &self,
         upload: AttachAudioToWordInput,
@@ -510,7 +494,22 @@
         .fetch_one(&self.client)
         .await?;
         Ok(_word_id)
->>>>>>> 95803326
+    }
+
+    pub async fn update_document_metadata(&self, document: DocumentMetadataUpdate) -> Result<Uuid> {
+        let title = document.title.into_vec();
+        let written_at: Option<Date> = document.written_at.value().map(Into::into);
+
+        query_file!(
+            "queries/update_document_metadata.sql",
+            document.id,
+            &title as _,
+            &written_at as _
+        )
+        .execute(&self.client)
+        .await?;
+
+        Ok(document.id)
     }
 
     pub async fn update_word(&self, word: AnnotatedFormUpdate) -> Result<Uuid> {
