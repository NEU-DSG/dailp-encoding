--- conflicted
+++ resolved
@@ -1,2249 +1,3 @@
-<<<<<<< HEAD
-#![allow(missing_docs)]
-
-use chrono::{NaiveDate, NaiveDateTime};
-use sqlx::postgres::types::PgLTree;
-use std::ops::Bound;
-use std::str::FromStr;
-
-use crate::collection::CollectionChapter;
-use crate::collection::EditedCollection;
-use crate::comment::{Comment, CommentParentType, CommentType, CommentUpdate};
-use crate::user::User;
-use crate::user::UserId;
-use {
-    crate::*,
-    anyhow::Result,
-    async_graphql::dataloader::*,
-    async_graphql::InputType,
-    async_trait::async_trait,
-    itertools::Itertools,
-    sqlx::{
-        postgres::{types::PgRange, PgPoolOptions},
-        query_file, query_file_as, query_file_scalar, Acquire,
-    },
-    std::collections::HashMap,
-    std::sync::Arc,
-    std::time::Duration,
-    uuid::Uuid,
-};
-
-/// Connects to our backing database instance, providing high level functions
-/// for accessing the data therein.
-pub struct Database {
-    client: sqlx::Pool<sqlx::Postgres>,
-}
-impl Database {
-    pub fn connect(num_connections: Option<u32>) -> Result<Self> {
-        let db_url = std::env::var("DATABASE_URL")?;
-        let conn = PgPoolOptions::new()
-            .max_connections(num_connections.unwrap_or_else(|| {
-                std::thread::available_parallelism().map_or(2, |x| x.get() as u32)
-            }))
-            .acquire_timeout(Duration::from_secs(60 * 8))
-            .max_lifetime(Duration::from_secs(60 * 20))
-            // Disable excessive pings to the database.
-            .test_before_acquire(false)
-            .connect_lazy(&db_url)?;
-        Ok(Database { client: conn })
-    }
-
-    /// Get a specific comment by id
-    pub async fn comment_by_id(&self, comment_id: &Uuid) -> Result<Comment> {
-        Ok(
-            query_file_as!(BasicComment, "queries/comment_by_id.sql", comment_id,)
-                .fetch_one(&self.client)
-                .await?
-                .into(),
-        )
-    }
-
-    /// Get all comments on a given object
-    pub async fn comments_by_parent(
-        &self,
-        parent_id: &Uuid,
-        parent_type: &CommentParentType,
-    ) -> Result<Vec<Comment>> {
-        Ok(query_file_as!(
-            BasicComment,
-            "queries/comments_by_parent.sql",
-            parent_id,
-            parent_type.clone() as CommentParentType
-        )
-        .fetch_all(&self.client)
-        .await?
-        .into_iter()
-        .map(|c| c.into())
-        .collect())
-    }
-
-    /// Insert a new comment into the database
-    pub async fn insert_comment(
-        &self,
-        posted_by: &Uuid,
-        text_content: String,
-        parent_id: &Uuid,
-        parent_type: &CommentParentType,
-        comment_type: &Option<CommentType>,
-    ) -> Result<Uuid> {
-        Ok(query_file_scalar!(
-            "queries/insert_comment.sql",
-            posted_by,
-            text_content,
-            parent_id,
-            parent_type.clone() as CommentParentType,
-            comment_type.clone() as Option<CommentType>
-        )
-        .fetch_one(&self.client)
-        .await?)
-    }
-
-    /// Delete a comment from the database
-    pub async fn delete_comment(&self, comment_id: &Uuid) -> Result<Uuid> {
-        Ok(
-            query_file_scalar!("queries/delete_comment.sql", comment_id,)
-                .fetch_one(&self.client)
-                .await?,
-        )
-    }
-
-    pub async fn paragraph_by_id(&self, paragraph_id: &Uuid) -> Result<DocumentParagraph> {
-        Ok(query_file_as!(
-            DocumentParagraph,
-            "queries/paragraph_by_id.sql",
-            paragraph_id
-        )
-        .fetch_one(&self.client)
-        .await?)
-    }
-
-    pub async fn word_by_id(&self, word_id: &Uuid) -> Result<AnnotatedForm> {
-        Ok(query_file_as!(BasicWord, "queries/word_by_id.sql", word_id)
-            .fetch_one(&self.client)
-            .await?
-            .into())
-    }
-
-    pub async fn upsert_contributor(&self, person: ContributorDetails) -> Result<()> {
-        query_file!("queries/upsert_contributor.sql", person.full_name)
-            .execute(&self.client)
-            .await?;
-        Ok(())
-    }
-
-    pub async fn potential_syllabary_matches(&self, syllabary: &str) -> Result<Vec<AnnotatedForm>> {
-        let alternate_spellings: Vec<_> = CherokeeOrthography::similar_syllabary_strings(syllabary)
-            .into_iter()
-            // Convert into "LIKE"-compatible format
-            .map(|x| format!("%{}%", x))
-            .collect();
-        let items = query_file_as!(
-            BasicWord,
-            "queries/search_syllabary.sql",
-            &alternate_spellings
-        )
-        .fetch_all(&self.client)
-        .await?;
-        Ok(items.into_iter().map(Into::into).collect())
-    }
-
-    pub async fn connected_forms(
-        &self,
-        document_id: Option<DocumentId>,
-        gloss: &str,
-    ) -> Result<Vec<AnnotatedForm>> {
-        let items = query_file_as!(
-            BasicWord,
-            "queries/connected_forms.sql",
-            gloss,
-            document_id.map(|id| id.0)
-        )
-        .fetch_all(&self.client)
-        .await?;
-        Ok(items.into_iter().map(Into::into).collect())
-    }
-
-    pub async fn morphemes(
-        &self,
-        morpheme_id: MorphemeId,
-        _compare_by: Option<CherokeeOrthography>,
-    ) -> Result<Vec<MorphemeReference>> {
-        let items = query_file!(
-            "queries/surface_forms.sql",
-            morpheme_id.gloss,
-            morpheme_id.document_name
-        )
-        .fetch_all(&self.client)
-        .await?;
-        Ok(items
-            .into_iter()
-            .group_by(|w| w.morpheme.clone())
-            .into_iter()
-            .map(|(shape, forms)| {
-                MorphemeReference {
-                    morpheme: shape,
-                    forms: forms
-                        .into_iter()
-                        .map(|w| AnnotatedForm {
-                            id: Some(w.word_id),
-                            source: w.source_text,
-                            normalized_source: None,
-                            simple_phonetics: w.simple_phonetics,
-                            phonemic: w.phonemic,
-                            // TODO Fill in
-                            segments: None,
-                            english_gloss: w.english_gloss.map(|s| vec![s]).unwrap_or_default(),
-                            commentary: w.commentary,
-                            ingested_audio_track: None,
-                            date_recorded: None,
-                            line_break: None,
-                            page_break: None,
-                            position: PositionInDocument::new(
-                                DocumentId(w.document_id),
-                                w.page_number.unwrap_or_default(),
-                                w.index_in_document as i64,
-                            ),
-                        })
-                        .collect(),
-                }
-            })
-            .collect())
-    }
-
-    pub async fn word_contributor_audio(&self, word_id: &Uuid) -> Result<Vec<AudioSlice>> {
-        let contributor_audio = query_file_as!(
-            BasicAudioSlice,
-            "queries/word_contributor_audio.sql",
-            word_id
-        )
-        .fetch_all(&self.client)
-        .await?;
-        Ok(contributor_audio
-            .into_iter()
-            .map(AudioSlice::from)
-            .collect())
-    }
-
-    pub async fn words_by_doc(
-        &self,
-        document_id: Option<DocumentId>,
-        gloss: &str,
-    ) -> Result<Vec<WordsInDocument>> {
-        let words = query_file!(
-            "queries/morphemes_by_document.sql",
-            gloss,
-            document_id.map(|id| id.0)
-        )
-        .fetch_all(&self.client)
-        .await?;
-        Ok(words
-            .into_iter()
-            .group_by(|w| (w.document_id, w.is_reference))
-            .into_iter()
-            .map(|((document_id, is_reference), forms)| WordsInDocument {
-                document_id: Some(DocumentId(document_id)),
-                document_type: if is_reference {
-                    Some(DocumentType::Reference)
-                } else {
-                    Some(DocumentType::Corpus)
-                },
-                forms: forms
-                    .into_iter()
-                    .map(|w| AnnotatedForm {
-                        id: Some(w.id),
-                        source: w.source_text,
-                        normalized_source: None,
-                        simple_phonetics: w.simple_phonetics,
-                        phonemic: w.phonemic,
-                        segments: None,
-                        english_gloss: w.english_gloss.map(|s| vec![s]).unwrap_or_default(),
-                        commentary: w.commentary,
-                        ingested_audio_track: None,
-                        date_recorded: None,
-                        line_break: None,
-                        page_break: None,
-                        position: PositionInDocument::new(
-                            DocumentId(w.document_id),
-                            w.page_number.unwrap_or_default(),
-                            w.index_in_document as i64,
-                        ),
-                    })
-                    .collect(),
-            })
-            .collect())
-    }
-
-    pub async fn all_documents(&self) -> Result<Vec<AnnotatedDoc>> {
-        let results = query_file!("queries/all_documents.sql")
-            .fetch_all(&self.client)
-            .await?;
-        Ok(results
-            .into_iter()
-            .map(|item| AnnotatedDoc {
-                meta: DocumentMetadata {
-                    id: DocumentId(item.id),
-                    short_name: item.short_name,
-                    title: item.title,
-                    is_reference: item.is_reference,
-                    date: item.written_at.map(Date::new),
-                    audio_recording: None,
-                    collection: None,
-                    contributors: item
-                        .contributors
-                        .and_then(|x| serde_json::from_value(x).ok())
-                        .unwrap_or_default(),
-                    genre: None,
-                    order_index: 0,
-                    page_images: None,
-                    sources: Vec::new(),
-                    translation: None,
-                },
-                segments: None,
-            })
-            .collect())
-    }
-
-    pub async fn upsert_image_source(&self, title: &str, url: &str) -> Result<Uuid> {
-        let id = query_file_scalar!("queries/insert_image_source.sql", title, url)
-            .fetch_one(&self.client)
-            .await?;
-        Ok(id)
-    }
-
-    pub async fn image_source_by_title(&self, title: &str) -> Result<Option<ImageSource>> {
-        let results = query_file!("queries/image_source_by_title.sql", title)
-            .fetch_all(&self.client)
-            .await?;
-        Ok(results.into_iter().next().map(|x| ImageSource {
-            id: ImageSourceId(x.id),
-            url: x.base_url,
-        }))
-    }
-
-    pub async fn image_source_by_id(&self, id: ImageSourceId) -> Result<Option<ImageSource>> {
-        let results = query_file!("queries/image_source_by_id.sql", id.0)
-            .fetch_all(&self.client)
-            .await?;
-        Ok(results.into_iter().next().map(|x| ImageSource {
-            id: ImageSourceId(x.id),
-            url: x.base_url,
-        }))
-    }
-
-    pub async fn upsert_collection(&self, collection: &raw::EditedCollection) -> Result<String> {
-        query_file!(
-            "queries/upsert_collection.sql",
-            collection.slug,
-            collection.title,
-            collection.wordpress_menu_id
-        )
-        .execute(&self.client)
-        .await?;
-        Ok((collection.slug).to_string())
-    }
-
-    pub async fn insert_all_chapters(
-        &self,
-        chapters: Vec<raw::CollectionChapter>,
-        slug: String,
-    ) -> Result<String> {
-        let mut tx = self.client.begin().await?;
-
-        // Delete previous chapter data stored for a particular collection before re-inserting
-        query_file!("queries/delete_chapters_in_collection.sql", &*slug)
-            .execute(&mut *tx)
-            .await?;
-
-        let mut chapter_stack = Vec::new();
-        let initial_tuple = (0, slug.clone());
-        chapter_stack.push(initial_tuple);
-
-        for current_chapter in chapters {
-            let mut chapter_doc_name = "".to_string();
-
-            if current_chapter.document_short_name.is_some() {
-                chapter_doc_name = current_chapter.document_short_name.unwrap();
-            }
-
-            // Use stack to build chapter slug
-            let mut before_chapter_index = chapter_stack.last().unwrap().0;
-            while before_chapter_index != (current_chapter.index_in_parent - 1) {
-                let last_chapter_index = chapter_stack.last().unwrap().0;
-                if last_chapter_index >= current_chapter.index_in_parent {
-                    chapter_stack.pop();
-                }
-                before_chapter_index = chapter_stack.last().unwrap().0;
-            }
-
-            // Concatenate URL Slugs of all chapters on the path
-            let mut chapter_stack_cur = chapter_stack.clone();
-            let mut url_slug_cur = current_chapter.url_slug.clone();
-            let final_path = (
-                current_chapter.index_in_parent,
-                current_chapter.url_slug.clone(),
-            );
-            chapter_stack.push(final_path);
-
-            while !(chapter_stack_cur.is_empty()) {
-                let temp_chapter = chapter_stack_cur.pop().unwrap();
-                let cur_slug = temp_chapter.1;
-                url_slug_cur = format!("{}.{}", cur_slug, url_slug_cur);
-            }
-
-            let url_slug = PgLTree::from_str(&url_slug_cur)?;
-
-            query_file!(
-                "queries/insert_one_chapter_marking_intro_or_body.sql",
-                current_chapter.chapter_name,
-                chapter_doc_name,
-                current_chapter.wordpress_id,
-                current_chapter.index_in_parent,
-                url_slug,
-                current_chapter.section as _
-            )
-            .execute(&mut *tx)
-            .await?;
-        }
-        tx.commit().await?;
-
-        Ok(slug)
-    }
-
-    pub async fn document_manifest(
-        &self,
-        _document_name: &str,
-        url: String,
-    ) -> Result<iiif::Manifest> {
-        // Retrieve the document from the DB.
-        let item = query_file!("queries/many_documents.sql", &[url.clone()] as &[String])
-            .fetch_one(&self.client)
-            .await?;
-        let doc = AnnotatedDoc {
-            meta: DocumentMetadata {
-                id: DocumentId(item.id),
-                short_name: item.short_name,
-                title: item.title,
-                is_reference: item.is_reference,
-                date: item.written_at.map(Date::new),
-                audio_recording: None,
-                collection: None,
-                contributors: item
-                    .contributors
-                    .and_then(|x| serde_json::from_value(x).ok())
-                    .unwrap_or_default(),
-                genre: None,
-                order_index: 0,
-                page_images: None,
-                sources: Vec::new(),
-                translation: None,
-            },
-            segments: None,
-        };
-        // Build a IIIF manifest for this document.
-        Ok(iiif::Manifest::from_document(self, doc, url).await)
-    }
-
-    pub async fn all_tags(&self, system: CherokeeOrthography) -> Result<Vec<MorphemeTag>> {
-        use async_graphql::Value;
-        let system_name = if let Value::Enum(s) = system.to_value() {
-            s
-        } else {
-            unreachable!()
-        };
-        let results = query_file!("queries/all_morpheme_tags.sql", system_name.as_str())
-            .fetch_all(&self.client)
-            .await?;
-        Ok(results
-            .into_iter()
-            .map(|tag| MorphemeTag {
-                internal_tags: Vec::new(),
-                tag: tag.gloss,
-                title: tag.title,
-                shape: None,
-                details_url: None,
-                definition: tag.description.unwrap_or_default(),
-                morpheme_type: tag.linguistic_type.unwrap_or_default(),
-                role_override: tag.role_override,
-            })
-            .collect())
-    }
-
-    pub async fn search_words_any_field(&self, query: String) -> Result<Vec<AnnotatedForm>> {
-        let like_query = format!("%{}%", query);
-        let results = query_file_as!(BasicWord, "queries/search_words_any_field.sql", like_query)
-            .fetch_all(&self.client)
-            .await?;
-        Ok(results.into_iter().map(Into::into).collect())
-    }
-
-    pub async fn top_collections(&self) -> Result<Vec<DocumentCollection>> {
-        Ok(
-            query_file_as!(DocumentCollection, "queries/document_groups.sql")
-                .fetch_all(&self.client)
-                .await?,
-        )
-    }
-
-    pub async fn all_edited_collections(&self) -> Result<Vec<EditedCollection>> {
-        Ok(
-            query_file_as!(EditedCollection, "queries/edited_collections.sql")
-                .fetch_all(&self.client)
-                .await?,
-        )
-    }
-
-    /// Ensure that a user exists in the database
-    /// user_id should be a congnito sub claim
-    pub async fn upsert_dailp_user(&self, user_id: Uuid) -> Result<Uuid> {
-        query_file!("queries/upsert_dailp_user.sql", user_id,)
-            .execute(&self.client)
-            .await?;
-
-        Ok(user_id)
-    }
-
-    pub async fn update_annotation(&self, _annote: annotation::Annotation) -> Result<()> {
-        todo!("Implement image annotations")
-    }
-
-    pub async fn update_word(&self, word: AnnotatedFormUpdate) -> Result<Uuid> {
-        let mut tx = self.client.begin().await?;
-
-        let source = word.source.into_vec();
-        let commentary = word.commentary.into_vec();
-
-        let document_id = query_file!(
-            "queries/update_word.sql",
-            word.id,
-            &source as _,
-            &commentary as _,
-        )
-        .fetch_one(&mut *tx)
-        .await?
-        .document_id;
-
-        // If word segmentation was not changed, then return early since SQL update queries need to be called.
-        if !word.segments.is_value() {
-            tx.commit().await?;
-            return Ok(word.id);
-        }
-
-        let segments = word.segments.take().unwrap();
-        // if word segmentation not present, return early.
-        if segments.is_empty() {
-            // Delete all existing segments since the new segments array is empty
-            query_file!("queries/delete_word_segments.sql", word.id)
-                .execute(&mut *tx)
-                .await?;
-            tx.commit().await?;
-            return Ok(word.id);
-        }
-
-        // Delete existing segments before upserting new ones
-        query_file!("queries/delete_word_segments.sql", word.id)
-            .execute(&mut *tx)
-            .await?;
-
-        let system_name: Option<CherokeeOrthography> = *(&segments[0].system.clone());
-
-        let (doc_id, gloss, word_id, index, morpheme, role): (
-            Vec<_>,
-            Vec<_>,
-            Vec<_>,
-            Vec<_>,
-            Vec<_>,
-            Vec<_>,
-        ) = segments
-            .into_iter()
-            .enumerate()
-            .map(move |(index, segment)| {
-                (
-                    document_id,
-                    segment.gloss,
-                    word.id,
-                    index as i64, // index of the segment in the word
-                    segment.morpheme,
-                    segment.role,
-                )
-            })
-            .multiunzip();
-
-        // Convert the given glosses if they have an internal for to add to the database.
-        let internal_glosses = query_file_scalar!(
-            "queries/find_internal_glosses.sql",
-            &*gloss,
-            match system_name {
-                Some(CherokeeOrthography::Taoc) => "TAOC",
-                _ =>
-                    return Err(anyhow::anyhow!(
-                        "Other Cherokee systems are currently not supported"
-                    )),
-            }
-        )
-        .fetch_all(&mut *tx)
-        .await?;
-
-        // Add any newly created local glosses into morpheme gloss table.
-        query_file!(
-            "queries/upsert_local_morpheme_glosses.sql",
-            &*doc_id,
-            &*internal_glosses as _,
-        )
-        .execute(&mut *tx)
-        .await?;
-
-        query_file!(
-            "queries/upsert_many_word_segments.sql",
-            &*doc_id,
-            &*internal_glosses as _,
-            &*word_id,
-            &*index,
-            &*morpheme,
-            &*role as _
-        )
-        .execute(&mut *tx)
-        .await?;
-
-        tx.commit().await?;
-
-        Ok(word.id)
-    }
-
-    // pub async fn maybe_undefined_to_vec() -> Vec<Option<String>> {}
-
-    pub async fn add_bookmark(&self, document_id: Uuid, user_id: Uuid) -> Result<String> {
-        query_file!("queries/add_bookmark.sql", document_id, user_id)
-            .execute(&self.client)
-            .await?;
-        Ok(format!("document: {}, user: {}", document_id, user_id))
-    }
-
-    pub async fn remove_bookmark(&self, document_id: Uuid, user_id: Uuid) -> Result<String> {
-        query_file!("queries/remove_bookmark.sql", document_id, user_id)
-            .execute(&self.client)
-            .await?;
-        Ok(format!("document: {}, user: {}", document_id, user_id))
-    }
-
-    pub async fn bookmarked_documents(&self, user_id: &Uuid) -> Result<Vec<Uuid>> {
-        let bookmarks = query_file!("queries/get_bookmark_ids.sql", user_id)
-            .fetch_all(&self.client)
-            .await?;
-
-        Ok(bookmarks.into_iter().map(|x| x.id).collect())
-    }
-
-    pub async fn get_document_bookmarked_on(
-        &self,
-        document_id: &Uuid,
-        user_id: &Uuid,
-    ) -> Result<Option<Date>> {
-        if let Some(bookmark) = query_file!(
-            "queries/get_document_bookmarked_on.sql",
-            document_id,
-            user_id
-        )
-        .fetch_optional(&self.client)
-        .await?
-        {
-            Ok(Some(date::Date(bookmark.bookmarked_on)))
-        } else {
-            Ok(None)
-        }
-    }
-
-    /// This does two things:
-    /// 1. Create a media slice if one does not exist for the provided audio
-    /// recording.
-    /// 2. Add a join table entry attaching that media slice to the
-    /// specified word.
-    /// Returns the `id` of the upserted media slice
-    pub async fn attach_audio_to_word(
-        &self,
-        upload: &AttachAudioToWordInput,
-        contributor_id: &Uuid,
-    ) -> Result<Uuid> {
-        let media_slice_id = query_file_scalar!(
-            "queries/attach_audio_to_word.sql",
-            contributor_id,
-            upload.contributor_audio_url as _,
-            0,
-            0,
-            upload.word_id
-        )
-        .fetch_one(&self.client)
-        .await?;
-        Ok(media_slice_id)
-    }
-
-    /// Update if a piece of audio will be shown to readers
-    /// Will return None if the word and audio assocation could not be found, otherwise word id.
-    pub async fn update_audio_visibility(
-        &self,
-        word_id: &Uuid,
-        audio_slice_id: &Uuid,
-        include_in_edited_collection: bool,
-        editor_id: &Uuid,
-    ) -> Result<Option<Uuid>> {
-        let _word_id = query_file_scalar!(
-            "queries/update_audio_visibility.sql",
-            word_id,
-            audio_slice_id,
-            include_in_edited_collection,
-            editor_id
-        )
-        .fetch_one(&self.client)
-        .await?;
-        Ok(_word_id)
-    }
-
-    pub async fn update_document_metadata(&self, document: DocumentMetadataUpdate) -> Result<Uuid> {
-        let title = document.title.into_vec();
-        let written_at: Option<Date> = document.written_at.value().map(Into::into);
-
-        query_file!(
-            "queries/update_document_metadata.sql",
-            document.id,
-            &title as _,
-            &written_at as _
-        )
-        .execute(&self.client)
-        .await?;
-
-        Ok(document.id)
-    }
-
-    pub async fn update_paragraph(&self, paragraph: ParagraphUpdate) -> Result<DocumentParagraph> {
-        let translation = paragraph.translation.into_vec();
-
-        query_file!(
-            "queries/update_paragraph.sql",
-            paragraph.id,
-            &translation as _
-        )
-        .execute(&self.client)
-        .await?;
-
-        Ok(self.paragraph_by_id(&paragraph.id).await?)
-    }
-
-    pub async fn update_comment(&self, comment: CommentUpdate) -> Result<Uuid> {
-        let text_content = comment.text_content.into_vec();
-        let comment_type = comment.comment_type.into_vec();
-
-        query_file!(
-            "queries/update_comment.sql",
-            comment.id,
-            &text_content as _,
-            &comment_type as _,
-            comment.edited
-        )
-        .execute(&self.client)
-        .await?;
-
-        Ok(comment.id)
-    }
-
-    pub async fn update_contributor_attribution(
-        &self,
-        contribution: UpdateContributorAttribution,
-    ) -> Result<Uuid> {
-        let document_id = contribution.document_id;
-        let contributor_id = contribution.contributor_id;
-        let contribution_role = contribution.contribution_role;
-
-        query_file!(
-            "queries/update_contributor_attribution.sql",
-            document_id,
-            &contributor_id as _,
-            &contribution_role as _
-        )
-        .execute(&self.client)
-        .await?;
-
-        Ok(document_id)
-    }
-
-    pub async fn delete_contributor_attribution(
-        &self,
-        contribution: DeleteContributorAttribution,
-    ) -> Result<Uuid> {
-        let document_id = contribution.document_id;
-        let contributor_id = contribution.contributor_id;
-
-        query_file!(
-            "queries/delete_contributor_attribution.sql",
-            document_id,
-            &contributor_id as _
-        )
-        .execute(&self.client)
-        .await?;
-
-        Ok(document_id)
-    }
-
-    pub async fn all_pages(&self) -> Result<Vec<page::Page>> {
-        todo!("Implement content pages")
-    }
-
-    pub async fn update_page(&self, _page: page::Page) -> Result<()> {
-        todo!("Implement content pages")
-    }
-
-    pub async fn words_in_document(
-        &self,
-        document_id: DocumentId,
-        start: Option<i64>,
-        end: Option<i64>,
-    ) -> Result<impl Iterator<Item = AnnotatedForm>> {
-        let words = query_file_as!(
-            BasicWord,
-            "queries/document_words.sql",
-            document_id.0,
-            start,
-            end
-        )
-        .fetch_all(&self.client)
-        .await?;
-        Ok(words.into_iter().map(Into::into))
-    }
-
-    pub async fn count_words_in_document(&self, document_id: DocumentId) -> Result<i64> {
-        Ok(
-            query_file_scalar!("queries/count_words_in_document.sql", document_id.0)
-                .fetch_one(&self.client)
-                .await?
-                .unwrap(),
-        )
-    }
-
-    pub async fn documents_in_collection(
-        &self,
-        _super_collection: &str,
-        collection: &str,
-    ) -> Result<Vec<DocumentReference>> {
-        let documents = query_file!("queries/documents_in_group.sql", collection)
-            .fetch_all(&self.client)
-            .await?;
-
-        Ok(documents
-            .into_iter()
-            .map(|doc| DocumentReference {
-                id: doc.id,
-                short_name: doc.short_name,
-                title: doc.title,
-                date: doc.date,
-                order_index: doc.order_index,
-            })
-            .collect())
-    }
-
-    pub async fn insert_top_collection(&self, title: String, _index: i64) -> Result<Uuid> {
-        Ok(query_file_scalar!(
-            "queries/insert_document_group.sql",
-            slug::slugify(&title),
-            title.trim()
-        )
-        .fetch_one(&self.client)
-        .await?)
-    }
-
-    pub async fn insert_dictionary_document(
-        &self,
-        document: &DocumentMetadata,
-    ) -> Result<DocumentId> {
-        let group_id = self
-            .insert_top_collection(document.collection.clone().unwrap(), 0)
-            .await?;
-        let id = query_file_scalar!(
-            "queries/insert_document.sql",
-            document.short_name,
-            document.title,
-            document.is_reference,
-            &document.date as &Option<Date>,
-            None as Option<Uuid>,
-            group_id
-        )
-        .fetch_one(&self.client)
-        .await?;
-        Ok(DocumentId(id))
-    }
-
-    pub async fn insert_document(
-        &self,
-        meta: &DocumentMetadata,
-        collection_id: Uuid,
-        index_in_collection: i64,
-    ) -> Result<DocumentId> {
-        let mut tx = self.client.begin().await?;
-
-        let document_id = &meta.short_name;
-
-        // Clear the document audio before re-inserting it.
-        query_file!("queries/delete_document_audio.sql", &document_id)
-            .execute(&mut *tx)
-            .await?;
-
-        let slice_id = if let Some(audio) = &meta.audio_recording {
-            let time_range: Option<PgRange<_>> = match (audio.start_time, audio.end_time) {
-                (Some(a), Some(b)) => Some((a as i64..b as i64).into()),
-                (Some(a), None) => Some((a as i64..).into()),
-                (None, Some(b)) => Some((..b as i64).into()),
-                (None, None) => None,
-            };
-            let slice_id =
-                query_file_scalar!("queries/insert_audio.sql", audio.resource_url, time_range)
-                    .fetch_one(&mut *tx)
-                    .await?;
-            Some(slice_id)
-        } else {
-            None
-        };
-
-        let document_uuid = query_file_scalar!(
-            "queries/insert_document_in_collection.sql",
-            &document_id,
-            meta.title,
-            meta.is_reference,
-            &meta.date as &Option<Date>,
-            slice_id,
-            collection_id,
-            index_in_collection
-        )
-        .fetch_one(&mut *tx)
-        .await?;
-
-        {
-            let (name, doc, role): (Vec<_>, Vec<_>, Vec<_>) = meta
-                .contributors
-                .iter()
-                .map(|contributor| (&*contributor.name, document_uuid, &*contributor.role))
-                .multiunzip();
-            query_file!(
-                "queries/upsert_document_contributors.sql",
-                &*name as _,
-                &*doc,
-                &*role as _
-            )
-            .execute(&mut *tx)
-            .await?;
-        }
-
-        tx.commit().await?;
-
-        Ok(DocumentId(document_uuid))
-    }
-
-    pub async fn insert_document_contents(&self, document: AnnotatedDoc) -> Result<()> {
-        let mut tx = self.client.begin().await?;
-        let document_id = document.meta.id;
-        // Delete all the document contents first, because trying to upsert them
-        // is difficult. Since all of these queries are within a transaction,
-        // any failure will rollback to the previous state.
-        query_file!("queries/delete_document_pages.sql", document_id.0)
-            .execute(&mut *tx)
-            .await?;
-
-        if let Some(pages) = document.segments {
-            let mut starting_char_index = 0;
-            for (page_index, page) in pages.into_iter().enumerate() {
-                let page_id = query_file_scalar!(
-                    "queries/upsert_document_page.sql",
-                    document_id.0,
-                    page_index as i64,
-                    document.meta.page_images.as_ref().map(|imgs| imgs.source.0),
-                    document
-                        .meta
-                        .page_images
-                        .as_ref()
-                        .and_then(|imgs| imgs.ids.get(page_index))
-                )
-                .fetch_one(&mut *tx)
-                .await?;
-
-                for paragraph in page.paragraphs {
-                    let total_chars: usize = paragraph
-                        .source
-                        .iter()
-                        .map(|e| {
-                            if let AnnotatedSeg::Word(word) = e {
-                                word.source.chars().count()
-                            } else {
-                                0
-                            }
-                        })
-                        .sum();
-                    let char_range: PgRange<_> =
-                        (starting_char_index..starting_char_index + total_chars as i64).into();
-                    query_file!(
-                        "queries/insert_paragraph.sql",
-                        page_id,
-                        char_range,
-                        paragraph.translation.unwrap_or_default()
-                    )
-                    .execute(&mut *tx)
-                    .await?;
-
-                    for element in paragraph.source {
-                        match element {
-                            AnnotatedSeg::Word(word) => {
-                                let len = word.source.chars().count() as i64;
-                                let (char_index, character): (Vec<_>, Vec<_>) = word
-                                    .source
-                                    .chars()
-                                    .enumerate()
-                                    .map(|(idx, c)| {
-                                        (starting_char_index + idx as i64, c.to_string())
-                                    })
-                                    .unzip();
-                                query_file!(
-                                    "queries/insert_character_transcription.sql",
-                                    page_id,
-                                    &*char_index,
-                                    &*character
-                                )
-                                .execute(&mut *tx)
-                                .await?;
-
-                                let char_range: PgRange<_> =
-                                    (starting_char_index..starting_char_index + len).into();
-                                self.insert_word(
-                                    &mut tx,
-                                    word,
-                                    document_id.0,
-                                    Some(page_id),
-                                    Some(char_range),
-                                )
-                                .await?;
-                                starting_char_index += len;
-                            }
-                            AnnotatedSeg::LineBreak(_) => {}
-                        }
-                    }
-                }
-            }
-        }
-
-        tx.commit().await?;
-        Ok(())
-    }
-
-    pub async fn document_breadcrumbs(
-        &self,
-        document_id: DocumentId,
-        _super_collection: &str,
-    ) -> Result<Vec<DocumentCollection>> {
-        let item = query_file!("queries/document_group_crumb.sql", document_id.0)
-            .fetch_one(&self.client)
-            .await?;
-
-        Ok(vec![DocumentCollection {
-            slug: item.slug,
-            title: item.title,
-        }])
-    }
-
-    pub async fn chapter_breadcrumbs(&self, path: Vec<String>) -> Result<Vec<DocumentCollection>> {
-        let chapters = query_file!("queries/chapter_breadcrumbs.sql", PgLTree::from_iter(path)?)
-            .fetch_all(&self.client)
-            .await?;
-        Ok(chapters
-            .into_iter()
-            .sorted_by_key(|chapter| chapter.chapter_path.len())
-            .map(|chapter| DocumentCollection {
-                slug: chapter.slug,
-                title: chapter.title,
-            })
-            .collect())
-    }
-
-    pub async fn insert_one_word(&self, form: AnnotatedForm) -> Result<()> {
-        let doc_id = form.position.document_id.0;
-        let mut tx = self.client.begin().await?;
-        self.insert_word(&mut tx, form, doc_id, None, None).await?;
-        Ok(())
-    }
-
-    pub async fn insert_lexical_entries(
-        &self,
-        document_id: DocumentId,
-        stems: Vec<AnnotatedForm>,
-        surface_forms: Vec<AnnotatedForm>,
-    ) -> Result<()> {
-        let mut tx = self.client.begin().await?;
-
-        // Clear all contents before inserting more.
-        query_file!("queries/clear_dictionary_document.sql", document_id.0)
-            .execute(&mut *tx)
-            .await?;
-
-        // Convert the list of stems into a list for each field to prepare for a
-        // bulk DB insertion.
-        let (glosses, shapes): (Vec<_>, Vec<_>) = stems
-            .into_iter()
-            .map(|stem| {
-                (
-                    stem.segments.as_ref().unwrap()[0]
-                        .gloss
-                        .replace(&[',', '+', '(', ')', '[', ']'] as &[char], " ")
-                        .split_whitespace()
-                        .join("."),
-                    stem,
-                )
-            })
-            .unique_by(|(gloss, _)| gloss.clone())
-            .map(|(gloss, stem)| (gloss, stem.segments.as_ref().unwrap()[0].morpheme.clone()))
-            .multiunzip();
-
-        // Insert all the morpheme glosses from this dictionary at once.
-        query_file!(
-            "queries/upsert_dictionary_entry.sql",
-            document_id.0,
-            &*glosses,
-            &*shapes
-        )
-        .execute(&mut *tx)
-        .await?;
-
-        // TODO When we end up referring to morpheme glosses by ID, pass that in.
-        self.insert_lexical_words(&mut tx, surface_forms).await?;
-
-        tx.commit().await?;
-        Ok(())
-    }
-
-    pub async fn only_insert_words(
-        &self,
-        document_id: DocumentId,
-        forms: Vec<AnnotatedForm>,
-    ) -> Result<()> {
-        let mut tx = self.client.begin().await?;
-        // Clear all contents before inserting more.
-        query_file!("queries/clear_dictionary_document.sql", document_id.0)
-            .execute(&mut *tx)
-            .await?;
-
-        self.insert_lexical_words(&mut tx, forms).await?;
-
-        tx.commit().await?;
-        Ok(())
-    }
-
-    pub async fn insert_lexical_words<'a>(
-        &self,
-        tx: &mut sqlx::Transaction<'a, sqlx::Postgres>,
-        forms: Vec<AnnotatedForm>,
-    ) -> Result<()> {
-        let mut tx = tx.begin().await?;
-        let (
-            document_id,
-            source_text,
-            simple_phonetics,
-            phonemic,
-            english_gloss,
-            recorded_at,
-            commentary,
-            page_number,
-            index_in_document,
-        ): (
-            Vec<_>,
-            Vec<_>,
-            Vec<_>,
-            Vec<_>,
-            Vec<_>,
-            Vec<_>,
-            Vec<_>,
-            Vec<_>,
-            Vec<_>,
-        ) = forms
-            .iter()
-            .map(|form| {
-                (
-                    form.position.document_id.0,
-                    &*form.source,
-                    form.simple_phonetics.as_deref(),
-                    form.phonemic.as_deref(),
-                    form.english_gloss.get(0).map(|s| &**s),
-                    form.date_recorded.as_ref().map(|d| d.0),
-                    form.commentary.as_deref(),
-                    &*form.position.page_number,
-                    form.position.index as i64,
-                )
-            })
-            .multiunzip();
-
-        let ids = query_file_scalar!(
-            "queries/insert_many_words_in_document.sql",
-            &*document_id,
-            &*source_text as _,
-            &*simple_phonetics as _,
-            &*phonemic as _,
-            &*english_gloss as _,
-            &*recorded_at as _,
-            &*commentary as _,
-            &*page_number as _,
-            &*index_in_document
-        )
-        .fetch_all(&mut *tx)
-        .await?;
-
-        let (doc_id, gloss, word_id, index, morpheme, role): (
-            Vec<_>,
-            Vec<_>,
-            Vec<_>,
-            Vec<_>,
-            Vec<_>,
-            Vec<_>,
-        ) = forms
-            .into_iter()
-            .zip(ids)
-            .filter_map(move |(form, word_id)| {
-                form.segments.map(move |segments| {
-                    segments
-                        .into_iter()
-                        .enumerate()
-                        .map(move |(index, segment)| {
-                            let gloss = segment
-                                .gloss
-                                .replace(&[',', '+', '(', ')', '[', ']'] as &[char], " ")
-                                .split_whitespace()
-                                .join(".");
-
-                            (
-                                form.position.document_id.0,
-                                gloss,
-                                word_id,
-                                index as i64,
-                                segment.morpheme,
-                                segment.role,
-                            )
-                        })
-                })
-            })
-            .flatten()
-            .multiunzip();
-
-        query_file!(
-            "queries/upsert_local_morpheme_glosses.sql",
-            &*doc_id,
-            &*gloss
-        )
-        .execute(&mut *tx)
-        .await?;
-
-        query_file!(
-            "queries/upsert_many_word_segments.sql",
-            &*doc_id,
-            &*gloss,
-            &*word_id,
-            &*index,
-            &*morpheme,
-            &*role as _
-        )
-        .execute(&mut *tx)
-        .await?;
-
-        tx.commit().await?;
-
-        Ok(())
-    }
-
-    /// This is only used for
-    pub async fn insert_word<'a>(
-        &self,
-        tx: &mut sqlx::Transaction<'a, sqlx::Postgres>,
-        form: AnnotatedForm,
-        document_id: Uuid,
-        page_id: Option<Uuid>,
-        char_range: Option<PgRange<i64>>,
-    ) -> Result<Uuid> {
-        let mut tx = tx.begin().await?;
-
-        let audio_start = form
-            .ingested_audio_track
-            .as_ref()
-            .and_then(|t| t.start_time)
-            .map(i64::from);
-        let audio_end = form
-            .ingested_audio_track
-            .as_ref()
-            .and_then(|t| t.end_time)
-            .map(i64::from);
-        let word_id: Uuid = query_file_scalar!(
-            "queries/upsert_word_in_document.sql",
-            form.source,
-            form.simple_phonetics,
-            form.phonemic,
-            form.english_gloss.get(0),
-            form.date_recorded as Option<Date>,
-            form.commentary,
-            document_id,
-            form.position.page_number,
-            form.position.index as i64,
-            page_id,
-            char_range,
-            form.ingested_audio_track.map(|t| t.resource_url),
-            audio_start,
-            audio_end
-        )
-        .fetch_one(&mut *tx)
-        .await?;
-
-        if let Some(segments) = form.segments {
-            let (document_id, gloss, word_id, index, morpheme, role): (
-                Vec<_>,
-                Vec<_>,
-                Vec<_>,
-                Vec<_>,
-                Vec<_>,
-                Vec<_>,
-            ) = segments
-                .into_iter()
-                .enumerate()
-                .map(move |(index, segment)| {
-                    // FIXME Get rid of this sanitize step.
-                    let gloss = segment
-                        .gloss
-                        .replace(&[',', '+', '(', ')', '[', ']'] as &[char], " ")
-                        .split_whitespace()
-                        .join(".");
-
-                    (
-                        document_id,
-                        gloss,
-                        word_id,
-                        index as i64,
-                        segment.morpheme,
-                        segment.role as WordSegmentRole,
-                    )
-                })
-                .multiunzip();
-
-            query_file!(
-                "queries/upsert_local_morpheme_glosses.sql",
-                &*document_id,
-                &*gloss
-            )
-            .execute(&mut *tx)
-            .await?;
-
-            query_file!(
-                "queries/upsert_many_word_segments.sql",
-                &*document_id,
-                &*gloss,
-                &*word_id,
-                &*index,
-                &*morpheme,
-                &*role as _
-            )
-            .execute(&mut *tx)
-            .await?;
-        }
-
-        tx.commit().await?;
-
-        Ok(word_id)
-    }
-
-    pub async fn insert_morpheme_system(&self, short_name: String, title: String) -> Result<Uuid> {
-        Ok(
-            query_file_scalar!("queries/insert_abbreviation_system.sql", short_name, title)
-                .fetch_one(&self.client)
-                .await?,
-        )
-    }
-
-    pub async fn insert_abstract_tag(&self, tag: AbstractMorphemeTag) -> Result<()> {
-        let abstract_id = query_file_scalar!(
-            "queries/upsert_morpheme_tag.sql",
-            &tag.id,
-            tag.morpheme_type
-        )
-        .fetch_one(&self.client)
-        .await?;
-        let doc_id: Option<Uuid> = None;
-        query_file!(
-            "queries/upsert_morpheme_gloss.sql",
-            doc_id,
-            tag.id,
-            None as Option<String>,
-            Some(abstract_id)
-        )
-        .fetch_one(&self.client)
-        .await?;
-        Ok(())
-    }
-
-    pub async fn insert_morpheme_tag(&self, form: MorphemeTag, system_id: Uuid) -> Result<()> {
-        let abstract_ids = query_file_scalar!(
-            "queries/abstract_tag_ids_from_glosses.sql",
-            &form.internal_tags[..]
-        )
-        .fetch_all(&self.client)
-        .await?;
-        query_file!(
-            "queries/upsert_concrete_tag.sql",
-            system_id,
-            &abstract_ids,
-            form.tag,
-            form.title,
-            form.role_override as Option<WordSegmentRole>,
-            form.definition
-        )
-        .execute(&self.client)
-        .await?;
-        Ok(())
-    }
-
-    pub async fn document_id_from_name(&self, short_name: &str) -> Result<Option<DocumentId>> {
-        Ok(
-            query_file_scalar!("queries/document_id_from_name.sql", short_name)
-                .fetch_all(&self.client)
-                .await?
-                .pop()
-                .map(DocumentId),
-        )
-    }
-
-    pub async fn insert_morpheme_relations(&self, links: Vec<LexicalConnection>) -> Result<()> {
-        // Ignores glosses without a document ID.
-        // TODO Consider whether that's a reasonable constraint.
-        let (left_doc, left_gloss, right_doc, right_gloss): (Vec<_>, Vec<_>, Vec<_>, Vec<_>) =
-            links
-                .into_iter()
-                .filter_map(|link| {
-                    Some((
-                        link.left.document_name?,
-                        link.left.gloss,
-                        link.right.document_name?,
-                        link.right.gloss,
-                    ))
-                })
-                .multiunzip();
-        // Don't crash if a morpheme relation fails to insert.
-        let _ = query_file!(
-            "queries/insert_morpheme_relations.sql",
-            &*left_doc,
-            &*left_gloss,
-            &*right_doc,
-            &*right_gloss,
-        )
-        .execute(&self.client)
-        .await;
-        Ok(())
-    }
-
-    pub async fn collection(&self, slug: String) -> Result<DocumentCollection> {
-        let collection = query_file!("queries/document_group_details.sql", slug)
-            .fetch_one(&self.client)
-            .await?;
-        Ok(DocumentCollection {
-            slug: collection.slug,
-            title: collection.title,
-        })
-    }
-
-    pub async fn chapter(
-        &self,
-        collection_slug: String,
-        chapter_slug: String,
-    ) -> Result<Option<CollectionChapter>> {
-        let chapter = query_file!(
-            "queries/chapter_contents.sql",
-            collection_slug,
-            chapter_slug
-        )
-        .fetch_optional(&self.client)
-        .await?;
-
-        Ok(chapter.map(|chapter| CollectionChapter {
-            id: chapter.id,
-            path: chapter
-                .chapter_path
-                .into_iter()
-                .map(|s| (*s).into())
-                .collect(),
-            index_in_parent: chapter.index_in_parent,
-            title: chapter.title,
-            document_id: chapter.document_id.map(|id| DocumentId(id)),
-            wordpress_id: chapter.wordpress_id,
-            section: chapter.section,
-        }))
-    }
-
-    // Returns the CollectionChapters that contain given document.
-    pub async fn chapters_by_document(
-        &self,
-        document_slug: String,
-    ) -> Result<Option<Vec<CollectionChapter>>> {
-        let chapters = query_file!("queries/chapters_by_document.sql", document_slug)
-            .fetch_all(&self.client)
-            .await?;
-
-        if chapters.is_empty() {
-            Ok(None)
-        } else {
-            Ok(Some(
-                chapters
-                    .into_iter()
-                    .map(|chapter| CollectionChapter {
-                        id: chapter.id,
-                        path: chapter
-                            .chapter_path
-                            .into_iter()
-                            .map(|s| (*s).into())
-                            .collect(),
-                        index_in_parent: chapter.index_in_parent,
-                        title: chapter.title,
-                        document_id: chapter.document_id.map(|id| DocumentId(id)),
-                        wordpress_id: chapter.wordpress_id,
-                        section: chapter.section,
-                    })
-                    .collect(),
-            ))
-        }
-    }
-}
-
-#[async_trait]
-impl Loader<DocumentId> for Database {
-    type Value = AnnotatedDoc;
-    type Error = Arc<sqlx::Error>;
-    async fn load(
-        &self,
-        keys: &[DocumentId],
-    ) -> Result<HashMap<DocumentId, Self::Value>, Self::Error> {
-        // Turn keys into strings for database request.
-        // TODO ideally I'd be able to pass `keys` directly instead of mapping it.
-        let keys: Vec<_> = keys.iter().map(|x| x.0).collect();
-        let items = query_file!("queries/many_documents.sql", &keys[..])
-            .fetch_all(&self.client)
-            .await?;
-        Ok(items
-            .into_iter()
-            .map(|item| Self::Value {
-                meta: DocumentMetadata {
-                    id: DocumentId(item.id),
-                    short_name: item.short_name,
-                    title: item.title,
-                    is_reference: item.is_reference,
-                    date: item.written_at.map(Date::new),
-                    audio_recording: item.audio_url.map(|resource_url| AudioSlice {
-                        slice_id: Some(AudioSliceId(item.audio_slice_id.unwrap().to_string())),
-                        resource_url,
-                        parent_track: None,
-                        annotations: None,
-                        index: 0,
-                        include_in_edited_collection: true,
-                        edited_by: None,
-                        recorded_at: item.recorded_at.map(|recorded_at| Date::new(recorded_at)),
-                        recorded_by: item.recorded_by.and_then(|user_id| {
-                            item.recorded_by_name.map(|display_name| User {
-                                id: UserId(user_id.to_string()),
-                                display_name,
-                            })
-                        }),
-                        start_time: item.audio_slice.as_ref().and_then(|r| match r.start {
-                            Bound::Unbounded => None,
-                            Bound::Included(t) | Bound::Excluded(t) => Some(t as i32),
-                        }),
-                        end_time: item.audio_slice.and_then(|r| match r.end {
-                            Bound::Unbounded => None,
-                            Bound::Included(t) | Bound::Excluded(t) => Some(t as i32),
-                        }),
-                    }),
-                    collection: None,
-                    contributors: item
-                        .contributors
-                        .and_then(|x| serde_json::from_value(x).ok())
-                        .unwrap_or_default(),
-                    genre: None,
-                    order_index: 0,
-                    page_images: None,
-                    sources: Vec::new(),
-                    translation: None,
-                },
-                segments: None,
-            })
-            .map(|tag| (tag.meta.id, tag))
-            .collect())
-    }
-}
-
-#[async_trait]
-impl Loader<DocumentShortName> for Database {
-    type Value = AnnotatedDoc;
-    type Error = Arc<sqlx::Error>;
-    async fn load(
-        &self,
-        keys: &[DocumentShortName],
-    ) -> Result<HashMap<DocumentShortName, Self::Value>, Self::Error> {
-        // Turn keys into strings for database request.
-        // TODO ideally I'd be able to pass `keys` directly instead of mapping it.
-        let keys: Vec<_> = keys.iter().map(|x| &x.0 as &str).collect();
-        let items = query_file!("queries/many_documents_by_name.sql", keys as Vec<&str>)
-            .fetch_all(&self.client)
-            .await?;
-        Ok(items
-            .into_iter()
-            .map(|item| Self::Value {
-                meta: DocumentMetadata {
-                    id: DocumentId(item.id),
-                    short_name: item.short_name,
-                    title: item.title,
-                    is_reference: item.is_reference,
-                    date: item.written_at.map(Date::new),
-                    audio_recording: item.audio_url.map(|resource_url| AudioSlice {
-                        slice_id: Some(AudioSliceId(item.audio_slice_id.unwrap().to_string())),
-                        resource_url,
-                        parent_track: None,
-                        annotations: None,
-                        index: 0,
-                        /// TODO: is this a bad default?
-                        include_in_edited_collection: true,
-                        edited_by: None,
-                        recorded_at: item.recorded_at.map(|recorded_at| Date::new(recorded_at)),
-                        recorded_by: item.recorded_by.and_then(|user_id| {
-                            item.recorded_by_name.map(|display_name| User {
-                                id: UserId(user_id.to_string()),
-                                display_name,
-                            })
-                        }),
-                        start_time: item.audio_slice.as_ref().and_then(|r| match r.start {
-                            Bound::Unbounded => None,
-                            Bound::Included(t) | Bound::Excluded(t) => Some(t as i32),
-                        }),
-                        end_time: item.audio_slice.and_then(|r| match r.end {
-                            Bound::Unbounded => None,
-                            Bound::Included(t) | Bound::Excluded(t) => Some(t as i32),
-                        }),
-                    }),
-                    collection: None,
-                    contributors: item
-                        .contributors
-                        .and_then(|x| serde_json::from_value(x).ok())
-                        .unwrap_or_default(),
-                    genre: None,
-                    order_index: 0,
-                    page_images: None,
-                    sources: Vec::new(),
-                    translation: None,
-                },
-                segments: None,
-            })
-            .map(|tag| (DocumentShortName(tag.meta.short_name.clone()), tag))
-            .collect())
-    }
-}
-
-#[async_trait]
-impl Loader<PagesInDocument> for Database {
-    type Value = Vec<DocumentPage>;
-    type Error = Arc<sqlx::Error>;
-
-    async fn load(
-        &self,
-        keys: &[PagesInDocument],
-    ) -> Result<HashMap<PagesInDocument, Self::Value>, Self::Error> {
-        let keys: Vec<_> = keys.iter().map(|k| (k.0)).collect();
-        let items = query_file!("queries/document_pages.sql", &keys[..])
-            .fetch_all(&self.client)
-            .await?;
-        Ok(items
-            .into_iter()
-            .map(|page| {
-                (
-                    PagesInDocument(page.document_id),
-                    DocumentPage {
-                        id: page.id,
-                        page_number: (page.index_in_document + 1).to_string(),
-                        image: if let (Some(source_id), Some(oid)) =
-                            (page.iiif_source_id, page.iiif_oid)
-                        {
-                            Some(PageImage {
-                                source_id: ImageSourceId(source_id),
-                                oid,
-                            })
-                        } else {
-                            None
-                        },
-                    },
-                )
-            })
-            .into_group_map())
-    }
-}
-
-#[async_trait]
-impl Loader<ParagraphsInPage> for Database {
-    type Value = Vec<DocumentParagraph>;
-    type Error = Arc<sqlx::Error>;
-
-    async fn load(
-        &self,
-        keys: &[ParagraphsInPage],
-    ) -> Result<HashMap<ParagraphsInPage, Self::Value>, Self::Error> {
-        let keys: Vec<_> = keys.iter().map(|k| k.0).collect();
-        let items = query_file!("queries/document_paragraphs.sql", &keys[..])
-            .fetch_all(&self.client)
-            .await?;
-        // TODO use a stream here to avoid collecting into a Vec twice.
-        // Hmm... Might not be possible with the group_by call? Or we'd have to
-        // reimplement that with try_fold()
-        Ok(items
-            .into_iter()
-            .enumerate()
-            .map(|(index, p)| {
-                (
-                    ParagraphsInPage(p.page_id),
-                    DocumentParagraph {
-                        id: p.id,
-                        translation: p.english_translation,
-                        index: (index as i64) + 1,
-                    },
-                )
-            })
-            .into_group_map())
-    }
-}
-
-#[async_trait]
-impl Loader<PartsOfWord> for Database {
-    type Value = Vec<WordSegment>;
-    type Error = Arc<sqlx::Error>;
-
-    async fn load(
-        &self,
-        keys: &[PartsOfWord],
-    ) -> Result<HashMap<PartsOfWord, Self::Value>, Self::Error> {
-        let keys: Vec<_> = keys.iter().map(|k| k.0).collect();
-        let items = query_file!("queries/word_parts.sql", &keys[..])
-            .fetch_all(&self.client)
-            .await?;
-        Ok(items
-            .into_iter()
-            .map(|part| {
-                (
-                    PartsOfWord(part.word_id),
-                    WordSegment {
-                        system: None,
-                        morpheme: part.morpheme,
-                        gloss: part.gloss,
-                        gloss_id: part.gloss_id,
-                        role: part.role,
-                        matching_tag: None,
-                    },
-                )
-            })
-            .into_group_map())
-    }
-}
-
-#[async_trait]
-impl Loader<TagId> for Database {
-    type Value = Vec<MorphemeTag>;
-    type Error = Arc<sqlx::Error>;
-    async fn load(&self, keys: &[TagId]) -> Result<HashMap<TagId, Self::Value>, Self::Error> {
-        use async_graphql::{InputType, Name, Value};
-        let glosses: Vec<_> = keys.iter().map(|k| k.0.clone()).collect();
-        let systems: Vec<_> = keys
-            .iter()
-            .unique()
-            .map(|k| {
-                if let Value::Enum(s) = k.1.to_value() {
-                    s.as_str().to_owned()
-                } else {
-                    unreachable!()
-                }
-            })
-            .collect();
-        let items = query_file!("queries/morpheme_tags_by_gloss.sql", &glosses, &systems)
-            .fetch_all(&self.client)
-            .await?;
-        Ok(items
-            .into_iter()
-            .map(|tag| {
-                (
-                    TagId(
-                        tag.abstract_gloss.clone(),
-                        InputType::parse(Some(Value::Enum(Name::new(tag.system_name)))).unwrap(),
-                    ),
-                    MorphemeTag {
-                        internal_tags: tag.internal_tags.unwrap_or_default(),
-                        tag: tag.concrete_gloss,
-                        title: tag.title,
-                        shape: tag.example_shape,
-                        details_url: None,
-                        definition: tag.description.unwrap_or_default(),
-                        morpheme_type: tag.linguistic_type.unwrap_or_default(),
-                        role_override: tag.role_override,
-                    },
-                )
-            })
-            .into_group_map())
-    }
-}
-
-#[async_trait]
-impl Loader<WordsInParagraph> for Database {
-    type Value = Vec<AnnotatedSeg>;
-    type Error = Arc<sqlx::Error>;
-
-    async fn load(
-        &self,
-        keys: &[WordsInParagraph],
-    ) -> Result<HashMap<WordsInParagraph, Self::Value>, Self::Error> {
-        let keys: Vec<_> = keys.iter().map(|k| k.0).collect();
-        let items = query_file!("queries/words_in_paragraph.sql", &keys[..])
-            .fetch_all(&self.client)
-            .await?;
-        Ok(items
-            .into_iter()
-            .map(|w| {
-                (
-                    WordsInParagraph(w.paragraph_id),
-                    AnnotatedSeg::Word(
-                        (BasicWord {
-                            id: w.id,
-                            source_text: w.source_text,
-                            simple_phonetics: w.simple_phonetics,
-                            phonemic: w.phonemic,
-                            english_gloss: w.english_gloss,
-                            commentary: w.commentary,
-                            document_id: w.document_id,
-                            index_in_document: w.index_in_document,
-                            page_number: w.page_number,
-                            audio_url: w.audio_url,
-                            audio_slice_id: w.audio_slice_id,
-                            audio_slice: w.audio_slice,
-                            audio_recorded_at: w.audio_recorded_at,
-                            audio_recorded_by: w.audio_recorded_by,
-                            audio_recorded_by_name: w.audio_recorded_by_name,
-                            include_audio_in_edited_collection: w
-                                .include_audio_in_edited_collection,
-                            audio_edited_by: w.audio_edited_by,
-                            audio_edited_by_name: w.audio_edited_by_name,
-                        })
-                        .into(),
-                    ),
-                )
-            })
-            .into_group_map())
-    }
-}
-
-#[async_trait]
-impl Loader<TagForMorpheme> for Database {
-    type Value = MorphemeTag;
-    type Error = Arc<sqlx::Error>;
-
-    async fn load(
-        &self,
-        keys: &[TagForMorpheme],
-    ) -> Result<HashMap<TagForMorpheme, Self::Value>, Self::Error> {
-        use async_graphql::{InputType, Name, Value};
-        let gloss_ids: Vec<_> = keys.iter().map(|k| k.0).collect();
-        let systems: Vec<_> = keys
-            .iter()
-            .unique()
-            .map(|k| {
-                if let Value::Enum(s) = k.1.to_value() {
-                    s.as_str().to_owned()
-                } else {
-                    unreachable!()
-                }
-            })
-            .collect();
-        let items = query_file!("queries/morpheme_tags.sql", &gloss_ids, &systems)
-            .fetch_all(&self.client)
-            .await?;
-        Ok(items
-            .into_iter()
-            .map(|tag| {
-                (
-                    TagForMorpheme(
-                        tag.gloss_id,
-                        InputType::parse(Some(Value::Enum(Name::new(tag.system_name)))).unwrap(),
-                    ),
-                    MorphemeTag {
-                        internal_tags: Vec::new(),
-                        tag: tag.gloss,
-                        title: tag.title,
-                        shape: tag.example_shape,
-                        details_url: None,
-                        definition: tag.description.unwrap_or_default(),
-                        morpheme_type: tag.linguistic_type.unwrap_or_default(),
-                        role_override: tag.role_override,
-                    },
-                )
-            })
-            .collect())
-    }
-}
-
-#[async_trait]
-impl Loader<ImageSourceId> for Database {
-    type Value = ImageSource;
-    type Error = Arc<sqlx::Error>;
-
-    async fn load(
-        &self,
-        keys: &[ImageSourceId],
-    ) -> Result<HashMap<ImageSourceId, Self::Value>, Self::Error> {
-        let keys: Vec<_> = keys.iter().map(|k| k.0).collect();
-        let items = query_file!("queries/image_sources.sql", &keys)
-            .fetch_all(&self.client)
-            .await?;
-        Ok(items
-            .into_iter()
-            .map(|x| {
-                (
-                    ImageSourceId(x.id),
-                    ImageSource {
-                        id: ImageSourceId(x.id),
-                        url: x.base_url,
-                    },
-                )
-            })
-            .collect())
-    }
-}
-
-#[async_trait]
-impl Loader<ContributorsForDocument> for Database {
-    type Value = Vec<Contributor>;
-    type Error = Arc<sqlx::Error>;
-
-    async fn load(
-        &self,
-        keys: &[ContributorsForDocument],
-    ) -> Result<HashMap<ContributorsForDocument, Self::Value>, Self::Error> {
-        let keys: Vec<_> = keys.iter().map(|k| k.0).collect();
-        let items = query_file!("queries/document_contributors.sql", &keys)
-            .fetch_all(&self.client)
-            .await?;
-        Ok(items
-            .into_iter()
-            .map(|x| {
-                (
-                    ContributorsForDocument(x.document_id),
-                    Contributor {
-                        name: x.full_name,
-                        role: x.contribution_role,
-                    },
-                )
-            })
-            .into_group_map())
-    }
-}
-
-#[async_trait]
-impl Loader<PersonFullName> for Database {
-    type Value = ContributorDetails;
-    type Error = Arc<sqlx::Error>;
-
-    async fn load(
-        &self,
-        keys: &[PersonFullName],
-    ) -> Result<HashMap<PersonFullName, Self::Value>, Self::Error> {
-        let keys: Vec<_> = keys.iter().map(|k| k.0.clone()).collect();
-        let items = query_file!("queries/contributors_by_name.sql", &keys)
-            .fetch_all(&self.client)
-            .await?;
-        Ok(items
-            .into_iter()
-            .map(|x| {
-                (
-                    PersonFullName(x.full_name.clone()),
-                    ContributorDetails {
-                        full_name: x.full_name,
-                        alternate_name: None,
-                        birth_date: None,
-                    },
-                )
-            })
-            .collect())
-    }
-}
-
-#[async_trait]
-impl Loader<PageId> for Database {
-    type Value = page::Page;
-    type Error = Arc<sqlx::Error>;
-
-    async fn load(&self, _keys: &[PageId]) -> Result<HashMap<PageId, Self::Value>, Self::Error> {
-        todo!("Implement content pages")
-    }
-}
-
-/// A struct representing an audio slice that can be easily pulled from the database
-struct BasicAudioSlice {
-    id: Uuid,
-    recorded_at: Option<NaiveDate>,
-    resource_url: String,
-    range: Option<PgRange<i64>>,
-    include_in_edited_collection: bool,
-    recorded_by: Option<Uuid>,
-    recorded_by_name: Option<String>,
-    edited_by: Option<Uuid>,
-    edited_by_name: Option<String>,
-}
-
-impl From<BasicAudioSlice> for AudioSlice {
-    fn from(b: BasicAudioSlice) -> Self {
-        AudioSlice {
-            slice_id: Some(AudioSliceId(b.id.to_string())),
-            resource_url: b.resource_url,
-            parent_track: None,
-            include_in_edited_collection: b.include_in_edited_collection,
-            edited_by: b.edited_by.and_then(|user_id| {
-                b.edited_by_name.map(|display_name| User {
-                    id: UserId::from(user_id),
-                    display_name,
-                })
-            }),
-            recorded_at: b.recorded_at.map(Date::new),
-            recorded_by: b.recorded_by.and_then(|user_id| {
-                b.recorded_by_name.map(|display_name| User {
-                    id: UserId::from(user_id),
-                    display_name,
-                })
-            }),
-            annotations: None,
-            index: 0,
-            start_time: b.range.as_ref().and_then(|r| match r.start {
-                Bound::Unbounded => None,
-                Bound::Included(t) | Bound::Excluded(t) => Some(t as i32),
-            }),
-            end_time: b.range.and_then(|r| match r.end {
-                Bound::Unbounded => None,
-                Bound::Included(t) | Bound::Excluded(t) => Some(t as i32),
-            }),
-        }
-    }
-}
-
-/// A struct representing a Word/AnnotatedForm that can be easily pulled from
-/// the database
-struct BasicWord {
-    id: Uuid,
-    source_text: String,
-    simple_phonetics: Option<String>,
-    phonemic: Option<String>,
-    english_gloss: Option<String>,
-    commentary: Option<String>,
-    document_id: Uuid,
-    index_in_document: i64,
-    page_number: Option<String>,
-    audio_url: Option<String>,
-    audio_slice_id: Option<Uuid>,
-    audio_slice: Option<PgRange<i64>>,
-    audio_recorded_at: Option<NaiveDate>,
-    audio_recorded_by: Option<Uuid>,
-    audio_recorded_by_name: Option<String>,
-    include_audio_in_edited_collection: bool,
-    audio_edited_by: Option<Uuid>,
-    audio_edited_by_name: Option<String>,
-}
-
-impl BasicWord {
-    fn audio_slice(&self) -> Option<BasicAudioSlice> {
-        Some(BasicAudioSlice {
-            id: self.audio_slice_id?.to_owned(),
-            resource_url: self.audio_url.as_ref()?.clone(),
-            range: self.audio_slice.to_owned(),
-            recorded_at: self.audio_recorded_at,
-            recorded_by: self.audio_recorded_by,
-            recorded_by_name: self.audio_recorded_by_name.to_owned(),
-            include_in_edited_collection: self.include_audio_in_edited_collection,
-            edited_by: self.audio_edited_by,
-            edited_by_name: self.audio_edited_by_name.to_owned(),
-        })
-    }
-}
-
-impl From<BasicWord> for AnnotatedForm {
-    fn from(w: BasicWord) -> Self {
-        // up here because we need to borrow the basic type before we start moving things
-        let ingested_audio_track = w.audio_slice().map(AudioSlice::from);
-        Self {
-            id: Some(w.id),
-            source: w.source_text,
-            normalized_source: None,
-            simple_phonetics: w.simple_phonetics,
-            phonemic: w.phonemic,
-            // TODO Fill in?
-            segments: None,
-            english_gloss: w.english_gloss.map(|s| vec![s]).unwrap_or_default(),
-            commentary: w.commentary,
-            ingested_audio_track,
-            date_recorded: None,
-            line_break: None,
-            page_break: None,
-            position: PositionInDocument::new(
-                DocumentId(w.document_id),
-                w.page_number.unwrap_or_default(),
-                w.index_in_document as i64,
-            ),
-        }
-    }
-}
-
-// Loader to get each chapter id from the database regardless if it's a subchapter or not.
-#[async_trait]
-impl Loader<ChaptersInCollection> for Database {
-    type Value = Vec<CollectionChapter>;
-    type Error = Arc<sqlx::Error>;
-
-    // string slug can look like "cwkw".chapter1.doc1 But assume user only passes "cwkw"
-
-    async fn load(
-        &self,
-        keys: &[ChaptersInCollection],
-    ) -> Result<HashMap<ChaptersInCollection, Self::Value>, Self::Error> {
-        let keys: Vec<_> = keys.iter().map(|k| k.0.clone()).collect();
-        let items = query_file!("queries/collection_chapters.sql", &keys)
-            .fetch_all(&self.client)
-            .await?;
-        Ok(items
-            .into_iter()
-            .map(|chapter| {
-                (
-                    ChaptersInCollection(chapter.collection_slug),
-                    CollectionChapter {
-                        id: chapter.id,
-                        title: chapter.title,
-                        document_id: chapter.document_id.map(|id| DocumentId(id)),
-                        wordpress_id: chapter.wordpress_id,
-                        index_in_parent: chapter.index_in_parent,
-                        section: chapter.section,
-                        path: chapter
-                            .chapter_path
-                            .into_iter()
-                            .map(|s| (*s).into())
-                            .collect(),
-                    },
-                )
-            })
-            .into_group_map())
-    }
-}
-
-#[async_trait]
-impl Loader<EditedCollectionDetails> for Database {
-    type Value = EditedCollection;
-    type Error = Arc<sqlx::Error>;
-
-    async fn load(
-        &self,
-        keys: &[EditedCollectionDetails],
-    ) -> Result<HashMap<EditedCollectionDetails, Self::Value>, Self::Error> {
-        let keys: Vec<_> = keys.iter().map(|k| k.0.clone()).collect();
-        let items = query_file!("queries/collection_attributes.sql", &keys)
-            .fetch_all(&self.client)
-            .await?;
-        Ok(items
-            .into_iter()
-            .map(|collection| {
-                (
-                    EditedCollectionDetails(collection.slug.clone()),
-                    EditedCollection {
-                        id: collection.id,
-                        title: collection.title,
-                        wordpress_menu_id: collection.wordpress_menu_id,
-                        slug: collection.slug,
-                    },
-                )
-            })
-            .collect())
-    }
-}
-
-/// A simplified comment type that is easier to pull out of the database
-struct BasicComment {
-    pub id: Uuid,
-    pub posted_at: NaiveDateTime,
-
-    pub posted_by: Uuid,
-    pub posted_by_name: String,
-
-    pub text_content: String,
-    pub comment_type: Option<CommentType>,
-
-    pub edited: bool,
-
-    pub parent_id: Uuid,
-    pub parent_type: CommentParentType,
-}
-
-impl Into<Comment> for BasicComment {
-    fn into(self) -> Comment {
-        Comment {
-            id: self.id,
-            posted_at: DateTime::new(self.posted_at),
-            posted_by: User {
-                id: self.posted_by.into(),
-                display_name: self.posted_by_name,
-            },
-            text_content: self.text_content,
-            comment_type: self.comment_type,
-            edited: self.edited,
-            parent_id: self.parent_id,
-            parent_type: self.parent_type,
-        }
-    }
-}
-
-#[derive(Clone, Eq, PartialEq, Hash, Debug)]
-pub struct TagId(pub String, pub CherokeeOrthography);
-
-#[derive(Clone, Eq, PartialEq, Hash)]
-pub struct PartsOfWord(pub Uuid);
-
-#[derive(Clone, Eq, PartialEq, Hash)]
-pub struct PersonFullName(pub String);
-
-#[derive(Clone, Eq, PartialEq, Hash)]
-pub struct ContributorsForDocument(pub Uuid);
-
-#[derive(Clone, Eq, PartialEq, Hash)]
-pub struct BookmarkedOn(pub Uuid, pub Uuid);
-
-#[derive(Clone, Eq, PartialEq, Hash)]
-pub struct DocumentShortName(pub String);
-
-#[derive(Clone, Eq, PartialEq, Hash)]
-pub struct TagForMorpheme(pub Uuid, pub CherokeeOrthography);
-
-#[derive(Clone, Eq, PartialEq, Hash)]
-pub struct PageId(pub String);
-
-#[derive(Clone, Eq, PartialEq, Hash)]
-pub struct ChaptersInCollection(pub String);
-
-#[derive(Clone, Eq, PartialEq, Hash)]
-pub struct EditedCollectionDetails(pub String);
-
-/// One particular morpheme and all the known words that contain that exact morpheme.
-#[derive(async_graphql::SimpleObject)]
-pub struct MorphemeReference {
-    /// Phonemic shape of the morpheme.
-    pub morpheme: String,
-    /// List of words that contain this morpheme.
-    pub forms: Vec<AnnotatedForm>,
-}
-
-/// A list of words grouped by the document that contains them.
-#[derive(async_graphql::SimpleObject)]
-pub struct WordsInDocument {
-    /// Unique identifier of the containing document
-    pub document_id: Option<DocumentId>,
-    /// What kind of document contains these words (e.g. manuscript vs dictionary)
-    pub document_type: Option<DocumentType>,
-    /// List of annotated and potentially segmented forms
-    pub forms: Vec<AnnotatedForm>,
-}
-=======
 #![allow(missing_docs)]
 
 use auth::UserGroup;
@@ -2840,11 +594,20 @@
         }
 
         let segments = word.segments.take().unwrap();
-        // If word segmentation not present, return early.
+        // if word segmentation not present, return early.
         if segments.is_empty() {
+            // Delete all existing segments since the new segments array is empty
+            query_file!("queries/delete_word_segments.sql", word.id)
+                .execute(&mut *tx)
+                .await?;
             tx.commit().await?;
             return Ok(word.id);
         }
+
+        // Delete existing segments before upserting new ones
+        query_file!("queries/delete_word_segments.sql", word.id)
+            .execute(&mut *tx)
+            .await?;
 
         let system_name: Option<CherokeeOrthography> = segments[0].system;
 
@@ -4575,5 +2338,4 @@
     pub document_type: Option<DocumentType>,
     /// List of annotated and potentially segmented forms
     pub forms: Vec<AnnotatedForm>,
-}
->>>>>>> a6cd17f2
+}