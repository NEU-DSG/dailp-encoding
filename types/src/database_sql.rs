#![allow(missing_docs)]

use sqlx::postgres::types::PgLQuery;
use sqlx::postgres::types::PgLTree;
use std::ops::Bound;
use std::str::FromStr;
use {
    crate::*,
    anyhow::Result,
    async_graphql::dataloader::*,
    async_graphql::InputType,
    async_trait::async_trait,
    itertools::Itertools,
    sqlx::{
        postgres::{types::PgRange, PgPoolOptions},
        query_file, query_file_as, query_file_scalar, Acquire,
    },
    std::collections::HashMap,
    std::sync::Arc,
    std::time::Duration,
    uuid::Uuid,
};

/// Connects to our backing database instance, providing high level functions
/// for accessing the data therein.
pub struct Database {
    client: sqlx::Pool<sqlx::Postgres>,
}
impl Database {
    pub async fn connect(num_connections: Option<u32>) -> Result<Self> {
        let db_url = std::env::var("DATABASE_URL")?;
        let conn = PgPoolOptions::new()
            .max_connections(num_connections.unwrap_or_else(|| {
                std::thread::available_parallelism().map_or(2, |x| x.get() as u32)
            }))
            .acquire_timeout(Duration::from_secs(60 * 8))
            // Disable excessive pings to the database.
            .test_before_acquire(false)
            .connect(&db_url)
            .await?;
        Ok(Database { client: conn })
    }

    pub async fn upsert_contributor(&self, person: ContributorDetails) -> Result<()> {
        query_file!("queries/upsert_contributor.sql", person.full_name)
            .execute(&self.client)
            .await?;
        Ok(())
    }

    pub async fn potential_syllabary_matches(&self, syllabary: &str) -> Result<Vec<AnnotatedForm>> {
        let alternate_spellings: Vec<_> = CherokeeOrthography::similar_syllabary_strings(syllabary)
            .into_iter()
            // Convert into "LIKE"-compatible format
            .map(|x| format!("%{}%", x))
            .collect();
        let items = query_file_as!(
            BasicWord,
            "queries/search_syllabary.sql",
            &alternate_spellings
        )
        .fetch_all(&self.client)
        .await?;
        Ok(items.into_iter().map(Into::into).collect())
    }

    pub async fn connected_forms(
        &self,
        document_id: Option<DocumentId>,
        gloss: &str,
    ) -> Result<Vec<AnnotatedForm>> {
        let items = query_file_as!(
            BasicWord,
            "queries/connected_forms.sql",
            gloss,
            document_id.map(|id| id.0)
        )
        .fetch_all(&self.client)
        .await?;
        Ok(items.into_iter().map(Into::into).collect())
    }

    pub async fn morphemes(
        &self,
        morpheme_id: MorphemeId,
        _compare_by: Option<CherokeeOrthography>,
    ) -> Result<Vec<MorphemeReference>> {
        let items = query_file!(
            "queries/surface_forms.sql",
            morpheme_id.gloss,
            morpheme_id.document_name
        )
        .fetch_all(&self.client)
        .await?;
        Ok(items
            .into_iter()
            .group_by(|w| w.morpheme.clone())
            .into_iter()
            .map(|(shape, forms)| {
                MorphemeReference {
                    morpheme: shape,
                    forms: forms
                        .into_iter()
                        .map(|w| AnnotatedForm {
                            id: Some(w.word_id),
                            source: w.source_text,
                            normalized_source: None,
                            simple_phonetics: w.simple_phonetics,
                            phonemic: w.phonemic,
                            // TODO Fill in
                            segments: None,
                            english_gloss: w.english_gloss.map(|s| vec![s]).unwrap_or_default(),
                            commentary: w.commentary,
                            audio_track: None,
                            date_recorded: None,
                            line_break: None,
                            page_break: None,
                            position: PositionInDocument::new(
                                DocumentId(w.document_id),
                                w.page_number.unwrap_or_default(),
                                w.index_in_document as i64,
                            ),
                        })
                        .collect(),
                }
            })
            .collect())
    }

    pub async fn words_by_doc(
        &self,
        document_id: Option<DocumentId>,
        gloss: &str,
    ) -> Result<Vec<WordsInDocument>> {
        let words = query_file!(
            "queries/morphemes_by_document.sql",
            gloss,
            document_id.map(|id| id.0)
        )
        .fetch_all(&self.client)
        .await?;
        Ok(words
            .into_iter()
            .group_by(|w| (w.document_id, w.is_reference))
            .into_iter()
            .map(|((document_id, is_reference), forms)| WordsInDocument {
                document_id: Some(DocumentId(document_id)),
                document_type: if is_reference {
                    Some(DocumentType::Reference)
                } else {
                    Some(DocumentType::Corpus)
                },
                forms: forms
                    .into_iter()
                    .map(|w| AnnotatedForm {
                        id: Some(w.id),
                        source: w.source_text,
                        normalized_source: None,
                        simple_phonetics: w.simple_phonetics,
                        phonemic: w.phonemic,
                        segments: None,
                        english_gloss: w.english_gloss.map(|s| vec![s]).unwrap_or_default(),
                        commentary: w.commentary,
                        audio_track: None,
                        date_recorded: None,
                        line_break: None,
                        page_break: None,
                        position: PositionInDocument::new(
                            DocumentId(w.document_id),
                            w.page_number.unwrap_or_default(),
                            w.index_in_document as i64,
                        ),
                    })
                    .collect(),
            })
            .collect())
    }

    pub async fn all_documents(&self) -> Result<Vec<AnnotatedDoc>> {
        let results = query_file!("queries/all_documents.sql")
            .fetch_all(&self.client)
            .await?;
        Ok(results
            .into_iter()
            .map(|item| AnnotatedDoc {
                meta: DocumentMetadata {
                    id: DocumentId(item.id),
                    short_name: item.short_name,
                    title: item.title,
                    is_reference: item.is_reference,
                    date: item.written_at.map(Date::new),
                    audio_recording: None,
                    collection: None,
                    contributors: item
                        .contributors
                        .and_then(|x| serde_json::from_value(x).ok())
                        .unwrap_or_default(),
                    genre: None,
                    order_index: 0,
                    page_images: None,
                    sources: Vec::new(),
                    translation: None,
                },
                segments: None,
            })
            .collect())
    }

    pub async fn upsert_image_source(&self, title: &str, url: &str) -> Result<Uuid> {
        let id = query_file_scalar!("queries/insert_image_source.sql", title, url)
            .fetch_one(&self.client)
            .await?;
        Ok(id)
    }

    pub async fn image_source_by_title(&self, title: &str) -> Result<Option<ImageSource>> {
        let results = query_file!("queries/image_source_by_title.sql", title)
            .fetch_all(&self.client)
            .await?;
        Ok(results.into_iter().next().map(|x| ImageSource {
            id: ImageSourceId(x.id),
            url: x.base_url,
        }))
    }

    pub async fn image_source_by_id(&self, id: ImageSourceId) -> Result<Option<ImageSource>> {
        let results = query_file!("queries/image_source_by_id.sql", id.0)
            .fetch_all(&self.client)
            .await?;
        Ok(results.into_iter().next().map(|x| ImageSource {
            id: ImageSourceId(x.id),
            url: x.base_url,
        }))
    }

    pub async fn upsert_collection(&self, collection: &Collection) -> Result<String> {
        query_file!(
            "queries/upsert_collection.sql",
            collection.slug,
            collection.title,
            collection.wordpress_menu_id
        )
        .execute(&self.client)
        .await?;
        Ok((collection.slug).to_string())
    }

    pub async fn insert_all_chapters(
        &self,
        chapters: Vec<Chapter>,
        slug: String,
    ) -> Result<String> {
        let mut tx = self.client.begin().await?;

        // Delete previous chapter data stored for a particular collection before re-inserting
        let collection_slug = PgLQuery::from_str(&(format!("{}.*", slug)))?;
        query_file!("queries/delete_chapters_in_collection.sql", collection_slug,)
            .execute(&mut tx)
            .await?;

        let mut chapter_stack = Vec::new();
        let initial_tuple = (0, slug.clone());
        chapter_stack.push(initial_tuple);

        for current_chapter in chapters {
            let chapter_doc_name = current_chapter.document_short_name;

            // Use stack to build chapter slug
            let mut before_chapter_index = chapter_stack.last().unwrap().0;
            while before_chapter_index != (current_chapter.index_in_parent - 1) {
                let last_chapter_index = chapter_stack.last().unwrap().0;
                if last_chapter_index >= current_chapter.index_in_parent {
                    chapter_stack.pop();
                }
                before_chapter_index = chapter_stack.last().unwrap().0;
            }

            // Concatenate URL Slugs of all chapters on the path
            let mut chapter_stack_cur = chapter_stack.clone();
            let mut url_slug_cur = current_chapter.url_slug.clone();
            let final_path = (
                current_chapter.index_in_parent,
                current_chapter.url_slug.clone(),
            );
            chapter_stack.push(final_path);

            while !(chapter_stack_cur.is_empty()) {
                let temp_chapter = chapter_stack_cur.pop().unwrap();
                let cur_slug = temp_chapter.1;
                url_slug_cur = format!("{}.{}", cur_slug, url_slug_cur);
            }

            let url_slug = PgLTree::from_str(&url_slug_cur)?;

            // Insert chapter data into database
            query_file!(
                "queries/insert_one_chapter.sql",
                current_chapter.chapter_name,
                chapter_doc_name,
                current_chapter.wordpress_id,
                current_chapter.index_in_parent,
                url_slug,
            )
            .execute(&mut tx)
            .await?;
        }
        tx.commit().await?;

        Ok(slug)
    }

    pub async fn document_manifest(
        &self,
        _document_name: &str,
        url: String,
    ) -> Result<iiif::Manifest> {
        // Retrieve the document from the DB.
        let item = query_file!("queries/many_documents.sql", &[url.clone()] as &[String])
            .fetch_one(&self.client)
            .await?;
        let doc = AnnotatedDoc {
            meta: DocumentMetadata {
                id: DocumentId(item.id),
                short_name: item.short_name,
                title: item.title,
                is_reference: item.is_reference,
                date: item.written_at.map(Date::new),
                audio_recording: None,
                collection: None,
                contributors: item
                    .contributors
                    .and_then(|x| serde_json::from_value(x).ok())
                    .unwrap_or_default(),
                genre: None,
                order_index: 0,
                page_images: None,
                sources: Vec::new(),
                translation: None,
            },
            segments: None,
        };
        // Build a IIIF manifest for this document.
        Ok(iiif::Manifest::from_document(self, doc, url).await)
    }

<<<<<<< HEAD
    pub async fn all_tags(&self, system: CherokeeOrthography) -> Result<Vec<TagForm>> {
=======
    pub async fn all_tags(&self, system: CherokeeOrthography) -> Result<Vec<MorphemeTag>> {
>>>>>>> f8424663
        use async_graphql::Value;
        let system_name = if let Value::Enum(s) = system.to_value() {
            s
        } else {
            unreachable!()
        };
        let results = query_file!("queries/all_morpheme_tags.sql", system_name.as_str())
            .fetch_all(&self.client)
            .await?;
        Ok(results
            .into_iter()
<<<<<<< HEAD
            .map(|tag| TagForm {
=======
            .map(|tag| MorphemeTag {
>>>>>>> f8424663
                internal_tags: Vec::new(),
                tag: tag.gloss,
                title: tag.title,
                shape: None,
                details_url: None,
                definition: tag.description.unwrap_or_default(),
                morpheme_type: tag.linguistic_type.unwrap_or_default(),
<<<<<<< HEAD
                segment_type: tag.segment_type,
=======
                role_override: tag.role_override,
>>>>>>> f8424663
            })
            .collect())
    }

    pub async fn search_words_any_field(&self, query: String) -> Result<Vec<AnnotatedForm>> {
        let like_query = format!("%{}%", query);
        let results = query_file_as!(BasicWord, "queries/search_words_any_field.sql", like_query)
            .fetch_all(&self.client)
            .await?;
        Ok(results.into_iter().map(Into::into).collect())
    }

    pub async fn top_collections(&self) -> Result<Vec<DocumentCollection>> {
        Ok(
            query_file_as!(DocumentCollection, "queries/document_groups.sql")
                .fetch_all(&self.client)
                .await?,
        )
    }

    pub async fn update_annotation(&self, _annote: annotation::Annotation) -> Result<()> {
        todo!("Implement image annotations")
    }

    pub async fn update_word(&self, word: &AnnotatedFormUpdate) -> Result<Uuid> {
        query_file!("queries/update_word.sql", word.id, word.source.value())
            .execute(&self.client)
            .await?;

        Ok(word.id)
    }

    pub async fn all_pages(&self) -> Result<Vec<page::Page>> {
        todo!("Implement content pages")
    }

    pub async fn update_page(&self, _page: page::Page) -> Result<()> {
        todo!("Implement content pages")
    }

    pub async fn words_in_document(
        &self,
        document_id: DocumentId,
        start: Option<i64>,
        end: Option<i64>,
    ) -> Result<impl Iterator<Item = AnnotatedForm>> {
        let words = query_file_as!(
            BasicWord,
            "queries/document_words.sql",
            document_id.0,
            start,
            end
        )
        .fetch_all(&self.client)
        .await?;
        Ok(words.into_iter().map(Into::into))
    }

    pub async fn count_words_in_document(&self, document_id: DocumentId) -> Result<i64> {
        Ok(
            query_file_scalar!("queries/count_words_in_document.sql", document_id.0)
                .fetch_one(&self.client)
                .await?
                .unwrap(),
        )
    }

    pub async fn documents_in_collection(
        &self,
        _super_collection: &str,
        collection: &str,
    ) -> Result<Vec<DocumentReference>> {
        Ok(query_file_as!(
            DocumentReference,
            "queries/documents_in_group.sql",
            collection
        )
        .fetch_all(&self.client)
        .await?)
    }

    pub async fn insert_top_collection(&self, title: String, _index: i64) -> Result<Uuid> {
        Ok(query_file_scalar!(
            "queries/insert_document_group.sql",
            slug::slugify(&title),
            title.trim()
        )
        .fetch_one(&self.client)
        .await?)
    }

    pub async fn insert_dictionary_document(
        &self,
        document: &DocumentMetadata,
    ) -> Result<DocumentId> {
        let group_id = self
            .insert_top_collection(document.collection.clone().unwrap(), 0)
            .await?;
        let id = query_file_scalar!(
            "queries/insert_document.sql",
            document.short_name,
            document.title,
            document.is_reference,
            &document.date as &Option<Date>,
            None as Option<Uuid>,
            group_id
        )
        .fetch_one(&self.client)
        .await?;
        Ok(DocumentId(id))
    }

    pub async fn insert_document(
        &self,
        meta: &DocumentMetadata,
        collection_id: Uuid,
        index_in_collection: i64,
    ) -> Result<DocumentId> {
        let mut tx = self.client.begin().await?;

        let document_id = &meta.short_name;

        // Clear the document audio before re-inserting it.
        query_file!("queries/delete_document_audio.sql", &document_id)
            .execute(&mut tx)
            .await?;

        let slice_id = if let Some(audio) = &meta.audio_recording {
            let time_range: Option<PgRange<_>> = match (audio.start_time, audio.end_time) {
                (Some(a), Some(b)) => Some((a as i64..b as i64).into()),
                (Some(a), None) => Some((a as i64..).into()),
                (None, Some(b)) => Some((..b as i64).into()),
                (None, None) => None,
            };
            let slice_id =
                query_file_scalar!("queries/insert_audio.sql", audio.resource_url, time_range)
                    .fetch_one(&mut tx)
                    .await?;
            Some(slice_id)
        } else {
            None
        };

        let document_uuid = query_file_scalar!(
            "queries/insert_document_in_collection.sql",
            &document_id,
            meta.title,
            meta.is_reference,
            &meta.date as &Option<Date>,
            slice_id,
            collection_id,
            index_in_collection
        )
        .fetch_one(&mut tx)
        .await?;

        {
            let (name, doc, role): (Vec<_>, Vec<_>, Vec<_>) = meta
                .contributors
                .iter()
                .map(|contributor| (&*contributor.name, document_uuid, &*contributor.role))
                .multiunzip();
            query_file!(
                "queries/upsert_document_contributors.sql",
                &*name as _,
                &*doc,
                &*role as _
            )
            .execute(&mut tx)
            .await?;
        }

        tx.commit().await?;

        Ok(DocumentId(document_uuid))
    }

    pub async fn insert_document_contents(&self, document: AnnotatedDoc) -> Result<()> {
        let mut tx = self.client.begin().await?;
        let document_id = document.meta.id;
        // Delete all the document contents first, because trying to upsert them
        // is difficult. Since all of these queries are within a transaction,
        // any failure will rollback to the previous state.
        query_file!("queries/delete_document_pages.sql", document_id.0)
            .execute(&mut tx)
            .await?;

        if let Some(pages) = document.segments {
            let mut starting_char_index = 0;
            for (page_index, page) in pages.into_iter().enumerate() {
                let page_id = query_file_scalar!(
                    "queries/upsert_document_page.sql",
                    document_id.0,
                    page_index as i64,
                    document.meta.page_images.as_ref().map(|imgs| imgs.source.0),
                    document
                        .meta
                        .page_images
                        .as_ref()
                        .and_then(|imgs| imgs.ids.get(page_index))
                )
                .fetch_one(&mut tx)
                .await?;

                for paragraph in page.paragraphs {
                    let total_chars: usize = paragraph
                        .source
                        .iter()
                        .map(|e| {
                            if let AnnotatedSeg::Word(word) = e {
                                word.source.chars().count()
                            } else {
                                0
                            }
                        })
                        .sum();
                    let char_range: PgRange<_> =
                        (starting_char_index..starting_char_index + total_chars as i64).into();
                    query_file!(
                        "queries/insert_paragraph.sql",
                        page_id,
                        char_range,
                        paragraph.translation.unwrap_or_default()
                    )
                    .execute(&mut tx)
                    .await?;

                    for element in paragraph.source {
                        match element {
                            AnnotatedSeg::Word(word) => {
                                let len = word.source.chars().count() as i64;
                                let (char_index, character): (Vec<_>, Vec<_>) = word
                                    .source
                                    .chars()
                                    .enumerate()
                                    .map(|(idx, c)| {
                                        (starting_char_index + idx as i64, c.to_string())
                                    })
                                    .unzip();
                                query_file!(
                                    "queries/insert_character_transcription.sql",
                                    page_id,
                                    &*char_index,
                                    &*character
                                )
                                .execute(&mut tx)
                                .await?;

                                let char_range: PgRange<_> =
                                    (starting_char_index..starting_char_index + len).into();
                                self.insert_word(
                                    &mut tx,
                                    word,
                                    document_id.0,
                                    Some(page_id),
                                    Some(char_range),
                                )
                                .await?;
                                starting_char_index += len;
                            }
                            AnnotatedSeg::LineBreak(_) => {}
                        }
                    }
                }
            }
        }

        tx.commit().await?;
        Ok(())
    }

    pub async fn document_breadcrumbs(
        &self,
        document_id: DocumentId,
        _super_collection: &str,
    ) -> Result<Vec<DocumentCollection>> {
        let item = query_file!("queries/document_group_crumb.sql", document_id.0)
            .fetch_one(&self.client)
            .await?;

        Ok(vec![DocumentCollection {
            slug: item.slug,
            title: item.title,
        }])
    }

    pub async fn insert_one_word(&self, form: AnnotatedForm) -> Result<()> {
        let doc_id = form.position.document_id.0;
        let mut tx = self.client.begin().await?;
        self.insert_word(&mut tx, form, doc_id, None, None).await?;
        Ok(())
    }

    pub async fn insert_lexical_entries(
        &self,
        document_id: DocumentId,
        stems: Vec<AnnotatedForm>,
        surface_forms: Vec<AnnotatedForm>,
    ) -> Result<()> {
        let mut tx = self.client.begin().await?;

        // Clear all contents before inserting more.
        query_file!("queries/clear_dictionary_document.sql", document_id.0)
            .execute(&mut tx)
            .await?;

        // Convert the list of stems into a list for each field to prepare for a
        // bulk DB insertion.
        let (glosses, shapes): (Vec<_>, Vec<_>) = stems
            .into_iter()
            .map(|stem| {
                (
                    stem.segments.as_ref().unwrap()[0]
                        .gloss
                        .replace(&[',', '+', '(', ')', '[', ']'] as &[char], " ")
                        .split_whitespace()
                        .join("."),
                    stem,
                )
            })
            .unique_by(|(gloss, _)| gloss.clone())
            .map(|(gloss, stem)| (gloss, stem.segments.as_ref().unwrap()[0].morpheme.clone()))
            .multiunzip();

        // Insert all the morpheme glosses from this dictionary at once.
        query_file!(
            "queries/upsert_dictionary_entry.sql",
            document_id.0,
            &*glosses,
            &*shapes
        )
        .execute(&mut tx)
        .await?;

        // TODO When we end up referring to morpheme glosses by ID, pass that in.
        self.insert_lexical_words(&mut tx, surface_forms).await?;

        tx.commit().await?;
        Ok(())
    }

    pub async fn only_insert_words(
        &self,
        document_id: DocumentId,
        forms: Vec<AnnotatedForm>,
    ) -> Result<()> {
        let mut tx = self.client.begin().await?;
        // Clear all contents before inserting more.
        query_file!("queries/clear_dictionary_document.sql", document_id.0)
            .execute(&mut tx)
            .await?;

        self.insert_lexical_words(&mut tx, forms).await?;

        tx.commit().await?;
        Ok(())
    }

    pub async fn insert_lexical_words<'a>(
        &self,
        tx: &mut sqlx::Transaction<'a, sqlx::Postgres>,
        forms: Vec<AnnotatedForm>,
    ) -> Result<()> {
        let mut tx = tx.begin().await?;
        let (
            document_id,
            source_text,
            simple_phonetics,
            phonemic,
            english_gloss,
            recorded_at,
            commentary,
            page_number,
            index_in_document,
        ): (
            Vec<_>,
            Vec<_>,
            Vec<_>,
            Vec<_>,
            Vec<_>,
            Vec<_>,
            Vec<_>,
            Vec<_>,
            Vec<_>,
        ) = forms
            .iter()
            .map(|form| {
                (
                    form.position.document_id.0,
                    &*form.source,
                    form.simple_phonetics.as_deref(),
                    form.phonemic.as_deref(),
                    form.english_gloss.get(0).map(|s| &**s),
                    form.date_recorded.as_ref().map(|d| d.0),
                    form.commentary.as_deref(),
                    &*form.position.page_number,
                    form.position.index as i64,
                )
            })
            .multiunzip();

        let ids = query_file_scalar!(
            "queries/insert_many_words_in_document.sql",
            &*document_id,
            &*source_text as _,
            &*simple_phonetics as _,
            &*phonemic as _,
            &*english_gloss as _,
            &*recorded_at as _,
            &*commentary as _,
            &*page_number as _,
            &*index_in_document
        )
        .fetch_all(&mut tx)
        .await?;

<<<<<<< HEAD
        let (doc_id, gloss, word_id, index, morpheme, segment_type): (
=======
        let (doc_id, gloss, word_id, index, morpheme, role): (
>>>>>>> f8424663
            Vec<_>,
            Vec<_>,
            Vec<_>,
            Vec<_>,
            Vec<_>,
            Vec<_>,
        ) = forms
            .into_iter()
            .zip(ids)
            .filter_map(move |(form, word_id)| {
                form.segments.map(move |segments| {
                    segments
                        .into_iter()
                        .enumerate()
                        .map(move |(index, segment)| {
                            let gloss = segment
                                .gloss
                                .replace(&[',', '+', '(', ')', '[', ']'] as &[char], " ")
                                .split_whitespace()
                                .join(".");

                            (
                                form.position.document_id.0,
                                gloss,
                                word_id,
                                index as i64,
                                segment.morpheme,
<<<<<<< HEAD
                                segment.segment_type,
=======
                                segment.role,
>>>>>>> f8424663
                            )
                        })
                })
            })
            .flatten()
            .multiunzip();

        query_file!(
            "queries/upsert_local_morpheme_glosses.sql",
            &*doc_id,
            &*gloss
        )
        .execute(&mut tx)
        .await?;

        query_file!(
            "queries/upsert_many_word_segments.sql",
            &*doc_id,
            &*gloss,
            &*word_id,
            &*index,
            &*morpheme,
<<<<<<< HEAD
            &*segment_type as _
=======
            &*role as _
>>>>>>> f8424663
        )
        .execute(&mut tx)
        .await?;

        tx.commit().await?;

        Ok(())
    }

    pub async fn insert_word<'a>(
        &self,
        tx: &mut sqlx::Transaction<'a, sqlx::Postgres>,
        form: AnnotatedForm,
        document_id: Uuid,
        page_id: Option<Uuid>,
        char_range: Option<PgRange<i64>>,
    ) -> Result<Uuid> {
        let mut tx = tx.begin().await?;

        let audio_start = form
            .audio_track
            .as_ref()
            .and_then(|t| t.start_time)
            .map(i64::from);
        let audio_end = form
            .audio_track
            .as_ref()
            .and_then(|t| t.end_time)
            .map(i64::from);
        let word_id: Uuid = query_file_scalar!(
            "queries/upsert_word_in_document.sql",
            form.source,
            form.simple_phonetics,
            form.phonemic,
            form.english_gloss.get(0),
            form.date_recorded as Option<Date>,
            form.commentary,
            document_id,
            form.position.page_number,
            form.position.index as i64,
            page_id,
            char_range,
            form.audio_track.map(|t| t.resource_url),
            audio_start,
            audio_end
        )
        .fetch_one(&mut tx)
        .await?;

        if let Some(segments) = form.segments {
<<<<<<< HEAD
            let (document_id, gloss, word_id, index, morpheme, segment_type): (
=======
            let (document_id, gloss, word_id, index, morpheme, role): (
>>>>>>> f8424663
                Vec<_>,
                Vec<_>,
                Vec<_>,
                Vec<_>,
                Vec<_>,
                Vec<_>,
            ) = segments
                .into_iter()
                .enumerate()
                .map(move |(index, segment)| {
                    // FIXME Get rid of this sanitize step.
                    let gloss = segment
                        .gloss
                        .replace(&[',', '+', '(', ')', '[', ']'] as &[char], " ")
                        .split_whitespace()
                        .join(".");

                    (
                        document_id,
                        gloss,
                        word_id,
                        index as i64,
                        segment.morpheme,
<<<<<<< HEAD
                        segment.segment_type as SegmentType,
=======
                        segment.role as WordSegmentRole,
>>>>>>> f8424663
                    )
                })
                .multiunzip();

            query_file!(
                "queries/upsert_local_morpheme_glosses.sql",
                &*document_id,
                &*gloss
            )
            .execute(&mut tx)
            .await?;

            query_file!(
                "queries/upsert_many_word_segments.sql",
                &*document_id,
                &*gloss,
                &*word_id,
                &*index,
                &*morpheme,
<<<<<<< HEAD
                &*segment_type as _
=======
                &*role as _
>>>>>>> f8424663
            )
            .execute(&mut tx)
            .await?;
        }

        tx.commit().await?;

        Ok(word_id)
    }

    pub async fn insert_morpheme_system(&self, short_name: String, title: String) -> Result<Uuid> {
        Ok(
            query_file_scalar!("queries/insert_abbreviation_system.sql", short_name, title)
                .fetch_one(&self.client)
                .await?,
        )
    }

<<<<<<< HEAD
    pub async fn insert_abstract_tag(&self, tag: MorphemeTag) -> Result<()> {
=======
    pub async fn insert_abstract_tag(&self, tag: AbstractMorphemeTag) -> Result<()> {
>>>>>>> f8424663
        let abstract_id = query_file_scalar!(
            "queries/upsert_morpheme_tag.sql",
            &tag.id,
            tag.morpheme_type
        )
        .fetch_one(&self.client)
        .await?;
        let doc_id: Option<Uuid> = None;
        query_file!(
            "queries/upsert_morpheme_gloss.sql",
            doc_id,
            tag.id,
            None as Option<String>,
            Some(abstract_id)
        )
        .fetch_one(&self.client)
        .await?;
        Ok(())
    }

<<<<<<< HEAD
    pub async fn insert_morpheme_tag(&self, form: TagForm, system_id: Uuid) -> Result<()> {
=======
    pub async fn insert_morpheme_tag(&self, form: MorphemeTag, system_id: Uuid) -> Result<()> {
>>>>>>> f8424663
        let abstract_ids = query_file_scalar!(
            "queries/abstract_tag_ids_from_glosses.sql",
            &form.internal_tags[..]
        )
        .fetch_all(&self.client)
        .await?;
        query_file!(
            "queries/upsert_concrete_tag.sql",
            system_id,
            &abstract_ids,
            form.tag,
            form.title,
<<<<<<< HEAD
            form.segment_type as Option<SegmentType>,
=======
            form.role_override as Option<WordSegmentRole>,
>>>>>>> f8424663
            form.definition
        )
        .execute(&self.client)
        .await?;
        Ok(())
    }

    pub async fn document_id_from_name(&self, short_name: &str) -> Result<Option<DocumentId>> {
        Ok(
            query_file_scalar!("queries/document_id_from_name.sql", short_name)
                .fetch_all(&self.client)
                .await?
                .pop()
                .map(DocumentId),
        )
    }

    pub async fn insert_morpheme_relations(&self, links: Vec<LexicalConnection>) -> Result<()> {
        // Ignores glosses without a document ID.
        // TODO Consider whether that's a reasonable constraint.
        let (left_doc, left_gloss, right_doc, right_gloss): (Vec<_>, Vec<_>, Vec<_>, Vec<_>) =
            links
                .into_iter()
                .filter_map(|link| {
                    Some((
                        link.left.document_name?,
                        link.left.gloss,
                        link.right.document_name?,
                        link.right.gloss,
                    ))
                })
                .multiunzip();
        // Don't crash if a morpheme relation fails to insert.
        let _ = query_file!(
            "queries/insert_morpheme_relations.sql",
            &*left_doc,
            &*left_gloss,
            &*right_doc,
            &*right_gloss,
        )
        .execute(&self.client)
        .await;
        Ok(())
    }

    pub async fn collection(&self, slug: String) -> Result<DocumentCollection> {
        let collection = query_file!("queries/document_group_details.sql", slug)
            .fetch_one(&self.client)
            .await?;
        Ok(DocumentCollection {
            slug: collection.slug,
            title: collection.title,
        })
    }
}

#[async_trait]
impl Loader<DocumentId> for Database {
    type Value = AnnotatedDoc;
    type Error = Arc<sqlx::Error>;
    async fn load(
        &self,
        keys: &[DocumentId],
    ) -> Result<HashMap<DocumentId, Self::Value>, Self::Error> {
        // Turn keys into strings for database request.
        // TODO ideally I'd be able to pass `keys` directly instead of mapping it.
        let keys: Vec<_> = keys.iter().map(|x| x.0).collect();
        let items = query_file!("queries/many_documents.sql", &keys[..])
            .fetch_all(&self.client)
            .await?;
        Ok(items
            .into_iter()
            .map(|item| Self::Value {
                meta: DocumentMetadata {
                    id: DocumentId(item.id),
                    short_name: item.short_name,
                    title: item.title,
                    is_reference: item.is_reference,
                    date: item.written_at.map(Date::new),
                    audio_recording: item.audio_url.map(|resource_url| AudioSlice {
                        resource_url,
                        parent_track: None,
                        annotations: None,
                        index: 0,
                        start_time: item.audio_slice.as_ref().and_then(|r| match r.start {
                            Bound::Unbounded => None,
                            Bound::Included(t) | Bound::Excluded(t) => Some(t as i32),
                        }),
                        end_time: item.audio_slice.and_then(|r| match r.end {
                            Bound::Unbounded => None,
                            Bound::Included(t) | Bound::Excluded(t) => Some(t as i32),
                        }),
                    }),
                    collection: None,
                    contributors: item
                        .contributors
                        .and_then(|x| serde_json::from_value(x).ok())
                        .unwrap_or_default(),
                    genre: None,
                    order_index: 0,
                    page_images: None,
                    sources: Vec::new(),
                    translation: None,
                },
                segments: None,
            })
            .map(|tag| (tag.meta.id, tag))
            .collect())
    }
}

#[async_trait]
impl Loader<DocumentShortName> for Database {
    type Value = AnnotatedDoc;
    type Error = Arc<sqlx::Error>;
    async fn load(
        &self,
        keys: &[DocumentShortName],
    ) -> Result<HashMap<DocumentShortName, Self::Value>, Self::Error> {
        // Turn keys into strings for database request.
        // TODO ideally I'd be able to pass `keys` directly instead of mapping it.
        let keys: Vec<_> = keys.iter().map(|x| &x.0 as &str).collect();
        let items = query_file!("queries/many_documents_by_name.sql", keys as Vec<&str>)
            .fetch_all(&self.client)
            .await?;
        Ok(items
            .into_iter()
            .map(|item| Self::Value {
                meta: DocumentMetadata {
                    id: DocumentId(item.id),
                    short_name: item.short_name,
                    title: item.title,
                    is_reference: item.is_reference,
                    date: item.written_at.map(Date::new),
                    audio_recording: item.audio_url.map(|resource_url| AudioSlice {
                        resource_url,
                        parent_track: None,
                        annotations: None,
                        index: 0,
                        start_time: item.audio_slice.as_ref().and_then(|r| match r.start {
                            Bound::Unbounded => None,
                            Bound::Included(t) | Bound::Excluded(t) => Some(t as i32),
                        }),
                        end_time: item.audio_slice.and_then(|r| match r.end {
                            Bound::Unbounded => None,
                            Bound::Included(t) | Bound::Excluded(t) => Some(t as i32),
                        }),
                    }),
                    collection: None,
                    contributors: item
                        .contributors
                        .and_then(|x| serde_json::from_value(x).ok())
                        .unwrap_or_default(),
                    genre: None,
                    order_index: 0,
                    page_images: None,
                    sources: Vec::new(),
                    translation: None,
                },
                segments: None,
            })
            .map(|tag| (DocumentShortName(tag.meta.short_name.clone()), tag))
            .collect())
    }
}

#[async_trait]
impl Loader<PagesInDocument> for Database {
    type Value = Vec<DocumentPage>;
    type Error = Arc<sqlx::Error>;

    async fn load(
        &self,
        keys: &[PagesInDocument],
    ) -> Result<HashMap<PagesInDocument, Self::Value>, Self::Error> {
        let keys: Vec<_> = keys.iter().map(|k| (k.0)).collect();
        let items = query_file!("queries/document_pages.sql", &keys[..])
            .fetch_all(&self.client)
            .await?;
        Ok(items
            .into_iter()
            .map(|page| {
                (
                    PagesInDocument(page.document_id),
                    DocumentPage {
                        id: page.id,
                        page_number: (page.index_in_document + 1).to_string(),
                        image: if let (Some(source_id), Some(oid)) =
                            (page.iiif_source_id, page.iiif_oid)
                        {
                            Some(PageImage {
                                source_id: ImageSourceId(source_id),
                                oid,
                            })
                        } else {
                            None
                        },
                    },
                )
            })
            .into_group_map())
    }
}

#[async_trait]
impl Loader<ParagraphsInPage> for Database {
    type Value = Vec<DocumentParagraph>;
    type Error = Arc<sqlx::Error>;

    async fn load(
        &self,
        keys: &[ParagraphsInPage],
    ) -> Result<HashMap<ParagraphsInPage, Self::Value>, Self::Error> {
        let keys: Vec<_> = keys.iter().map(|k| k.0).collect();
        let items = query_file!("queries/document_paragraphs.sql", &keys[..])
            .fetch_all(&self.client)
            .await?;
        // TODO use a stream here to avoid collecting into a Vec twice.
        // Hmm... Might not be possible with the group_by call? Or we'd have to
        // reimplement that with try_fold()
        Ok(items
            .into_iter()
            .map(|p| {
                (
                    ParagraphsInPage(p.page_id),
                    DocumentParagraph {
                        id: p.id,
                        translation: p.english_translation,
                    },
                )
            })
            .into_group_map())
    }
}

#[async_trait]
impl Loader<PartsOfWord> for Database {
    type Value = Vec<WordSegment>;
    type Error = Arc<sqlx::Error>;

    async fn load(
        &self,
        keys: &[PartsOfWord],
    ) -> Result<HashMap<PartsOfWord, Self::Value>, Self::Error> {
        let keys: Vec<_> = keys.iter().map(|k| k.0).collect();
        let items = query_file!("queries/word_parts.sql", &keys[..])
            .fetch_all(&self.client)
            .await?;
        Ok(items
            .into_iter()
            .map(|part| {
                (
                    PartsOfWord(part.word_id),
<<<<<<< HEAD
                    MorphemeSegment {
=======
                    WordSegment {
>>>>>>> f8424663
                        system: None,
                        morpheme: part.morpheme,
                        gloss: part.gloss,
                        gloss_id: part.gloss_id,
<<<<<<< HEAD
                        segment_type: part.segment_type,
=======
                        role: part.role,
>>>>>>> f8424663
                        matching_tag: None,
                    },
                )
            })
            .into_group_map())
    }
}

#[async_trait]
impl Loader<TagId> for Database {
<<<<<<< HEAD
    type Value = Vec<TagForm>;
=======
    type Value = Vec<MorphemeTag>;
>>>>>>> f8424663
    type Error = Arc<sqlx::Error>;
    async fn load(&self, keys: &[TagId]) -> Result<HashMap<TagId, Self::Value>, Self::Error> {
        use async_graphql::{InputType, Name, Value};
        let glosses: Vec<_> = keys.iter().map(|k| k.0.clone()).collect();
        let systems: Vec<_> = keys
            .iter()
            .unique()
            .map(|k| {
                if let Value::Enum(s) = k.1.to_value() {
                    s.as_str().to_owned()
                } else {
                    unreachable!()
                }
            })
            .collect();
        let items = query_file!("queries/morpheme_tags_by_gloss.sql", &glosses, &systems)
            .fetch_all(&self.client)
            .await?;
        Ok(items
            .into_iter()
            .map(|tag| {
                (
                    TagId(
                        tag.abstract_gloss.clone(),
                        InputType::parse(Some(Value::Enum(Name::new(tag.system_name)))).unwrap(),
                    ),
<<<<<<< HEAD
                    TagForm {
=======
                    MorphemeTag {
>>>>>>> f8424663
                        internal_tags: tag.internal_tags.unwrap_or_default(),
                        tag: tag.concrete_gloss,
                        title: tag.title,
                        shape: tag.example_shape,
                        details_url: None,
                        definition: tag.description.unwrap_or_default(),
                        morpheme_type: tag.linguistic_type.unwrap_or_default(),
<<<<<<< HEAD
                        segment_type: tag.segment_type,
=======
                        role_override: tag.role_override,
>>>>>>> f8424663
                    },
                )
            })
            .into_group_map())
    }
}

#[async_trait]
impl Loader<WordsInParagraph> for Database {
    type Value = Vec<AnnotatedSeg>;
    type Error = Arc<sqlx::Error>;

    async fn load(
        &self,
        keys: &[WordsInParagraph],
    ) -> Result<HashMap<WordsInParagraph, Self::Value>, Self::Error> {
        let keys: Vec<_> = keys.iter().map(|k| k.0).collect();
        let items = query_file!("queries/words_in_paragraph.sql", &keys[..])
            .fetch_all(&self.client)
            .await?;
        Ok(items
            .into_iter()
            .map(|w| {
                (
                    WordsInParagraph(w.paragraph_id),
                    AnnotatedSeg::Word(AnnotatedForm {
                        id: Some(w.id),
                        source: w.source_text,
                        normalized_source: None,
                        simple_phonetics: w.simple_phonetics,
                        phonemic: w.phonemic,
                        // TODO Fill in
                        segments: None,
                        english_gloss: w.english_gloss.map(|s| vec![s]).unwrap_or_default(),
                        commentary: w.commentary,
                        audio_track: w.audio_url.map(|resource_url| AudioSlice {
                            resource_url,
                            parent_track: None,
                            annotations: None,
                            index: 0,
                            start_time: w.audio_slice.as_ref().and_then(|r| match r.start {
                                Bound::Unbounded => None,
                                Bound::Included(t) | Bound::Excluded(t) => Some(t as i32),
                            }),
                            end_time: w.audio_slice.and_then(|r| match r.end {
                                Bound::Unbounded => None,
                                Bound::Included(t) | Bound::Excluded(t) => Some(t as i32),
                            }),
                        }),
                        date_recorded: None,
                        line_break: None,
                        page_break: None,
                        position: PositionInDocument::new(
                            DocumentId(w.document_id),
                            w.page_number.unwrap_or_default(),
                            w.index_in_document as i64,
                        ),
                    }),
                )
            })
            .into_group_map())
    }
}

#[async_trait]
impl Loader<TagForMorpheme> for Database {
    type Value = MorphemeTag;
    type Error = Arc<sqlx::Error>;

    async fn load(
        &self,
        keys: &[TagForMorpheme],
    ) -> Result<HashMap<TagForMorpheme, Self::Value>, Self::Error> {
        use async_graphql::{InputType, Name, Value};
        let gloss_ids: Vec<_> = keys.iter().map(|k| k.0).collect();
        let systems: Vec<_> = keys
            .iter()
            .unique()
            .map(|k| {
                if let Value::Enum(s) = k.1.to_value() {
                    s.as_str().to_owned()
                } else {
                    unreachable!()
                }
            })
            .collect();
        let items = query_file!("queries/morpheme_tags.sql", &gloss_ids, &systems)
            .fetch_all(&self.client)
            .await?;
        Ok(items
            .into_iter()
            .map(|tag| {
                (
                    TagForMorpheme(
                        tag.gloss_id,
                        InputType::parse(Some(Value::Enum(Name::new(tag.system_name)))).unwrap(),
                    ),
<<<<<<< HEAD
                    TagForm {
=======
                    MorphemeTag {
>>>>>>> f8424663
                        internal_tags: Vec::new(),
                        tag: tag.gloss,
                        title: tag.title,
                        shape: tag.example_shape,
                        details_url: None,
                        definition: tag.description.unwrap_or_default(),
                        morpheme_type: tag.linguistic_type.unwrap_or_default(),
<<<<<<< HEAD
                        segment_type: tag.segment_type,
=======
                        role_override: tag.role_override,
>>>>>>> f8424663
                    },
                )
            })
            .collect())
    }
}

#[async_trait]
impl Loader<ImageSourceId> for Database {
    type Value = ImageSource;
    type Error = Arc<sqlx::Error>;

    async fn load(
        &self,
        keys: &[ImageSourceId],
    ) -> Result<HashMap<ImageSourceId, Self::Value>, Self::Error> {
        let keys: Vec<_> = keys.iter().map(|k| k.0).collect();
        let items = query_file!("queries/image_sources.sql", &keys)
            .fetch_all(&self.client)
            .await?;
        Ok(items
            .into_iter()
            .map(|x| {
                (
                    ImageSourceId(x.id),
                    ImageSource {
                        id: ImageSourceId(x.id),
                        url: x.base_url,
                    },
                )
            })
            .collect())
    }
}

#[async_trait]
impl Loader<ContributorsForDocument> for Database {
    type Value = Vec<Contributor>;
    type Error = Arc<sqlx::Error>;

    async fn load(
        &self,
        keys: &[ContributorsForDocument],
    ) -> Result<HashMap<ContributorsForDocument, Self::Value>, Self::Error> {
        let keys: Vec<_> = keys.iter().map(|k| k.0).collect();
        let items = query_file!("queries/document_contributors.sql", &keys)
            .fetch_all(&self.client)
            .await?;
        Ok(items
            .into_iter()
            .map(|x| {
                (
                    ContributorsForDocument(x.document_id),
                    Contributor {
                        name: x.full_name,
                        role: x.contribution_role,
                    },
                )
            })
            .into_group_map())
    }
}

#[async_trait]
impl Loader<PersonFullName> for Database {
    type Value = ContributorDetails;
    type Error = Arc<sqlx::Error>;

    async fn load(
        &self,
        keys: &[PersonFullName],
    ) -> Result<HashMap<PersonFullName, Self::Value>, Self::Error> {
        let keys: Vec<_> = keys.iter().map(|k| k.0.clone()).collect();
        let items = query_file!("queries/contributors_by_name.sql", &keys)
            .fetch_all(&self.client)
            .await?;
        Ok(items
            .into_iter()
            .map(|x| {
                (
                    PersonFullName(x.full_name.clone()),
                    ContributorDetails {
                        full_name: x.full_name,
                        alternate_name: None,
                        birth_date: None,
                    },
                )
            })
            .collect())
    }
}

#[async_trait]
impl Loader<PageId> for Database {
    type Value = page::Page;
    type Error = Arc<sqlx::Error>;

    async fn load(&self, _keys: &[PageId]) -> Result<HashMap<PageId, Self::Value>, Self::Error> {
        todo!("Implement content pages")
    }
}

struct BasicWord {
    id: Uuid,
    source_text: String,
    simple_phonetics: Option<String>,
    phonemic: Option<String>,
    english_gloss: Option<String>,
    commentary: Option<String>,
    document_id: Uuid,
    index_in_document: i64,
    page_number: Option<String>,
    audio_url: Option<String>,
    audio_slice: Option<PgRange<i64>>,
}

impl From<BasicWord> for AnnotatedForm {
    fn from(w: BasicWord) -> Self {
        Self {
            id: Some(w.id),
            source: w.source_text,
            normalized_source: None,
            simple_phonetics: w.simple_phonetics,
            phonemic: w.phonemic,
            // TODO Fill in?
            segments: None,
            english_gloss: w.english_gloss.map(|s| vec![s]).unwrap_or_default(),
            commentary: w.commentary,
            audio_track: w.audio_url.map(move |audio_url| AudioSlice {
                resource_url: audio_url,
                parent_track: None,
                annotations: None,
                index: 0,
                start_time: w.audio_slice.as_ref().and_then(|r| match r.start {
                    Bound::Unbounded => None,
                    Bound::Included(t) | Bound::Excluded(t) => Some(t as i32),
                }),
                end_time: w.audio_slice.and_then(|r| match r.end {
                    Bound::Unbounded => None,
                    Bound::Included(t) | Bound::Excluded(t) => Some(t as i32),
                }),
            }),
            date_recorded: None,
            line_break: None,
            page_break: None,
            position: PositionInDocument::new(
                DocumentId(w.document_id),
                w.page_number.unwrap_or_default(),
                w.index_in_document as i64,
            ),
        }
    }
}

#[derive(Clone, Eq, PartialEq, Hash, Debug)]
pub struct TagId(pub String, pub CherokeeOrthography);

#[derive(Clone, Eq, PartialEq, Hash)]
pub struct PartsOfWord(pub Uuid);

#[derive(Clone, Eq, PartialEq, Hash)]
pub struct PersonFullName(pub String);

#[derive(Clone, Eq, PartialEq, Hash)]
pub struct ContributorsForDocument(pub Uuid);

#[derive(Clone, Eq, PartialEq, Hash)]
pub struct DocumentShortName(pub String);

#[derive(Clone, Eq, PartialEq, Hash)]
pub struct TagForMorpheme(pub Uuid, pub CherokeeOrthography);

#[derive(Clone, Eq, PartialEq, Hash)]
pub struct PageId(pub String);

/// One particular morpheme and all the known words that contain that exact morpheme.
#[derive(async_graphql::SimpleObject)]
pub struct MorphemeReference {
    /// Phonemic shape of the morpheme.
    pub morpheme: String,
    /// List of words that contain this morpheme.
    pub forms: Vec<AnnotatedForm>,
}

/// A list of words grouped by the document that contains them.
#[derive(async_graphql::SimpleObject)]
pub struct WordsInDocument {
    /// Unique identifier of the containing document
    pub document_id: Option<DocumentId>,
    /// What kind of document contains these words (e.g. manuscript vs dictionary)
    pub document_type: Option<DocumentType>,
    /// List of annotated and potentially segmented forms
    pub forms: Vec<AnnotatedForm>,
}<|MERGE_RESOLUTION|>--- conflicted
+++ resolved
@@ -343,11 +343,7 @@
         Ok(iiif::Manifest::from_document(self, doc, url).await)
     }
 
-<<<<<<< HEAD
-    pub async fn all_tags(&self, system: CherokeeOrthography) -> Result<Vec<TagForm>> {
-=======
     pub async fn all_tags(&self, system: CherokeeOrthography) -> Result<Vec<MorphemeTag>> {
->>>>>>> f8424663
         use async_graphql::Value;
         let system_name = if let Value::Enum(s) = system.to_value() {
             s
@@ -359,11 +355,7 @@
             .await?;
         Ok(results
             .into_iter()
-<<<<<<< HEAD
-            .map(|tag| TagForm {
-=======
             .map(|tag| MorphemeTag {
->>>>>>> f8424663
                 internal_tags: Vec::new(),
                 tag: tag.gloss,
                 title: tag.title,
@@ -371,11 +363,7 @@
                 details_url: None,
                 definition: tag.description.unwrap_or_default(),
                 morpheme_type: tag.linguistic_type.unwrap_or_default(),
-<<<<<<< HEAD
-                segment_type: tag.segment_type,
-=======
                 role_override: tag.role_override,
->>>>>>> f8424663
             })
             .collect())
     }
@@ -792,11 +780,7 @@
         .fetch_all(&mut tx)
         .await?;
 
-<<<<<<< HEAD
-        let (doc_id, gloss, word_id, index, morpheme, segment_type): (
-=======
         let (doc_id, gloss, word_id, index, morpheme, role): (
->>>>>>> f8424663
             Vec<_>,
             Vec<_>,
             Vec<_>,
@@ -824,11 +808,7 @@
                                 word_id,
                                 index as i64,
                                 segment.morpheme,
-<<<<<<< HEAD
-                                segment.segment_type,
-=======
                                 segment.role,
->>>>>>> f8424663
                             )
                         })
                 })
@@ -851,11 +831,7 @@
             &*word_id,
             &*index,
             &*morpheme,
-<<<<<<< HEAD
-            &*segment_type as _
-=======
             &*role as _
->>>>>>> f8424663
         )
         .execute(&mut tx)
         .await?;
@@ -906,11 +882,7 @@
         .await?;
 
         if let Some(segments) = form.segments {
-<<<<<<< HEAD
-            let (document_id, gloss, word_id, index, morpheme, segment_type): (
-=======
             let (document_id, gloss, word_id, index, morpheme, role): (
->>>>>>> f8424663
                 Vec<_>,
                 Vec<_>,
                 Vec<_>,
@@ -934,11 +906,7 @@
                         word_id,
                         index as i64,
                         segment.morpheme,
-<<<<<<< HEAD
-                        segment.segment_type as SegmentType,
-=======
                         segment.role as WordSegmentRole,
->>>>>>> f8424663
                     )
                 })
                 .multiunzip();
@@ -958,11 +926,7 @@
                 &*word_id,
                 &*index,
                 &*morpheme,
-<<<<<<< HEAD
-                &*segment_type as _
-=======
                 &*role as _
->>>>>>> f8424663
             )
             .execute(&mut tx)
             .await?;
@@ -981,11 +945,7 @@
         )
     }
 
-<<<<<<< HEAD
-    pub async fn insert_abstract_tag(&self, tag: MorphemeTag) -> Result<()> {
-=======
     pub async fn insert_abstract_tag(&self, tag: AbstractMorphemeTag) -> Result<()> {
->>>>>>> f8424663
         let abstract_id = query_file_scalar!(
             "queries/upsert_morpheme_tag.sql",
             &tag.id,
@@ -1006,11 +966,7 @@
         Ok(())
     }
 
-<<<<<<< HEAD
-    pub async fn insert_morpheme_tag(&self, form: TagForm, system_id: Uuid) -> Result<()> {
-=======
     pub async fn insert_morpheme_tag(&self, form: MorphemeTag, system_id: Uuid) -> Result<()> {
->>>>>>> f8424663
         let abstract_ids = query_file_scalar!(
             "queries/abstract_tag_ids_from_glosses.sql",
             &form.internal_tags[..]
@@ -1023,11 +979,7 @@
             &abstract_ids,
             form.tag,
             form.title,
-<<<<<<< HEAD
-            form.segment_type as Option<SegmentType>,
-=======
             form.role_override as Option<WordSegmentRole>,
->>>>>>> f8424663
             form.definition
         )
         .execute(&self.client)
@@ -1281,20 +1233,12 @@
             .map(|part| {
                 (
                     PartsOfWord(part.word_id),
-<<<<<<< HEAD
-                    MorphemeSegment {
-=======
                     WordSegment {
->>>>>>> f8424663
                         system: None,
                         morpheme: part.morpheme,
                         gloss: part.gloss,
                         gloss_id: part.gloss_id,
-<<<<<<< HEAD
-                        segment_type: part.segment_type,
-=======
                         role: part.role,
->>>>>>> f8424663
                         matching_tag: None,
                     },
                 )
@@ -1305,11 +1249,7 @@
 
 #[async_trait]
 impl Loader<TagId> for Database {
-<<<<<<< HEAD
-    type Value = Vec<TagForm>;
-=======
     type Value = Vec<MorphemeTag>;
->>>>>>> f8424663
     type Error = Arc<sqlx::Error>;
     async fn load(&self, keys: &[TagId]) -> Result<HashMap<TagId, Self::Value>, Self::Error> {
         use async_graphql::{InputType, Name, Value};
@@ -1336,11 +1276,7 @@
                         tag.abstract_gloss.clone(),
                         InputType::parse(Some(Value::Enum(Name::new(tag.system_name)))).unwrap(),
                     ),
-<<<<<<< HEAD
-                    TagForm {
-=======
                     MorphemeTag {
->>>>>>> f8424663
                         internal_tags: tag.internal_tags.unwrap_or_default(),
                         tag: tag.concrete_gloss,
                         title: tag.title,
@@ -1348,11 +1284,7 @@
                         details_url: None,
                         definition: tag.description.unwrap_or_default(),
                         morpheme_type: tag.linguistic_type.unwrap_or_default(),
-<<<<<<< HEAD
-                        segment_type: tag.segment_type,
-=======
                         role_override: tag.role_override,
->>>>>>> f8424663
                     },
                 )
             })
@@ -1450,11 +1382,7 @@
                         tag.gloss_id,
                         InputType::parse(Some(Value::Enum(Name::new(tag.system_name)))).unwrap(),
                     ),
-<<<<<<< HEAD
-                    TagForm {
-=======
                     MorphemeTag {
->>>>>>> f8424663
                         internal_tags: Vec::new(),
                         tag: tag.gloss,
                         title: tag.title,
@@ -1462,11 +1390,7 @@
                         details_url: None,
                         definition: tag.description.unwrap_or_default(),
                         morpheme_type: tag.linguistic_type.unwrap_or_default(),
-<<<<<<< HEAD
-                        segment_type: tag.segment_type,
-=======
                         role_override: tag.role_override,
->>>>>>> f8424663
                     },
                 )
             })
