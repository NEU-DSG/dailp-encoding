#![allow(missing_docs)]

use anyhow::Error;
use async_graphql::MaybeUndefined;
use auth::UserGroup;
use chrono::{NaiveDate, NaiveDateTime};
use sqlx::postgres::types::{PgLTree, PgRange};
use std::ops::Bound;
use std::str::FromStr;
use user::UserUpdate;

use crate::collection::CollectionChapter;
use crate::collection::EditedCollection;
use crate::comment::{Comment, CommentParentType, CommentType, CommentUpdate};
<<<<<<< HEAD
use crate::doc_metadata::Keyword;
=======
use crate::doc_metadata::Language;
use crate::doc_metadata::SpatialCoverage;
>>>>>>> 202c58dc
use crate::page::ContentBlock;
use crate::page::Markdown;
use crate::page::NewPageInput;
use crate::page::Page;
use crate::user::User;
use crate::user::UserId;
use {
    crate::*,
    anyhow::Result,
    async_graphql::dataloader::*,
    async_graphql::InputType,
    async_trait::async_trait,
    itertools::Itertools,
    sqlx::{postgres::PgPoolOptions, query_file, query_file_as, query_file_scalar, Acquire},
    std::collections::HashMap,
    std::sync::Arc,
    std::time::Duration,
    uuid::Uuid,
};
// Explicitly import types from person.rs
use crate::person::{Contributor, ContributorDetails, ContributorRole};

/// Connects to our backing database instance, providing high level functions
/// for accessing the data therein.
pub struct Database {
    client: sqlx::Pool<sqlx::Postgres>,
}
impl Database {
<<<<<<< HEAD
    pub async fn keywords_for_document(&self, doc_id: Uuid) -> Result<Vec<Keyword>, sqlx::Error> {
        let rows = sqlx::query_file_as!(Keyword, "queries/get_keywords_by_document_id.sql", doc_id)
            .fetch_all(&self.client)
            .await?;
=======
    pub async fn languages_for_document(&self, doc_id: Uuid) -> Result<Vec<Language>, sqlx::Error> {
        let rows =
            sqlx::query_file_as!(Language, "queries/get_languages_by_document_id.sql", doc_id)
                .fetch_all(&self.client)
                .await?;
        Ok(rows)
    }
    pub async fn subject_headings_for_document(
        &self,
        doc_id: Uuid,
    ) -> Result<Vec<SubjectHeading>, sqlx::Error> {
        let rows = sqlx::query_file_as!(
            SubjectHeading,
            "queries/get_subject_headings_by_document_id.sql",
            doc_id
        )
        .fetch_all(&self.client)
        .await?;

        Ok(rows)
    }

    pub async fn spatial_coverage_for_document(
        &self,
        doc_id: Uuid,
    ) -> Result<Vec<SpatialCoverage>, sqlx::Error> {
        let rows = sqlx::query_file_as!(
            SpatialCoverage,
            "queries/get_spatial_coverage_by_document_id.sql",
            doc_id
        )
        .fetch_all(&self.client)
        .await?;
>>>>>>> 202c58dc

        Ok(rows)
    }

    pub fn connect(num_connections: Option<u32>) -> Result<Self> {
        let db_url = std::env::var("DATABASE_URL")?;
        let conn = PgPoolOptions::new()
            .max_connections(num_connections.unwrap_or_else(|| {
                std::thread::available_parallelism().map_or(2, |x| x.get() as u32)
            }))
            .acquire_timeout(Duration::from_secs(60 * 8))
            .max_lifetime(Duration::from_secs(60 * 20))
            // Disable excessive pings to the database.
            .test_before_acquire(false)
            .connect_lazy(&db_url)?;
        Ok(Database { client: conn })
    }

    /// Get a specific comment by id
    pub async fn comment_by_id(&self, comment_id: &Uuid) -> Result<Comment> {
        Ok(
            query_file_as!(BasicComment, "queries/comment_by_id.sql", comment_id,)
                .fetch_one(&self.client)
                .await?
                .into(),
        )
    }

    /// Get all comments on a given object
    pub async fn comments_by_parent(
        &self,
        parent_id: &Uuid,
        parent_type: &CommentParentType,
    ) -> Result<Vec<Comment>> {
        Ok(query_file_as!(
            BasicComment,
            "queries/comments_by_parent.sql",
            parent_id,
            parent_type.clone() as CommentParentType
        )
        .fetch_all(&self.client)
        .await?
        .into_iter()
        .map(|c| c.into())
        .collect())
    }

    /// Insert a new comment into the database
    pub async fn insert_comment(
        &self,
        posted_by: &Uuid,
        text_content: String,
        parent_id: &Uuid,
        parent_type: &CommentParentType,
        comment_type: &Option<CommentType>,
    ) -> Result<Uuid> {
        Ok(query_file_scalar!(
            "queries/insert_comment.sql",
            posted_by,
            text_content,
            parent_id,
            parent_type.clone() as CommentParentType,
            comment_type.clone() as Option<CommentType>
        )
        .fetch_one(&self.client)
        .await?)
    }

    /// Delete a comment from the database
    pub async fn delete_comment(&self, comment_id: &Uuid) -> Result<Uuid> {
        Ok(
            query_file_scalar!("queries/delete_comment.sql", comment_id,)
                .fetch_one(&self.client)
                .await?,
        )
    }

    pub async fn paragraph_by_id(&self, paragraph_id: &Uuid) -> Result<DocumentParagraph> {
        Ok(query_file_as!(
            DocumentParagraph,
            "queries/paragraph_by_id.sql",
            paragraph_id
        )
        .fetch_one(&self.client)
        .await?)
    }

    pub async fn word_by_id(&self, word_id: &Uuid) -> Result<AnnotatedForm> {
        Ok(query_file_as!(BasicWord, "queries/word_by_id.sql", word_id)
            .fetch_one(&self.client)
            .await?
            .into())
    }

    pub async fn upsert_contributor(&self, person: ContributorDetails) -> Result<()> {
        query_file!("queries/upsert_contributor.sql", person.full_name)
            .execute(&self.client)
            .await?;
        Ok(())
    }

    pub async fn potential_syllabary_matches(&self, syllabary: &str) -> Result<Vec<AnnotatedForm>> {
        let alternate_spellings: Vec<_> = CherokeeOrthography::similar_syllabary_strings(syllabary)
            .into_iter()
            // Convert into "LIKE"-compatible format
            .map(|x| format!("%{}%", x))
            .collect();
        let items = query_file_as!(
            BasicWord,
            "queries/search_syllabary.sql",
            &alternate_spellings
        )
        .fetch_all(&self.client)
        .await?;
        Ok(items.into_iter().map(Into::into).collect())
    }

    pub async fn connected_forms(
        &self,
        document_id: Option<DocumentId>,
        gloss: &str,
    ) -> Result<Vec<AnnotatedForm>> {
        let items = query_file_as!(
            BasicWord,
            "queries/connected_forms.sql",
            gloss,
            document_id.map(|id| id.0)
        )
        .fetch_all(&self.client)
        .await?;
        Ok(items.into_iter().map(Into::into).collect())
    }

    pub async fn morphemes(
        &self,
        morpheme_id: MorphemeId,
        _compare_by: Option<CherokeeOrthography>,
    ) -> Result<Vec<MorphemeReference>> {
        let items = query_file!(
            "queries/surface_forms.sql",
            morpheme_id.gloss,
            morpheme_id.document_name
        )
        .fetch_all(&self.client)
        .await?;
        Ok(items
            .into_iter()
            .group_by(|w| w.morpheme.clone())
            .into_iter()
            .map(|(shape, forms)| {
                MorphemeReference {
                    morpheme: shape,
                    forms: forms
                        .into_iter()
                        .map(|w| AnnotatedForm {
                            id: Some(w.word_id),
                            source: w.source_text,
                            normalized_source: None,
                            simple_phonetics: w.simple_phonetics,
                            phonemic: w.phonemic,
                            // TODO Fill in
                            segments: None,
                            english_gloss: w.english_gloss.map(|s| vec![s]).unwrap_or_default(),
                            commentary: w.commentary,
                            ingested_audio_track: None,
                            date_recorded: None,
                            line_break: None,
                            page_break: None,
                            position: PositionInDocument::new(
                                DocumentId(w.document_id),
                                w.page_number.unwrap_or_default(),
                                w.index_in_document,
                            ),
                        })
                        .collect(),
                }
            })
            .collect())
    }

    pub async fn word_contributor_audio(&self, word_id: &Uuid) -> Result<Vec<AudioSlice>> {
        let contributor_audio = query_file_as!(
            BasicAudioSlice,
            "queries/word_contributor_audio.sql",
            word_id
        )
        .fetch_all(&self.client)
        .await?;
        Ok(contributor_audio
            .into_iter()
            .map(AudioSlice::from)
            .collect())
    }

    pub async fn document_contributor_audio(&self, document_id: &Uuid) -> Result<Vec<AudioSlice>> {
        let contributor_audio = query_file_as!(
            BasicAudioSlice,
            "queries/document_contributor_audio.sql",
            document_id
        )
        .fetch_all(&self.client)
        .await?;
        Ok(contributor_audio
            .into_iter()
            .map(AudioSlice::from)
            .collect())
    }

    pub async fn words_by_doc(
        &self,
        document_id: Option<DocumentId>,
        gloss: &str,
    ) -> Result<Vec<WordsInDocument>> {
        let words = query_file!(
            "queries/morphemes_by_document.sql",
            gloss,
            document_id.map(|id| id.0)
        )
        .fetch_all(&self.client)
        .await?;
        Ok(words
            .into_iter()
            .group_by(|w| (w.document_id, w.is_reference))
            .into_iter()
            .map(|((document_id, is_reference), forms)| WordsInDocument {
                document_id: Some(DocumentId(document_id)),
                document_type: if is_reference {
                    Some(DocumentType::Reference)
                } else {
                    Some(DocumentType::Corpus)
                },
                forms: forms
                    .into_iter()
                    .map(|w| AnnotatedForm {
                        id: Some(w.id),
                        source: w.source_text,
                        normalized_source: None,
                        simple_phonetics: w.simple_phonetics,
                        phonemic: w.phonemic,
                        segments: None,
                        english_gloss: w.english_gloss.map(|s| vec![s]).unwrap_or_default(),
                        commentary: w.commentary,
                        ingested_audio_track: None,
                        date_recorded: None,
                        line_break: None,
                        page_break: None,
                        position: PositionInDocument::new(
                            DocumentId(w.document_id),
                            w.page_number.unwrap_or_default(),
                            w.index_in_document,
                        ),
                    })
                    .collect(),
            })
            .collect())
    }

    pub async fn all_documents(&self) -> Result<Vec<AnnotatedDoc>> {
        let results = query_file!("queries/all_documents.sql")
            .fetch_all(&self.client)
            .await?;
        Ok(results
            .into_iter()
            .map(|item| AnnotatedDoc {
                meta: DocumentMetadata {
                    id: DocumentId(item.id),
                    short_name: item.short_name,
                    title: item.title,
                    is_reference: item.is_reference,
                    date: item.written_at.map(Date::new),
                    audio_recording: None,
                    collection: None,
                    contributors: item
                        .contributors
                        .and_then(|x| serde_json::from_value(x).ok())
                        .unwrap_or_default(),
                    genre: None,
<<<<<<< HEAD
                    keywords_ids: Some(Vec::new()),
=======
                    languages_ids: Some(Vec::new()),
>>>>>>> 202c58dc
                    order_index: 0,
                    page_images: None,
                    sources: Vec::new(),
                    subject_headings_ids: Some(Vec::new()),
                    spatial_coverage_ids: Some(Vec::new()),
                    translation: None,
                },
                segments: None,
            })
            .collect())
    }

    pub async fn upsert_image_source(&self, title: &str, url: &str) -> Result<Uuid> {
        let id = query_file_scalar!("queries/insert_image_source.sql", title, url)
            .fetch_one(&self.client)
            .await?;
        Ok(id)
    }

    pub async fn image_source_by_title(&self, title: &str) -> Result<Option<ImageSource>> {
        let results = query_file!("queries/image_source_by_title.sql", title)
            .fetch_all(&self.client)
            .await?;
        Ok(results.into_iter().next().map(|x| ImageSource {
            id: ImageSourceId(x.id),
            url: x.base_url,
        }))
    }

    pub async fn image_source_by_id(&self, id: ImageSourceId) -> Result<Option<ImageSource>> {
        let results = query_file!("queries/image_source_by_id.sql", id.0)
            .fetch_all(&self.client)
            .await?;
        Ok(results.into_iter().next().map(|x| ImageSource {
            id: ImageSourceId(x.id),
            url: x.base_url,
        }))
    }

    pub async fn upsert_collection(&self, collection: &raw::EditedCollection) -> Result<String> {
        query_file!(
            "queries/upsert_collection.sql",
            collection.slug,
            collection.title,
            collection.wordpress_menu_id
        )
        .execute(&self.client)
        .await?;
        Ok((collection.slug).to_string())
    }

    pub async fn insert_all_chapters(
        &self,
        chapters: Vec<raw::CollectionChapter>,
        slug: String,
    ) -> Result<String> {
        let mut tx = self.client.begin().await?;

        // Delete previous chapter data stored for a particular collection before re-inserting
        query_file!("queries/delete_chapters_in_collection.sql", &*slug)
            .execute(&mut *tx)
            .await?;

        let mut chapter_stack = Vec::new();
        let initial_tuple = (0, slug.clone());
        chapter_stack.push(initial_tuple);

        for current_chapter in chapters {
            let mut chapter_doc_name = "".to_string();

            if current_chapter.document_short_name.is_some() {
                chapter_doc_name = current_chapter.document_short_name.unwrap();
            }

            // Use stack to build chapter slug
            let mut before_chapter_index = chapter_stack.last().unwrap().0;
            while before_chapter_index != (current_chapter.index_in_parent - 1) {
                let last_chapter_index = chapter_stack.last().unwrap().0;
                if last_chapter_index >= current_chapter.index_in_parent {
                    chapter_stack.pop();
                }
                before_chapter_index = chapter_stack.last().unwrap().0;
            }

            // Concatenate URL Slugs of all chapters on the path
            let mut chapter_stack_cur = chapter_stack.clone();
            let mut url_slug_cur = current_chapter.url_slug.clone();
            let final_path = (
                current_chapter.index_in_parent,
                current_chapter.url_slug.clone(),
            );
            chapter_stack.push(final_path);

            while let Some(temp_chapter) = chapter_stack_cur.pop() {
                let cur_slug = temp_chapter.1;
                url_slug_cur = format!("{}.{}", cur_slug, url_slug_cur);
            }

            let url_slug = PgLTree::from_str(&url_slug_cur)?;

            query_file!(
                "queries/insert_one_chapter_marking_intro_or_body.sql",
                current_chapter.chapter_name,
                chapter_doc_name,
                current_chapter.wordpress_id,
                current_chapter.index_in_parent,
                url_slug,
                current_chapter.section as _
            )
            .execute(&mut *tx)
            .await?;
        }
        tx.commit().await?;

        Ok(slug)
    }

    pub async fn document_manifest(
        &self,
        _document_name: &str,
        url: String,
    ) -> Result<iiif::Manifest> {
        // Retrieve the document from the DB.
        let item = query_file!("queries/many_documents.sql", &[url.clone()] as &[String])
            .fetch_one(&self.client)
            .await?;
        let doc = AnnotatedDoc {
            meta: DocumentMetadata {
                id: DocumentId(item.id),
                short_name: item.short_name,
                title: item.title,
                is_reference: item.is_reference,
                date: item.written_at.map(Date::new),
                audio_recording: None,
                collection: None,
                contributors: item
                    .contributors
                    .and_then(|x| serde_json::from_value(x).ok())
                    .unwrap_or_default(),
                genre: None,
<<<<<<< HEAD
                keywords_ids: Some(Vec::new()),
=======
                languages_ids: Some(Vec::new()),
>>>>>>> 202c58dc
                order_index: 0,
                page_images: None,
                sources: Vec::new(),
                subject_headings_ids: Some(Vec::new()),
                spatial_coverage_ids: Some(Vec::new()),
                translation: None,
            },
            segments: None,
        };
        // Build a IIIF manifest for this document.
        Ok(iiif::Manifest::from_document(self, doc, url).await)
    }

    pub async fn all_tags(&self, system: CherokeeOrthography) -> Result<Vec<MorphemeTag>> {
        use async_graphql::Value;
        let system_name = if let Value::Enum(s) = system.to_value() {
            s
        } else {
            unreachable!()
        };
        let results = query_file!("queries/all_morpheme_tags.sql", system_name.as_str())
            .fetch_all(&self.client)
            .await?;
        Ok(results
            .into_iter()
            .map(|tag| MorphemeTag {
                internal_tags: Vec::new(),
                tag: tag.gloss,
                title: tag.title,
                shape: None,
                details_url: None,
                definition: tag.description.unwrap_or_default(),
                morpheme_type: tag.linguistic_type.unwrap_or_default(),
                role_override: tag.role_override,
            })
            .collect())
    }

    pub async fn search_words_any_field(&self, query: String) -> Result<Vec<AnnotatedForm>> {
        let like_query = format!("%{}%", query);
        let results = query_file_as!(BasicWord, "queries/search_words_any_field.sql", like_query)
            .fetch_all(&self.client)
            .await?;
        Ok(results.into_iter().map(Into::into).collect())
    }

    pub async fn top_collections(&self) -> Result<Vec<DocumentCollection>> {
        Ok(
            query_file_as!(DocumentCollection, "queries/document_groups.sql")
                .fetch_all(&self.client)
                .await?,
        )
    }

    pub async fn all_edited_collections(&self) -> Result<Vec<EditedCollection>> {
        Ok(
            query_file_as!(EditedCollection, "queries/edited_collections.sql")
                .fetch_all(&self.client)
                .await?,
        )
    }

    /// Ensure that a user exists in the database
    /// user_id should be a congnito sub claim
    pub async fn upsert_dailp_user(&self, user_id: Uuid) -> Result<Uuid> {
        query_file!("queries/upsert_dailp_user.sql", user_id,)
            .execute(&self.client)
            .await?;

        Ok(user_id)
    }

    // Updates fields in the user dailp_user table
    pub async fn update_dailp_user(&self, user: UserUpdate) -> Result<Uuid> {
        let user_id = Uuid::from(user.id);
        let display_name = user.display_name.into_vec();
        let avatar_url = user.avatar_url.into_vec();
        let bio = user.bio.into_vec();
        let organization = user.organization.into_vec();
        let location = user.location.into_vec();
        // Role needs to come in from graphql as all caps ("EDITORS" rather than "Editors")
        let role = if user.role.is_value() {
            let role_str = match user.role.value().unwrap() {
                UserGroup::Readers => "Readers",
                UserGroup::Editors => "Editors",
                UserGroup::Contributors => "Contributors",
            };
            vec![role_str.to_string()]
        } else {
            vec![]
        };

        query_file!(
            "queries/update_dailp_user.sql",
            &user_id,
            &display_name as _,
            &avatar_url as _,
            &bio as _,
            &organization as _,
            &location as _,
            &role as _
        )
        .execute(&self.client)
        .await?;

        Ok(user_id)
    }

    // Gets a user from the dailp_user table by their id
    pub async fn dailp_user_by_id(&self, user_id: &Uuid) -> Result<User> {
        let row = query_file!("queries/get_dailp_user_by_id.sql", user_id)
            .fetch_one(&self.client)
            .await?;

        let created_at = Date::from(row.created_at);
        let role = UserGroup::from(row.role);

        Ok(User {
            id: UserId(row.id.to_string()),
            display_name: row.display_name,
            created_at: Some(created_at),
            avatar_url: row.avatar_url,
            bio: row.bio,
            organization: row.organization,
            location: row.location,
            role: Some(role),
        })
    }

    pub async fn update_annotation(&self, _annote: annotation::Annotation) -> Result<()> {
        todo!("Implement image annotations")
    }

    pub async fn update_word(&self, word: AnnotatedFormUpdate) -> Result<Uuid> {
        let mut tx = self.client.begin().await?;

        let source = word.source.into_vec();
        let simple_phonetics = word.romanized_source.into_vec();
        let commentary = word.commentary.into_vec();
        let english_gloss_owned: Vec<String> = match word.english_gloss.into_vec().pop().flatten() {
            Some(glosses) => glosses.split(',').map(|s| s.trim().to_string()).collect(),
            None => Vec::new(),
        };
        let english_gloss: Vec<&str> = english_gloss_owned.iter().map(|s| s.as_str()).collect();

        let document_id = query_file!(
            "queries/update_word.sql",
            word.id,
            &source as _,
            &simple_phonetics as _,
            &commentary as _,
            &english_gloss as _
        )
        .fetch_one(&mut *tx)
        .await?
        .document_id;

        // If word segmentation was not changed, then return early since SQL update queries need to be called.
        if !word.segments.is_value() {
            tx.commit().await?;
            return Ok(word.id);
        }

        let segments = word.segments.take().unwrap();
        // if word segmentation not present, return early.
        if segments.is_empty() {
            // Delete all existing segments since the new segments array is empty
            query_file!("queries/delete_word_segments.sql", word.id)
                .execute(&mut *tx)
                .await?;
            tx.commit().await?;
            return Ok(word.id);
        }

        // Delete existing segments before upserting new ones
        query_file!("queries/delete_word_segments.sql", word.id)
            .execute(&mut *tx)
            .await?;

        let system_name: Option<CherokeeOrthography> = segments[0].system;

        let (doc_id, gloss, word_id, index, morpheme, role): (
            Vec<_>,
            Vec<_>,
            Vec<_>,
            Vec<_>,
            Vec<_>,
            Vec<_>,
        ) = segments
            .into_iter()
            .enumerate()
            .map(move |(index, segment)| {
                (
                    document_id,
                    segment.gloss,
                    word.id,
                    index as i64, // index of the segment in the word
                    segment.morpheme,
                    segment.role,
                )
            })
            .multiunzip();

        // Convert the given glosses if they have an internal for to add to the database.
        let internal_glosses = query_file_scalar!(
            "queries/find_internal_glosses.sql",
            &*gloss,
            match system_name {
                Some(CherokeeOrthography::Taoc) => "TAOC",
                _ =>
                    return Err(anyhow::anyhow!(
                        "Other Cherokee systems are currently not supported"
                    )),
            }
        )
        .fetch_all(&mut *tx)
        .await?;

        // Add any newly created local glosses into morpheme gloss table.
        query_file!(
            "queries/upsert_local_morpheme_glosses.sql",
            &*doc_id,
            &*internal_glosses as _,
        )
        .execute(&mut *tx)
        .await?;

        query_file!(
            "queries/upsert_many_word_segments.sql",
            &*doc_id,
            &*internal_glosses as _,
            &*word_id,
            &*index,
            &*morpheme,
            &*role as _
        )
        .execute(&mut *tx)
        .await?;

        tx.commit().await?;

        Ok(word.id)
    }

    // pub async fn maybe_undefined_to_vec() -> Vec<Option<String>> {}

    pub async fn add_bookmark(&self, document_id: Uuid, user_id: Uuid) -> Result<String> {
        query_file!("queries/add_bookmark.sql", document_id, user_id)
            .execute(&self.client)
            .await?;
        Ok(format!("document: {}, user: {}", document_id, user_id))
    }

    pub async fn remove_bookmark(&self, document_id: Uuid, user_id: Uuid) -> Result<String> {
        query_file!("queries/remove_bookmark.sql", document_id, user_id)
            .execute(&self.client)
            .await?;
        Ok(format!("document: {}, user: {}", document_id, user_id))
    }

    pub async fn bookmarked_documents(&self, user_id: &Uuid) -> Result<Vec<Uuid>> {
        let bookmarks = query_file!("queries/get_bookmark_ids.sql", user_id)
            .fetch_all(&self.client)
            .await?;

        Ok(bookmarks.into_iter().map(|x| x.id).collect())
    }

    pub async fn get_document_bookmarked_on(
        &self,
        document_id: &Uuid,
        user_id: &Uuid,
    ) -> Result<Option<Date>> {
        if let Some(bookmark) = query_file!(
            "queries/get_document_bookmarked_on.sql",
            document_id,
            user_id
        )
        .fetch_optional(&self.client)
        .await?
        {
            Ok(Some(date::Date(bookmark.bookmarked_on)))
        } else {
            Ok(None)
        }
    }

    /// This does two things:
    /// 1. Create a media slice if one does not exist for the provided audio
    ///     recording.
    /// 2. Add a join table entry attaching that media slice to the
    ///     specified word.
    ///
    /// Returns the `id` of the upserted media slice
    pub async fn attach_audio_to_word(
        &self,
        upload: &AttachAudioToWordInput,
        contributor_id: &Uuid,
    ) -> Result<Uuid> {
        let media_slice_id = query_file_scalar!(
            "queries/attach_audio_to_word.sql",
            contributor_id,
            upload.contributor_audio_url as _,
            0,
            0,
            upload.word_id
        )
        .fetch_one(&self.client)
        .await?;
        Ok(media_slice_id)
    }

    /// As above in `attach_audio_to_word`:
    /// Creates media slice if doesn't yet exist for provided audio recording.
    /// Adds join table entry attaching media slice to document.
    /// Returns `id` of upserted media slice.
    pub async fn attach_audio_to_document(
        &self,
        upload: &AttachAudioToDocumentInput,
        contributor_id: &Uuid,
    ) -> Result<Uuid> {
        let media_slice_id = query_file_scalar!(
            "queries/attach_audio_to_document.sql",
            contributor_id,
            upload.contributor_audio_url as _,
            0,
            0,
            upload.document_id
        )
        .fetch_one(&self.client)
        .await?;
        Ok(media_slice_id)
    }

    /// Update if a piece of word audio will be shown to readers
    /// Will return None if the word and audio assocation could not be found, otherwise word id.
    pub async fn update_word_audio_visibility(
        &self,
        word_id: &Uuid,
        audio_slice_id: &Uuid,
        include_in_edited_collection: bool,
        editor_id: &Uuid,
    ) -> Result<Option<Uuid>> {
        let _word_id = query_file_scalar!(
            "queries/update_word_audio_visibility.sql",
            word_id,
            audio_slice_id,
            include_in_edited_collection,
            editor_id
        )
        .fetch_one(&self.client)
        .await?;
        Ok(_word_id)
    }

    /// Update if a piece of document audio will be shown to readers
    /// Will return None if the document and audio assocation could not be found, otherwise document id.
    pub async fn update_document_audio_visibility(
        &self,
        document_id: &Uuid,
        audio_slice_id: &Uuid,
        include_in_edited_collection: bool,
        editor_id: &Uuid,
    ) -> Result<Option<Uuid>> {
        let _document_id = query_file_scalar!(
            "queries/update_document_audio_visibility.sql",
            document_id,
            audio_slice_id,
            include_in_edited_collection,
            editor_id
        )
        .fetch_one(&self.client)
        .await?;
        Ok(_document_id)
    }

    pub async fn update_document_metadata(&self, document: DocumentMetadataUpdate) -> Result<Uuid> {
        let title = document.title.into_vec();
        let written_at: Option<Date> = document.written_at.value().map(Into::into);
        let mut tx = self.client.begin().await?;

        query_file!(
            "queries/update_document_metadata.sql",
            document.id,
            &title as _,
            &written_at as _
        )
        .execute(&mut *tx)
        .await?;

<<<<<<< HEAD
        // Update subject headings
        if let MaybeUndefined::Value(keywords) = &document.keywords {
            query_file!("queries/delete_document_keywords.sql", document.id)
                .execute(&mut *tx)
                .await?;

            // Convert Vec<KeywordUpdate> to Vec<Uuid>
            let ids: Vec<Uuid> = keywords.iter().map(|k| k.id).collect();

            // Write new IDs
            query_file!(
                "queries/insert_document_keywords.sql",
=======
        // Update languages
        if let MaybeUndefined::Value(languages) = &document.languages {
            query_file!("queries/delete_document_languages.sql", document.id)
                .execute(&mut *tx)
                .await?;

            // Convert Vec<LanguageUpdate> to Vec<Uuid>
            let ids: Vec<Uuid> = languages.iter().map(|l| l.id).collect();

            // Write new IDs
            query_file!(
                "queries/insert_document_languages.sql",
                document.id,
                &ids[..]
            )
            .execute(&mut *tx)
            .await?;
        }

        // Update subject headings
        if let MaybeUndefined::Value(subject_headings) = &document.subject_headings {
            query_file!("queries/delete_document_subject_headings.sql", document.id)
                .execute(&mut *tx)
                .await?;

            // Convert Vec<SubjectHeadingUpdate> to Vec<Uuid>
            let ids: Vec<Uuid> = subject_headings.iter().map(|sh| sh.id).collect();

            // Write new IDs
            query_file!(
                "queries/insert_document_subject_headings.sql",
                document.id,
                &ids[..]
            )
            .execute(&mut *tx)
            .await?;
        }
        // Update spatial coverages
        if let MaybeUndefined::Value(spatial_coverage) = &document.spatial_coverage {
            query_file!("queries/delete_document_spatial_coverage.sql", document.id)
                .execute(&mut *tx)
                .await?;

            // Convert Vec<SpatialCoverageUpdate> to Vec<Uuid>
            let ids: Vec<Uuid> = spatial_coverage.iter().map(|sh| sh.id).collect();

            // Write new IDs
            query_file!(
                "queries/insert_document_spatial_coverage.sql",
>>>>>>> 202c58dc
                document.id,
                &ids[..]
            )
            .execute(&mut *tx)
            .await?;
        }

        // Commit updates
        tx.commit().await?;

        Ok(document.id)
    }

    pub async fn update_paragraph(
        &self,
        paragraph: ParagraphUpdate,
    ) -> anyhow::Result<DocumentParagraph> {
        let translation = paragraph.translation.into_vec();

        query_file!(
            "queries/update_paragraph.sql",
            paragraph.id,
            &translation as _
        )
        .execute(&self.client)
        .await?;

        self.paragraph_by_id(&paragraph.id).await
    }

    pub async fn update_comment(&self, comment: CommentUpdate) -> Result<Uuid, sqlx::Error> {
        let text_content = comment.text_content.into_vec();
        let comment_type = comment.comment_type.into_vec();

        query_file!(
            "queries/update_comment.sql",
            comment.id,
            &text_content as _,
            &comment_type as _,
            comment.edited
        )
        .execute(&self.client)
        .await?;

        Ok(comment.id)
    }

    pub async fn update_contributor_attribution(
        &self,
        contribution: UpdateContributorAttribution,
    ) -> Result<Uuid> {
        let document_id = contribution.document_id;
        let contributor_id = contribution.contributor_id;
        let contribution_role = contribution.contribution_role;

        query_file!(
            "queries/update_contributor_attribution.sql",
            document_id,
            &contributor_id as _,
            &contribution_role as _
        )
        .execute(&self.client)
        .await?;

        Ok(document_id)
    }

    pub async fn delete_contributor_attribution(
        &self,
        contribution: DeleteContributorAttribution,
    ) -> Result<Uuid> {
        let document_id = contribution.document_id;
        let contributor_id = contribution.contributor_id;

        query_file!(
            "queries/delete_contributor_attribution.sql",
            document_id,
            &contributor_id as _
        )
        .execute(&self.client)
        .await?;

        Ok(document_id)
    }

    pub async fn all_pages(&self) -> Result<Vec<page::Page>> {
        todo!("Implement content pages")
    }

    pub async fn update_page(&self, _page: page::Page) -> Result<()> {
        todo!("Implement content pages")
    }

    pub async fn words_in_document(
        &self,
        document_id: DocumentId,
        start: Option<i64>,
        end: Option<i64>,
    ) -> Result<impl Iterator<Item = AnnotatedForm>> {
        let words = query_file_as!(
            BasicWord,
            "queries/document_words.sql",
            document_id.0,
            start,
            end
        )
        .fetch_all(&self.client)
        .await?;
        Ok(words.into_iter().map(Into::into))
    }

    pub async fn count_words_in_document(&self, document_id: DocumentId) -> Result<i64> {
        Ok(
            query_file_scalar!("queries/count_words_in_document.sql", document_id.0)
                .fetch_one(&self.client)
                .await?
                .unwrap(),
        )
    }

    pub async fn documents_in_collection(
        &self,
        _super_collection: &str,
        collection: &str,
    ) -> Result<Vec<DocumentReference>> {
        let documents = query_file!("queries/documents_in_group.sql", collection)
            .fetch_all(&self.client)
            .await?;

        Ok(documents
            .into_iter()
            .map(|doc| DocumentReference {
                id: doc.id,
                short_name: doc.short_name,
                title: doc.title,
                date: doc.date,
                order_index: doc.order_index,
            })
            .collect())
    }

    pub async fn insert_top_collection(&self, title: String, _index: i64) -> Result<Uuid> {
        Ok(query_file_scalar!(
            "queries/insert_document_group.sql",
            slug::slugify(&title),
            title.trim()
        )
        .fetch_one(&self.client)
        .await?)
    }

    pub async fn insert_dictionary_document(
        &self,
        document: &DocumentMetadata,
    ) -> Result<DocumentId> {
        let group_id = self
            .insert_top_collection(document.collection.clone().unwrap(), 0)
            .await?;
        let id = query_file_scalar!(
            "queries/insert_document.sql",
            document.short_name,
            document.title,
            document.is_reference,
            &document.date as &Option<Date>,
            None as Option<Uuid>,
            group_id
        )
        .fetch_one(&self.client)
        .await?;
        Ok(DocumentId(id))
    }

    pub async fn insert_document(
        &self,
        meta: &DocumentMetadata,
        collection_id: Uuid,
        index_in_collection: i64,
    ) -> Result<DocumentId> {
        let mut tx = self.client.begin().await?;

        let document_id = &meta.short_name;

        // Clear the document audio before re-inserting it.
        query_file!("queries/delete_document_audio.sql", &document_id)
            .execute(&mut *tx)
            .await?;

        let slice_id = if let Some(audio) = &meta.audio_recording {
            let time_range: Option<PgRange<_>> = match (audio.start_time, audio.end_time) {
                (Some(a), Some(b)) => Some((a as i64..b as i64).into()),
                (Some(a), None) => Some((a as i64..).into()),
                (None, Some(b)) => Some((..b as i64).into()),
                (None, None) => None,
            };
            let slice_id =
                query_file_scalar!("queries/insert_audio.sql", audio.resource_url, time_range)
                    .fetch_one(&mut *tx)
                    .await?;
            Some(slice_id)
        } else {
            None
        };

        let document_uuid = query_file_scalar!(
            "queries/insert_document_in_collection.sql",
            &document_id,
            meta.title,
            meta.is_reference,
            &meta.date as &Option<Date>,
            slice_id,
            collection_id,
            index_in_collection
        )
        .fetch_one(&mut *tx)
        .await?;

        {
            let contributors = meta.contributors.iter().flatten();
            let (name, doc, role): (Vec<_>, Vec<_>, Vec<_>) = contributors
                .map(|contributor| {
                    (
                        contributor.name.as_str(),
                        document_uuid,
                        contributor.role.as_ref(),
                    )
                })
                .multiunzip();

            // Convert roles to Option<String> for SQL
            let role_strings: Vec<Option<String>> =
                role.iter().map(|r| r.map(|r| r.to_string())).collect();

            query_file!(
                "queries/upsert_document_contributors.sql",
                &*name as _,
                &*doc,
                &role_strings as _
            )
            .execute(&mut *tx)
            .await?;
        }

        tx.commit().await?;

        Ok(DocumentId(document_uuid))
    }

    pub async fn insert_document_contents(&self, document: AnnotatedDoc) -> Result<()> {
        let mut tx = self.client.begin().await?;
        let document_id = document.meta.id;
        // Delete all the document contents first, because trying to upsert them
        // is difficult. Since all of these queries are within a transaction,
        // any failure will rollback to the previous state.
        query_file!("queries/delete_document_pages.sql", document_id.0)
            .execute(&mut *tx)
            .await?;

        if let Some(pages) = document.segments {
            let mut starting_char_index = 0;
            for (page_index, page) in pages.into_iter().enumerate() {
                let page_id = query_file_scalar!(
                    "queries/upsert_document_page.sql",
                    document_id.0,
                    page_index as i64,
                    document.meta.page_images.as_ref().map(|imgs| imgs.source.0),
                    document
                        .meta
                        .page_images
                        .as_ref()
                        .and_then(|imgs| imgs.ids.get(page_index))
                )
                .fetch_one(&mut *tx)
                .await?;

                for paragraph in page.paragraphs {
                    let total_chars: usize = paragraph
                        .source
                        .iter()
                        .map(|e| {
                            if let AnnotatedSeg::Word(word) = e {
                                word.source.chars().count()
                            } else {
                                0
                            }
                        })
                        .sum();
                    let char_range: PgRange<_> =
                        (starting_char_index..starting_char_index + total_chars as i64).into();
                    let _paragraph_id = query_file_scalar!(
                        "queries/insert_paragraph.sql",
                        page_id,
                        char_range,
                        paragraph.translation.unwrap_or_default()
                    )
                    .fetch_one(&mut *tx)
                    .await?;

                    for element in paragraph.source {
                        match element {
                            AnnotatedSeg::Word(word) => {
                                let len = word.source.chars().count() as i64;
                                let (char_index, character): (Vec<_>, Vec<_>) = word
                                    .source
                                    .chars()
                                    .enumerate()
                                    .map(|(idx, c)| {
                                        (starting_char_index + idx as i64, c.to_string())
                                    })
                                    .unzip();
                                query_file!(
                                    "queries/insert_character_transcription.sql",
                                    page_id,
                                    &*char_index,
                                    &*character
                                )
                                .execute(&mut *tx)
                                .await?;

                                let char_range: PgRange<_> =
                                    (starting_char_index..starting_char_index + len).into();
                                self.insert_word(
                                    &mut tx,
                                    word,
                                    document_id.0,
                                    Some(page_id),
                                    Some(char_range),
                                )
                                .await?;
                                starting_char_index += len;
                            }
                            AnnotatedSeg::LineBreak(_) => {}
                        }
                    }
                }
            }
        }

        tx.commit().await?;
        Ok(())
    }

    pub async fn insert_edited_collection(
        &self,
        collection: CreateEditedCollectionInput,
    ) -> Result<Uuid> {
        // let mut tx = self.client.begin().await?;
        let collection_id = query_file_scalar!(
            "queries/insert_edited_collection.sql",
            collection.title,
            slug::slugify(&collection.title).replace("-", "_"),
            collection.description,
            collection.thumbnail_url,
        )
        .fetch_one(&self.client)
        .await?;
        Ok(collection_id)
    }

    pub async fn document_breadcrumbs(
        &self,
        document_id: DocumentId,
        _super_collection: &str,
    ) -> Result<Vec<DocumentCollection>> {
        let item = query_file!("queries/document_group_crumb.sql", document_id.0)
            .fetch_one(&self.client)
            .await?;

        Ok(vec![DocumentCollection {
            slug: item.slug,
            title: item.title,
            id: None,
        }])
    }

    pub async fn chapter_breadcrumbs(&self, path: Vec<String>) -> Result<Vec<DocumentCollection>> {
        let chapters = query_file!("queries/chapter_breadcrumbs.sql", PgLTree::from_iter(path)?)
            .fetch_all(&self.client)
            .await?;
        Ok(chapters
            .into_iter()
            .sorted_by_key(|chapter| chapter.chapter_path.len())
            .map(|chapter| DocumentCollection {
                slug: chapter.slug,
                title: chapter.title,
                id: None,
            })
            .collect())
    }

    pub async fn insert_one_word(&self, form: AnnotatedForm) -> Result<()> {
        let doc_id = form.position.document_id.0;
        let mut tx = self.client.begin().await?;
        self.insert_word(&mut tx, form, doc_id, None, None).await?;
        Ok(())
    }

    pub async fn insert_lexical_entries(
        &self,
        document_id: DocumentId,
        stems: Vec<AnnotatedForm>,
        surface_forms: Vec<AnnotatedForm>,
    ) -> Result<()> {
        let mut tx = self.client.begin().await?;

        // Clear all contents before inserting more.
        query_file!("queries/clear_dictionary_document.sql", document_id.0)
            .execute(&mut *tx)
            .await?;

        // Convert the list of stems into a list for each field to prepare for a
        // bulk DB insertion.
        let (glosses, shapes): (Vec<_>, Vec<_>) = stems
            .into_iter()
            .map(|stem| {
                (
                    stem.segments.as_ref().unwrap()[0]
                        .gloss
                        .replace(&[',', '+', '(', ')', '[', ']'] as &[char], " ")
                        .split_whitespace()
                        .join("."),
                    stem,
                )
            })
            .unique_by(|(gloss, _)| gloss.clone())
            .map(|(gloss, stem)| (gloss, stem.segments.as_ref().unwrap()[0].morpheme.clone()))
            .multiunzip();

        // Insert all the morpheme glosses from this dictionary at once.
        query_file!(
            "queries/upsert_dictionary_entry.sql",
            document_id.0,
            &*glosses,
            &*shapes
        )
        .execute(&mut *tx)
        .await?;

        // TODO When we end up referring to morpheme glosses by ID, pass that in.
        self.insert_lexical_words(&mut tx, surface_forms).await?;

        tx.commit().await?;
        Ok(())
    }

    pub async fn only_insert_words(
        &self,
        document_id: DocumentId,
        forms: Vec<AnnotatedForm>,
    ) -> Result<()> {
        let mut tx = self.client.begin().await?;
        // Clear all contents before inserting more.
        query_file!("queries/clear_dictionary_document.sql", document_id.0)
            .execute(&mut *tx)
            .await?;

        self.insert_lexical_words(&mut tx, forms).await?;

        tx.commit().await?;
        Ok(())
    }

    pub async fn insert_lexical_words<'a>(
        &self,
        tx: &mut sqlx::Transaction<'a, sqlx::Postgres>,
        forms: Vec<AnnotatedForm>,
    ) -> Result<()> {
        let mut tx = tx.begin().await?;
        let (
            document_id,
            source_text,
            simple_phonetics,
            phonemic,
            english_gloss,
            recorded_at,
            commentary,
            page_number,
            index_in_document,
        ): (
            Vec<_>,
            Vec<_>,
            Vec<_>,
            Vec<_>,
            Vec<_>,
            Vec<_>,
            Vec<_>,
            Vec<_>,
            Vec<_>,
        ) = forms
            .iter()
            .map(|form| {
                (
                    form.position.document_id.0,
                    &*form.source,
                    form.simple_phonetics.as_deref(),
                    form.phonemic.as_deref(),
                    form.english_gloss.first().map(|s| &**s),
                    form.date_recorded.as_ref().map(|d| d.0),
                    form.commentary.as_deref(),
                    &*form.position.page_number,
                    form.position.index,
                )
            })
            .multiunzip();

        let ids = query_file_scalar!(
            "queries/insert_many_words_in_document.sql",
            &*document_id,
            &*source_text as _,
            &*simple_phonetics as _,
            &*phonemic as _,
            &*english_gloss as _,
            &*recorded_at as _,
            &*commentary as _,
            &*page_number as _,
            &*index_in_document
        )
        .fetch_all(&mut *tx)
        .await?;

        let (doc_id, gloss, word_id, index, morpheme, role): (
            Vec<_>,
            Vec<_>,
            Vec<_>,
            Vec<_>,
            Vec<_>,
            Vec<_>,
        ) = forms
            .into_iter()
            .zip(ids)
            .filter_map(move |(form, word_id)| {
                form.segments.map(move |segments| {
                    segments
                        .into_iter()
                        .enumerate()
                        .map(move |(index, segment)| {
                            let gloss = segment
                                .gloss
                                .replace(&[',', '+', '(', ')', '[', ']'] as &[char], " ")
                                .split_whitespace()
                                .join(".");

                            (
                                form.position.document_id.0,
                                gloss,
                                word_id,
                                index as i64,
                                segment.morpheme,
                                segment.role,
                            )
                        })
                })
            })
            .flatten()
            .multiunzip();

        query_file!(
            "queries/upsert_local_morpheme_glosses.sql",
            &*doc_id,
            &*gloss
        )
        .execute(&mut *tx)
        .await?;

        query_file!(
            "queries/upsert_many_word_segments.sql",
            &*doc_id,
            &*gloss,
            &*word_id,
            &*index,
            &*morpheme,
            &*role as _
        )
        .execute(&mut *tx)
        .await?;

        tx.commit().await?;

        Ok(())
    }

    /// This is only used for
    pub async fn insert_word<'a>(
        &self,
        tx: &mut sqlx::Transaction<'a, sqlx::Postgres>,
        form: AnnotatedForm,
        document_id: Uuid,
        page_id: Option<Uuid>,
        char_range: Option<PgRange<i64>>,
    ) -> Result<Uuid> {
        let mut tx = tx.begin().await?;

        let audio_start = form
            .ingested_audio_track
            .as_ref()
            .and_then(|t| t.start_time)
            .map(i64::from);
        let audio_end = form
            .ingested_audio_track
            .as_ref()
            .and_then(|t| t.end_time)
            .map(i64::from);
        let word_id: Uuid = query_file_scalar!(
            "queries/upsert_word_in_document.sql",
            form.source,
            form.simple_phonetics,
            form.phonemic,
            form.english_gloss.get(0),
            form.date_recorded as Option<Date>,
            form.commentary,
            document_id,
            form.position.page_number,
            form.position.index as i64,
            page_id,
            char_range,
            form.ingested_audio_track.map(|t| t.resource_url),
            audio_start,
            audio_end
        )
        .fetch_one(&mut *tx)
        .await?;

        if let Some(segments) = form.segments {
            let (document_id, gloss, word_id, index, morpheme, role): (
                Vec<_>,
                Vec<_>,
                Vec<_>,
                Vec<_>,
                Vec<_>,
                Vec<_>,
            ) = segments
                .into_iter()
                .enumerate()
                .map(move |(index, segment)| {
                    // FIXME Get rid of this sanitize step.
                    let gloss = segment
                        .gloss
                        .replace(&[',', '+', '(', ')', '[', ']'] as &[char], " ")
                        .split_whitespace()
                        .join(".");

                    (
                        document_id,
                        gloss,
                        word_id,
                        index as i64,
                        segment.morpheme,
                        segment.role as WordSegmentRole,
                    )
                })
                .multiunzip();

            query_file!(
                "queries/upsert_local_morpheme_glosses.sql",
                &*document_id,
                &*gloss
            )
            .execute(&mut *tx)
            .await?;

            query_file!(
                "queries/upsert_many_word_segments.sql",
                &*document_id,
                &*gloss,
                &*word_id,
                &*index,
                &*morpheme,
                &*role as _
            )
            .execute(&mut *tx)
            .await?;
        }

        tx.commit().await?;

        Ok(word_id)
    }

    pub async fn insert_morpheme_system(&self, short_name: String, title: String) -> Result<Uuid> {
        Ok(
            query_file_scalar!("queries/insert_abbreviation_system.sql", short_name, title)
                .fetch_one(&self.client)
                .await?,
        )
    }

    pub async fn insert_abstract_tag(&self, tag: AbstractMorphemeTag) -> Result<()> {
        let abstract_id = query_file_scalar!(
            "queries/upsert_morpheme_tag.sql",
            &tag.id,
            tag.morpheme_type
        )
        .fetch_one(&self.client)
        .await?;
        let doc_id: Option<Uuid> = None;
        query_file!(
            "queries/upsert_morpheme_gloss.sql",
            doc_id,
            tag.id,
            None as Option<String>,
            Some(abstract_id)
        )
        .fetch_one(&self.client)
        .await?;
        Ok(())
    }

    pub async fn insert_custom_abstract_tag(&self, tag: AbstractMorphemeTag) -> Result<Uuid> {
        let abstract_id =
            query_file_scalar!("queries/insert_custom_abstract_tag.sql", tag.id, "custom")
                .fetch_one(&self.client)
                .await?;
        Ok(abstract_id)
    }

    pub async fn insert_custom_morpheme_tag(
        &self,
        form: MorphemeTag,
        system_id: Uuid,
    ) -> Result<()> {
        query_file!(
            "queries/insert_custom_morpheme_tag.sql",
            system_id,
            &form
                .internal_tags
                .iter()
                .map(|id| Uuid::parse_str(id).unwrap())
                .collect::<Vec<Uuid>>(),
            form.tag,
            form.title,
            form.role_override as Option<WordSegmentRole>,
            form.definition
        )
        .fetch_all(&self.client)
        .await?;

        Ok(())
    }

    pub async fn insert_morpheme_tag(&self, form: MorphemeTag, system_id: Uuid) -> Result<()> {
        let abstract_ids = query_file_scalar!(
            "queries/abstract_tag_ids_from_glosses.sql",
            &form.internal_tags[..]
        )
        .fetch_all(&self.client)
        .await?;
        query_file!(
            "queries/upsert_concrete_tag.sql",
            system_id,
            &abstract_ids,
            form.tag,
            form.title,
            form.role_override as Option<WordSegmentRole>,
            form.definition
        )
        .execute(&self.client)
        .await?;
        Ok(())
    }

    pub async fn document_id_from_name(&self, short_name: &str) -> Result<Option<DocumentId>> {
        Ok(
            query_file_scalar!("queries/document_id_from_name.sql", short_name)
                .fetch_all(&self.client)
                .await?
                .pop()
                .map(DocumentId),
        )
    }

    pub async fn insert_morpheme_relations(&self, links: Vec<LexicalConnection>) -> Result<()> {
        // Ignores glosses without a document ID.
        // TODO Consider whether that's a reasonable constraint.
        let (left_doc, left_gloss, right_doc, right_gloss): (Vec<_>, Vec<_>, Vec<_>, Vec<_>) =
            links
                .into_iter()
                .filter_map(|link| {
                    Some((
                        link.left.document_name?,
                        link.left.gloss,
                        link.right.document_name?,
                        link.right.gloss,
                    ))
                })
                .multiunzip();
        // Don't crash if a morpheme relation fails to insert.
        let _ = query_file!(
            "queries/insert_morpheme_relations.sql",
            &*left_doc,
            &*left_gloss,
            &*right_doc,
            &*right_gloss,
        )
        .execute(&self.client)
        .await;
        Ok(())
    }

    pub async fn collection(&self, slug: String) -> Result<DocumentCollection> {
        let collection = query_file!("queries/document_group_details.sql", slug)
            .fetch_one(&self.client)
            .await?;
        Ok(DocumentCollection {
            slug: collection.slug,
            title: collection.title,
            id: Some(collection.id),
        })
    }

    pub async fn document_group_id_by_slug(&self, slug: &str) -> Result<Option<Uuid>> {
        Ok(
            query_file_scalar!("queries/document_group_id_by_slug.sql", slug)
                .fetch_optional(&self.client)
                .await?,
        )
    }

    /// Get collection slug by collection ID
    pub async fn collection_slug_by_id(&self, collection_id: Uuid) -> Result<Option<String>> {
        let result = query_file!("queries/edited_collection_by_id.sql", collection_id)
            .fetch_optional(&self.client)
            .await?;
        Ok(result.map(|r| r.slug))
    }

    pub async fn chapter(
        &self,
        collection_slug: String,
        chapter_slug: String,
    ) -> Result<Option<CollectionChapter>> {
        // Try the original slugs first
        let chapter = query_file!(
            "queries/chapter_contents.sql",
            collection_slug,
            chapter_slug
        )
        .fetch_optional(&self.client)
        .await?;

        // If found, return it
        if let Some(chapter_data) = chapter {
            return Ok(Some(CollectionChapter {
                id: chapter_data.id,
                path: chapter_data
                    .chapter_path
                    .into_iter()
                    .map(|s| (*s).into())
                    .collect(),
                index_in_parent: chapter_data.index_in_parent,
                title: chapter_data.title,
                document_id: chapter_data.document_id.map(DocumentId),
                wordpress_id: chapter_data.wordpress_id,
                section: chapter_data.section,
            }));
        }

        // If not found, try with underscore/hyphen conversion for collection_slug
        let alternative_collection_slug = if collection_slug.contains('-') {
            collection_slug.replace("-", "_")
        } else {
            collection_slug.replace("_", "-")
        };

        let chapter = query_file!(
            "queries/chapter_contents.sql",
            alternative_collection_slug,
            chapter_slug
        )
        .fetch_optional(&self.client)
        .await?;

        Ok(chapter.map(|chapter| CollectionChapter {
            id: chapter.id,
            path: chapter
                .chapter_path
                .into_iter()
                .map(|s| (*s).into())
                .collect(),
            index_in_parent: chapter.index_in_parent,
            title: chapter.title,
            document_id: chapter.document_id.map(DocumentId),
            wordpress_id: chapter.wordpress_id,
            section: chapter.section,
        }))
    }

    // Returns the CollectionChapters that contain given document.
    pub async fn chapters_by_document(
        &self,
        document_slug: String,
    ) -> Result<Option<Vec<CollectionChapter>>> {
        let chapters = query_file!("queries/chapters_by_document.sql", document_slug)
            .fetch_all(&self.client)
            .await?;

        if chapters.is_empty() {
            Ok(None)
        } else {
            Ok(Some(
                chapters
                    .into_iter()
                    .map(|chapter| CollectionChapter {
                        id: chapter.id,
                        path: chapter
                            .chapter_path
                            .into_iter()
                            .map(|s| (*s).into())
                            .collect(),
                        index_in_parent: chapter.index_in_parent,
                        title: chapter.title,
                        document_id: chapter.document_id.map(DocumentId),
                        wordpress_id: chapter.wordpress_id,
                        section: chapter.section,
                    })
                    .collect(),
            ))
        }
    }

    /// Insert a contributor attribution for a chapter
    pub async fn insert_chapter_contributor_attribution(
        &self,
        chapter_id: &uuid::Uuid,
        contributor_id: &uuid::Uuid,
        contribution_role: &str,
    ) -> Result<()> {
        query_file!(
            "queries/insert_chapter_contributor_attribution.sql",
            chapter_id,
            contributor_id,
            contribution_role
        )
        .execute(&self.client)
        .await?;
        Ok(())
    }

    /// Insert a document into an edited collection and create a new chapter for it
    /// Returns (document_id, chapter_id)
    /// dennis todo : please clean this up
    pub async fn insert_document_into_edited_collection(
        &self,
        document: AnnotatedDoc,
        collection_id: Uuid,
    ) -> Result<(DocumentId, Uuid)> {
        let mut tx = self.client.begin().await?;
        let meta = &document.meta;
        let next_index = -1;

        let user_group_id = self.document_group_id_by_slug("user_documents").await?;

        // Insert the document using the user_documents document group ID
        let document_uuid = query_file_scalar!(
            "queries/insert_document_at_end_of_collection.sql",
            meta.short_name,
            meta.title,
            meta.is_reference,
            &meta.date as &Option<Date>,
            user_group_id,
            next_index
        )
        .fetch_one(&mut *tx)
        .await?;

        // Attribute contributors to the document
        {
            let contributors = meta.contributors.iter().flatten();
            let names: Vec<String> = contributors.clone().map(|c| c.name.clone()).collect();
            let doc_id: Vec<Uuid> = vec![meta.id.0];
            let roles: Vec<String> = contributors
                .clone()
                .map(|c| {
                    c.role
                        .as_ref()
                        .map_or_else(|| "".to_string(), |r| r.to_string())
                })
                .collect();

            if !names.is_empty() {
                query_file!(
                    "queries/upsert_document_contributors.sql",
                    &names,
                    &doc_id,
                    &roles
                )
                .execute(&mut *tx)
                .await?;
            }
        }

        let collection_slug = self.collection_slug_by_id(collection_id).await?;
        // Create a new chapter for this document in the user_documents collection
        let chapter_slug = crate::slugs::slugify_ltree(&meta.short_name);
        let chapter_path = PgLTree::from_str(&format!(
            "{}.{}",
            collection_slug.unwrap().replace("-", "_"),
            chapter_slug
        ))?;

        let chapter_id = query_file_scalar!(
            "queries/insert_chapter_with_document_id.sql",
            meta.title, // Use document title as chapter title
            document_uuid,
            None::<i64>, // wordpress_id
            0i64,        // index_in_parent (we can increment this later if needed)
            chapter_path,
            crate::CollectionSection::Body as crate::CollectionSection
        )
        .fetch_one(&mut *tx)
        .await?;

        // Attribute contributors to the new chapter
        for contributor in meta.contributors.iter().flatten() {
            query_file!("queries/upsert_contributor.sql", &contributor.name)
                .execute(&mut *tx)
                .await?;
            let contributor_id =
                query_file_scalar!("queries/contributor_id_by_name.sql", &contributor.name)
                    .fetch_one(&mut *tx)
                    .await?;
            // Use map to handle Option<String> without fallback
            let role = contributor.role.as_ref().map(|r| r.to_string());

            let role_str: &str = role.as_deref().unwrap_or("");
            query_file!(
                "queries/insert_chapter_contributor_attribution.sql",
                &chapter_id,
                &contributor_id,
                role_str
            )
            .execute(&mut *tx)
            .await?;
        }

        // Insert document contents (pages, paragraphs, words)
        let document_id = DocumentId(document_uuid);
        let document_with_updated_id = AnnotatedDoc {
            meta: DocumentMetadata {
                id: document_id,
                ..document.meta.clone()
            },
            segments: document.segments.clone(),
        };

        query_file!("queries/delete_document_pages.sql", document_uuid)
            .execute(&mut *tx)
            .await?;

        if let Some(pages) = document_with_updated_id.segments {
            let mut starting_char_index = 0;
            for (page_index, page) in pages.into_iter().enumerate() {
                let page_id = query_file_scalar!(
                    "queries/upsert_document_page.sql",
                    document_uuid,
                    page_index as i64,
                    document_with_updated_id
                        .meta
                        .page_images
                        .as_ref()
                        .map(|imgs| imgs.source.0),
                    document_with_updated_id
                        .meta
                        .page_images
                        .as_ref()
                        .and_then(|imgs| imgs.ids.get(page_index))
                )
                .fetch_one(&mut *tx)
                .await?;

                for section in page.paragraphs {
                    // Calculate the actual character range for this paragraph
                    let total_chars: usize = section
                        .source
                        .iter()
                        .map(|e| {
                            if let AnnotatedSeg::Word(word) = e {
                                word.source.chars().count()
                            } else {
                                0
                            }
                        })
                        .sum();

                    let char_range: PgRange<i64> =
                        (starting_char_index..starting_char_index + total_chars as i64).into();

                    let _paragraph_id = query_file_scalar!(
                        "queries/insert_paragraph.sql",
                        page_id,
                        char_range,
                        section.translation.unwrap_or_default()
                    )
                    .fetch_one(&mut *tx)
                    .await?;

                    // Insert words with proper page_id and character ranges
                    let mut word_char_index = starting_char_index;
                    for word_seg in section.source {
                        match word_seg {
                            AnnotatedSeg::Word(word) => {
                                let word_len = word.source.chars().count() as i64;
                                let word_char_range: PgRange<i64> =
                                    (word_char_index..word_char_index + word_len).into();

                                self.insert_word(
                                    &mut tx,
                                    word,
                                    document_uuid,
                                    Some(page_id),
                                    Some(word_char_range),
                                )
                                .await?;

                                word_char_index += word_len;
                            }
                            _ => {}
                        }
                    }
                    starting_char_index += total_chars as i64;
                }
            }
        }

        tx.commit().await?;
        Ok((document_id, chapter_id))
    }

    pub async fn abbreviation_id_from_short_name(&self, short_name: &str) -> Result<Uuid> {
        Ok(
            query_file_scalar!("queries/abbreviation_id_from_short_name.sql", short_name)
                .fetch_one(&self.client)
                .await?,
        )
    }

    pub async fn upsert_page(&self, input: NewPageInput) -> Result<String> {
        // sanitize input
        let title = input.title.trim();
        // generate slug
        let slug = slug::slugify(title);
        // Ensure there is at least one body block and it is non-empty
        let body = match input.body.first() {
            Some(content) if !content.trim().is_empty() => content.clone(),
            _ => return Err(anyhow::anyhow!("input body is empty")),
        };

        query_file!("queries/upsert_page.sql", slug, input.path, title, body)
            .execute(&self.client)
            .await?;
        Ok(input.path)
    }

    pub async fn page_by_path(&self, path: &str) -> Result<Option<Page>> {
        let record = query_file!("queries/page_by_path.sql", path)
            .fetch_optional(&self.client)
            .await?;
        if let Some(row) = record {
            let blocks: Vec<ContentBlock> =
                vec![ContentBlock::Markdown(Markdown { content: row.body })];
            Ok(Some(Page::build(row.title, row.slug, blocks)))
        } else {
            Ok(None)
        }
    }
<<<<<<< HEAD
=======

>>>>>>> 202c58dc
    //Ok(page)
    pub async fn get_menu_by_slug(&self, slug: String) -> Result<Menu> {
        let menu = query_file!("queries/menu_by_slug.sql", slug)
            .fetch_one(&self.client)
            .await?;

        let items_json: serde_json::Value = menu.items;
        let items: Vec<MenuItem> = serde_json::from_value(items_json).unwrap_or_default();

        Ok(Menu {
            id: menu.id,
            name: menu.name,
            slug: menu.slug,
            items,
        })
    }

    pub async fn update_menu(&self, menu: MenuUpdate) -> Result<Menu> {
        let menu = query_file!(
            "queries/update_menu.sql",
            menu.id,
            menu.name.clone().unwrap_or_default(),
            slug::slugify(menu.name.unwrap_or_default()),
            menu.items
                .map(|items| serde_json::to_value(items).unwrap_or_default())
        )
        .fetch_one(&self.client)
        .await?;
        let items: Vec<MenuItem> = serde_json::from_value(menu.items).unwrap_or_default();
        Ok(Menu {
            id: menu.id,
            name: menu.name,
            slug: menu.slug,
            items,
        })
    }

    pub async fn insert_menu(&self, menu: Menu) -> Result<()> {
        query_file!(
            "queries/insert_menu.sql",
            menu.name,
            menu.slug,
            serde_json::to_value(menu.items).unwrap_or_default()
        )
        .execute(&self.client)
        .await?;
        Ok(())
    }
}

#[async_trait]
impl Loader<DocumentId> for Database {
    type Value = AnnotatedDoc;
    type Error = Arc<sqlx::Error>;
    async fn load(
        &self,
        keys: &[DocumentId],
    ) -> Result<HashMap<DocumentId, Self::Value>, Self::Error> {
        // Turn keys into strings for database request.
        // TODO ideally I'd be able to pass `keys` directly instead of mapping it.
        let keys: Vec<_> = keys.iter().map(|x| x.0).collect();
        let items = query_file!("queries/many_documents.sql", &keys[..])
            .fetch_all(&self.client)
            .await?;
        Ok(items
            .into_iter()
            .map(|item| Self::Value {
                meta: DocumentMetadata {
                    id: DocumentId(item.id),
                    short_name: item.short_name,
                    title: item.title,
                    is_reference: item.is_reference,
                    date: item.written_at.map(Date::new),
                    audio_recording: item.audio_url.map(|resource_url| AudioSlice {
                        slice_id: Some(AudioSliceId(item.audio_slice_id.unwrap().to_string())),
                        resource_url,
                        parent_track: None,
                        annotations: None,
                        index: 0,
                        include_in_edited_collection: true,
                        edited_by: None,
                        recorded_at: item.recorded_at.map(Date::new),
                        recorded_by: item.recorded_by.and_then(|user_id| {
                            item.recorded_by_name.map(|display_name| User {
                                id: UserId(user_id.to_string()),
                                display_name,
                                created_at: None,
                                avatar_url: None,
                                bio: None,
                                organization: None,
                                location: None,
                                role: None,
                            })
                        }),
                        start_time: item.audio_slice.as_ref().and_then(|r| match r.start {
                            Bound::Unbounded => None,
                            Bound::Included(t) | Bound::Excluded(t) => Some(t as i32),
                        }),
                        end_time: item.audio_slice.and_then(|r| match r.end {
                            Bound::Unbounded => None,
                            Bound::Included(t) | Bound::Excluded(t) => Some(t as i32),
                        }),
                    }),
                    collection: None,
                    contributors: item
                        .contributors
                        .and_then(|x| serde_json::from_value(x).ok())
                        .unwrap_or_default(),
                    genre: None,
<<<<<<< HEAD
                    keywords_ids: Some(Vec::new()),
=======
                    languages_ids: Some(Vec::new()),
>>>>>>> 202c58dc
                    order_index: 0,
                    page_images: None,
                    sources: Vec::new(),
                    subject_headings_ids: Some(Vec::new()),
                    spatial_coverage_ids: Some(Vec::new()),
                    translation: None,
                },
                segments: None,
            })
            .map(|tag| (tag.meta.id, tag))
            .collect())
    }
}

#[async_trait]
impl Loader<DocumentShortName> for Database {
    type Value = AnnotatedDoc;
    type Error = Arc<sqlx::Error>;
    async fn load(
        &self,
        keys: &[DocumentShortName],
    ) -> Result<HashMap<DocumentShortName, Self::Value>, Self::Error> {
        // Turn keys into strings for database request.
        // TODO ideally I'd be able to pass `keys` directly instead of mapping it.
        let keys: Vec<_> = keys.iter().map(|x| &x.0 as &str).collect();
        let items = query_file!("queries/many_documents_by_name.sql", keys as Vec<&str>)
            .fetch_all(&self.client)
            .await?;
        Ok(items
            .into_iter()
            .map(|item| Self::Value {
                meta: DocumentMetadata {
                    id: DocumentId(item.id),
                    short_name: item.short_name,
                    title: item.title,
                    is_reference: item.is_reference,
                    date: item.written_at.map(Date::new),
                    audio_recording: item.audio_url.map(|resource_url| AudioSlice {
                        slice_id: Some(AudioSliceId(item.audio_slice_id.unwrap().to_string())),
                        resource_url,
                        parent_track: None,
                        annotations: None,
                        index: 0,
                        // TODO: is this a bad default?
                        include_in_edited_collection: true,
                        edited_by: None,
                        recorded_at: item.recorded_at.map(Date::new),
                        recorded_by: item.recorded_by.and_then(|user_id| {
                            item.recorded_by_name.map(|display_name| User {
                                id: UserId(user_id.to_string()),
                                display_name,
                                created_at: None,
                                avatar_url: None,
                                bio: None,
                                organization: None,
                                location: None,
                                role: None,
                            })
                        }),
                        start_time: item.audio_slice.as_ref().and_then(|r| match r.start {
                            Bound::Unbounded => None,
                            Bound::Included(t) | Bound::Excluded(t) => Some(t as i32),
                        }),
                        end_time: item.audio_slice.and_then(|r| match r.end {
                            Bound::Unbounded => None,
                            Bound::Included(t) | Bound::Excluded(t) => Some(t as i32),
                        }),
                    }),
                    collection: None,
                    contributors: item
                        .contributors
                        .and_then(|x| serde_json::from_value(x).ok())
                        .unwrap_or_default(),
                    genre: None,
<<<<<<< HEAD
                    keywords_ids: Some(Vec::new()),
=======
                    languages_ids: Some(Vec::new()),
>>>>>>> 202c58dc
                    order_index: 0,
                    page_images: None,
                    sources: Vec::new(),
                    subject_headings_ids: Some(Vec::new()),
                    spatial_coverage_ids: Some(Vec::new()),
                    translation: None,
                },
                segments: None,
            })
            .map(|tag| (DocumentShortName(tag.meta.short_name.clone()), tag))
            .collect())
    }
}

#[async_trait]
impl Loader<PagesInDocument> for Database {
    type Value = Vec<DocumentPage>;
    type Error = Arc<sqlx::Error>;

    async fn load(
        &self,
        keys: &[PagesInDocument],
    ) -> Result<HashMap<PagesInDocument, Self::Value>, Self::Error> {
        let keys: Vec<_> = keys.iter().map(|k| (k.0)).collect();
        let items = query_file!("queries/document_pages.sql", &keys[..])
            .fetch_all(&self.client)
            .await?;
        Ok(items
            .into_iter()
            .map(|page| {
                (
                    PagesInDocument(page.document_id),
                    DocumentPage {
                        id: page.id,
                        page_number: (page.index_in_document + 1).to_string(),
                        image: if let (Some(source_id), Some(oid)) =
                            (page.iiif_source_id, page.iiif_oid)
                        {
                            Some(PageImage {
                                source_id: ImageSourceId(source_id),
                                oid,
                            })
                        } else {
                            None
                        },
                    },
                )
            })
            .into_group_map())
    }
}

#[async_trait]
impl Loader<ParagraphsInPage> for Database {
    type Value = Vec<DocumentParagraph>;
    type Error = Arc<sqlx::Error>;

    async fn load(
        &self,
        keys: &[ParagraphsInPage],
    ) -> Result<HashMap<ParagraphsInPage, Self::Value>, Self::Error> {
        let keys: Vec<_> = keys.iter().map(|k| k.0).collect();
        let items = query_file!("queries/document_paragraphs.sql", &keys[..])
            .fetch_all(&self.client)
            .await?;
        // TODO use a stream here to avoid collecting into a Vec twice.
        // Hmm... Might not be possible with the group_by call? Or we'd have to
        // reimplement that with try_fold()
        Ok(items
            .into_iter()
            .enumerate()
            .map(|(index, p)| {
                (
                    ParagraphsInPage(p.page_id),
                    DocumentParagraph {
                        id: p.id,
                        translation: p.english_translation,
                        index: (index as i64) + 1,
                    },
                )
            })
            .into_group_map())
    }
}

#[async_trait]
impl Loader<PartsOfWord> for Database {
    type Value = Vec<WordSegment>;
    type Error = Arc<sqlx::Error>;

    async fn load(
        &self,
        keys: &[PartsOfWord],
    ) -> Result<HashMap<PartsOfWord, Self::Value>, Self::Error> {
        let keys: Vec<_> = keys.iter().map(|k| k.0).collect();
        let items = query_file!("queries/word_parts.sql", &keys[..])
            .fetch_all(&self.client)
            .await?;
        Ok(items
            .into_iter()
            .map(|part| {
                (
                    PartsOfWord(part.word_id),
                    WordSegment {
                        system: None,
                        morpheme: part.morpheme,
                        gloss: part.gloss,
                        gloss_id: part.gloss_id,
                        role: part.role,
                        matching_tag: None,
                    },
                )
            })
            .into_group_map())
    }
}

#[async_trait]
impl Loader<TagId> for Database {
    type Value = Vec<MorphemeTag>;
    type Error = Arc<sqlx::Error>;
    async fn load(&self, keys: &[TagId]) -> Result<HashMap<TagId, Self::Value>, Self::Error> {
        use async_graphql::{InputType, Name, Value};
        let glosses: Vec<_> = keys.iter().map(|k| k.0.clone()).collect();
        let systems: Vec<_> = keys
            .iter()
            .unique()
            .map(|k| {
                if let Value::Enum(s) = k.1.to_value() {
                    s.as_str().to_owned()
                } else {
                    unreachable!()
                }
            })
            .collect();
        let items = query_file!("queries/morpheme_tags_by_gloss.sql", &glosses, &systems)
            .fetch_all(&self.client)
            .await?;
        Ok(items
            .into_iter()
            .map(|tag| {
                (
                    TagId(
                        tag.abstract_gloss.clone(),
                        InputType::parse(Some(Value::Enum(Name::new(tag.system_name)))).unwrap(),
                    ),
                    MorphemeTag {
                        internal_tags: tag.internal_tags.unwrap_or_default(),
                        tag: tag.concrete_gloss,
                        title: tag.title,
                        shape: tag.example_shape,
                        details_url: None,
                        definition: tag.description.unwrap_or_default(),
                        morpheme_type: tag.linguistic_type.unwrap_or_default(),
                        role_override: tag.role_override,
                    },
                )
            })
            .into_group_map())
    }
}

#[async_trait]
impl Loader<WordsInParagraph> for Database {
    type Value = Vec<AnnotatedSeg>;
    type Error = Arc<sqlx::Error>;

    async fn load(
        &self,
        keys: &[WordsInParagraph],
    ) -> Result<HashMap<WordsInParagraph, Self::Value>, Self::Error> {
        let keys: Vec<_> = keys.iter().map(|k| k.0).collect();
        let items = query_file!("queries/words_in_paragraph.sql", &keys[..])
            .fetch_all(&self.client)
            .await?;
        Ok(items
            .into_iter()
            .map(|w| {
                (
                    WordsInParagraph(w.paragraph_id),
                    AnnotatedSeg::Word(
                        (BasicWord {
                            id: Some(w.id),
                            source_text: Some(w.source_text),
                            simple_phonetics: w.simple_phonetics,
                            phonemic: w.phonemic,
                            english_gloss: w.english_gloss,
                            commentary: w.commentary,
                            document_id: Some(w.document_id),
                            index_in_document: Some(w.index_in_document),
                            page_number: w.page_number,
                            audio_url: w.audio_url,
                            audio_slice_id: w.audio_slice_id,
                            audio_slice: w.audio_slice,
                            audio_recorded_at: w.audio_recorded_at,
                            audio_recorded_by: w.audio_recorded_by,
                            audio_recorded_by_name: w.audio_recorded_by_name,
                            include_audio_in_edited_collection: Some(
                                w.include_audio_in_edited_collection,
                            ),
                            audio_edited_by: w.audio_edited_by,
                            audio_edited_by_name: w.audio_edited_by_name,
                        })
                        .into(),
                    ),
                )
            })
            .into_group_map())
    }
}

#[async_trait]
impl Loader<TagForMorpheme> for Database {
    type Value = MorphemeTag;
    type Error = Arc<sqlx::Error>;

    async fn load(
        &self,
        keys: &[TagForMorpheme],
    ) -> Result<HashMap<TagForMorpheme, Self::Value>, Self::Error> {
        use async_graphql::{InputType, Name, Value};
        let gloss_ids: Vec<_> = keys.iter().map(|k| k.0).collect();
        let systems: Vec<_> = keys
            .iter()
            .unique()
            .map(|k| {
                if let Value::Enum(s) = k.1.to_value() {
                    s.as_str().to_owned()
                } else {
                    unreachable!()
                }
            })
            .collect();
        let items = query_file!("queries/morpheme_tags.sql", &gloss_ids, &systems)
            .fetch_all(&self.client)
            .await?;
        Ok(items
            .into_iter()
            .map(|tag| {
                (
                    TagForMorpheme(
                        tag.gloss_id,
                        InputType::parse(Some(Value::Enum(Name::new(tag.system_name)))).unwrap(),
                    ),
                    MorphemeTag {
                        internal_tags: Vec::new(),
                        tag: tag.gloss,
                        title: tag.title,
                        shape: tag.example_shape,
                        details_url: None,
                        definition: tag.description.unwrap_or_default(),
                        morpheme_type: tag.linguistic_type.unwrap_or_default(),
                        role_override: tag.role_override,
                    },
                )
            })
            .collect())
    }
}

#[async_trait]
impl Loader<ImageSourceId> for Database {
    type Value = ImageSource;
    type Error = Arc<sqlx::Error>;

    async fn load(
        &self,
        keys: &[ImageSourceId],
    ) -> Result<HashMap<ImageSourceId, Self::Value>, Self::Error> {
        let keys: Vec<_> = keys.iter().map(|k| k.0).collect();
        let items = query_file!("queries/image_sources.sql", &keys)
            .fetch_all(&self.client)
            .await?;
        Ok(items
            .into_iter()
            .map(|x| {
                (
                    ImageSourceId(x.id),
                    ImageSource {
                        id: ImageSourceId(x.id),
                        url: x.base_url,
                    },
                )
            })
            .collect())
    }
}

#[async_trait]
impl Loader<ContributorsForDocument> for Database {
    type Value = Vec<Contributor>;
    type Error = Arc<sqlx::Error>;

    async fn load(
        &self,
        keys: &[ContributorsForDocument],
    ) -> Result<HashMap<ContributorsForDocument, Self::Value>, Self::Error> {
        let keys: Vec<_> = keys.iter().map(|k| k.0).collect();
        let items = query_file!("queries/document_contributors.sql", &keys)
            .fetch_all(&self.client)
            .await?;
        Ok(items
            .into_iter()
            .map(|x| {
                (
                    ContributorsForDocument(x.document_id),
                    Contributor {
                        id: x.id,
                        name: x.full_name,
                        role: x
                            .contribution_role
                            .to_lowercase()
                            .parse::<ContributorRole>()
                            .ok(),
                    },
                )
            })
            .into_group_map())
    }
}

#[async_trait]
impl Loader<PersonFullName> for Database {
    type Value = ContributorDetails;
    type Error = Arc<sqlx::Error>;

    async fn load(
        &self,
        keys: &[PersonFullName],
    ) -> Result<HashMap<PersonFullName, Self::Value>, Self::Error> {
        let keys: Vec<_> = keys.iter().map(|k| k.0.clone()).collect();
        let items = query_file!("queries/contributors_by_name.sql", &keys)
            .fetch_all(&self.client)
            .await?;
        Ok(items
            .into_iter()
            .map(|x| {
                (
                    PersonFullName(x.full_name.clone()),
                    ContributorDetails {
                        full_name: x.full_name,
                        alternate_name: None,
                        birth_date: None,
                        is_visible: false,
                    },
                )
            })
            .collect())
    }
}

#[async_trait]
impl Loader<PageId> for Database {
    type Value = page::Page;
    type Error = Arc<sqlx::Error>;

    async fn load(&self, _keys: &[PageId]) -> Result<HashMap<PageId, Self::Value>, Self::Error> {
        todo!("Implement content pages")
    }
}

/// A struct representing an audio slice that can be easily pulled from the database
struct BasicAudioSlice {
    id: Uuid,
    recorded_at: Option<NaiveDate>,
    resource_url: String,
    range: Option<PgRange<i64>>,
    include_in_edited_collection: bool,
    recorded_by: Option<Uuid>,
    recorded_by_name: Option<String>,
    edited_by: Option<Uuid>,
    edited_by_name: Option<String>,
}

impl From<BasicAudioSlice> for AudioSlice {
    fn from(b: BasicAudioSlice) -> Self {
        AudioSlice {
            slice_id: Some(AudioSliceId(b.id.to_string())),
            resource_url: b.resource_url,
            parent_track: None,
            annotations: None,
            index: 0,
            include_in_edited_collection: b.include_in_edited_collection,
            edited_by: b.edited_by.and_then(|user_id| {
                b.edited_by_name.map(|display_name| User {
                    id: UserId::from(user_id),
                    display_name,
                    created_at: None,
                    avatar_url: None,
                    bio: None,
                    organization: None,
                    location: None,
                    role: None,
                })
            }),
            recorded_at: b.recorded_at.map(Date::new),
            recorded_by: b.recorded_by.and_then(|user_id| {
                b.recorded_by_name.map(|display_name| User {
                    id: UserId::from(user_id),
                    display_name,
                    created_at: None,
                    avatar_url: None,
                    bio: None,
                    organization: None,
                    location: None,
                    role: None,
                })
            }),
            start_time: b.range.as_ref().and_then(|r| match r.start {
                Bound::Unbounded => None,
                Bound::Included(t) | Bound::Excluded(t) => Some(t as i32),
            }),
            end_time: b.range.and_then(|r| match r.end {
                Bound::Unbounded => None,
                Bound::Included(t) | Bound::Excluded(t) => Some(t as i32),
            }),
        }
    }
}

/// A struct representing a Word/AnnotatedForm that can be easily pulled from
/// the database
struct BasicWord {
    id: Option<Uuid>,
    source_text: Option<String>,
    simple_phonetics: Option<String>,
    phonemic: Option<String>,
    english_gloss: Option<String>,
    commentary: Option<String>,
    document_id: Option<Uuid>,
    index_in_document: Option<i64>,
    page_number: Option<String>,
    audio_url: Option<String>,
    audio_slice_id: Option<Uuid>,
    audio_slice: Option<PgRange<i64>>,
    audio_recorded_at: Option<NaiveDate>,
    audio_recorded_by: Option<Uuid>,
    audio_recorded_by_name: Option<String>,
    include_audio_in_edited_collection: Option<bool>,
    audio_edited_by: Option<Uuid>,
    audio_edited_by_name: Option<String>,
}

impl BasicWord {
    fn audio_slice(&self) -> Option<BasicAudioSlice> {
        Some(BasicAudioSlice {
            id: self.audio_slice_id?.to_owned(),
            resource_url: self.audio_url.as_ref()?.clone(),
            range: self.audio_slice.to_owned(),
            recorded_at: self.audio_recorded_at,
            recorded_by: self.audio_recorded_by,
            recorded_by_name: self.audio_recorded_by_name.to_owned(),
            include_in_edited_collection: self.include_audio_in_edited_collection.unwrap_or(false),
            edited_by: self.audio_edited_by,
            edited_by_name: self.audio_edited_by_name.to_owned(),
        })
    }
}

impl From<BasicWord> for AnnotatedForm {
    fn from(w: BasicWord) -> Self {
        // up here because we need to borrow the basic type before we start moving things
        let ingested_audio_track = w.audio_slice().map(AudioSlice::from);
        Self {
            id: w.id,
            source: w.source_text.unwrap_or_default(),
            normalized_source: None,
            simple_phonetics: w.simple_phonetics,
            phonemic: w.phonemic,
            // TODO Fill in?
            segments: None,
            english_gloss: w.english_gloss.map(|s| vec![s]).unwrap_or_default(),
            commentary: w.commentary,
            ingested_audio_track,
            date_recorded: None,
            line_break: None,
            page_break: None,
            position: PositionInDocument::new(
                DocumentId(w.document_id.unwrap_or_default()),
                w.page_number.unwrap_or_default(),
                w.index_in_document.unwrap_or_default(),
            ),
        }
    }
}

// Loader to get each chapter id from the database regardless if it's a subchapter or not.
#[async_trait]
impl Loader<ChaptersInCollection> for Database {
    type Value = Vec<CollectionChapter>;
    type Error = Arc<sqlx::Error>;

    // string slug can look like "cwkw".chapter1.doc1 But assume user only passes "cwkw"

    async fn load(
        &self,
        keys: &[ChaptersInCollection],
    ) -> Result<HashMap<ChaptersInCollection, Self::Value>, Self::Error> {
        let keys: Vec<_> = keys.iter().map(|k| k.0.clone()).collect();
        let items = query_file!("queries/collection_chapters.sql", &keys)
            .fetch_all(&self.client)
            .await?;
        Ok(items
            .into_iter()
            .map(|chapter| {
                (
                    ChaptersInCollection(chapter.collection_slug),
                    CollectionChapter {
                        id: chapter.id,
                        title: chapter.title,
                        document_id: chapter.document_id.map(DocumentId),
                        wordpress_id: chapter.wordpress_id,
                        index_in_parent: chapter.index_in_parent,
                        section: chapter.section,
                        path: chapter
                            .chapter_path
                            .into_iter()
                            .map(|s| (*s).into())
                            .collect(),
                    },
                )
            })
            .into_group_map())
    }
}

#[async_trait]
impl Loader<EditedCollectionDetails> for Database {
    type Value = EditedCollection;
    type Error = Arc<sqlx::Error>;

    async fn load(
        &self,
        keys: &[EditedCollectionDetails],
    ) -> Result<HashMap<EditedCollectionDetails, Self::Value>, Self::Error> {
        let keys: Vec<_> = keys.iter().map(|k| k.0.clone()).collect();
        let items = query_file!("queries/collection_attributes.sql", &keys)
            .fetch_all(&self.client)
            .await?;
        Ok(items
            .into_iter()
            .map(|collection| {
                (
                    EditedCollectionDetails(collection.slug.clone()),
                    EditedCollection {
                        id: collection.id,
                        title: collection.title,
                        wordpress_menu_id: collection.wordpress_menu_id,
                        description: collection.description,
                        slug: collection.slug,
                        thumbnail_url: collection.thumbnail_url,
                    },
                )
            })
            .collect())
    }
}

/// A simplified comment type that is easier to pull out of the database
struct BasicComment {
    pub id: Uuid,
    pub posted_at: NaiveDateTime,

    pub posted_by: Uuid,
    pub posted_by_name: String,

    pub text_content: String,
    pub comment_type: Option<CommentType>,

    pub edited: bool,

    pub parent_id: Uuid,
    pub parent_type: CommentParentType,
}

impl From<BasicComment> for Comment {
    fn from(val: BasicComment) -> Self {
        Comment {
            id: val.id,
            posted_at: DateTime::new(val.posted_at),
            posted_by: User {
                id: val.posted_by.into(),
                display_name: val.posted_by_name,
                created_at: None,
                avatar_url: None,
                bio: None,
                organization: None,
                location: None,
                role: None,
            },
            text_content: val.text_content,
            comment_type: val.comment_type,
            edited: val.edited,
            parent_id: val.parent_id,
            parent_type: val.parent_type,
        }
    }
}

#[derive(Clone, Eq, PartialEq, Hash, Debug)]
pub struct TagId(pub String, pub CherokeeOrthography);

#[derive(Clone, Eq, PartialEq, Hash)]
pub struct PartsOfWord(pub Uuid);

#[derive(Clone, Eq, PartialEq, Hash)]
pub struct PersonFullName(pub String);

#[derive(Clone, Eq, PartialEq, Hash)]
pub struct ContributorsForDocument(pub Uuid);

#[derive(Clone, Eq, PartialEq, Hash)]
pub struct BookmarkedOn(pub Uuid, pub Uuid);

#[derive(Clone, Eq, PartialEq, Hash)]
pub struct DocumentShortName(pub String);

#[derive(Clone, Eq, PartialEq, Hash)]
pub struct TagForMorpheme(pub Uuid, pub CherokeeOrthography);

#[derive(Clone, Eq, PartialEq, Hash)]
pub struct PageId(pub String);

#[derive(Clone, Eq, PartialEq, Hash)]
pub struct ChaptersInCollection(pub String);

#[derive(Clone, Eq, PartialEq, Hash)]
pub struct EditedCollectionDetails(pub String);

#[derive(Clone, Eq, PartialEq, Hash)]
pub struct SubjectHeadingsForDocument(pub uuid::Uuid);

/// One particular morpheme and all the known words that contain that exact morpheme.
#[derive(async_graphql::SimpleObject)]
pub struct MorphemeReference {
    /// Phonemic shape of the morpheme.
    pub morpheme: String,
    /// List of words that contain this morpheme.
    pub forms: Vec<AnnotatedForm>,
}

/// A list of words grouped by the document that contains them.
#[derive(async_graphql::SimpleObject)]
pub struct WordsInDocument {
    /// Unique identifier of the containing document
    pub document_id: Option<DocumentId>,
    /// What kind of document contains these words (e.g. manuscript vs dictionary)
    pub document_type: Option<DocumentType>,
    /// List of annotated and potentially segmented forms
    pub forms: Vec<AnnotatedForm>,
}<|MERGE_RESOLUTION|>--- conflicted
+++ resolved
@@ -12,12 +12,8 @@
 use crate::collection::CollectionChapter;
 use crate::collection::EditedCollection;
 use crate::comment::{Comment, CommentParentType, CommentType, CommentUpdate};
-<<<<<<< HEAD
-use crate::doc_metadata::Keyword;
-=======
-use crate::doc_metadata::Language;
-use crate::doc_metadata::SpatialCoverage;
->>>>>>> 202c58dc
+
+use crate::doc_metadata::{Language, Keyword, SpatialCoverage};
 use crate::page::ContentBlock;
 use crate::page::Markdown;
 use crate::page::NewPageInput;
@@ -46,12 +42,12 @@
     client: sqlx::Pool<sqlx::Postgres>,
 }
 impl Database {
-<<<<<<< HEAD
     pub async fn keywords_for_document(&self, doc_id: Uuid) -> Result<Vec<Keyword>, sqlx::Error> {
         let rows = sqlx::query_file_as!(Keyword, "queries/get_keywords_by_document_id.sql", doc_id)
             .fetch_all(&self.client)
             .await?;
-=======
+      Ok(rows)
+    }
     pub async fn languages_for_document(&self, doc_id: Uuid) -> Result<Vec<Language>, sqlx::Error> {
         let rows =
             sqlx::query_file_as!(Language, "queries/get_languages_by_document_id.sql", doc_id)
@@ -85,7 +81,6 @@
         )
         .fetch_all(&self.client)
         .await?;
->>>>>>> 202c58dc
 
         Ok(rows)
     }
@@ -363,11 +358,8 @@
                         .and_then(|x| serde_json::from_value(x).ok())
                         .unwrap_or_default(),
                     genre: None,
-<<<<<<< HEAD
                     keywords_ids: Some(Vec::new()),
-=======
                     languages_ids: Some(Vec::new()),
->>>>>>> 202c58dc
                     order_index: 0,
                     page_images: None,
                     sources: Vec::new(),
@@ -508,11 +500,8 @@
                     .and_then(|x| serde_json::from_value(x).ok())
                     .unwrap_or_default(),
                 genre: None,
-<<<<<<< HEAD
                 keywords_ids: Some(Vec::new()),
-=======
                 languages_ids: Some(Vec::new()),
->>>>>>> 202c58dc
                 order_index: 0,
                 page_images: None,
                 sources: Vec::new(),
@@ -903,7 +892,6 @@
         .execute(&mut *tx)
         .await?;
 
-<<<<<<< HEAD
         // Update subject headings
         if let MaybeUndefined::Value(keywords) = &document.keywords {
             query_file!("queries/delete_document_keywords.sql", document.id)
@@ -916,7 +904,12 @@
             // Write new IDs
             query_file!(
                 "queries/insert_document_keywords.sql",
-=======
+              document.id,
+                &ids[..]
+            )
+            .execute(&mut *tx)
+            .await?;
+        }
         // Update languages
         if let MaybeUndefined::Value(languages) = &document.languages {
             query_file!("queries/delete_document_languages.sql", document.id)
@@ -966,7 +959,6 @@
             // Write new IDs
             query_file!(
                 "queries/insert_document_spatial_coverage.sql",
->>>>>>> 202c58dc
                 document.id,
                 &ids[..]
             )
@@ -2130,10 +2122,7 @@
             Ok(None)
         }
     }
-<<<<<<< HEAD
-=======
-
->>>>>>> 202c58dc
+  
     //Ok(page)
     pub async fn get_menu_by_slug(&self, slug: String) -> Result<Menu> {
         let menu = query_file!("queries/menu_by_slug.sql", slug)
@@ -2243,11 +2232,8 @@
                         .and_then(|x| serde_json::from_value(x).ok())
                         .unwrap_or_default(),
                     genre: None,
-<<<<<<< HEAD
                     keywords_ids: Some(Vec::new()),
-=======
                     languages_ids: Some(Vec::new()),
->>>>>>> 202c58dc
                     order_index: 0,
                     page_images: None,
                     sources: Vec::new(),
@@ -2322,11 +2308,8 @@
                         .and_then(|x| serde_json::from_value(x).ok())
                         .unwrap_or_default(),
                     genre: None,
-<<<<<<< HEAD
                     keywords_ids: Some(Vec::new()),
-=======
                     languages_ids: Some(Vec::new()),
->>>>>>> 202c58dc
                     order_index: 0,
                     page_images: None,
                     sources: Vec::new(),
