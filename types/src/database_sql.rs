--- conflicted
+++ resolved
@@ -47,8 +47,6 @@
         Ok(Database { client: conn })
     }
 
-<<<<<<< HEAD
-=======
     /// Get a specific comment by id
     pub async fn comment_by_id(&self, comment_id: &Uuid) -> Result<Comment> {
         Ok(
@@ -118,7 +116,6 @@
         .await?)
     }
 
->>>>>>> 065ac17e
     pub async fn word_by_id(&self, word_id: &Uuid) -> Result<AnnotatedForm> {
         Ok(query_file_as!(BasicWord, "queries/word_by_id.sql", word_id)
             .fetch_one(&self.client)
