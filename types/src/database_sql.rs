#![allow(missing_docs)]

use anyhow::Error;
use async_graphql::MaybeUndefined;
use auth::UserGroup;
use chrono::{NaiveDate, NaiveDateTime};
use sqlx::postgres::types::{PgLTree, PgRange};
use std::ops::Bound;
use std::str::FromStr;
use user::UserUpdate;

use crate::collection::CollectionChapter;
use crate::collection::EditedCollection;
use crate::comment::{Comment, CommentParentType, CommentType, CommentUpdate};

use crate::doc_metadata::{Format, Genre, Keyword, Language, SpatialCoverage};
use crate::page::ContentBlock;
use crate::page::Markdown;
use crate::page::NewPageInput;
use crate::page::Page;
use crate::person::Creator;
use crate::user::User;
use crate::user::UserId;
use {
    crate::*,
    anyhow::Result,
    async_graphql::dataloader::*,
    async_graphql::InputType,
    async_trait::async_trait,
    itertools::Itertools,
    sqlx::{postgres::PgPoolOptions, query_file, query_file_as, query_file_scalar, Acquire},
    std::collections::HashMap,
    std::sync::Arc,
    std::time::Duration,
    uuid::Uuid,
};
// Explicitly import types from person.rs
use crate::person::{Contributor, ContributorDetails, ContributorRole};

// Add new metadata
use crate::doc_metadata::Format;

/// Connects to our backing database instance, providing high level functions
/// for accessing the data therein.
pub struct Database {
    client: sqlx::Pool<sqlx::Postgres>,
}
impl Database {
    pub async fn genre_for_document(&self, doc_id: Uuid) -> Result<Genre, sqlx::Error> {
        let genre = sqlx::query_file_as!(Genre, "queries/get_genre_by_document_id.sql", doc_id)
            .fetch_one(&self.client)
            .await?;

        Ok(genre)
    }

    pub async fn keywords_for_document(&self, doc_id: Uuid) -> Result<Vec<Keyword>, sqlx::Error> {
        let rows = sqlx::query_file_as!(Keyword, "queries/get_keywords_by_document_id.sql", doc_id)
            .fetch_all(&self.client)
            .await?;
        Ok(rows)
    }
    pub async fn languages_for_document(&self, doc_id: Uuid) -> Result<Vec<Language>, sqlx::Error> {
        let rows =
            sqlx::query_file_as!(Language, "queries/get_languages_by_document_id.sql", doc_id)
                .fetch_all(&self.client)
                .await?;
        Ok(rows)
    }
    pub async fn subject_headings_for_document(
        &self,
        doc_id: Uuid,
    ) -> Result<Vec<SubjectHeading>, sqlx::Error> {
        let rows = sqlx::query_file_as!(
            SubjectHeading,
            "queries/get_subject_headings_by_document_id.sql",
            doc_id
        )
        .fetch_all(&self.client)
        .await?;

        Ok(rows)
    }

    pub async fn spatial_coverage_for_document(
        &self,
        doc_id: Uuid,
    ) -> Result<Vec<SpatialCoverage>, sqlx::Error> {
        let rows = sqlx::query_file_as!(
            SpatialCoverage,
            "queries/get_spatial_coverage_by_document_id.sql",
            doc_id
        )
        .fetch_all(&self.client)
        .await?;

        Ok(rows)
    }

    pub async fn creators_for_document(&self, doc_id: Uuid) -> Result<Vec<Creator>, sqlx::Error> {
        let rows = sqlx::query_file_as!(Creator, "queries/get_creators_by_document_id.sql", doc_id)
            .fetch_all(&self.client)
            .await?;

        Ok(rows)
    }

    pub async fn format_for_document(&self, doc_id: Uuid) -> Result<Format, sqlx::Error> {
        let format = sqlx::query_file_as!(Format, "queries/get_format_by_document_id.sql", doc_id)
            .fetch_one(&self.client)
            .await?;

        Ok(format)
    }

    pub fn connect(num_connections: Option<u32>) -> Result<Self> {
        let db_url = std::env::var("DATABASE_URL")?;
        let conn = PgPoolOptions::new()
            .max_connections(num_connections.unwrap_or_else(|| {
                std::thread::available_parallelism().map_or(2, |x| x.get() as u32)
            }))
            .acquire_timeout(Duration::from_secs(60 * 8))
            .max_lifetime(Duration::from_secs(60 * 20))
            // Disable excessive pings to the database.
            .test_before_acquire(false)
            .connect_lazy(&db_url)?;
        Ok(Database { client: conn })
    }

    /// Get a specific comment by id
    pub async fn comment_by_id(&self, comment_id: &Uuid) -> Result<Comment> {
        Ok(
            query_file_as!(BasicComment, "queries/comment_by_id.sql", comment_id,)
                .fetch_one(&self.client)
                .await?
                .into(),
        )
    }

    /// Get all comments on a given object
    pub async fn comments_by_parent(
        &self,
        parent_id: &Uuid,
        parent_type: &CommentParentType,
    ) -> Result<Vec<Comment>> {
        Ok(query_file_as!(
            BasicComment,
            "queries/comments_by_parent.sql",
            parent_id,
            parent_type.clone() as CommentParentType
        )
        .fetch_all(&self.client)
        .await?
        .into_iter()
        .map(|c| c.into())
        .collect())
    }

    /// Insert a new comment into the database
    pub async fn insert_comment(
        &self,
        posted_by: &Uuid,
        text_content: String,
        parent_id: &Uuid,
        parent_type: &CommentParentType,
        comment_type: &Option<CommentType>,
    ) -> Result<Uuid> {
        Ok(query_file_scalar!(
            "queries/insert_comment.sql",
            posted_by,
            text_content,
            parent_id,
            parent_type.clone() as CommentParentType,
            comment_type.clone() as Option<CommentType>
        )
        .fetch_one(&self.client)
        .await?)
    }

    /// Delete a comment from the database
    pub async fn delete_comment(&self, comment_id: &Uuid) -> Result<Uuid> {
        Ok(
            query_file_scalar!("queries/delete_comment.sql", comment_id,)
                .fetch_one(&self.client)
                .await?,
        )
    }

    pub async fn paragraph_by_id(&self, paragraph_id: &Uuid) -> Result<DocumentParagraph> {
        Ok(query_file_as!(
            DocumentParagraph,
            "queries/paragraph_by_id.sql",
            paragraph_id
        )
        .fetch_one(&self.client)
        .await?)
    }

    pub async fn word_by_id(&self, word_id: &Uuid) -> Result<AnnotatedForm> {
        Ok(query_file_as!(BasicWord, "queries/word_by_id.sql", word_id)
            .fetch_one(&self.client)
            .await?
            .into())
    }

    pub async fn upsert_contributor(&self, person: ContributorDetails) -> Result<()> {
        query_file!("queries/upsert_contributor.sql", person.full_name)
            .execute(&self.client)
            .await?;
        Ok(())
    }

    pub async fn potential_syllabary_matches(&self, syllabary: &str) -> Result<Vec<AnnotatedForm>> {
        let alternate_spellings: Vec<_> = CherokeeOrthography::similar_syllabary_strings(syllabary)
            .into_iter()
            // Convert into "LIKE"-compatible format
            .map(|x| format!("%{}%", x))
            .collect();
        let items = query_file_as!(
            BasicWord,
            "queries/search_syllabary.sql",
            &alternate_spellings
        )
        .fetch_all(&self.client)
        .await?;
        Ok(items.into_iter().map(Into::into).collect())
    }

    pub async fn connected_forms(
        &self,
        document_id: Option<DocumentId>,
        gloss: &str,
    ) -> Result<Vec<AnnotatedForm>> {
        let items = query_file_as!(
            BasicWord,
            "queries/connected_forms.sql",
            gloss,
            document_id.map(|id| id.0)
        )
        .fetch_all(&self.client)
        .await?;
        Ok(items.into_iter().map(Into::into).collect())
    }

    pub async fn morphemes(
        &self,
        morpheme_id: MorphemeId,
        _compare_by: Option<CherokeeOrthography>,
    ) -> Result<Vec<MorphemeReference>> {
        let items = query_file!(
            "queries/surface_forms.sql",
            morpheme_id.gloss,
            morpheme_id.document_name
        )
        .fetch_all(&self.client)
        .await?;
        Ok(items
            .into_iter()
            .group_by(|w| w.morpheme.clone())
            .into_iter()
            .map(|(shape, forms)| {
                MorphemeReference {
                    morpheme: shape,
                    forms: forms
                        .into_iter()
                        .map(|w| AnnotatedForm {
                            id: Some(w.word_id),
                            source: w.source_text,
                            normalized_source: None,
                            simple_phonetics: w.simple_phonetics,
                            phonemic: w.phonemic,
                            // TODO Fill in
                            segments: None,
                            english_gloss: w.english_gloss.map(|s| vec![s]).unwrap_or_default(),
                            commentary: w.commentary,
                            ingested_audio_track: None,
                            date_recorded: None,
                            line_break: None,
                            page_break: None,
                            position: PositionInDocument::new(
                                DocumentId(w.document_id),
                                w.page_number.unwrap_or_default(),
                                w.index_in_document,
                            ),
                        })
                        .collect(),
                }
            })
            .collect())
    }

    pub async fn word_contributor_audio(&self, word_id: &Uuid) -> Result<Vec<AudioSlice>> {
        let contributor_audio = query_file_as!(
            BasicAudioSlice,
            "queries/word_contributor_audio.sql",
            word_id
        )
        .fetch_all(&self.client)
        .await?;
        Ok(contributor_audio
            .into_iter()
            .map(AudioSlice::from)
            .collect())
    }

    pub async fn document_contributor_audio(&self, document_id: &Uuid) -> Result<Vec<AudioSlice>> {
        let contributor_audio = query_file_as!(
            BasicAudioSlice,
            "queries/document_contributor_audio.sql",
            document_id
        )
        .fetch_all(&self.client)
        .await?;
        Ok(contributor_audio
            .into_iter()
            .map(AudioSlice::from)
            .collect())
    }

    pub async fn words_by_doc(
        &self,
        document_id: Option<DocumentId>,
        gloss: &str,
    ) -> Result<Vec<WordsInDocument>> {
        let words = query_file!(
            "queries/morphemes_by_document.sql",
            gloss,
            document_id.map(|id| id.0)
        )
        .fetch_all(&self.client)
        .await?;
        Ok(words
            .into_iter()
            .group_by(|w| (w.document_id, w.is_reference))
            .into_iter()
            .map(|((document_id, is_reference), forms)| WordsInDocument {
                document_id: Some(DocumentId(document_id)),
                document_type: if is_reference {
                    Some(DocumentType::Reference)
                } else {
                    Some(DocumentType::Corpus)
                },
                forms: forms
                    .into_iter()
                    .map(|w| AnnotatedForm {
                        id: Some(w.id),
                        source: w.source_text,
                        normalized_source: None,
                        simple_phonetics: w.simple_phonetics,
                        phonemic: w.phonemic,
                        segments: None,
                        english_gloss: w.english_gloss.map(|s| vec![s]).unwrap_or_default(),
                        commentary: w.commentary,
                        ingested_audio_track: None,
                        date_recorded: None,
                        line_break: None,
                        page_break: None,
                        position: PositionInDocument::new(
                            DocumentId(w.document_id),
                            w.page_number.unwrap_or_default(),
                            w.index_in_document,
                        ),
                    })
                    .collect(),
            })
            .collect())
    }

    pub async fn all_documents(&self) -> Result<Vec<AnnotatedDoc>> {
        let results = query_file!("queries/all_documents.sql")
            .fetch_all(&self.client)
            .await?;
        Ok(results
            .into_iter()
            .map(|item| AnnotatedDoc {
                meta: DocumentMetadata {
                    id: DocumentId(item.id),
                    short_name: item.short_name,
                    title: item.title,
                    is_reference: item.is_reference,
                    date: item.written_at.map(Date::new),
                    audio_recording: None,
                    collection: None,
                    contributors: item
                        .contributors
                        .and_then(|x| serde_json::from_value(x).ok())
                        .unwrap_or_default(),
                    creators_ids: Some(Vec::new()),
                    format_id: None.into(),
<<<<<<< HEAD
                    genre: None,
=======
                    genre_id: None.into(),
>>>>>>> ab9d1bcf
                    keywords_ids: Some(Vec::new()),
                    languages_ids: Some(Vec::new()),
                    order_index: 0,
                    page_images: None,
                    sources: Vec::new(),
                    subject_headings_ids: Some(Vec::new()),
                    spatial_coverage_ids: Some(Vec::new()),
                    translation: None,
                },
                segments: None,
            })
            .collect())
    }

    pub async fn upsert_image_source(&self, title: &str, url: &str) -> Result<Uuid> {
        let id = query_file_scalar!("queries/insert_image_source.sql", title, url)
            .fetch_one(&self.client)
            .await?;
        Ok(id)
    }

    pub async fn image_source_by_title(&self, title: &str) -> Result<Option<ImageSource>> {
        let results = query_file!("queries/image_source_by_title.sql", title)
            .fetch_all(&self.client)
            .await?;
        Ok(results.into_iter().next().map(|x| ImageSource {
            id: ImageSourceId(x.id),
            url: x.base_url,
        }))
    }

    pub async fn image_source_by_id(&self, id: ImageSourceId) -> Result<Option<ImageSource>> {
        let results = query_file!("queries/image_source_by_id.sql", id.0)
            .fetch_all(&self.client)
            .await?;
        Ok(results.into_iter().next().map(|x| ImageSource {
            id: ImageSourceId(x.id),
            url: x.base_url,
        }))
    }

    pub async fn upsert_collection(&self, collection: &raw::EditedCollection) -> Result<String> {
        query_file!(
            "queries/upsert_collection.sql",
            collection.slug,
            collection.title,
            collection.wordpress_menu_id
        )
        .execute(&self.client)
        .await?;
        Ok((collection.slug).to_string())
    }

    pub async fn insert_all_chapters(
        &self,
        chapters: Vec<raw::CollectionChapter>,
        slug: String,
    ) -> Result<String> {
        let mut tx = self.client.begin().await?;

        // Delete previous chapter data stored for a particular collection before re-inserting
        query_file!("queries/delete_chapters_in_collection.sql", &*slug)
            .execute(&mut *tx)
            .await?;

        let mut chapter_stack = Vec::new();
        let initial_tuple = (0, slug.clone());
        chapter_stack.push(initial_tuple);

        for current_chapter in chapters {
            let mut chapter_doc_name = "".to_string();

            if current_chapter.document_short_name.is_some() {
                chapter_doc_name = current_chapter.document_short_name.unwrap();
            }

            // Use stack to build chapter slug
            let mut before_chapter_index = chapter_stack.last().unwrap().0;
            while before_chapter_index != (current_chapter.index_in_parent - 1) {
                let last_chapter_index = chapter_stack.last().unwrap().0;
                if last_chapter_index >= current_chapter.index_in_parent {
                    chapter_stack.pop();
                }
                before_chapter_index = chapter_stack.last().unwrap().0;
            }

            // Concatenate URL Slugs of all chapters on the path
            let mut chapter_stack_cur = chapter_stack.clone();
            let mut url_slug_cur = current_chapter.url_slug.clone();
            let final_path = (
                current_chapter.index_in_parent,
                current_chapter.url_slug.clone(),
            );
            chapter_stack.push(final_path);

            while let Some(temp_chapter) = chapter_stack_cur.pop() {
                let cur_slug = temp_chapter.1;
                url_slug_cur = format!("{}.{}", cur_slug, url_slug_cur);
            }

            let url_slug = PgLTree::from_str(&url_slug_cur)?;

            query_file!(
                "queries/insert_one_chapter_marking_intro_or_body.sql",
                current_chapter.chapter_name,
                chapter_doc_name,
                current_chapter.wordpress_id,
                current_chapter.index_in_parent,
                url_slug,
                current_chapter.section as _
            )
            .execute(&mut *tx)
            .await?;
        }
        tx.commit().await?;

        Ok(slug)
    }

    pub async fn document_manifest(
        &self,
        _document_name: &str,
        url: String,
    ) -> Result<iiif::Manifest> {
        // Retrieve the document from the DB.
        let item = query_file!("queries/many_documents.sql", &[url.clone()] as &[String])
            .fetch_one(&self.client)
            .await?;
        let doc = AnnotatedDoc {
            meta: DocumentMetadata {
                id: DocumentId(item.id),
                short_name: item.short_name,
                title: item.title,
                is_reference: item.is_reference,
                date: item.written_at.map(Date::new),
                audio_recording: None,
                collection: None,
                contributors: item
                    .contributors
                    .and_then(|x| serde_json::from_value(x).ok())
                    .unwrap_or_default(),
                creators_ids: Some(Vec::new()),
                format_id: None.into(),
<<<<<<< HEAD
                genre: None,
=======
                genre_id: None.into(),
>>>>>>> ab9d1bcf
                keywords_ids: Some(Vec::new()),
                languages_ids: Some(Vec::new()),
                order_index: 0,
                page_images: None,
                sources: Vec::new(),
                subject_headings_ids: Some(Vec::new()),
                spatial_coverage_ids: Some(Vec::new()),
                translation: None,
            },
            segments: None,
        };
        // Build a IIIF manifest for this document.
        Ok(iiif::Manifest::from_document(self, doc, url).await)
    }

    pub async fn all_tags(&self, system: CherokeeOrthography) -> Result<Vec<MorphemeTag>> {
        use async_graphql::Value;
        let system_name = if let Value::Enum(s) = system.to_value() {
            s
        } else {
            unreachable!()
        };
        let results = query_file!("queries/all_morpheme_tags.sql", system_name.as_str())
            .fetch_all(&self.client)
            .await?;
        Ok(results
            .into_iter()
            .map(|tag| MorphemeTag {
                internal_tags: Vec::new(),
                tag: tag.gloss,
                title: tag.title,
                shape: None,
                details_url: None,
                definition: tag.description.unwrap_or_default(),
                morpheme_type: tag.linguistic_type.unwrap_or_default(),
                role_override: tag.role_override,
            })
            .collect())
    }

    pub async fn search_words_any_field(&self, query: String) -> Result<Vec<AnnotatedForm>> {
        let like_query = format!("%{}%", query);
        let results = query_file_as!(BasicWord, "queries/search_words_any_field.sql", like_query)
            .fetch_all(&self.client)
            .await?;
        Ok(results.into_iter().map(Into::into).collect())
    }

    pub async fn top_collections(&self) -> Result<Vec<DocumentCollection>> {
        Ok(
            query_file_as!(DocumentCollection, "queries/document_groups.sql")
                .fetch_all(&self.client)
                .await?,
        )
    }

    pub async fn all_edited_collections(&self) -> Result<Vec<EditedCollection>> {
        Ok(
            query_file_as!(EditedCollection, "queries/edited_collections.sql")
                .fetch_all(&self.client)
                .await?,
        )
    }

    /// Ensure that a user exists in the database
    /// user_id should be a congnito sub claim
    pub async fn upsert_dailp_user(&self, user_id: Uuid) -> Result<Uuid> {
        query_file!("queries/upsert_dailp_user.sql", user_id,)
            .execute(&self.client)
            .await?;

        Ok(user_id)
    }

    // Updates fields in the user dailp_user table
    pub async fn update_dailp_user(&self, user: UserUpdate) -> Result<Uuid> {
        let user_id = Uuid::from(user.id);
        let display_name = user.display_name.into_vec();
        let avatar_url = user.avatar_url.into_vec();
        let bio = user.bio.into_vec();
        let organization = user.organization.into_vec();
        let location = user.location.into_vec();
        // Role needs to come in from graphql as all caps ("EDITORS" rather than "Editors")
        let role = if user.role.is_value() {
            let role_str = match user.role.value().unwrap() {
                UserGroup::Readers => "Readers",
                UserGroup::Editors => "Editors",
                UserGroup::Contributors => "Contributors",
            };
            vec![role_str.to_string()]
        } else {
            vec![]
        };

        query_file!(
            "queries/update_dailp_user.sql",
            &user_id,
            &display_name as _,
            &avatar_url as _,
            &bio as _,
            &organization as _,
            &location as _,
            &role as _
        )
        .execute(&self.client)
        .await?;

        Ok(user_id)
    }

    // Gets a user from the dailp_user table by their id
    pub async fn dailp_user_by_id(&self, user_id: &Uuid) -> Result<User> {
        let row = query_file!("queries/get_dailp_user_by_id.sql", user_id)
            .fetch_one(&self.client)
            .await?;

        let created_at = Date::from(row.created_at);
        let role = UserGroup::from(row.role);

        Ok(User {
            id: UserId(row.id.to_string()),
            display_name: row.display_name,
            created_at: Some(created_at),
            avatar_url: row.avatar_url,
            bio: row.bio,
            organization: row.organization,
            location: row.location,
            role: Some(role),
        })
    }

    pub async fn update_annotation(&self, _annote: annotation::Annotation) -> Result<()> {
        todo!("Implement image annotations")
    }

    pub async fn update_word(&self, word: AnnotatedFormUpdate) -> Result<Uuid> {
        let mut tx = self.client.begin().await?;

        let source = word.source.into_vec();
        let simple_phonetics = word.romanized_source.into_vec();
        let commentary = word.commentary.into_vec();
        let english_gloss_owned: Vec<String> = match word.english_gloss.into_vec().pop().flatten() {
            Some(glosses) => glosses.split(',').map(|s| s.trim().to_string()).collect(),
            None => Vec::new(),
        };
        let english_gloss: Vec<&str> = english_gloss_owned.iter().map(|s| s.as_str()).collect();

        let document_id = query_file!(
            "queries/update_word.sql",
            word.id,
            &source as _,
            &simple_phonetics as _,
            &commentary as _,
            &english_gloss as _
        )
        .fetch_one(&mut *tx)
        .await?
        .document_id;

        // If word segmentation was not changed, then return early since SQL update queries need to be called.
        if !word.segments.is_value() {
            tx.commit().await?;
            return Ok(word.id);
        }

        let segments = word.segments.take().unwrap();
        // if word segmentation not present, return early.
        if segments.is_empty() {
            // Delete all existing segments since the new segments array is empty
            query_file!("queries/delete_word_segments.sql", word.id)
                .execute(&mut *tx)
                .await?;
            tx.commit().await?;
            return Ok(word.id);
        }

        // Delete existing segments before upserting new ones
        query_file!("queries/delete_word_segments.sql", word.id)
            .execute(&mut *tx)
            .await?;

        let system_name: Option<CherokeeOrthography> = segments[0].system;

        let (doc_id, gloss, word_id, index, morpheme, role): (
            Vec<_>,
            Vec<_>,
            Vec<_>,
            Vec<_>,
            Vec<_>,
            Vec<_>,
        ) = segments
            .into_iter()
            .enumerate()
            .map(move |(index, segment)| {
                (
                    document_id,
                    segment.gloss,
                    word.id,
                    index as i64, // index of the segment in the word
                    segment.morpheme,
                    segment.role,
                )
            })
            .multiunzip();

        // Convert the given glosses if they have an internal for to add to the database.
        let internal_glosses = query_file_scalar!(
            "queries/find_internal_glosses.sql",
            &*gloss,
            match system_name {
                Some(CherokeeOrthography::Taoc) => "TAOC",
                _ =>
                    return Err(anyhow::anyhow!(
                        "Other Cherokee systems are currently not supported"
                    )),
            }
        )
        .fetch_all(&mut *tx)
        .await?;

        // Add any newly created local glosses into morpheme gloss table.
        query_file!(
            "queries/upsert_local_morpheme_glosses.sql",
            &*doc_id,
            &*internal_glosses as _,
        )
        .execute(&mut *tx)
        .await?;

        query_file!(
            "queries/upsert_many_word_segments.sql",
            &*doc_id,
            &*internal_glosses as _,
            &*word_id,
            &*index,
            &*morpheme,
            &*role as _
        )
        .execute(&mut *tx)
        .await?;

        tx.commit().await?;

        Ok(word.id)
    }

    // pub async fn maybe_undefined_to_vec() -> Vec<Option<String>> {}

    pub async fn add_bookmark(&self, document_id: Uuid, user_id: Uuid) -> Result<String> {
        query_file!("queries/add_bookmark.sql", document_id, user_id)
            .execute(&self.client)
            .await?;
        Ok(format!("document: {}, user: {}", document_id, user_id))
    }

    pub async fn remove_bookmark(&self, document_id: Uuid, user_id: Uuid) -> Result<String> {
        query_file!("queries/remove_bookmark.sql", document_id, user_id)
            .execute(&self.client)
            .await?;
        Ok(format!("document: {}, user: {}", document_id, user_id))
    }

    pub async fn bookmarked_documents(&self, user_id: &Uuid) -> Result<Vec<Uuid>> {
        let bookmarks = query_file!("queries/get_bookmark_ids.sql", user_id)
            .fetch_all(&self.client)
            .await?;

        Ok(bookmarks.into_iter().map(|x| x.id).collect())
    }

    pub async fn get_document_bookmarked_on(
        &self,
        document_id: &Uuid,
        user_id: &Uuid,
    ) -> Result<Option<Date>> {
        if let Some(bookmark) = query_file!(
            "queries/get_document_bookmarked_on.sql",
            document_id,
            user_id
        )
        .fetch_optional(&self.client)
        .await?
        {
            Ok(Some(date::Date(bookmark.bookmarked_on)))
        } else {
            Ok(None)
        }
    }

    /// This does two things:
    /// 1. Create a media slice if one does not exist for the provided audio
    ///     recording.
    /// 2. Add a join table entry attaching that media slice to the
    ///     specified word.
    ///
    /// Returns the `id` of the upserted media slice
    pub async fn attach_audio_to_word(
        &self,
        upload: &AttachAudioToWordInput,
        contributor_id: &Uuid,
    ) -> Result<Uuid> {
        let media_slice_id = query_file_scalar!(
            "queries/attach_audio_to_word.sql",
            contributor_id,
            upload.contributor_audio_url as _,
            0,
            0,
            upload.word_id
        )
        .fetch_one(&self.client)
        .await?;
        Ok(media_slice_id)
    }

    /// As above in `attach_audio_to_word`:
    /// Creates media slice if doesn't yet exist for provided audio recording.
    /// Adds join table entry attaching media slice to document.
    /// Returns `id` of upserted media slice.
    pub async fn attach_audio_to_document(
        &self,
        upload: &AttachAudioToDocumentInput,
        contributor_id: &Uuid,
    ) -> Result<Uuid> {
        let media_slice_id = query_file_scalar!(
            "queries/attach_audio_to_document.sql",
            contributor_id,
            upload.contributor_audio_url as _,
            0,
            0,
            upload.document_id
        )
        .fetch_one(&self.client)
        .await?;
        Ok(media_slice_id)
    }

    /// Update if a piece of word audio will be shown to readers
    /// Will return None if the word and audio assocation could not be found, otherwise word id.
    pub async fn update_word_audio_visibility(
        &self,
        word_id: &Uuid,
        audio_slice_id: &Uuid,
        include_in_edited_collection: bool,
        editor_id: &Uuid,
    ) -> Result<Option<Uuid>> {
        let _word_id = query_file_scalar!(
            "queries/update_word_audio_visibility.sql",
            word_id,
            audio_slice_id,
            include_in_edited_collection,
            editor_id
        )
        .fetch_one(&self.client)
        .await?;
        Ok(_word_id)
    }

    /// Update if a piece of document audio will be shown to readers
    /// Will return None if the document and audio assocation could not be found, otherwise document id.
    pub async fn update_document_audio_visibility(
        &self,
        document_id: &Uuid,
        audio_slice_id: &Uuid,
        include_in_edited_collection: bool,
        editor_id: &Uuid,
    ) -> Result<Option<Uuid>> {
        let _document_id = query_file_scalar!(
            "queries/update_document_audio_visibility.sql",
            document_id,
            audio_slice_id,
            include_in_edited_collection,
            editor_id
        )
        .fetch_one(&self.client)
        .await?;
        Ok(_document_id)
    }

    pub async fn update_document_metadata(&self, document: DocumentMetadataUpdate) -> Result<Uuid> {
        let title = document.title.into_vec();
        let written_at: Option<Date> = document.written_at.value().map(Into::into);
        let mut tx = self.client.begin().await?;

        let format: Option<Uuid> = match document.format {
            MaybeUndefined::Value(format_update) => Some(format_update.id),
            _ => None,
        };

<<<<<<< HEAD
=======
        let genre: Option<Uuid> = match document.genre {
            MaybeUndefined::Value(genre_update) => Some(genre_update.id),
            _ => None,
        };

>>>>>>> ab9d1bcf
        query_file!(
            "queries/update_document_metadata.sql",
            document.id,
            &title as _,
            &written_at as _,
            format,
<<<<<<< HEAD
=======
            genre,
>>>>>>> ab9d1bcf
        )
        .execute(&mut *tx)
        .await?;

        // Update subject headings
        if let MaybeUndefined::Value(keywords) = &document.keywords {
            query_file!("queries/delete_document_keywords.sql", document.id)
                .execute(&mut *tx)
                .await?;

            // Convert Vec<KeywordUpdate> to Vec<Uuid>
            let ids: Vec<Uuid> = keywords.iter().map(|k| k.id).collect();

            // Write new IDs
            query_file!(
                "queries/insert_document_keywords.sql",
                document.id,
                &ids[..]
            )
            .execute(&mut *tx)
            .await?;
        }
        // Update languages
        if let MaybeUndefined::Value(languages) = &document.languages {
            query_file!("queries/delete_document_languages.sql", document.id)
                .execute(&mut *tx)
                .await?;

            // Convert Vec<LanguageUpdate> to Vec<Uuid>
            let ids: Vec<Uuid> = languages.iter().map(|l| l.id).collect();

            // Write new IDs
            query_file!(
                "queries/insert_document_languages.sql",
                document.id,
                &ids[..]
            )
            .execute(&mut *tx)
            .await?;
        }

        // Update subject headings
        if let MaybeUndefined::Value(subject_headings) = &document.subject_headings {
            query_file!("queries/delete_document_subject_headings.sql", document.id)
                .execute(&mut *tx)
                .await?;

            // Convert Vec<SubjectHeadingUpdate> to Vec<Uuid>
            let ids: Vec<Uuid> = subject_headings.iter().map(|sh| sh.id).collect();

            // Write new IDs
            query_file!(
                "queries/insert_document_subject_headings.sql",
                document.id,
                &ids[..]
            )
            .execute(&mut *tx)
            .await?;
        }
        // Update spatial coverages
        if let MaybeUndefined::Value(spatial_coverage) = &document.spatial_coverage {
            query_file!("queries/delete_document_spatial_coverage.sql", document.id)
                .execute(&mut *tx)
                .await?;

            // Convert Vec<SpatialCoverageUpdate> to Vec<Uuid>
            let ids: Vec<Uuid> = spatial_coverage.iter().map(|sh| sh.id).collect();

            // Write new IDs
            query_file!(
                "queries/insert_document_spatial_coverage.sql",
                document.id,
                &ids[..]
            )
            .execute(&mut *tx)
            .await?;
        }

        // Update creators
        // Need to handle if creator already in the list is inserted?
        if let MaybeUndefined::Value(creators) = &document.creators {
            // Fetch existing creators linked to this document
            let existing: Vec<Creator> = self.creators_for_document(document.id).await?;

            let existing_map: HashMap<Uuid, Creator> =
                existing.iter().map(|c| (c.id, c.clone())).collect();
            let updated_map: HashMap<Uuid, CreatorUpdate> =
                creators.iter().map(|c| (c.id, c.clone())).collect();

            // Determine which creators to delete (in database, but not in updated list)
            let to_delete: Vec<Uuid> = existing_map
                .keys()
                .filter(|id| !updated_map.contains_key(id))
                .cloned()
                .collect();

            // Determine which creators to add (in updated list, but not in database)
            let to_add: Vec<&CreatorUpdate> = creators
                .iter()
                .filter(|c| !existing_map.contains_key(&c.id))
                .collect();

            // Determine which creators to update (same ID, but different name)
            let to_update: Vec<&CreatorUpdate> = creators
                .iter()
                .filter(|c| {
                    existing_map
                        .get(&c.id)
                        .map(|old| old.name != c.name)
                        .unwrap_or(false)
                })
                .collect();

            // Delete creators removed by user
            for id in &to_delete {
                query_file!("queries/remove_creator_from_document.sql", document.id, id)
                    .execute(&mut *tx)
                    .await?;
            }

            // Link creator to document
            for cr in &to_add {
                // Insert creator if new
                query_file!("queries/insert_creator.sql", &cr.id, &cr.name)
                    .execute(&mut *tx)
                    .await?;

                // Link creator to document
                query_file!("queries/insert_document_creator.sql", document.id, cr.id)
                    .execute(&mut *tx)
                    .await?;
            }

            // Update existing creators with changed data
            for cr in &to_update {
                query_file!("queries/update_creator.sql", cr.id, cr.name)
                    .execute(&mut *tx)
                    .await?;
            }
        }
        // Commit updates
        tx.commit().await?;
        Ok(document.id)
    }

    pub async fn update_paragraph(
        &self,
        paragraph: ParagraphUpdate,
    ) -> anyhow::Result<DocumentParagraph> {
        let translation = paragraph.translation.into_vec();

        query_file!(
            "queries/update_paragraph.sql",
            paragraph.id,
            &translation as _
        )
        .execute(&self.client)
        .await?;

        self.paragraph_by_id(&paragraph.id).await
    }

    pub async fn update_comment(&self, comment: CommentUpdate) -> Result<Uuid, sqlx::Error> {
        let text_content = comment.text_content.into_vec();
        let comment_type = comment.comment_type.into_vec();

        query_file!(
            "queries/update_comment.sql",
            comment.id,
            &text_content as _,
            &comment_type as _,
            comment.edited
        )
        .execute(&self.client)
        .await?;

        Ok(comment.id)
    }

    pub async fn update_contributor_attribution(
        &self,
        contribution: UpdateContributorAttribution,
    ) -> Result<Uuid> {
        let document_id = contribution.document_id;
        let contributor_id = contribution.contributor_id;
        let contribution_role = contribution.contribution_role;

        query_file!(
            "queries/update_contributor_attribution.sql",
            document_id,
            &contributor_id as _,
            &contribution_role as _
        )
        .execute(&self.client)
        .await?;

        Ok(document_id)
    }

    pub async fn delete_contributor_attribution(
        &self,
        contribution: DeleteContributorAttribution,
    ) -> Result<Uuid> {
        let document_id = contribution.document_id;
        let contributor_id = contribution.contributor_id;

        query_file!(
            "queries/delete_contributor_attribution.sql",
            document_id,
            &contributor_id as _
        )
        .execute(&self.client)
        .await?;

        Ok(document_id)
    }

    pub async fn all_pages(&self) -> Result<Vec<page::Page>> {
        todo!("Implement content pages")
    }

    pub async fn update_page(&self, _page: page::Page) -> Result<()> {
        todo!("Implement content pages")
    }

    pub async fn words_in_document(
        &self,
        document_id: DocumentId,
        start: Option<i64>,
        end: Option<i64>,
    ) -> Result<impl Iterator<Item = AnnotatedForm>> {
        let words = query_file_as!(
            BasicWord,
            "queries/document_words.sql",
            document_id.0,
            start,
            end
        )
        .fetch_all(&self.client)
        .await?;
        Ok(words.into_iter().map(Into::into))
    }

    pub async fn count_words_in_document(&self, document_id: DocumentId) -> Result<i64> {
        Ok(
            query_file_scalar!("queries/count_words_in_document.sql", document_id.0)
                .fetch_one(&self.client)
                .await?
                .unwrap(),
        )
    }

    pub async fn documents_in_collection(
        &self,
        _super_collection: &str,
        collection: &str,
    ) -> Result<Vec<DocumentReference>> {
        let documents = query_file!("queries/documents_in_group.sql", collection)
            .fetch_all(&self.client)
            .await?;

        Ok(documents
            .into_iter()
            .map(|doc| DocumentReference {
                id: doc.id,
                short_name: doc.short_name,
                title: doc.title,
                date: doc.date,
                order_index: doc.order_index,
            })
            .collect())
    }

    pub async fn insert_top_collection(&self, title: String, _index: i64) -> Result<Uuid> {
        Ok(query_file_scalar!(
            "queries/insert_document_group.sql",
            slug::slugify(&title),
            title.trim()
        )
        .fetch_one(&self.client)
        .await?)
    }

    pub async fn insert_dictionary_document(
        &self,
        document: &DocumentMetadata,
    ) -> Result<DocumentId> {
        let group_id = self
            .insert_top_collection(document.collection.clone().unwrap(), 0)
            .await?;
        let id = query_file_scalar!(
            "queries/insert_document.sql",
            document.short_name,
            document.title,
            document.is_reference,
            &document.date as &Option<Date>,
            None as Option<Uuid>,
            group_id
        )
        .fetch_one(&self.client)
        .await?;
        Ok(DocumentId(id))
    }

    pub async fn insert_document(
        &self,
        meta: &DocumentMetadata,
        collection_id: Uuid,
        index_in_collection: i64,
    ) -> Result<DocumentId> {
        let mut tx = self.client.begin().await?;

        let document_id = &meta.short_name;

        // Clear the document audio before re-inserting it.
        query_file!("queries/delete_document_audio.sql", &document_id)
            .execute(&mut *tx)
            .await?;

        let slice_id = if let Some(audio) = &meta.audio_recording {
            let time_range: Option<PgRange<_>> = match (audio.start_time, audio.end_time) {
                (Some(a), Some(b)) => Some((a as i64..b as i64).into()),
                (Some(a), None) => Some((a as i64..).into()),
                (None, Some(b)) => Some((..b as i64).into()),
                (None, None) => None,
            };
            let slice_id =
                query_file_scalar!("queries/insert_audio.sql", audio.resource_url, time_range)
                    .fetch_one(&mut *tx)
                    .await?;
            Some(slice_id)
        } else {
            None
        };

        let document_uuid = query_file_scalar!(
            "queries/insert_document_in_collection.sql",
            &document_id,
            meta.title,
            meta.is_reference,
            &meta.date as &Option<Date>,
            slice_id,
            collection_id,
            index_in_collection
        )
        .fetch_one(&mut *tx)
        .await?;

        {
            let contributors = meta.contributors.iter().flatten();
            let (name, doc, role): (Vec<_>, Vec<_>, Vec<_>) = contributors
                .map(|contributor| {
                    (
                        contributor.name.as_str(),
                        document_uuid,
                        contributor.role.as_ref(),
                    )
                })
                .multiunzip();

            // Convert roles to Option<String> for SQL
            let role_strings: Vec<Option<String>> =
                role.iter().map(|r| r.map(|r| r.to_string())).collect();

            query_file!(
                "queries/upsert_document_contributors.sql",
                &*name as _,
                &*doc,
                &role_strings as _
            )
            .execute(&mut *tx)
            .await?;
        }

        tx.commit().await?;

        Ok(DocumentId(document_uuid))
    }

    pub async fn insert_document_contents(&self, document: AnnotatedDoc) -> Result<()> {
        let mut tx = self.client.begin().await?;
        let document_id = document.meta.id;
        // Delete all the document contents first, because trying to upsert them
        // is difficult. Since all of these queries are within a transaction,
        // any failure will rollback to the previous state.
        query_file!("queries/delete_document_pages.sql", document_id.0)
            .execute(&mut *tx)
            .await?;

        if let Some(pages) = document.segments {
            let mut starting_char_index = 0;
            for (page_index, page) in pages.into_iter().enumerate() {
                let page_id = query_file_scalar!(
                    "queries/upsert_document_page.sql",
                    document_id.0,
                    page_index as i64,
                    document.meta.page_images.as_ref().map(|imgs| imgs.source.0),
                    document
                        .meta
                        .page_images
                        .as_ref()
                        .and_then(|imgs| imgs.ids.get(page_index))
                )
                .fetch_one(&mut *tx)
                .await?;

                for paragraph in page.paragraphs {
                    let total_chars: usize = paragraph
                        .source
                        .iter()
                        .map(|e| {
                            if let AnnotatedSeg::Word(word) = e {
                                word.source.chars().count()
                            } else {
                                0
                            }
                        })
                        .sum();
                    let char_range: PgRange<_> =
                        (starting_char_index..starting_char_index + total_chars as i64).into();
                    let _paragraph_id = query_file_scalar!(
                        "queries/insert_paragraph.sql",
                        page_id,
                        char_range,
                        paragraph.translation.unwrap_or_default()
                    )
                    .fetch_one(&mut *tx)
                    .await?;

                    for element in paragraph.source {
                        match element {
                            AnnotatedSeg::Word(word) => {
                                let len = word.source.chars().count() as i64;
                                let (char_index, character): (Vec<_>, Vec<_>) = word
                                    .source
                                    .chars()
                                    .enumerate()
                                    .map(|(idx, c)| {
                                        (starting_char_index + idx as i64, c.to_string())
                                    })
                                    .unzip();
                                query_file!(
                                    "queries/insert_character_transcription.sql",
                                    page_id,
                                    &*char_index,
                                    &*character
                                )
                                .execute(&mut *tx)
                                .await?;

                                let char_range: PgRange<_> =
                                    (starting_char_index..starting_char_index + len).into();
                                self.insert_word(
                                    &mut tx,
                                    word,
                                    document_id.0,
                                    Some(page_id),
                                    Some(char_range),
                                )
                                .await?;
                                starting_char_index += len;
                            }
                            AnnotatedSeg::LineBreak(_) => {}
                        }
                    }
                }
            }
        }

        tx.commit().await?;
        Ok(())
    }

    pub async fn insert_edited_collection(
        &self,
        collection: CreateEditedCollectionInput,
    ) -> Result<Uuid> {
        // let mut tx = self.client.begin().await?;
        let collection_id = query_file_scalar!(
            "queries/insert_edited_collection.sql",
            collection.title,
            slug::slugify(&collection.title).replace("-", "_"),
            collection.description,
            collection.thumbnail_url,
        )
        .fetch_one(&self.client)
        .await?;
        Ok(collection_id)
    }

    pub async fn document_breadcrumbs(
        &self,
        document_id: DocumentId,
        _super_collection: &str,
    ) -> Result<Vec<DocumentCollection>> {
        let item = query_file!("queries/document_group_crumb.sql", document_id.0)
            .fetch_one(&self.client)
            .await?;

        Ok(vec![DocumentCollection {
            slug: item.slug,
            title: item.title,
            id: None,
        }])
    }

    pub async fn chapter_breadcrumbs(&self, path: Vec<String>) -> Result<Vec<DocumentCollection>> {
        let chapters = query_file!("queries/chapter_breadcrumbs.sql", PgLTree::from_iter(path)?)
            .fetch_all(&self.client)
            .await?;
        Ok(chapters
            .into_iter()
            .sorted_by_key(|chapter| chapter.chapter_path.len())
            .map(|chapter| DocumentCollection {
                slug: chapter.slug,
                title: chapter.title,
                id: None,
            })
            .collect())
    }

    pub async fn insert_one_word(&self, form: AnnotatedForm) -> Result<()> {
        let doc_id = form.position.document_id.0;
        let mut tx = self.client.begin().await?;
        self.insert_word(&mut tx, form, doc_id, None, None).await?;
        Ok(())
    }

    pub async fn insert_lexical_entries(
        &self,
        document_id: DocumentId,
        stems: Vec<AnnotatedForm>,
        surface_forms: Vec<AnnotatedForm>,
    ) -> Result<()> {
        let mut tx = self.client.begin().await?;

        // Clear all contents before inserting more.
        query_file!("queries/clear_dictionary_document.sql", document_id.0)
            .execute(&mut *tx)
            .await?;

        // Convert the list of stems into a list for each field to prepare for a
        // bulk DB insertion.
        let (glosses, shapes): (Vec<_>, Vec<_>) = stems
            .into_iter()
            .map(|stem| {
                (
                    stem.segments.as_ref().unwrap()[0]
                        .gloss
                        .replace(&[',', '+', '(', ')', '[', ']'] as &[char], " ")
                        .split_whitespace()
                        .join("."),
                    stem,
                )
            })
            .unique_by(|(gloss, _)| gloss.clone())
            .map(|(gloss, stem)| (gloss, stem.segments.as_ref().unwrap()[0].morpheme.clone()))
            .multiunzip();

        // Insert all the morpheme glosses from this dictionary at once.
        query_file!(
            "queries/upsert_dictionary_entry.sql",
            document_id.0,
            &*glosses,
            &*shapes
        )
        .execute(&mut *tx)
        .await?;

        // TODO When we end up referring to morpheme glosses by ID, pass that in.
        self.insert_lexical_words(&mut tx, surface_forms).await?;

        tx.commit().await?;
        Ok(())
    }

    pub async fn only_insert_words(
        &self,
        document_id: DocumentId,
        forms: Vec<AnnotatedForm>,
    ) -> Result<()> {
        let mut tx = self.client.begin().await?;
        // Clear all contents before inserting more.
        query_file!("queries/clear_dictionary_document.sql", document_id.0)
            .execute(&mut *tx)
            .await?;

        self.insert_lexical_words(&mut tx, forms).await?;

        tx.commit().await?;
        Ok(())
    }

    pub async fn insert_lexical_words<'a>(
        &self,
        tx: &mut sqlx::Transaction<'a, sqlx::Postgres>,
        forms: Vec<AnnotatedForm>,
    ) -> Result<()> {
        let mut tx = tx.begin().await?;
        let (
            document_id,
            source_text,
            simple_phonetics,
            phonemic,
            english_gloss,
            recorded_at,
            commentary,
            page_number,
            index_in_document,
        ): (
            Vec<_>,
            Vec<_>,
            Vec<_>,
            Vec<_>,
            Vec<_>,
            Vec<_>,
            Vec<_>,
            Vec<_>,
            Vec<_>,
        ) = forms
            .iter()
            .map(|form| {
                (
                    form.position.document_id.0,
                    &*form.source,
                    form.simple_phonetics.as_deref(),
                    form.phonemic.as_deref(),
                    form.english_gloss.first().map(|s| &**s),
                    form.date_recorded.as_ref().map(|d| d.0),
                    form.commentary.as_deref(),
                    &*form.position.page_number,
                    form.position.index,
                )
            })
            .multiunzip();

        let ids = query_file_scalar!(
            "queries/insert_many_words_in_document.sql",
            &*document_id,
            &*source_text as _,
            &*simple_phonetics as _,
            &*phonemic as _,
            &*english_gloss as _,
            &*recorded_at as _,
            &*commentary as _,
            &*page_number as _,
            &*index_in_document
        )
        .fetch_all(&mut *tx)
        .await?;

        let (doc_id, gloss, word_id, index, morpheme, role): (
            Vec<_>,
            Vec<_>,
            Vec<_>,
            Vec<_>,
            Vec<_>,
            Vec<_>,
        ) = forms
            .into_iter()
            .zip(ids)
            .filter_map(move |(form, word_id)| {
                form.segments.map(move |segments| {
                    segments
                        .into_iter()
                        .enumerate()
                        .map(move |(index, segment)| {
                            let gloss = segment
                                .gloss
                                .replace(&[',', '+', '(', ')', '[', ']'] as &[char], " ")
                                .split_whitespace()
                                .join(".");

                            (
                                form.position.document_id.0,
                                gloss,
                                word_id,
                                index as i64,
                                segment.morpheme,
                                segment.role,
                            )
                        })
                })
            })
            .flatten()
            .multiunzip();

        query_file!(
            "queries/upsert_local_morpheme_glosses.sql",
            &*doc_id,
            &*gloss
        )
        .execute(&mut *tx)
        .await?;

        query_file!(
            "queries/upsert_many_word_segments.sql",
            &*doc_id,
            &*gloss,
            &*word_id,
            &*index,
            &*morpheme,
            &*role as _
        )
        .execute(&mut *tx)
        .await?;

        tx.commit().await?;

        Ok(())
    }

    /// This is only used for
    pub async fn insert_word<'a>(
        &self,
        tx: &mut sqlx::Transaction<'a, sqlx::Postgres>,
        form: AnnotatedForm,
        document_id: Uuid,
        page_id: Option<Uuid>,
        char_range: Option<PgRange<i64>>,
    ) -> Result<Uuid> {
        let mut tx = tx.begin().await?;

        let audio_start = form
            .ingested_audio_track
            .as_ref()
            .and_then(|t| t.start_time)
            .map(i64::from);
        let audio_end = form
            .ingested_audio_track
            .as_ref()
            .and_then(|t| t.end_time)
            .map(i64::from);
        let word_id: Uuid = query_file_scalar!(
            "queries/upsert_word_in_document.sql",
            form.source,
            form.simple_phonetics,
            form.phonemic,
            form.english_gloss.get(0),
            form.date_recorded as Option<Date>,
            form.commentary,
            document_id,
            form.position.page_number,
            form.position.index as i64,
            page_id,
            char_range,
            form.ingested_audio_track.map(|t| t.resource_url),
            audio_start,
            audio_end
        )
        .fetch_one(&mut *tx)
        .await?;

        if let Some(segments) = form.segments {
            let (document_id, gloss, word_id, index, morpheme, role): (
                Vec<_>,
                Vec<_>,
                Vec<_>,
                Vec<_>,
                Vec<_>,
                Vec<_>,
            ) = segments
                .into_iter()
                .enumerate()
                .map(move |(index, segment)| {
                    // FIXME Get rid of this sanitize step.
                    let gloss = segment
                        .gloss
                        .replace(&[',', '+', '(', ')', '[', ']'] as &[char], " ")
                        .split_whitespace()
                        .join(".");

                    (
                        document_id,
                        gloss,
                        word_id,
                        index as i64,
                        segment.morpheme,
                        segment.role as WordSegmentRole,
                    )
                })
                .multiunzip();

            query_file!(
                "queries/upsert_local_morpheme_glosses.sql",
                &*document_id,
                &*gloss
            )
            .execute(&mut *tx)
            .await?;

            query_file!(
                "queries/upsert_many_word_segments.sql",
                &*document_id,
                &*gloss,
                &*word_id,
                &*index,
                &*morpheme,
                &*role as _
            )
            .execute(&mut *tx)
            .await?;
        }

        tx.commit().await?;

        Ok(word_id)
    }

    pub async fn insert_morpheme_system(&self, short_name: String, title: String) -> Result<Uuid> {
        Ok(
            query_file_scalar!("queries/insert_abbreviation_system.sql", short_name, title)
                .fetch_one(&self.client)
                .await?,
        )
    }

    pub async fn insert_abstract_tag(&self, tag: AbstractMorphemeTag) -> Result<()> {
        let abstract_id = query_file_scalar!(
            "queries/upsert_morpheme_tag.sql",
            &tag.id,
            tag.morpheme_type
        )
        .fetch_one(&self.client)
        .await?;
        let doc_id: Option<Uuid> = None;
        query_file!(
            "queries/upsert_morpheme_gloss.sql",
            doc_id,
            tag.id,
            None as Option<String>,
            Some(abstract_id)
        )
        .fetch_one(&self.client)
        .await?;
        Ok(())
    }

    pub async fn insert_custom_abstract_tag(&self, tag: AbstractMorphemeTag) -> Result<Uuid> {
        let abstract_id =
            query_file_scalar!("queries/insert_custom_abstract_tag.sql", tag.id, "custom")
                .fetch_one(&self.client)
                .await?;
        Ok(abstract_id)
    }

    pub async fn insert_custom_morpheme_tag(
        &self,
        form: MorphemeTag,
        system_id: Uuid,
    ) -> Result<()> {
        query_file!(
            "queries/insert_custom_morpheme_tag.sql",
            system_id,
            &form
                .internal_tags
                .iter()
                .map(|id| Uuid::parse_str(id).unwrap())
                .collect::<Vec<Uuid>>(),
            form.tag,
            form.title,
            form.role_override as Option<WordSegmentRole>,
            form.definition
        )
        .fetch_all(&self.client)
        .await?;

        Ok(())
    }

    pub async fn insert_morpheme_tag(&self, form: MorphemeTag, system_id: Uuid) -> Result<()> {
        let abstract_ids = query_file_scalar!(
            "queries/abstract_tag_ids_from_glosses.sql",
            &form.internal_tags[..]
        )
        .fetch_all(&self.client)
        .await?;
        query_file!(
            "queries/upsert_concrete_tag.sql",
            system_id,
            &abstract_ids,
            form.tag,
            form.title,
            form.role_override as Option<WordSegmentRole>,
            form.definition
        )
        .execute(&self.client)
        .await?;
        Ok(())
    }

    pub async fn document_id_from_name(&self, short_name: &str) -> Result<Option<DocumentId>> {
        Ok(
            query_file_scalar!("queries/document_id_from_name.sql", short_name)
                .fetch_all(&self.client)
                .await?
                .pop()
                .map(DocumentId),
        )
    }

    pub async fn insert_morpheme_relations(&self, links: Vec<LexicalConnection>) -> Result<()> {
        // Ignores glosses without a document ID.
        // TODO Consider whether that's a reasonable constraint.
        let (left_doc, left_gloss, right_doc, right_gloss): (Vec<_>, Vec<_>, Vec<_>, Vec<_>) =
            links
                .into_iter()
                .filter_map(|link| {
                    Some((
                        link.left.document_name?,
                        link.left.gloss,
                        link.right.document_name?,
                        link.right.gloss,
                    ))
                })
                .multiunzip();
        // Don't crash if a morpheme relation fails to insert.
        let _ = query_file!(
            "queries/insert_morpheme_relations.sql",
            &*left_doc,
            &*left_gloss,
            &*right_doc,
            &*right_gloss,
        )
        .execute(&self.client)
        .await;
        Ok(())
    }

    pub async fn collection(&self, slug: String) -> Result<DocumentCollection> {
        let collection = query_file!("queries/document_group_details.sql", slug)
            .fetch_one(&self.client)
            .await?;
        Ok(DocumentCollection {
            slug: collection.slug,
            title: collection.title,
            id: Some(collection.id),
        })
    }

    pub async fn document_group_id_by_slug(&self, slug: &str) -> Result<Option<Uuid>> {
        Ok(
            query_file_scalar!("queries/document_group_id_by_slug.sql", slug)
                .fetch_optional(&self.client)
                .await?,
        )
    }

    /// Get collection slug by collection ID
    pub async fn collection_slug_by_id(&self, collection_id: Uuid) -> Result<Option<String>> {
        let result = query_file!("queries/edited_collection_by_id.sql", collection_id)
            .fetch_optional(&self.client)
            .await?;
        Ok(result.map(|r| r.slug))
    }

    pub async fn chapter(
        &self,
        collection_slug: String,
        chapter_slug: String,
    ) -> Result<Option<CollectionChapter>> {
        // Try the original slugs first
        let chapter = query_file!(
            "queries/chapter_contents.sql",
            collection_slug,
            chapter_slug
        )
        .fetch_optional(&self.client)
        .await?;

        // If found, return it
        if let Some(chapter_data) = chapter {
            return Ok(Some(CollectionChapter {
                id: chapter_data.id,
                path: chapter_data
                    .chapter_path
                    .into_iter()
                    .map(|s| (*s).into())
                    .collect(),
                index_in_parent: chapter_data.index_in_parent,
                title: chapter_data.title,
                document_id: chapter_data.document_id.map(DocumentId),
                wordpress_id: chapter_data.wordpress_id,
                section: chapter_data.section,
            }));
        }

        // If not found, try with underscore/hyphen conversion for collection_slug
        let alternative_collection_slug = if collection_slug.contains('-') {
            collection_slug.replace("-", "_")
        } else {
            collection_slug.replace("_", "-")
        };

        let chapter = query_file!(
            "queries/chapter_contents.sql",
            alternative_collection_slug,
            chapter_slug
        )
        .fetch_optional(&self.client)
        .await?;

        Ok(chapter.map(|chapter| CollectionChapter {
            id: chapter.id,
            path: chapter
                .chapter_path
                .into_iter()
                .map(|s| (*s).into())
                .collect(),
            index_in_parent: chapter.index_in_parent,
            title: chapter.title,
            document_id: chapter.document_id.map(DocumentId),
            wordpress_id: chapter.wordpress_id,
            section: chapter.section,
        }))
    }

    // Returns the CollectionChapters that contain given document.
    pub async fn chapters_by_document(
        &self,
        document_slug: String,
    ) -> Result<Option<Vec<CollectionChapter>>> {
        let chapters = query_file!("queries/chapters_by_document.sql", document_slug)
            .fetch_all(&self.client)
            .await?;

        if chapters.is_empty() {
            Ok(None)
        } else {
            Ok(Some(
                chapters
                    .into_iter()
                    .map(|chapter| CollectionChapter {
                        id: chapter.id,
                        path: chapter
                            .chapter_path
                            .into_iter()
                            .map(|s| (*s).into())
                            .collect(),
                        index_in_parent: chapter.index_in_parent,
                        title: chapter.title,
                        document_id: chapter.document_id.map(DocumentId),
                        wordpress_id: chapter.wordpress_id,
                        section: chapter.section,
                    })
                    .collect(),
            ))
        }
    }

    /// Insert a contributor attribution for a chapter
    pub async fn insert_chapter_contributor_attribution(
        &self,
        chapter_id: &uuid::Uuid,
        contributor_id: &uuid::Uuid,
        contribution_role: &str,
    ) -> Result<()> {
        query_file!(
            "queries/insert_chapter_contributor_attribution.sql",
            chapter_id,
            contributor_id,
            contribution_role
        )
        .execute(&self.client)
        .await?;
        Ok(())
    }

    /// Insert a document into an edited collection and create a new chapter for it
    /// Returns (document_id, chapter_id)
    /// dennis todo : please clean this up
    pub async fn insert_document_into_edited_collection(
        &self,
        document: AnnotatedDoc,
        collection_id: Uuid,
    ) -> Result<(DocumentId, Uuid)> {
        let mut tx = self.client.begin().await?;
        let meta = &document.meta;
        let next_index = -1;

        let user_group_id = self.document_group_id_by_slug("user_documents").await?;

        // Insert the document using the user_documents document group ID
        let document_uuid = query_file_scalar!(
            "queries/insert_document_at_end_of_collection.sql",
            meta.short_name,
            meta.title,
            meta.is_reference,
            &meta.date as &Option<Date>,
            user_group_id,
            next_index
        )
        .fetch_one(&mut *tx)
        .await?;

        // Attribute contributors to the document
        {
            let contributors = meta.contributors.iter().flatten();
            let names: Vec<String> = contributors.clone().map(|c| c.name.clone()).collect();
            let doc_id: Vec<Uuid> = vec![meta.id.0];
            let roles: Vec<String> = contributors
                .clone()
                .map(|c| {
                    c.role
                        .as_ref()
                        .map_or_else(|| "".to_string(), |r| r.to_string())
                })
                .collect();

            if !names.is_empty() {
                query_file!(
                    "queries/upsert_document_contributors.sql",
                    &names,
                    &doc_id,
                    &roles
                )
                .execute(&mut *tx)
                .await?;
            }
        }

        let collection_slug = self.collection_slug_by_id(collection_id).await?;
        // Create a new chapter for this document in the user_documents collection
        let chapter_slug = crate::slugs::slugify_ltree(&meta.short_name);
        let chapter_path = PgLTree::from_str(&format!(
            "{}.{}",
            collection_slug.unwrap().replace("-", "_"),
            chapter_slug
        ))?;

        let chapter_id = query_file_scalar!(
            "queries/insert_chapter_with_document_id.sql",
            meta.title, // Use document title as chapter title
            document_uuid,
            None::<i64>, // wordpress_id
            0i64,        // index_in_parent (we can increment this later if needed)
            chapter_path,
            crate::CollectionSection::Body as crate::CollectionSection
        )
        .fetch_one(&mut *tx)
        .await?;

        // Attribute contributors to the new chapter
        for contributor in meta.contributors.iter().flatten() {
            query_file!("queries/upsert_contributor.sql", &contributor.name)
                .execute(&mut *tx)
                .await?;
            let contributor_id =
                query_file_scalar!("queries/contributor_id_by_name.sql", &contributor.name)
                    .fetch_one(&mut *tx)
                    .await?;
            // Use map to handle Option<String> without fallback
            let role = contributor.role.as_ref().map(|r| r.to_string());

            let role_str: &str = role.as_deref().unwrap_or("");
            query_file!(
                "queries/insert_chapter_contributor_attribution.sql",
                &chapter_id,
                &contributor_id,
                role_str
            )
            .execute(&mut *tx)
            .await?;
        }

        // Insert document contents (pages, paragraphs, words)
        let document_id = DocumentId(document_uuid);
        let document_with_updated_id = AnnotatedDoc {
            meta: DocumentMetadata {
                id: document_id,
                ..document.meta.clone()
            },
            segments: document.segments.clone(),
        };

        query_file!("queries/delete_document_pages.sql", document_uuid)
            .execute(&mut *tx)
            .await?;

        if let Some(pages) = document_with_updated_id.segments {
            let mut starting_char_index = 0;
            for (page_index, page) in pages.into_iter().enumerate() {
                let page_id = query_file_scalar!(
                    "queries/upsert_document_page.sql",
                    document_uuid,
                    page_index as i64,
                    document_with_updated_id
                        .meta
                        .page_images
                        .as_ref()
                        .map(|imgs| imgs.source.0),
                    document_with_updated_id
                        .meta
                        .page_images
                        .as_ref()
                        .and_then(|imgs| imgs.ids.get(page_index))
                )
                .fetch_one(&mut *tx)
                .await?;

                for section in page.paragraphs {
                    // Calculate the actual character range for this paragraph
                    let total_chars: usize = section
                        .source
                        .iter()
                        .map(|e| {
                            if let AnnotatedSeg::Word(word) = e {
                                word.source.chars().count()
                            } else {
                                0
                            }
                        })
                        .sum();

                    let char_range: PgRange<i64> =
                        (starting_char_index..starting_char_index + total_chars as i64).into();

                    let _paragraph_id = query_file_scalar!(
                        "queries/insert_paragraph.sql",
                        page_id,
                        char_range,
                        section.translation.unwrap_or_default()
                    )
                    .fetch_one(&mut *tx)
                    .await?;

                    // Insert words with proper page_id and character ranges
                    let mut word_char_index = starting_char_index;
                    for word_seg in section.source {
                        match word_seg {
                            AnnotatedSeg::Word(word) => {
                                let word_len = word.source.chars().count() as i64;
                                let word_char_range: PgRange<i64> =
                                    (word_char_index..word_char_index + word_len).into();

                                self.insert_word(
                                    &mut tx,
                                    word,
                                    document_uuid,
                                    Some(page_id),
                                    Some(word_char_range),
                                )
                                .await?;

                                word_char_index += word_len;
                            }
                            _ => {}
                        }
                    }
                    starting_char_index += total_chars as i64;
                }
            }
        }

        tx.commit().await?;
        Ok((document_id, chapter_id))
    }

    pub async fn abbreviation_id_from_short_name(&self, short_name: &str) -> Result<Uuid> {
        Ok(
            query_file_scalar!("queries/abbreviation_id_from_short_name.sql", short_name)
                .fetch_one(&self.client)
                .await?,
        )
    }

    pub async fn upsert_page(&self, input: NewPageInput) -> Result<String> {
        // sanitize input
        let title = input.title.trim();
        // generate slug
        let slug = slug::slugify(title);
        // Ensure there is at least one body block and it is non-empty
        let body = match input.body.first() {
            Some(content) if !content.trim().is_empty() => content.clone(),
            _ => return Err(anyhow::anyhow!("input body is empty")),
        };

        query_file!("queries/upsert_page.sql", slug, input.path, title, body)
            .execute(&self.client)
            .await?;
        Ok(input.path)
    }

    pub async fn page_by_path(&self, path: &str) -> Result<Option<Page>> {
        let record = query_file!("queries/page_by_path.sql", path)
            .fetch_optional(&self.client)
            .await?;
        if let Some(row) = record {
            let blocks: Vec<ContentBlock> =
                vec![ContentBlock::Markdown(Markdown { content: row.body })];
            Ok(Some(Page::build(row.title, row.slug, blocks)))
        } else {
            Ok(None)
        }
    }

    pub async fn get_menu_by_slug(&self, slug: String) -> Result<Menu> {
        let menu = query_file!("queries/menu_by_slug.sql", slug)
            .fetch_one(&self.client)
            .await?;

        let items_json: serde_json::Value = menu.items;
        let items: Vec<MenuItem> = serde_json::from_value(items_json).unwrap_or_default();

        Ok(Menu {
            id: menu.id,
            name: menu.name,
            slug: menu.slug,
            items,
        })
    }

    pub async fn update_menu(&self, menu: MenuUpdate) -> Result<Menu> {
        let menu = query_file!(
            "queries/update_menu.sql",
            menu.id,
            menu.name.clone().unwrap_or_default(),
            slug::slugify(menu.name.unwrap_or_default()),
            menu.items
                .map(|items| serde_json::to_value(items).unwrap_or_default())
        )
        .fetch_one(&self.client)
        .await?;
        let items: Vec<MenuItem> = serde_json::from_value(menu.items).unwrap_or_default();
        Ok(Menu {
            id: menu.id,
            name: menu.name,
            slug: menu.slug,
            items,
        })
    }

    pub async fn insert_menu(&self, menu: Menu) -> Result<()> {
        query_file!(
            "queries/insert_menu.sql",
            menu.name,
            menu.slug,
            serde_json::to_value(menu.items).unwrap_or_default()
        )
        .execute(&self.client)
        .await?;
        Ok(())
    }
}

#[async_trait]
impl Loader<DocumentId> for Database {
    type Value = AnnotatedDoc;
    type Error = Arc<sqlx::Error>;
    async fn load(
        &self,
        keys: &[DocumentId],
    ) -> Result<HashMap<DocumentId, Self::Value>, Self::Error> {
        // Turn keys into strings for database request.
        // TODO ideally I'd be able to pass `keys` directly instead of mapping it.
        let keys: Vec<_> = keys.iter().map(|x| x.0).collect();
        let items = query_file!("queries/many_documents.sql", &keys[..])
            .fetch_all(&self.client)
            .await?;
        Ok(items
            .into_iter()
            .map(|item| Self::Value {
                meta: DocumentMetadata {
                    id: DocumentId(item.id),
                    short_name: item.short_name,
                    title: item.title,
                    is_reference: item.is_reference,
                    date: item.written_at.map(Date::new),
                    audio_recording: item.audio_url.map(|resource_url| AudioSlice {
                        slice_id: Some(AudioSliceId(item.audio_slice_id.unwrap().to_string())),
                        resource_url,
                        parent_track: None,
                        annotations: None,
                        index: 0,
                        include_in_edited_collection: true,
                        edited_by: None,
                        recorded_at: item.recorded_at.map(Date::new),
                        recorded_by: item.recorded_by.and_then(|user_id| {
                            item.recorded_by_name.map(|display_name| User {
                                id: UserId(user_id.to_string()),
                                display_name,
                                created_at: None,
                                avatar_url: None,
                                bio: None,
                                organization: None,
                                location: None,
                                role: None,
                            })
                        }),
                        start_time: item.audio_slice.as_ref().and_then(|r| match r.start {
                            Bound::Unbounded => None,
                            Bound::Included(t) | Bound::Excluded(t) => Some(t as i32),
                        }),
                        end_time: item.audio_slice.and_then(|r| match r.end {
                            Bound::Unbounded => None,
                            Bound::Included(t) | Bound::Excluded(t) => Some(t as i32),
                        }),
                    }),
                    collection: None,
                    contributors: item
                        .contributors
                        .and_then(|x| serde_json::from_value(x).ok())
                        .unwrap_or_default(),
                    creators_ids: Some(Vec::new()),
                    format_id: None.into(),
<<<<<<< HEAD
                    genre: None,
=======
                    genre_id: None.into(),
>>>>>>> ab9d1bcf
                    keywords_ids: Some(Vec::new()),
                    languages_ids: Some(Vec::new()),
                    order_index: 0,
                    page_images: None,
                    sources: Vec::new(),
                    subject_headings_ids: Some(Vec::new()),
                    spatial_coverage_ids: Some(Vec::new()),
                    translation: None,
                },
                segments: None,
            })
            .map(|tag| (tag.meta.id, tag))
            .collect())
    }
}

#[async_trait]
impl Loader<DocumentShortName> for Database {
    type Value = AnnotatedDoc;
    type Error = Arc<sqlx::Error>;
    async fn load(
        &self,
        keys: &[DocumentShortName],
    ) -> Result<HashMap<DocumentShortName, Self::Value>, Self::Error> {
        // Turn keys into strings for database request.
        // TODO ideally I'd be able to pass `keys` directly instead of mapping it.
        let keys: Vec<_> = keys.iter().map(|x| &x.0 as &str).collect();
        let items = query_file!("queries/many_documents_by_name.sql", keys as Vec<&str>)
            .fetch_all(&self.client)
            .await?;
        Ok(items
            .into_iter()
            .map(|item| Self::Value {
                meta: DocumentMetadata {
                    id: DocumentId(item.id),
                    short_name: item.short_name,
                    title: item.title,
                    is_reference: item.is_reference,
                    date: item.written_at.map(Date::new),
                    audio_recording: item.audio_url.map(|resource_url| AudioSlice {
                        slice_id: Some(AudioSliceId(item.audio_slice_id.unwrap().to_string())),
                        resource_url,
                        parent_track: None,
                        annotations: None,
                        index: 0,
                        // TODO: is this a bad default?
                        include_in_edited_collection: true,
                        edited_by: None,
                        recorded_at: item.recorded_at.map(Date::new),
                        recorded_by: item.recorded_by.and_then(|user_id| {
                            item.recorded_by_name.map(|display_name| User {
                                id: UserId(user_id.to_string()),
                                display_name,
                                created_at: None,
                                avatar_url: None,
                                bio: None,
                                organization: None,
                                location: None,
                                role: None,
                            })
                        }),
                        start_time: item.audio_slice.as_ref().and_then(|r| match r.start {
                            Bound::Unbounded => None,
                            Bound::Included(t) | Bound::Excluded(t) => Some(t as i32),
                        }),
                        end_time: item.audio_slice.and_then(|r| match r.end {
                            Bound::Unbounded => None,
                            Bound::Included(t) | Bound::Excluded(t) => Some(t as i32),
                        }),
                    }),
                    collection: None,
                    contributors: item
                        .contributors
                        .and_then(|x| serde_json::from_value(x).ok())
                        .unwrap_or_default(),
                    creators_ids: Some(Vec::new()),
                    format_id: None.into(),
<<<<<<< HEAD
                    genre: None,
=======
                    genre_id: None.into(),
>>>>>>> ab9d1bcf
                    keywords_ids: Some(Vec::new()),
                    languages_ids: Some(Vec::new()),
                    order_index: 0,
                    page_images: None,
                    sources: Vec::new(),
                    subject_headings_ids: Some(Vec::new()),
                    spatial_coverage_ids: Some(Vec::new()),
                    translation: None,
                },
                segments: None,
            })
            .map(|tag| (DocumentShortName(tag.meta.short_name.clone()), tag))
            .collect())
    }
}

#[async_trait]
impl Loader<PagesInDocument> for Database {
    type Value = Vec<DocumentPage>;
    type Error = Arc<sqlx::Error>;

    async fn load(
        &self,
        keys: &[PagesInDocument],
    ) -> Result<HashMap<PagesInDocument, Self::Value>, Self::Error> {
        let keys: Vec<_> = keys.iter().map(|k| (k.0)).collect();
        let items = query_file!("queries/document_pages.sql", &keys[..])
            .fetch_all(&self.client)
            .await?;
        Ok(items
            .into_iter()
            .map(|page| {
                (
                    PagesInDocument(page.document_id),
                    DocumentPage {
                        id: page.id,
                        page_number: (page.index_in_document + 1).to_string(),
                        image: if let (Some(source_id), Some(oid)) =
                            (page.iiif_source_id, page.iiif_oid)
                        {
                            Some(PageImage {
                                source_id: ImageSourceId(source_id),
                                oid,
                            })
                        } else {
                            None
                        },
                    },
                )
            })
            .into_group_map())
    }
}

#[async_trait]
impl Loader<ParagraphsInPage> for Database {
    type Value = Vec<DocumentParagraph>;
    type Error = Arc<sqlx::Error>;

    async fn load(
        &self,
        keys: &[ParagraphsInPage],
    ) -> Result<HashMap<ParagraphsInPage, Self::Value>, Self::Error> {
        let keys: Vec<_> = keys.iter().map(|k| k.0).collect();
        let items = query_file!("queries/document_paragraphs.sql", &keys[..])
            .fetch_all(&self.client)
            .await?;
        // TODO use a stream here to avoid collecting into a Vec twice.
        // Hmm... Might not be possible with the group_by call? Or we'd have to
        // reimplement that with try_fold()
        Ok(items
            .into_iter()
            .enumerate()
            .map(|(index, p)| {
                (
                    ParagraphsInPage(p.page_id),
                    DocumentParagraph {
                        id: p.id,
                        translation: p.english_translation,
                        index: (index as i64) + 1,
                    },
                )
            })
            .into_group_map())
    }
}

#[async_trait]
impl Loader<PartsOfWord> for Database {
    type Value = Vec<WordSegment>;
    type Error = Arc<sqlx::Error>;

    async fn load(
        &self,
        keys: &[PartsOfWord],
    ) -> Result<HashMap<PartsOfWord, Self::Value>, Self::Error> {
        let keys: Vec<_> = keys.iter().map(|k| k.0).collect();
        let items = query_file!("queries/word_parts.sql", &keys[..])
            .fetch_all(&self.client)
            .await?;
        Ok(items
            .into_iter()
            .map(|part| {
                (
                    PartsOfWord(part.word_id),
                    WordSegment {
                        system: None,
                        morpheme: part.morpheme,
                        gloss: part.gloss,
                        gloss_id: part.gloss_id,
                        role: part.role,
                        matching_tag: None,
                    },
                )
            })
            .into_group_map())
    }
}

#[async_trait]
impl Loader<TagId> for Database {
    type Value = Vec<MorphemeTag>;
    type Error = Arc<sqlx::Error>;
    async fn load(&self, keys: &[TagId]) -> Result<HashMap<TagId, Self::Value>, Self::Error> {
        use async_graphql::{InputType, Name, Value};
        let glosses: Vec<_> = keys.iter().map(|k| k.0.clone()).collect();
        let systems: Vec<_> = keys
            .iter()
            .unique()
            .map(|k| {
                if let Value::Enum(s) = k.1.to_value() {
                    s.as_str().to_owned()
                } else {
                    unreachable!()
                }
            })
            .collect();
        let items = query_file!("queries/morpheme_tags_by_gloss.sql", &glosses, &systems)
            .fetch_all(&self.client)
            .await?;
        Ok(items
            .into_iter()
            .map(|tag| {
                (
                    TagId(
                        tag.abstract_gloss.clone(),
                        InputType::parse(Some(Value::Enum(Name::new(tag.system_name)))).unwrap(),
                    ),
                    MorphemeTag {
                        internal_tags: tag.internal_tags.unwrap_or_default(),
                        tag: tag.concrete_gloss,
                        title: tag.title,
                        shape: tag.example_shape,
                        details_url: None,
                        definition: tag.description.unwrap_or_default(),
                        morpheme_type: tag.linguistic_type.unwrap_or_default(),
                        role_override: tag.role_override,
                    },
                )
            })
            .into_group_map())
    }
}

#[async_trait]
impl Loader<WordsInParagraph> for Database {
    type Value = Vec<AnnotatedSeg>;
    type Error = Arc<sqlx::Error>;

    async fn load(
        &self,
        keys: &[WordsInParagraph],
    ) -> Result<HashMap<WordsInParagraph, Self::Value>, Self::Error> {
        let keys: Vec<_> = keys.iter().map(|k| k.0).collect();
        let items = query_file!("queries/words_in_paragraph.sql", &keys[..])
            .fetch_all(&self.client)
            .await?;
        Ok(items
            .into_iter()
            .map(|w| {
                (
                    WordsInParagraph(w.paragraph_id),
                    AnnotatedSeg::Word(
                        (BasicWord {
                            id: Some(w.id),
                            source_text: Some(w.source_text),
                            simple_phonetics: w.simple_phonetics,
                            phonemic: w.phonemic,
                            english_gloss: w.english_gloss,
                            commentary: w.commentary,
                            document_id: Some(w.document_id),
                            index_in_document: Some(w.index_in_document),
                            page_number: w.page_number,
                            audio_url: w.audio_url,
                            audio_slice_id: w.audio_slice_id,
                            audio_slice: w.audio_slice,
                            audio_recorded_at: w.audio_recorded_at,
                            audio_recorded_by: w.audio_recorded_by,
                            audio_recorded_by_name: w.audio_recorded_by_name,
                            include_audio_in_edited_collection: Some(
                                w.include_audio_in_edited_collection,
                            ),
                            audio_edited_by: w.audio_edited_by,
                            audio_edited_by_name: w.audio_edited_by_name,
                        })
                        .into(),
                    ),
                )
            })
            .into_group_map())
    }
}

#[async_trait]
impl Loader<TagForMorpheme> for Database {
    type Value = MorphemeTag;
    type Error = Arc<sqlx::Error>;

    async fn load(
        &self,
        keys: &[TagForMorpheme],
    ) -> Result<HashMap<TagForMorpheme, Self::Value>, Self::Error> {
        use async_graphql::{InputType, Name, Value};
        let gloss_ids: Vec<_> = keys.iter().map(|k| k.0).collect();
        let systems: Vec<_> = keys
            .iter()
            .unique()
            .map(|k| {
                if let Value::Enum(s) = k.1.to_value() {
                    s.as_str().to_owned()
                } else {
                    unreachable!()
                }
            })
            .collect();
        let items = query_file!("queries/morpheme_tags.sql", &gloss_ids, &systems)
            .fetch_all(&self.client)
            .await?;
        Ok(items
            .into_iter()
            .map(|tag| {
                (
                    TagForMorpheme(
                        tag.gloss_id,
                        InputType::parse(Some(Value::Enum(Name::new(tag.system_name)))).unwrap(),
                    ),
                    MorphemeTag {
                        internal_tags: Vec::new(),
                        tag: tag.gloss,
                        title: tag.title,
                        shape: tag.example_shape,
                        details_url: None,
                        definition: tag.description.unwrap_or_default(),
                        morpheme_type: tag.linguistic_type.unwrap_or_default(),
                        role_override: tag.role_override,
                    },
                )
            })
            .collect())
    }
}

#[async_trait]
impl Loader<ImageSourceId> for Database {
    type Value = ImageSource;
    type Error = Arc<sqlx::Error>;

    async fn load(
        &self,
        keys: &[ImageSourceId],
    ) -> Result<HashMap<ImageSourceId, Self::Value>, Self::Error> {
        let keys: Vec<_> = keys.iter().map(|k| k.0).collect();
        let items = query_file!("queries/image_sources.sql", &keys)
            .fetch_all(&self.client)
            .await?;
        Ok(items
            .into_iter()
            .map(|x| {
                (
                    ImageSourceId(x.id),
                    ImageSource {
                        id: ImageSourceId(x.id),
                        url: x.base_url,
                    },
                )
            })
            .collect())
    }
}

#[async_trait]
impl Loader<ContributorsForDocument> for Database {
    type Value = Vec<Contributor>;
    type Error = Arc<sqlx::Error>;

    async fn load(
        &self,
        keys: &[ContributorsForDocument],
    ) -> Result<HashMap<ContributorsForDocument, Self::Value>, Self::Error> {
        let keys: Vec<_> = keys.iter().map(|k| k.0).collect();
        let items = query_file!("queries/document_contributors.sql", &keys)
            .fetch_all(&self.client)
            .await?;
        Ok(items
            .into_iter()
            .map(|x| {
                (
                    ContributorsForDocument(x.document_id),
                    Contributor {
                        id: x.id,
                        name: x.full_name,
                        role: Some(ContributorRole::from(x.contribution_role)),
                    },
                )
            })
            .into_group_map())
    }
}

#[async_trait]
impl Loader<PersonFullName> for Database {
    type Value = ContributorDetails;
    type Error = Arc<sqlx::Error>;

    async fn load(
        &self,
        keys: &[PersonFullName],
    ) -> Result<HashMap<PersonFullName, Self::Value>, Self::Error> {
        let keys: Vec<_> = keys.iter().map(|k| k.0.clone()).collect();
        let items = query_file!("queries/contributors_by_name.sql", &keys)
            .fetch_all(&self.client)
            .await?;
        Ok(items
            .into_iter()
            .map(|x| {
                (
                    PersonFullName(x.full_name.clone()),
                    ContributorDetails {
                        full_name: x.full_name,
                        alternate_name: None,
                        birth_date: None,
                        is_visible: false,
                    },
                )
            })
            .collect())
    }
}

#[async_trait]
impl Loader<PageId> for Database {
    type Value = page::Page;
    type Error = Arc<sqlx::Error>;

    async fn load(&self, _keys: &[PageId]) -> Result<HashMap<PageId, Self::Value>, Self::Error> {
        todo!("Implement content pages")
    }
}

/// A struct representing an audio slice that can be easily pulled from the database
struct BasicAudioSlice {
    id: Uuid,
    recorded_at: Option<NaiveDate>,
    resource_url: String,
    range: Option<PgRange<i64>>,
    include_in_edited_collection: bool,
    recorded_by: Option<Uuid>,
    recorded_by_name: Option<String>,
    edited_by: Option<Uuid>,
    edited_by_name: Option<String>,
}

impl From<BasicAudioSlice> for AudioSlice {
    fn from(b: BasicAudioSlice) -> Self {
        AudioSlice {
            slice_id: Some(AudioSliceId(b.id.to_string())),
            resource_url: b.resource_url,
            parent_track: None,
            annotations: None,
            index: 0,
            include_in_edited_collection: b.include_in_edited_collection,
            edited_by: b.edited_by.and_then(|user_id| {
                b.edited_by_name.map(|display_name| User {
                    id: UserId::from(user_id),
                    display_name,
                    created_at: None,
                    avatar_url: None,
                    bio: None,
                    organization: None,
                    location: None,
                    role: None,
                })
            }),
            recorded_at: b.recorded_at.map(Date::new),
            recorded_by: b.recorded_by.and_then(|user_id| {
                b.recorded_by_name.map(|display_name| User {
                    id: UserId::from(user_id),
                    display_name,
                    created_at: None,
                    avatar_url: None,
                    bio: None,
                    organization: None,
                    location: None,
                    role: None,
                })
            }),
            start_time: b.range.as_ref().and_then(|r| match r.start {
                Bound::Unbounded => None,
                Bound::Included(t) | Bound::Excluded(t) => Some(t as i32),
            }),
            end_time: b.range.and_then(|r| match r.end {
                Bound::Unbounded => None,
                Bound::Included(t) | Bound::Excluded(t) => Some(t as i32),
            }),
        }
    }
}

/// A struct representing a Word/AnnotatedForm that can be easily pulled from
/// the database
struct BasicWord {
    id: Option<Uuid>,
    source_text: Option<String>,
    simple_phonetics: Option<String>,
    phonemic: Option<String>,
    english_gloss: Option<String>,
    commentary: Option<String>,
    document_id: Option<Uuid>,
    index_in_document: Option<i64>,
    page_number: Option<String>,
    audio_url: Option<String>,
    audio_slice_id: Option<Uuid>,
    audio_slice: Option<PgRange<i64>>,
    audio_recorded_at: Option<NaiveDate>,
    audio_recorded_by: Option<Uuid>,
    audio_recorded_by_name: Option<String>,
    include_audio_in_edited_collection: Option<bool>,
    audio_edited_by: Option<Uuid>,
    audio_edited_by_name: Option<String>,
}

impl BasicWord {
    fn audio_slice(&self) -> Option<BasicAudioSlice> {
        Some(BasicAudioSlice {
            id: self.audio_slice_id?.to_owned(),
            resource_url: self.audio_url.as_ref()?.clone(),
            range: self.audio_slice.to_owned(),
            recorded_at: self.audio_recorded_at,
            recorded_by: self.audio_recorded_by,
            recorded_by_name: self.audio_recorded_by_name.to_owned(),
            include_in_edited_collection: self.include_audio_in_edited_collection.unwrap_or(false),
            edited_by: self.audio_edited_by,
            edited_by_name: self.audio_edited_by_name.to_owned(),
        })
    }
}

impl From<BasicWord> for AnnotatedForm {
    fn from(w: BasicWord) -> Self {
        // up here because we need to borrow the basic type before we start moving things
        let ingested_audio_track = w.audio_slice().map(AudioSlice::from);
        Self {
            id: w.id,
            source: w.source_text.unwrap_or_default(),
            normalized_source: None,
            simple_phonetics: w.simple_phonetics,
            phonemic: w.phonemic,
            // TODO Fill in?
            segments: None,
            english_gloss: w.english_gloss.map(|s| vec![s]).unwrap_or_default(),
            commentary: w.commentary,
            ingested_audio_track,
            date_recorded: None,
            line_break: None,
            page_break: None,
            position: PositionInDocument::new(
                DocumentId(w.document_id.unwrap_or_default()),
                w.page_number.unwrap_or_default(),
                w.index_in_document.unwrap_or_default(),
            ),
        }
    }
}

// Loader to get each chapter id from the database regardless if it's a subchapter or not.
#[async_trait]
impl Loader<ChaptersInCollection> for Database {
    type Value = Vec<CollectionChapter>;
    type Error = Arc<sqlx::Error>;

    // string slug can look like "cwkw".chapter1.doc1 But assume user only passes "cwkw"

    async fn load(
        &self,
        keys: &[ChaptersInCollection],
    ) -> Result<HashMap<ChaptersInCollection, Self::Value>, Self::Error> {
        let keys: Vec<_> = keys.iter().map(|k| k.0.clone()).collect();
        let items = query_file!("queries/collection_chapters.sql", &keys)
            .fetch_all(&self.client)
            .await?;
        Ok(items
            .into_iter()
            .map(|chapter| {
                (
                    ChaptersInCollection(chapter.collection_slug),
                    CollectionChapter {
                        id: chapter.id,
                        title: chapter.title,
                        document_id: chapter.document_id.map(DocumentId),
                        wordpress_id: chapter.wordpress_id,
                        index_in_parent: chapter.index_in_parent,
                        section: chapter.section,
                        path: chapter
                            .chapter_path
                            .into_iter()
                            .map(|s| (*s).into())
                            .collect(),
                    },
                )
            })
            .into_group_map())
    }
}

#[async_trait]
impl Loader<EditedCollectionDetails> for Database {
    type Value = EditedCollection;
    type Error = Arc<sqlx::Error>;

    async fn load(
        &self,
        keys: &[EditedCollectionDetails],
    ) -> Result<HashMap<EditedCollectionDetails, Self::Value>, Self::Error> {
        let keys: Vec<_> = keys.iter().map(|k| k.0.clone()).collect();
        let items = query_file!("queries/collection_attributes.sql", &keys)
            .fetch_all(&self.client)
            .await?;
        Ok(items
            .into_iter()
            .map(|collection| {
                (
                    EditedCollectionDetails(collection.slug.clone()),
                    EditedCollection {
                        id: collection.id,
                        title: collection.title,
                        wordpress_menu_id: collection.wordpress_menu_id,
                        description: collection.description,
                        slug: collection.slug,
                        thumbnail_url: collection.thumbnail_url,
                    },
                )
            })
            .collect())
    }
}

/// A simplified comment type that is easier to pull out of the database
struct BasicComment {
    pub id: Uuid,
    pub posted_at: NaiveDateTime,

    pub posted_by: Uuid,
    pub posted_by_name: String,

    pub text_content: String,
    pub comment_type: Option<CommentType>,

    pub edited: bool,

    pub parent_id: Uuid,
    pub parent_type: CommentParentType,
}

impl From<BasicComment> for Comment {
    fn from(val: BasicComment) -> Self {
        Comment {
            id: val.id,
            posted_at: DateTime::new(val.posted_at),
            posted_by: User {
                id: val.posted_by.into(),
                display_name: val.posted_by_name,
                created_at: None,
                avatar_url: None,
                bio: None,
                organization: None,
                location: None,
                role: None,
            },
            text_content: val.text_content,
            comment_type: val.comment_type,
            edited: val.edited,
            parent_id: val.parent_id,
            parent_type: val.parent_type,
        }
    }
}

#[derive(Clone, Eq, PartialEq, Hash, Debug)]
pub struct TagId(pub String, pub CherokeeOrthography);

#[derive(Clone, Eq, PartialEq, Hash)]
pub struct PartsOfWord(pub Uuid);

#[derive(Clone, Eq, PartialEq, Hash)]
pub struct PersonFullName(pub String);

#[derive(Clone, Eq, PartialEq, Hash)]
pub struct ContributorsForDocument(pub Uuid);

#[derive(Clone, Eq, PartialEq, Hash)]
pub struct BookmarkedOn(pub Uuid, pub Uuid);

#[derive(Clone, Eq, PartialEq, Hash)]
pub struct DocumentShortName(pub String);

#[derive(Clone, Eq, PartialEq, Hash)]
pub struct TagForMorpheme(pub Uuid, pub CherokeeOrthography);

#[derive(Clone, Eq, PartialEq, Hash)]
pub struct PageId(pub String);

#[derive(Clone, Eq, PartialEq, Hash)]
pub struct ChaptersInCollection(pub String);

#[derive(Clone, Eq, PartialEq, Hash)]
pub struct EditedCollectionDetails(pub String);

#[derive(Clone, Eq, PartialEq, Hash)]
pub struct SubjectHeadingsForDocument(pub uuid::Uuid);

/// One particular morpheme and all the known words that contain that exact morpheme.
#[derive(async_graphql::SimpleObject)]
pub struct MorphemeReference {
    /// Phonemic shape of the morpheme.
    pub morpheme: String,
    /// List of words that contain this morpheme.
    pub forms: Vec<AnnotatedForm>,
}

/// A list of words grouped by the document that contains them.
#[derive(async_graphql::SimpleObject)]
pub struct WordsInDocument {
    /// Unique identifier of the containing document
    pub document_id: Option<DocumentId>,
    /// What kind of document contains these words (e.g. manuscript vs dictionary)
    pub document_type: Option<DocumentType>,
    /// List of annotated and potentially segmented forms
    pub forms: Vec<AnnotatedForm>,
}<|MERGE_RESOLUTION|>--- conflicted
+++ resolved
@@ -36,9 +36,6 @@
 };
 // Explicitly import types from person.rs
 use crate::person::{Contributor, ContributorDetails, ContributorRole};
-
-// Add new metadata
-use crate::doc_metadata::Format;
 
 /// Connects to our backing database instance, providing high level functions
 /// for accessing the data therein.
@@ -387,11 +384,7 @@
                         .unwrap_or_default(),
                     creators_ids: Some(Vec::new()),
                     format_id: None.into(),
-<<<<<<< HEAD
-                    genre: None,
-=======
                     genre_id: None.into(),
->>>>>>> ab9d1bcf
                     keywords_ids: Some(Vec::new()),
                     languages_ids: Some(Vec::new()),
                     order_index: 0,
@@ -535,11 +528,7 @@
                     .unwrap_or_default(),
                 creators_ids: Some(Vec::new()),
                 format_id: None.into(),
-<<<<<<< HEAD
-                genre: None,
-=======
                 genre_id: None.into(),
->>>>>>> ab9d1bcf
                 keywords_ids: Some(Vec::new()),
                 languages_ids: Some(Vec::new()),
                 order_index: 0,
@@ -928,24 +917,18 @@
             _ => None,
         };
 
-<<<<<<< HEAD
-=======
         let genre: Option<Uuid> = match document.genre {
             MaybeUndefined::Value(genre_update) => Some(genre_update.id),
             _ => None,
         };
 
->>>>>>> ab9d1bcf
         query_file!(
             "queries/update_document_metadata.sql",
             document.id,
             &title as _,
             &written_at as _,
             format,
-<<<<<<< HEAD
-=======
             genre,
->>>>>>> ab9d1bcf
         )
         .execute(&mut *tx)
         .await?;
@@ -2351,11 +2334,7 @@
                         .unwrap_or_default(),
                     creators_ids: Some(Vec::new()),
                     format_id: None.into(),
-<<<<<<< HEAD
-                    genre: None,
-=======
                     genre_id: None.into(),
->>>>>>> ab9d1bcf
                     keywords_ids: Some(Vec::new()),
                     languages_ids: Some(Vec::new()),
                     order_index: 0,
@@ -2433,11 +2412,7 @@
                         .unwrap_or_default(),
                     creators_ids: Some(Vec::new()),
                     format_id: None.into(),
-<<<<<<< HEAD
-                    genre: None,
-=======
                     genre_id: None.into(),
->>>>>>> ab9d1bcf
                     keywords_ids: Some(Vec::new()),
                     languages_ids: Some(Vec::new()),
                     order_index: 0,
