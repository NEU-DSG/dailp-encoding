#![allow(missing_docs)]

use std::ops::Bound;

use {
    crate::*,
    anyhow::Result,
    async_graphql::dataloader::*,
    async_graphql::InputType,
    async_trait::async_trait,
    itertools::Itertools,
    sqlx::{
        postgres::{types::PgRange, PgPoolOptions},
        query_file, query_file_as, query_file_scalar, Acquire,
    },
    std::collections::HashMap,
    std::sync::Arc,
    std::time::Duration,
    uuid::Uuid,
};

/// Connects to our backing database instance, providing high level functions
/// for accessing the data therein.
pub struct Database {
    client: sqlx::Pool<sqlx::Postgres>,
}
impl Database {
    pub async fn connect() -> Result<Self> {
        let db_url = std::env::var("DATABASE_URL")?;
        let conn = PgPoolOptions::new()
            .max_connections(std::thread::available_parallelism().map_or(2, |x| x.get() as u32))
            .acquire_timeout(Duration::from_secs(60 * 4))
            // Disable excessive pings to the database.
            .test_before_acquire(false)
            .connect(&db_url)
            .await?;
        Ok(Database { client: conn })
    }

    pub async fn upsert_contributor(&self, person: ContributorDetails) -> Result<()> {
        query_file!("queries/upsert_contributor.sql", person.full_name)
            .execute(&self.client)
            .await?;
        Ok(())
    }

    pub async fn potential_syllabary_matches(&self, syllabary: &str) -> Result<Vec<AnnotatedForm>> {
        let alternate_spellings: Vec<_> = CherokeeOrthography::similar_syllabary_strings(syllabary)
            .into_iter()
            // Convert into "LIKE"-compatible format
            .map(|x| format!("%{}%", x))
            .collect();
        let items = query_file_as!(
            BasicWord,
            "queries/search_syllabary.sql",
            &alternate_spellings
        )
        .fetch_all(&self.client)
        .await?;
        Ok(items.into_iter().map(Into::into).collect())
    }

    pub async fn connected_forms(
        &self,
        document_id: Option<DocumentId>,
        gloss: &str,
    ) -> Result<Vec<AnnotatedForm>> {
        let items = query_file_as!(
            BasicWord,
            "queries/connected_forms.sql",
            gloss,
            document_id.map(|id| id.0)
        )
        .fetch_all(&self.client)
        .await?;
        Ok(items.into_iter().map(Into::into).collect())
    }

    pub async fn morphemes(
        &self,
        morpheme_id: MorphemeId,
        _compare_by: Option<CherokeeOrthography>,
    ) -> Result<Vec<MorphemeReference>> {
        let items = query_file!(
            "queries/surface_forms.sql",
            morpheme_id.gloss,
            morpheme_id.document_name
        )
        .fetch_all(&self.client)
        .await?;
        Ok(items
            .into_iter()
            .group_by(|w| w.morpheme.clone())
            .into_iter()
            .map(|(shape, forms)| {
                MorphemeReference {
                    morpheme: shape,
                    forms: forms
                        .into_iter()
                        .map(|w| AnnotatedForm {
                            id: Some(w.word_id),
                            source: w.source_text,
                            normalized_source: None,
                            simple_phonetics: w.simple_phonetics,
                            phonemic: w.phonemic,
                            // TODO Fill in
                            segments: None,
                            english_gloss: w.english_gloss.map(|s| vec![s]).unwrap_or_default(),
                            commentary: w.commentary,
                            audio_track: None,
                            date_recorded: None,
                            line_break: None,
                            page_break: None,
                            position: PositionInDocument::new(
                                DocumentId(w.document_id),
                                w.page_number.unwrap_or_default(),
                                w.index_in_document as i64,
                            ),
                        })
                        .collect(),
                }
            })
            .collect())
    }

    pub async fn words_by_doc(
        &self,
        document_id: Option<DocumentId>,
        gloss: &str,
    ) -> Result<Vec<WordsInDocument>> {
        let words = query_file!(
            "queries/morphemes_by_document.sql",
            gloss,
            document_id.map(|id| id.0)
        )
        .fetch_all(&self.client)
        .await?;
        Ok(words
            .into_iter()
            .group_by(|w| (w.document_id, w.is_reference))
            .into_iter()
            .map(|((document_id, is_reference), forms)| WordsInDocument {
                document_id: Some(DocumentId(document_id)),
                document_type: if is_reference {
                    Some(DocumentType::Reference)
                } else {
                    Some(DocumentType::Corpus)
                },
                forms: forms
                    .into_iter()
                    .map(|w| AnnotatedForm {
                        id: Some(w.id),
                        source: w.source_text,
                        normalized_source: None,
                        simple_phonetics: w.simple_phonetics,
                        phonemic: w.phonemic,
                        segments: None,
                        english_gloss: w.english_gloss.map(|s| vec![s]).unwrap_or_default(),
                        commentary: w.commentary,
                        audio_track: None,
                        date_recorded: None,
                        line_break: None,
                        page_break: None,
                        position: PositionInDocument::new(
                            DocumentId(w.document_id),
                            w.page_number.unwrap_or_default(),
                            w.index_in_document as i64,
                        ),
                    })
                    .collect(),
            })
            .collect())
    }

    pub async fn all_documents(&self) -> Result<Vec<AnnotatedDoc>> {
        let results = query_file!("queries/all_documents.sql")
            .fetch_all(&self.client)
            .await?;
        Ok(results
            .into_iter()
            .map(|item| AnnotatedDoc {
                meta: DocumentMetadata {
                    id: DocumentId(item.id),
                    short_name: item.short_name,
                    title: item.title,
                    is_reference: item.is_reference,
                    date: item.written_at.map(Date::new),
                    audio_recording: None,
                    collection: None,
                    contributors: item
                        .contributors
                        .and_then(|x| serde_json::from_value(x).ok())
                        .unwrap_or_default(),
                    genre: None,
                    order_index: 0,
                    page_images: None,
                    sources: Vec::new(),
                    translation: None,
                },
                segments: None,
            })
            .collect())
    }

    pub async fn upsert_image_source(&self, title: &str, url: &str) -> Result<Uuid> {
        let id = query_file_scalar!("queries/insert_image_source.sql", title, url)
            .fetch_one(&self.client)
            .await?;
        Ok(id)
    }

    pub async fn image_source_by_title(&self, title: &str) -> Result<Option<ImageSource>> {
        let results = query_file!("queries/image_source_by_title.sql", title)
            .fetch_all(&self.client)
            .await?;
        Ok(results.into_iter().next().map(|x| ImageSource {
            id: ImageSourceId(x.id),
            url: x.base_url,
        }))
    }

    pub async fn image_source_by_id(&self, id: ImageSourceId) -> Result<Option<ImageSource>> {
        let results = query_file!("queries/image_source_by_id.sql", id.0)
            .fetch_all(&self.client)
            .await?;
        Ok(results.into_iter().next().map(|x| ImageSource {
            id: ImageSourceId(x.id),
            url: x.base_url,
        }))
    }

    pub async fn document_manifest(
        &self,
        _document_name: &str,
        url: String,
    ) -> Result<iiif::Manifest> {
        // Retrieve the document from the DB.
        let item = query_file!("queries/many_documents.sql", &[url.clone()] as &[String])
            .fetch_one(&self.client)
            .await?;
        let doc = AnnotatedDoc {
            meta: DocumentMetadata {
                id: DocumentId(item.id),
                short_name: item.short_name,
                title: item.title,
                is_reference: item.is_reference,
                date: item.written_at.map(Date::new),
                audio_recording: None,
                collection: None,
                contributors: item
                    .contributors
                    .and_then(|x| serde_json::from_value(x).ok())
                    .unwrap_or_default(),
                genre: None,
                order_index: 0,
                page_images: None,
                sources: Vec::new(),
                translation: None,
            },
            segments: None,
        };
        // Build a IIIF manifest for this document.
        Ok(iiif::Manifest::from_document(self, doc, url).await)
    }

    pub async fn all_tags(&self, system: CherokeeOrthography) -> Result<Vec<TagForm>> {
        use async_graphql::Value;
        let system_name = if let Value::Enum(s) = system.to_value() {
            s
        } else {
            unreachable!()
        };
        let results = query_file!("queries/all_morpheme_tags.sql", system_name.as_str())
            .fetch_all(&self.client)
            .await?;
        Ok(results
            .into_iter()
            .map(|tag| TagForm {
                internal_tags: Vec::new(),
                tag: tag.gloss,
                title: tag.title,
                shape: None,
                details_url: None,
                definition: tag.description.unwrap_or_default(),
                morpheme_type: tag.linguistic_type.unwrap_or_default(),
                segment_type: tag.segment_type,
            })
            .collect())
    }

    pub async fn search_words_any_field(&self, query: String) -> Result<Vec<AnnotatedForm>> {
        let like_query = format!("%{}%", query);
        let results = query_file_as!(BasicWord, "queries/search_words_any_field.sql", like_query)
            .fetch_all(&self.client)
            .await?;
        Ok(results.into_iter().map(Into::into).collect())
    }

    pub async fn top_collections(&self) -> Result<Vec<DocumentCollection>> {
        Ok(
            query_file_as!(DocumentCollection, "queries/document_groups.sql")
                .fetch_all(&self.client)
                .await?,
        )
    }

    pub async fn update_annotation(&self, _annote: annotation::Annotation) -> Result<()> {
        todo!("Implement image annotations")
    }

    pub async fn update_word(&self, word: &AnnotatedFormUpdate) -> Result<Uuid> {
        query_file!("queries/update_word.sql", word.id, word.source.value())
            .execute(&self.client)
            .await?;

        Ok(word.id)
    }

    pub async fn all_pages(&self) -> Result<Vec<page::Page>> {
        todo!("Implement content pages")
    }

    pub async fn update_page(&self, _page: page::Page) -> Result<()> {
        todo!("Implement content pages")
    }

    pub async fn words_in_document(
        &self,
        document_id: DocumentId,
        start: Option<i64>,
        end: Option<i64>,
    ) -> Result<impl Iterator<Item = AnnotatedForm>> {
        let words = query_file_as!(
            BasicWord,
            "queries/document_words.sql",
            document_id.0,
            start,
            end
        )
        .fetch_all(&self.client)
        .await?;
        Ok(words.into_iter().map(Into::into))
    }

    pub async fn count_words_in_document(&self, document_id: DocumentId) -> Result<i64> {
        Ok(
            query_file_scalar!("queries/count_words_in_document.sql", document_id.0)
                .fetch_one(&self.client)
                .await?
                .unwrap(),
        )
    }

    pub async fn documents_in_collection(
        &self,
        _super_collection: &str,
        collection: &str,
    ) -> Result<Vec<DocumentReference>> {
        Ok(query_file_as!(
            DocumentReference,
            "queries/documents_in_group.sql",
            collection
        )
        .fetch_all(&self.client)
        .await?)
    }

    pub async fn insert_top_collection(&self, title: String, _index: i64) -> Result<Uuid> {
        Ok(query_file_scalar!(
            "queries/insert_document_group.sql",
            slug::slugify(&title),
            title.trim()
        )
        .fetch_one(&self.client)
        .await?)
    }

    pub async fn insert_dictionary_document(
        &self,
        document: &DocumentMetadata,
    ) -> Result<DocumentId> {
        let group_id = self
            .insert_top_collection(document.collection.clone().unwrap(), 0)
            .await?;
        let id = query_file_scalar!(
            "queries/insert_document.sql",
            document.short_name,
            document.title,
            document.is_reference,
            &document.date as &Option<Date>,
            None as Option<Uuid>,
            group_id
        )
        .fetch_one(&self.client)
        .await?;
        Ok(DocumentId(id))
    }

    pub async fn insert_document(
        &self,
        meta: &DocumentMetadata,
        collection_id: Uuid,
        index_in_collection: i64,
    ) -> Result<DocumentId> {
        let mut tx = self.client.begin().await?;

        let document_id = &meta.short_name;

        // Clear the document audio before re-inserting it.
        query_file!("queries/delete_document_audio.sql", &document_id)
            .execute(&mut tx)
            .await?;

        let slice_id = if let Some(audio) = &meta.audio_recording {
            let time_range: Option<PgRange<_>> = match (audio.start_time, audio.end_time) {
                (Some(a), Some(b)) => Some((a as i64..b as i64).into()),
                (Some(a), None) => Some((a as i64..).into()),
                (None, Some(b)) => Some((..b as i64).into()),
                (None, None) => None,
            };
            let slice_id =
                query_file_scalar!("queries/insert_audio.sql", audio.resource_url, time_range)
                    .fetch_one(&mut tx)
                    .await?;
            Some(slice_id)
        } else {
            None
        };

        let document_uuid = query_file_scalar!(
            "queries/insert_document_in_collection.sql",
            &document_id,
            meta.title,
            meta.is_reference,
            &meta.date as &Option<Date>,
            slice_id,
            collection_id,
            index_in_collection
        )
        .fetch_one(&mut tx)
        .await?;

        {
            let (name, doc, role): (Vec<_>, Vec<_>, Vec<_>) = meta
                .contributors
                .iter()
                .map(|contributor| (&*contributor.name, document_uuid, &*contributor.role))
                .multiunzip();
            query_file!(
                "queries/upsert_document_contributors.sql",
                &*name as _,
                &*doc,
                &*role as _
            )
            .execute(&mut tx)
            .await?;
        }

        tx.commit().await?;

        Ok(DocumentId(document_uuid))
    }

    pub async fn insert_document_contents(&self, document: AnnotatedDoc) -> Result<()> {
        let mut tx = self.client.begin().await?;
        let document_id = document.meta.id;
        // Delete all the document contents first, because trying to upsert them
        // is difficult. Since all of these queries are within a transaction,
        // any failure will rollback to the previous state.
        query_file!("queries/delete_document_pages.sql", document_id.0)
            .execute(&mut tx)
            .await?;

        if let Some(pages) = document.segments {
            let mut starting_char_index = 0;
            for (page_index, page) in pages.into_iter().enumerate() {
                let page_id = query_file_scalar!(
                    "queries/upsert_document_page.sql",
                    document_id.0,
                    page_index as i64,
                    document.meta.page_images.as_ref().map(|imgs| imgs.source.0),
                    document
                        .meta
                        .page_images
                        .as_ref()
                        .and_then(|imgs| imgs.ids.get(page_index))
                )
                .fetch_one(&mut tx)
                .await?;

                for paragraph in page.paragraphs {
                    let total_chars: usize = paragraph
                        .source
                        .iter()
                        .map(|e| {
                            if let AnnotatedSeg::Word(word) = e {
                                word.source.chars().count()
                            } else {
                                0
                            }
                        })
                        .sum();
                    let char_range: PgRange<_> =
                        (starting_char_index..starting_char_index + total_chars as i64).into();
                    query_file!(
                        "queries/insert_paragraph.sql",
                        page_id,
                        char_range,
                        paragraph.translation.unwrap_or_default()
                    )
                    .execute(&mut tx)
                    .await?;

                    for element in paragraph.source {
                        match element {
                            AnnotatedSeg::Word(word) => {
                                let len = word.source.chars().count() as i64;
                                let (char_index, character): (Vec<_>, Vec<_>) = word
                                    .source
                                    .chars()
                                    .enumerate()
                                    .map(|(idx, c)| {
                                        (starting_char_index + idx as i64, c.to_string())
                                    })
                                    .unzip();
                                query_file!(
                                    "queries/insert_character_transcription.sql",
                                    page_id,
                                    &*char_index,
                                    &*character
                                )
                                .execute(&mut tx)
                                .await?;

                                let char_range: PgRange<_> =
                                    (starting_char_index..starting_char_index + len).into();
                                self.insert_word(
                                    &mut tx,
                                    word,
                                    document_id.0,
                                    Some(page_id),
                                    Some(char_range),
                                )
                                .await?;
                                starting_char_index += len;
                            }
                            AnnotatedSeg::LineBreak(_) => {}
                        }
                    }
                }
            }
        }

        tx.commit().await?;
        Ok(())
    }

    pub async fn document_breadcrumbs(
        &self,
        document_id: DocumentId,
        _super_collection: &str,
    ) -> Result<Vec<DocumentCollection>> {
        let item = query_file!("queries/document_group_crumb.sql", document_id.0)
            .fetch_one(&self.client)
            .await?;

        Ok(vec![DocumentCollection {
            slug: item.slug,
            title: item.title,
        }])
    }

    pub async fn insert_one_word(&self, form: AnnotatedForm) -> Result<()> {
        let doc_id = form.position.document_id.0;
        let mut tx = self.client.begin().await?;
        self.insert_word(&mut tx, form, doc_id, None, None).await?;
        Ok(())
    }

    pub async fn insert_lexical_entries(
        &self,
        document_id: DocumentId,
        stems: Vec<AnnotatedForm>,
        surface_forms: Vec<AnnotatedForm>,
    ) -> Result<()> {
        let mut tx = self.client.begin().await?;

        // Clear all contents before inserting more.
        query_file!("queries/clear_dictionary_document.sql", document_id.0)
            .execute(&mut tx)
            .await?;

        // Convert the list of stems into a list for each field to prepare for a
        // bulk DB insertion.
        let (glosses, shapes): (Vec<_>, Vec<_>) = stems
            .into_iter()
            .map(|stem| {
                (
                    stem.segments.as_ref().unwrap()[0]
                        .gloss
                        .replace(&[',', '+', '(', ')', '[', ']'] as &[char], " ")
                        .split_whitespace()
                        .join("."),
                    stem,
                )
            })
            .unique_by(|(gloss, _)| gloss.clone())
            .map(|(gloss, stem)| {
                (
                    gloss.clone(),
                    stem.segments.as_ref().unwrap()[0].morpheme.clone(),
                )
            })
            .multiunzip();

        // Insert all the morpheme glosses from this dictionary at once.
        query_file!(
            "queries/upsert_dictionary_entry.sql",
            document_id.0,
            &*glosses,
            &*shapes
        )
        .execute(&mut tx)
        .await?;

        // TODO When we end up referring to morpheme glosses by ID, pass that in.
        self.insert_lexical_words(&mut tx, surface_forms).await?;

        tx.commit().await?;
        Ok(())
    }

    pub async fn only_insert_words(
        &self,
        document_id: DocumentId,
        forms: Vec<AnnotatedForm>,
    ) -> Result<()> {
        let mut tx = self.client.begin().await?;
        // Clear all contents before inserting more.
        query_file!("queries/clear_dictionary_document.sql", document_id.0)
            .execute(&mut tx)
            .await?;

        self.insert_lexical_words(&mut tx, forms).await?;

        tx.commit().await?;
        Ok(())
    }

    pub async fn insert_lexical_words<'a>(
        &self,
        tx: &mut sqlx::Transaction<'a, sqlx::Postgres>,
        forms: Vec<AnnotatedForm>,
    ) -> Result<()> {
        let mut tx = tx.begin().await?;
        let (
            document_id,
            source_text,
            simple_phonetics,
            phonemic,
            english_gloss,
            recorded_at,
            commentary,
            page_number,
            index_in_document,
        ): (
            Vec<_>,
            Vec<_>,
            Vec<_>,
            Vec<_>,
            Vec<_>,
            Vec<_>,
            Vec<_>,
            Vec<_>,
            Vec<_>,
        ) = forms
            .iter()
            .map(|form| {
                (
                    form.position.document_id.0,
                    &*form.source,
                    form.simple_phonetics.as_deref(),
                    form.phonemic.as_deref(),
                    form.english_gloss.get(0).map(|s| &**s),
                    form.date_recorded.as_ref().map(|d| d.0.clone()),
                    form.commentary.as_deref(),
                    &*form.position.page_number,
                    form.position.index as i64,
                )
            })
            .multiunzip();

        let ids = query_file_scalar!(
            "queries/insert_many_words_in_document.sql",
            &*document_id,
            &*source_text as _,
            &*simple_phonetics as _,
            &*phonemic as _,
            &*english_gloss as _,
            &*recorded_at as _,
            &*commentary as _,
            &*page_number as _,
            &*index_in_document
        )
        .fetch_all(&mut tx)
        .await?;

        let (doc_id, gloss, word_id, index, morpheme, followed_by): (
            Vec<_>,
            Vec<_>,
            Vec<_>,
            Vec<_>,
            Vec<_>,
            Vec<_>,
        ) = forms
            .into_iter()
            .zip(ids)
            .filter_map(move |(form, word_id)| {
                form.segments.map(move |segments| {
                    segments
                        .into_iter()
                        .enumerate()
                        .map(move |(index, segment)| {
                            let gloss = segment
                                .gloss
                                .replace(&[',', '+', '(', ')', '[', ']'] as &[char], " ")
                                .split_whitespace()
                                .join(".");

                            (
                                form.position.document_id.0,
                                gloss,
                                word_id,
                                index as i64,
                                segment.morpheme,
                                segment.followed_by,
                            )
                        })
                })
            })
            .flatten()
            .multiunzip();

        query_file!(
            "queries/upsert_many_word_segments.sql",
            &*doc_id,
            &*gloss,
            &*word_id,
            &*index,
            &*morpheme,
            &*followed_by as _
        )
        .execute(&mut tx)
        .await?;

        tx.commit().await?;

        Ok(())
    }

    pub async fn insert_word<'a>(
        &self,
        tx: &mut sqlx::Transaction<'a, sqlx::Postgres>,
        form: AnnotatedForm,
        document_id: Uuid,
        page_id: Option<Uuid>,
        char_range: Option<PgRange<i64>>,
    ) -> Result<Uuid> {
        let mut tx = tx.begin().await?;

        let audio_start = form
            .audio_track
            .as_ref()
            .and_then(|t| t.start_time)
            .map(i64::from);
        let audio_end = form
            .audio_track
            .as_ref()
            .and_then(|t| t.end_time)
            .map(i64::from);
        let word_id: Uuid = query_file_scalar!(
            "queries/upsert_word_in_document.sql",
            form.source,
            form.simple_phonetics,
            form.phonemic,
            form.english_gloss.get(0),
            form.date_recorded as Option<Date>,
            form.commentary,
            document_id,
            form.position.page_number,
            form.position.index as i64,
            page_id,
            char_range,
            form.audio_track.map(|t| t.resource_url),
            audio_start,
            audio_end
        )
        .fetch_one(&mut tx)
        .await?;

        if let Some(segments) = form.segments {
<<<<<<< HEAD
            for (index, segment) in segments.into_iter().enumerate() {
                // FIXME Get rid of this sanitize step.
                let gloss = segment
                    .gloss
                    .replace(&[',', '+', '(', ')', '[', ']'] as &[char], " ")
                    .split_whitespace()
                    .join(".");

                query_file!(
                    "queries/upsert_word_segment.sql",
                    document_id,
                    gloss,
                    word_id,
                    index as i64,
                    segment.morpheme,
                    segment.segment_type.unwrap_or(SegmentType::Morpheme) as SegmentType
                )
                .execute(&mut tx)
                .await?;
            }
=======
            let (document_id, gloss, word_id, index, morpheme, followed_by): (
                Vec<_>,
                Vec<_>,
                Vec<_>,
                Vec<_>,
                Vec<_>,
                Vec<_>,
            ) = segments
                .into_iter()
                .enumerate()
                .map(move |(index, segment)| {
                    // FIXME Get rid of this sanitize step.
                    let gloss = segment
                        .gloss
                        .replace(&[',', '+', '(', ')', '[', ']'] as &[char], " ")
                        .split_whitespace()
                        .join(".");

                    (
                        document_id,
                        gloss.clone(),
                        word_id,
                        index as i64,
                        segment.morpheme,
                        segment.followed_by as Option<SegmentType>,
                    )
                })
                .multiunzip();

            query_file!(
                "queries/upsert_many_word_segments.sql",
                &*document_id,
                &*gloss,
                &*word_id,
                &*index,
                &*morpheme,
                &*followed_by as _
            )
            .execute(&mut tx)
            .await?;
>>>>>>> 517d6ec9
        }

        tx.commit().await?;

        Ok(word_id)
    }

    pub async fn insert_morpheme_system(&self, short_name: String, title: String) -> Result<Uuid> {
        Ok(
            query_file_scalar!("queries/insert_abbreviation_system.sql", short_name, title)
                .fetch_one(&self.client)
                .await?,
        )
    }

    pub async fn insert_abstract_tag(&self, tag: MorphemeTag) -> Result<()> {
        let abstract_id = query_file_scalar!(
            "queries/upsert_morpheme_tag.sql",
            &tag.id,
            tag.morpheme_type
        )
        .fetch_one(&self.client)
        .await?;
        let doc_id: Option<Uuid> = None;
        query_file!(
            "queries/upsert_morpheme_gloss.sql",
            doc_id,
            tag.id,
            None as Option<String>,
            Some(abstract_id)
        )
        .fetch_one(&self.client)
        .await?;
        Ok(())
    }

    pub async fn insert_morpheme_tag(&self, form: TagForm, system_id: Uuid) -> Result<()> {
        let abstract_ids = query_file_scalar!(
            "queries/abstract_tag_ids_from_glosses.sql",
            &form.internal_tags[..]
        )
        .fetch_all(&self.client)
        .await?;
        query_file!(
            "queries/upsert_concrete_tag.sql",
            system_id,
            &abstract_ids,
            form.tag,
            form.title,
            form.segment_type as Option<SegmentType>,
            form.definition
        )
        .execute(&self.client)
        .await?;
        Ok(())
    }

    pub async fn document_id_from_name(&self, short_name: &str) -> Result<Option<DocumentId>> {
        Ok(
            query_file_scalar!("queries/document_id_from_name.sql", short_name)
                .fetch_all(&self.client)
                .await?
                .pop()
                .map(DocumentId),
        )
    }

    pub async fn insert_morpheme_relations(&self, links: Vec<LexicalConnection>) -> Result<()> {
        // Ignores glosses without a document ID.
        // TODO Consider whether that's a reasonable constraint.
        let (left_doc, left_gloss, right_doc, right_gloss): (Vec<_>, Vec<_>, Vec<_>, Vec<_>) =
            links
                .into_iter()
                .filter_map(|link| {
                    Some((
                        link.left.document_name?,
                        link.left.gloss,
                        link.right.document_name?,
                        link.right.gloss,
                    ))
                })
                .multiunzip();
        // Don't crash if a morpheme relation fails to insert.
        let _ = query_file!(
            "queries/insert_morpheme_relations.sql",
            &*left_doc,
            &*left_gloss,
            &*right_doc,
            &*right_gloss,
        )
        .execute(&self.client)
        .await;
        Ok(())
    }

    pub async fn collection(&self, slug: String) -> Result<DocumentCollection> {
        let collection = query_file!("queries/document_group_details.sql", slug)
            .fetch_one(&self.client)
            .await?;
        Ok(DocumentCollection {
            slug: collection.slug,
            title: collection.title,
        })
    }
}

#[async_trait]
impl Loader<DocumentId> for Database {
    type Value = AnnotatedDoc;
    type Error = Arc<sqlx::Error>;
    async fn load(
        &self,
        keys: &[DocumentId],
    ) -> Result<HashMap<DocumentId, Self::Value>, Self::Error> {
        // Turn keys into strings for database request.
        // TODO ideally I'd be able to pass `keys` directly instead of mapping it.
        let keys: Vec<_> = keys.iter().map(|x| x.0).collect();
        let items = query_file!("queries/many_documents.sql", &keys[..])
            .fetch_all(&self.client)
            .await?;
        Ok(items
            .into_iter()
            .map(|item| Self::Value {
                meta: DocumentMetadata {
                    id: DocumentId(item.id),
                    short_name: item.short_name,
                    title: item.title,
                    is_reference: item.is_reference,
                    date: item.written_at.map(Date::new),
                    audio_recording: item.audio_url.map(|resource_url| AudioSlice {
                        resource_url,
                        parent_track: None,
                        annotations: None,
                        index: 0,
                        start_time: item.audio_slice.as_ref().and_then(|r| match r.start {
                            Bound::Unbounded => None,
                            Bound::Included(t) | Bound::Excluded(t) => Some(t as i32),
                        }),
                        end_time: item.audio_slice.and_then(|r| match r.end {
                            Bound::Unbounded => None,
                            Bound::Included(t) | Bound::Excluded(t) => Some(t as i32),
                        }),
                    }),
                    collection: None,
                    contributors: item
                        .contributors
                        .and_then(|x| serde_json::from_value(x).ok())
                        .unwrap_or_default(),
                    genre: None,
                    order_index: 0,
                    page_images: None,
                    sources: Vec::new(),
                    translation: None,
                },
                segments: None,
            })
            .map(|tag| (tag.meta.id, tag))
            .collect())
    }
}

#[async_trait]
impl Loader<DocumentShortName> for Database {
    type Value = AnnotatedDoc;
    type Error = Arc<sqlx::Error>;
    async fn load(
        &self,
        keys: &[DocumentShortName],
    ) -> Result<HashMap<DocumentShortName, Self::Value>, Self::Error> {
        // Turn keys into strings for database request.
        // TODO ideally I'd be able to pass `keys` directly instead of mapping it.
        let keys: Vec<_> = keys.iter().map(|x| &x.0 as &str).collect();
        let items = query_file!("queries/many_documents_by_name.sql", keys as Vec<&str>)
            .fetch_all(&self.client)
            .await?;
        Ok(items
            .into_iter()
            .map(|item| Self::Value {
                meta: DocumentMetadata {
                    id: DocumentId(item.id),
                    short_name: item.short_name,
                    title: item.title,
                    is_reference: item.is_reference,
                    date: item.written_at.map(Date::new),
                    audio_recording: item.audio_url.map(|resource_url| AudioSlice {
                        resource_url,
                        parent_track: None,
                        annotations: None,
                        index: 0,
                        start_time: item.audio_slice.as_ref().and_then(|r| match r.start {
                            Bound::Unbounded => None,
                            Bound::Included(t) | Bound::Excluded(t) => Some(t as i32),
                        }),
                        end_time: item.audio_slice.and_then(|r| match r.end {
                            Bound::Unbounded => None,
                            Bound::Included(t) | Bound::Excluded(t) => Some(t as i32),
                        }),
                    }),
                    collection: None,
                    contributors: item
                        .contributors
                        .and_then(|x| serde_json::from_value(x).ok())
                        .unwrap_or_default(),
                    genre: None,
                    order_index: 0,
                    page_images: None,
                    sources: Vec::new(),
                    translation: None,
                },
                segments: None,
            })
            .map(|tag| (DocumentShortName(tag.meta.short_name.clone()), tag))
            .collect())
    }
}

#[async_trait]
impl Loader<PagesInDocument> for Database {
    type Value = Vec<DocumentPage>;
    type Error = Arc<sqlx::Error>;

    async fn load(
        &self,
        keys: &[PagesInDocument],
    ) -> Result<HashMap<PagesInDocument, Self::Value>, Self::Error> {
        let keys: Vec<_> = keys.iter().map(|k| (k.0)).collect();
        let items = query_file!("queries/document_pages.sql", &keys[..])
            .fetch_all(&self.client)
            .await?;
        Ok(items
            .into_iter()
            .map(|page| {
                (
                    PagesInDocument(page.document_id),
                    DocumentPage {
                        id: page.id,
                        page_number: (page.index_in_document + 1).to_string(),
                        image: if let (Some(source_id), Some(oid)) =
                            (page.iiif_source_id, page.iiif_oid)
                        {
                            Some(PageImage {
                                source_id: ImageSourceId(source_id),
                                oid,
                            })
                        } else {
                            None
                        },
                    },
                )
            })
            .into_group_map())
    }
}

#[async_trait]
impl Loader<ParagraphsInPage> for Database {
    type Value = Vec<DocumentParagraph>;
    type Error = Arc<sqlx::Error>;

    async fn load(
        &self,
        keys: &[ParagraphsInPage],
    ) -> Result<HashMap<ParagraphsInPage, Self::Value>, Self::Error> {
        let keys: Vec<_> = keys.iter().map(|k| k.0).collect();
        let items = query_file!("queries/document_paragraphs.sql", &keys[..])
            .fetch_all(&self.client)
            .await?;
        // TODO use a stream here to avoid collecting into a Vec twice.
        // Hmm... Might not be possible with the group_by call? Or we'd have to
        // reimplement that with try_fold()
        Ok(items
            .into_iter()
            .map(|p| {
                (
                    ParagraphsInPage(p.page_id),
                    DocumentParagraph {
                        id: p.id,
                        translation: p.english_translation,
                    },
                )
            })
            .into_group_map())
    }
}

#[async_trait]
impl Loader<PartsOfWord> for Database {
    type Value = Vec<MorphemeSegment>;
    type Error = Arc<sqlx::Error>;

    async fn load(
        &self,
        keys: &[PartsOfWord],
    ) -> Result<HashMap<PartsOfWord, Self::Value>, Self::Error> {
        let keys: Vec<_> = keys.iter().map(|k| k.0).collect();
        let items = query_file!("queries/word_parts.sql", &keys[..])
            .fetch_all(&self.client)
            .await?;
        Ok(items
            .into_iter()
            .map(|part| {
                (
                    PartsOfWord(part.word_id),
                    MorphemeSegment {
                        system: None,
                        morpheme: part.morpheme,
                        gloss: part.gloss,
                        gloss_id: part.gloss_id,
                        segment_type: Some(part.segment_type),
                        matching_tag: None,
                    },
                )
            })
            .into_group_map())
    }
}

#[async_trait]
impl Loader<TagId> for Database {
    type Value = Vec<TagForm>;
    type Error = Arc<sqlx::Error>;
    async fn load(&self, keys: &[TagId]) -> Result<HashMap<TagId, Self::Value>, Self::Error> {
        use async_graphql::{InputType, Name, Value};
        let glosses: Vec<_> = keys.iter().map(|k| k.0.clone()).collect();
        let systems: Vec<_> = keys
            .iter()
            .unique()
            .map(|k| {
                if let Value::Enum(s) = k.1.to_value() {
                    s.as_str().to_owned()
                } else {
                    unreachable!()
                }
            })
            .collect();
        let items = query_file!("queries/morpheme_tags_by_gloss.sql", &glosses, &systems)
            .fetch_all(&self.client)
            .await?;
        Ok(items
            .into_iter()
            .map(|tag| {
                (
                    TagId(
<<<<<<< HEAD
                        tag.abstract_gloss.clone(),
                        InputType::parse(Some(Value::Enum(Name::new(tag.system_name)))).unwrap(),
                    ),
                    TagForm {
                        internal_tags: tag.internal_tags.unwrap_or_default(),
                        tag: tag.concrete_gloss,
=======
                        tag.gloss.clone(),
                        InputType::parse(Some(Value::Enum(Name::new(tag.system_name)))).unwrap(),
                    ),
                    TagForm {
                        tag: tag.gloss,
>>>>>>> 517d6ec9
                        title: tag.title,
                        shape: tag.example_shape,
                        details_url: None,
                        definition: tag.description.unwrap_or_default(),
                        morpheme_type: tag.linguistic_type.unwrap_or_default(),
                        segment_type: tag.segment_type,
                    },
                )
            })
            .into_group_map())
    }
}

#[async_trait]
impl Loader<WordsInParagraph> for Database {
    type Value = Vec<AnnotatedSeg>;
    type Error = Arc<sqlx::Error>;

    async fn load(
        &self,
        keys: &[WordsInParagraph],
    ) -> Result<HashMap<WordsInParagraph, Self::Value>, Self::Error> {
        let keys: Vec<_> = keys.iter().map(|k| k.0).collect();
        let items = query_file!("queries/words_in_paragraph.sql", &keys[..])
            .fetch_all(&self.client)
            .await?;
        Ok(items
            .into_iter()
            .map(|w| {
                (
                    WordsInParagraph(w.paragraph_id),
                    AnnotatedSeg::Word(AnnotatedForm {
                        id: Some(w.id),
                        source: w.source_text,
                        normalized_source: None,
                        simple_phonetics: w.simple_phonetics,
                        phonemic: w.phonemic,
                        // TODO Fill in
                        segments: None,
                        english_gloss: w.english_gloss.map(|s| vec![s]).unwrap_or_default(),
                        commentary: w.commentary,
                        audio_track: w.audio_url.map(|resource_url| AudioSlice {
                            resource_url,
                            parent_track: None,
                            annotations: None,
                            index: 0,
                            start_time: w.audio_slice.as_ref().and_then(|r| match r.start {
                                Bound::Unbounded => None,
                                Bound::Included(t) | Bound::Excluded(t) => Some(t as i32),
                            }),
                            end_time: w.audio_slice.and_then(|r| match r.end {
                                Bound::Unbounded => None,
                                Bound::Included(t) | Bound::Excluded(t) => Some(t as i32),
                            }),
                        }),
                        date_recorded: None,
                        line_break: None,
                        page_break: None,
                        position: PositionInDocument::new(
                            DocumentId(w.document_id),
                            w.page_number.unwrap_or_default(),
                            w.index_in_document as i64,
                        ),
                    }),
                )
            })
            .into_group_map())
    }
}

#[async_trait]
impl Loader<TagForMorpheme> for Database {
    type Value = TagForm;
    type Error = Arc<sqlx::Error>;

    async fn load(
        &self,
        keys: &[TagForMorpheme],
    ) -> Result<HashMap<TagForMorpheme, Self::Value>, Self::Error> {
        use async_graphql::{InputType, Name, Value};
        let gloss_ids: Vec<_> = keys.iter().map(|k| k.0).collect();
        let systems: Vec<_> = keys
            .iter()
            .unique()
            .map(|k| {
                if let Value::Enum(s) = k.1.to_value() {
                    s.as_str().to_owned()
                } else {
                    unreachable!()
                }
            })
            .collect();
        let items = query_file!("queries/morpheme_tags.sql", &gloss_ids, &systems)
            .fetch_all(&self.client)
            .await?;
        Ok(items
            .into_iter()
            .map(|tag| {
                (
                    TagForMorpheme(
                        tag.gloss_id,
                        InputType::parse(Some(Value::Enum(Name::new(tag.system_name)))).unwrap(),
                    ),
                    TagForm {
<<<<<<< HEAD
                        internal_tags: Vec::new(),
                        tag: tag.gloss.unwrap(),
                        title: tag.title.unwrap(),
=======
                        tag: tag.gloss,
                        title: tag.title,
>>>>>>> 517d6ec9
                        shape: tag.example_shape,
                        details_url: None,
                        definition: tag.description.unwrap_or_default(),
                        morpheme_type: tag.linguistic_type.unwrap_or_default(),
                        segment_type: tag.segment_type,
                    },
                )
            })
            .collect())
    }
}

#[async_trait]
impl Loader<ImageSourceId> for Database {
    type Value = ImageSource;
    type Error = Arc<sqlx::Error>;

    async fn load(
        &self,
        keys: &[ImageSourceId],
    ) -> Result<HashMap<ImageSourceId, Self::Value>, Self::Error> {
        let keys: Vec<_> = keys.iter().map(|k| k.0).collect();
        let items = query_file!("queries/image_sources.sql", &keys)
            .fetch_all(&self.client)
            .await?;
        Ok(items
            .into_iter()
            .map(|x| {
                (
                    ImageSourceId(x.id),
                    ImageSource {
                        id: ImageSourceId(x.id),
                        url: x.base_url,
                    },
                )
            })
            .collect())
    }
}

#[async_trait]
impl Loader<ContributorsForDocument> for Database {
    type Value = Vec<Contributor>;
    type Error = Arc<sqlx::Error>;

    async fn load(
        &self,
        keys: &[ContributorsForDocument],
    ) -> Result<HashMap<ContributorsForDocument, Self::Value>, Self::Error> {
        let keys: Vec<_> = keys.iter().map(|k| k.0).collect();
        let items = query_file!("queries/document_contributors.sql", &keys)
            .fetch_all(&self.client)
            .await?;
        Ok(items
            .into_iter()
            .map(|x| {
                (
                    ContributorsForDocument(x.document_id),
                    Contributor {
                        name: x.full_name,
                        role: x.contribution_role,
                    },
                )
            })
            .into_group_map())
    }
}

#[async_trait]
impl Loader<PersonFullName> for Database {
    type Value = ContributorDetails;
    type Error = Arc<sqlx::Error>;

    async fn load(
        &self,
        keys: &[PersonFullName],
    ) -> Result<HashMap<PersonFullName, Self::Value>, Self::Error> {
        let keys: Vec<_> = keys.iter().map(|k| k.0.clone()).collect();
        let items = query_file!("queries/contributors_by_name.sql", &keys)
            .fetch_all(&self.client)
            .await?;
        Ok(items
            .into_iter()
            .map(|x| {
                (
                    PersonFullName(x.full_name.clone()),
                    ContributorDetails {
                        full_name: x.full_name,
                        alternate_name: None,
                        birth_date: None,
                    },
                )
            })
            .collect())
    }
}

#[async_trait]
impl Loader<PageId> for Database {
    type Value = page::Page;
    type Error = Arc<sqlx::Error>;

    async fn load(&self, _keys: &[PageId]) -> Result<HashMap<PageId, Self::Value>, Self::Error> {
        todo!("Implement content pages")
    }
}

struct BasicWord {
    id: Uuid,
    source_text: String,
    simple_phonetics: Option<String>,
    phonemic: Option<String>,
    english_gloss: Option<String>,
    commentary: Option<String>,
    document_id: Uuid,
    index_in_document: i64,
    page_number: Option<String>,
    audio_url: Option<String>,
    audio_slice: Option<PgRange<i64>>,
}

impl From<BasicWord> for AnnotatedForm {
    fn from(w: BasicWord) -> Self {
        Self {
            id: Some(w.id),
            source: w.source_text,
            normalized_source: None,
            simple_phonetics: w.simple_phonetics,
            phonemic: w.phonemic,
            // TODO Fill in?
            segments: None,
            english_gloss: w.english_gloss.map(|s| vec![s]).unwrap_or_default(),
            commentary: w.commentary,
            audio_track: w.audio_url.map(move |audio_url| AudioSlice {
                resource_url: audio_url,
                parent_track: None,
                annotations: None,
                index: 0,
                start_time: w.audio_slice.as_ref().and_then(|r| match r.start {
                    Bound::Unbounded => None,
                    Bound::Included(t) | Bound::Excluded(t) => Some(t as i32),
                }),
                end_time: w.audio_slice.and_then(|r| match r.end {
                    Bound::Unbounded => None,
                    Bound::Included(t) | Bound::Excluded(t) => Some(t as i32),
                }),
            }),
            date_recorded: None,
            line_break: None,
            page_break: None,
            position: PositionInDocument::new(
                DocumentId(w.document_id),
                w.page_number.unwrap_or_default(),
                w.index_in_document as i64,
            ),
        }
    }
}

#[derive(Clone, Eq, PartialEq, Hash, Debug)]
pub struct TagId(pub String, pub CherokeeOrthography);

#[derive(Clone, Eq, PartialEq, Hash)]
pub struct PartsOfWord(pub Uuid);

#[derive(Clone, Eq, PartialEq, Hash)]
pub struct PersonFullName(pub String);

#[derive(Clone, Eq, PartialEq, Hash)]
pub struct ContributorsForDocument(pub Uuid);

#[derive(Clone, Eq, PartialEq, Hash)]
pub struct DocumentShortName(pub String);

#[derive(Clone, Eq, PartialEq, Hash)]
pub struct TagForMorpheme(pub Uuid, pub CherokeeOrthography);

#[derive(Clone, Eq, PartialEq, Hash)]
pub struct PageId(pub String);

/// One particular morpheme and all the known words that contain that exact morpheme.
#[derive(async_graphql::SimpleObject)]
pub struct MorphemeReference {
    /// Phonemic shape of the morpheme.
    pub morpheme: String,
    /// List of words that contain this morpheme.
    pub forms: Vec<AnnotatedForm>,
}

/// A list of words grouped by the document that contains them.
#[derive(async_graphql::SimpleObject)]
pub struct WordsInDocument {
    /// Unique identifier of the containing document
    pub document_id: Option<DocumentId>,
    /// What kind of document contains these words (e.g. manuscript vs dictionary)
    pub document_type: Option<DocumentType>,
    /// List of annotated and potentially segmented forms
    pub forms: Vec<AnnotatedForm>,
}<|MERGE_RESOLUTION|>--- conflicted
+++ resolved
@@ -705,7 +705,7 @@
         .fetch_all(&mut tx)
         .await?;
 
-        let (doc_id, gloss, word_id, index, morpheme, followed_by): (
+        let (doc_id, gloss, word_id, index, morpheme, segment_type): (
             Vec<_>,
             Vec<_>,
             Vec<_>,
@@ -733,7 +733,7 @@
                                 word_id,
                                 index as i64,
                                 segment.morpheme,
-                                segment.followed_by,
+                                segment.segment_type,
                             )
                         })
                 })
@@ -748,7 +748,7 @@
             &*word_id,
             &*index,
             &*morpheme,
-            &*followed_by as _
+            &*segment_type as _
         )
         .execute(&mut tx)
         .await?;
@@ -799,29 +799,7 @@
         .await?;
 
         if let Some(segments) = form.segments {
-<<<<<<< HEAD
-            for (index, segment) in segments.into_iter().enumerate() {
-                // FIXME Get rid of this sanitize step.
-                let gloss = segment
-                    .gloss
-                    .replace(&[',', '+', '(', ')', '[', ']'] as &[char], " ")
-                    .split_whitespace()
-                    .join(".");
-
-                query_file!(
-                    "queries/upsert_word_segment.sql",
-                    document_id,
-                    gloss,
-                    word_id,
-                    index as i64,
-                    segment.morpheme,
-                    segment.segment_type.unwrap_or(SegmentType::Morpheme) as SegmentType
-                )
-                .execute(&mut tx)
-                .await?;
-            }
-=======
-            let (document_id, gloss, word_id, index, morpheme, followed_by): (
+            let (document_id, gloss, word_id, index, morpheme, segment_type): (
                 Vec<_>,
                 Vec<_>,
                 Vec<_>,
@@ -845,7 +823,7 @@
                         word_id,
                         index as i64,
                         segment.morpheme,
-                        segment.followed_by as Option<SegmentType>,
+                        segment.segment_type.unwrap_or(SegmentType::Morpheme) as SegmentType,
                     )
                 })
                 .multiunzip();
@@ -857,11 +835,10 @@
                 &*word_id,
                 &*index,
                 &*morpheme,
-                &*followed_by as _
+                &*segment_type as _
             )
             .execute(&mut tx)
             .await?;
->>>>>>> 517d6ec9
         }
 
         tx.commit().await?;
@@ -1205,20 +1182,12 @@
             .map(|tag| {
                 (
                     TagId(
-<<<<<<< HEAD
                         tag.abstract_gloss.clone(),
                         InputType::parse(Some(Value::Enum(Name::new(tag.system_name)))).unwrap(),
                     ),
                     TagForm {
                         internal_tags: tag.internal_tags.unwrap_or_default(),
                         tag: tag.concrete_gloss,
-=======
-                        tag.gloss.clone(),
-                        InputType::parse(Some(Value::Enum(Name::new(tag.system_name)))).unwrap(),
-                    ),
-                    TagForm {
-                        tag: tag.gloss,
->>>>>>> 517d6ec9
                         title: tag.title,
                         shape: tag.example_shape,
                         details_url: None,
@@ -1323,14 +1292,9 @@
                         InputType::parse(Some(Value::Enum(Name::new(tag.system_name)))).unwrap(),
                     ),
                     TagForm {
-<<<<<<< HEAD
                         internal_tags: Vec::new(),
-                        tag: tag.gloss.unwrap(),
-                        title: tag.title.unwrap(),
-=======
                         tag: tag.gloss,
                         title: tag.title,
->>>>>>> 517d6ec9
                         shape: tag.example_shape,
                         details_url: None,
                         definition: tag.description.unwrap_or_default(),
