--- conflicted
+++ resolved
@@ -20,11 +20,8 @@
 
 pub mod annotation;
 mod audio;
-<<<<<<< HEAD
 mod cherokee;
-=======
 pub mod collection;
->>>>>>> b45beae9
 mod database_sql;
 mod date;
 mod document;
@@ -45,11 +42,8 @@
 pub use sqlx::types::Uuid;
 
 pub use audio::*;
-<<<<<<< HEAD
 pub use cherokee::*;
-=======
 pub use collection::*;
->>>>>>> b45beae9
 pub use database_sql::*;
 pub use date::*;
 pub use document::*;
