/// Document metadata
use async_graphql::{Enum, SimpleObject, ComplexObject};
use serde::{Deserialize, Serialize};
<<<<<<< HEAD
use sqlx::{postgres::PgValueRef, Decode, FromRow, Postgres};
=======
use sqlx::{postgres::PgValueRef, Decode, Postgres};
>>>>>>> d30480f2
use std::collections::HashMap;
use uuid::Uuid;

use crate::ContributorReference;

/// Represents the status of a suggestion made by a contributor
#[derive(Serialize, Deserialize, Enum, Debug, Clone, Copy, PartialEq, Eq)]
pub enum ApprovalStatus {
    /// Suggestion is still waiting for or undergoing review
    Pending,
    /// Suggestion has been approved
    Approved,
    /// Suggestion has been rejected
    Rejected,
}

/// Allows SQLx to convert Postgres "approval_status" enum values into the corresponding Rust "ApprovalStatus"
impl<'r> Decode<'r, Postgres> for ApprovalStatus {
    fn decode(value: PgValueRef<'r>) -> Result<Self, Box<dyn std::error::Error + Send + Sync>> {
        let s: &str = <&str as Decode<'r, Postgres>>::decode(value)?;
        match s {
            "pending" => Ok(Self::Pending),
            "approved" => Ok(Self::Approved),
            "rejected" => Ok(Self::Rejected),
            _ => Err(format!("invalid approval status: {}", s).into()),
        }
    }
}

/// Converts a string value ("approved", "pending", or "rejected") into an ApprovalStatus enum variant
impl TryFrom<String> for ApprovalStatus {
    type Error = anyhow::Error;

    fn try_from(value: String) -> Result<Self, Self::Error> {
        match value.as_str() {
            "approved" => Ok(ApprovalStatus::Approved),
            "pending" => Ok(ApprovalStatus::Pending),
            "rejected" => Ok(ApprovalStatus::Rejected),
            _ => Err(anyhow::anyhow!("Invalid approval status: {}", value)),
        }
    }
}

<<<<<<< HEAD
/// Stores the genre associated with a document
#[derive(Clone, Debug, Serialize, Deserialize, FromRow)]
#[graphql(complex)]
pub struct Genre {
    /// UUID for the genre
=======
/// Record to store a subject heading that reflects Indigenous knowledge
/// practices associated with a document
#[derive(Clone, SimpleObject)]
pub struct SubjectHeading {
    /// UUID for the subject heading
>>>>>>> d30480f2
    pub id: Uuid,
    /// Name of the genre
    pub name: String,
<<<<<<< HEAD
    /// Status (pending, approved, rejected) of a genre
=======
    /// Status (pending, approved, rejected) of a subject heading
>>>>>>> d30480f2
    pub status: ApprovalStatus,
}

/// Stores the physical or digital medium associated with a document
#[derive(Clone, Debug, Serialize, Deserialize, FromRow)]
#[graphql(complex)]
pub struct Format {
    /// UUID for the format
    pub id: Uuid,
    /// Name of the format
    pub name: String,
    /// Status (pending, approved, rejected) of a format
    pub status: ApprovalStatus,
}
/// Record to store a keyword associated with a document
#[derive(Clone, Debug, Serialize, Deserialize, FromRow)]
#[graphql(complex)]
pub struct Keyword {
    /// UUID for the keyword
    pub id: Uuid,
    /// Name of the keyword
    pub name: String,
    /// Status (pending, approved, rejected) of a keyword
    pub status: ApprovalStatus,
}

/// Record to store a subject heading that reflects Indigenous knowledge
/// practices associated with a document
#[derive(Clone, Debug, Serialize, Deserialize, FromRow)]
#[graphql(complex)]
pub struct SubjectHeading {
    /// UUID for the subject heading
    pub id: Uuid,
    /// Name of the subject heading
    pub name: String,
    /// Status (pending, approved, rejected) of a subject heading
    pub status: ApprovalStatus,
}

/// Stores a language associated with a document
#[derive(Clone, Debug, Serialize, Deserialize, FromRow)]
#[graphql(complex)]
pub struct Language {
    /// UUID for the language
    pub id: Uuid,
    /// Name of the language
    pub name: String,
    // Name a language uses for itself
    pub autonym: Option<String>,
    /// Status (pending, approved, rejected) of a language
    pub status: ApprovalStatus,
}

/// Stores a spatial coverage associated with a document
#[derive(Clone, Debug, Serialize, Deserialize, FromRow)]
#[graphql(complex)]
pub struct SpatialCoverage {
    /// UUID for the place
    pub id: Uuid,
    /// Name of the place
    pub name: String,
    /// Status (pending, approved, rejected) of a spatial coverage
    pub status: ApprovalStatus,
}

/// Stores citation information for a document
/// TODO: Add more fields to cover a variety of format types
#[derive(Clone, Serialize, Deserialize)]
pub struct Citation {
    /// UUID for the citation
    pub id: Uuid,
    /// Creators of the document
    pub creators: Vec<ContributorReference>,
    /// Format of the document being cited
    pub doc_format: DocCitationFormat,
    /// DOI of the document
    pub doi: String,
    /// Ending page of the document (inclusive)
    pub end_page: u16,
    /// Year the document was published
    pub publication_year: u16,
    /// Publisher of the document
    pub publisher: String,
    /// Starting page of the document
    pub start_page: u16,
    /// Title of the document being cited
    pub title: String,
    /// URL of the document, if document can be accessed online
    pub url: String,
}

/// Represents the format of a citation
/// TODO: Add more formats
#[derive(Serialize, Deserialize, Enum, Clone, Copy, PartialEq, Eq)]
pub enum DocCitationFormat {
    /// Website, BlogPost, Database
    Website,
    /// Book, EBook
    Book,
    /// JournalArticle, Newsletter
    Journal,
    /// Podcast, RadioClip, OralHistory
    Audio,
    /// YouTubeVideo, Film
    Video,
}

/// Used to automatically assign broader citation format to a document
/// from its more specific format
/// TODO: Add more format mappings to cover a variety of format types
pub fn format_to_citation_format() -> HashMap<&'static str, DocCitationFormat> {
    use DocCitationFormat::*;

    let mut map = HashMap::new();
    map.insert("Book", Book);
    map.insert("EBook", Book);
    map.insert("JournalArticle", Journal);
    map.insert("Newsletter", Journal);
    map.insert("Website", Website);
    map.insert("BlogPost", Website);
    map.insert("Database", Website);
    map.insert("Podcast", Audio);
    map.insert("RadioClip", Audio);
    map.insert("OralHistory", Audio);
    map.insert("YouTubeVideo", Video);
    map.insert("Film", Video);

    map
}<|MERGE_RESOLUTION|>--- conflicted
+++ resolved
@@ -1,11 +1,7 @@
 /// Document metadata
 use async_graphql::{Enum, SimpleObject, ComplexObject};
 use serde::{Deserialize, Serialize};
-<<<<<<< HEAD
 use sqlx::{postgres::PgValueRef, Decode, FromRow, Postgres};
-=======
-use sqlx::{postgres::PgValueRef, Decode, Postgres};
->>>>>>> d30480f2
 use std::collections::HashMap;
 use uuid::Uuid;
 
@@ -49,27 +45,15 @@
     }
 }
 
-<<<<<<< HEAD
 /// Stores the genre associated with a document
 #[derive(Clone, Debug, Serialize, Deserialize, FromRow)]
 #[graphql(complex)]
 pub struct Genre {
-    /// UUID for the genre
-=======
-/// Record to store a subject heading that reflects Indigenous knowledge
-/// practices associated with a document
-#[derive(Clone, SimpleObject)]
-pub struct SubjectHeading {
-    /// UUID for the subject heading
->>>>>>> d30480f2
+    /// UUID for the Genre
     pub id: Uuid,
     /// Name of the genre
     pub name: String,
-<<<<<<< HEAD
     /// Status (pending, approved, rejected) of a genre
-=======
-    /// Status (pending, approved, rejected) of a subject heading
->>>>>>> d30480f2
     pub status: ApprovalStatus,
 }
 
