--- conflicted
+++ resolved
@@ -3,13 +3,9 @@
 
 use async_graphql::{Enum, SimpleObject};
 use serde::{Deserialize, Serialize};
-<<<<<<< HEAD
-use sqlx::{postgres::PgValueRef, Decode, Postgres};
-=======
 use sqlx::{FromRow, Type};
 use std::collections::HashMap;
 use std::str::FromStr;
->>>>>>> f68dd008
 use uuid::Uuid;
 
 /// Represents the status of a suggestion made by a contributor
