--- conflicted
+++ resolved
@@ -95,7 +95,6 @@
     pub id: Uuid,
     /// Name of the place
     pub name: String,
-<<<<<<< HEAD
     /// Status (pending, approved, rejected) of a spatial coverage
     pub status: ApprovalStatus,
 }
@@ -113,71 +112,4 @@
     fn from(s: &SpatialCoverage) -> Self {
         s.id
     }
-}
-
-/// Stores citation information for a document
-/// TODO: Add more fields to cover a variety of format types
-#[derive(Clone, Serialize, Deserialize, SimpleObject)]
-pub struct Citation {
-    /// UUID for the citation
-    pub id: Uuid,
-    /// Creators of the document
-    pub creators: Vec<ContributorReference>,
-    /// Format of the document being cited
-    pub doc_format: DocCitationFormat,
-    /// DOI of the document
-    pub doi: String,
-    /// Ending page of the document (inclusive)
-    pub end_page: u16,
-    /// Year the document was published
-    pub publication_year: u16,
-    /// Publisher of the document
-    pub publisher: String,
-    /// Starting page of the document
-    pub start_page: u16,
-    /// Title of the document being cited
-    pub title: String,
-    /// URL of the document, if document can be accessed online
-    pub url: String,
-}
-
-/// Represents the format of a citation
-/// TODO: Add more formats
-#[derive(Serialize, Deserialize, Enum, Clone, Copy, PartialEq, Eq)]
-pub enum DocCitationFormat {
-    /// Website, BlogPost, Database
-    Website,
-    /// Book, EBook
-    Book,
-    /// JournalArticle, Newsletter
-    Journal,
-    /// Podcast, RadioClip, OralHistory
-    Audio,
-    /// YouTubeVideo, Film
-    Video,
-}
-
-/// Used to automatically assign broader citation format to a document
-/// from its more specific format
-/// TODO: Add more format mappings to cover a variety of format types
-pub fn format_to_citation_format() -> HashMap<&'static str, DocCitationFormat> {
-    use DocCitationFormat::*;
-
-    let mut map = HashMap::new();
-    map.insert("Book", Book);
-    map.insert("EBook", Book);
-    map.insert("JournalArticle", Journal);
-    map.insert("Newsletter", Journal);
-    map.insert("Website", Website);
-    map.insert("BlogPost", Website);
-    map.insert("Database", Website);
-    map.insert("Podcast", Audio);
-    map.insert("RadioClip", Audio);
-    map.insert("OralHistory", Audio);
-    map.insert("YouTubeVideo", Video);
-    map.insert("Film", Video);
-
-    map
-=======
->>>>>>> 56f0f77a
 }