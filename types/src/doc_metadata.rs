/// Document metadata
use crate::{document::DocumentReference, ContributorReference};

use async_graphql::{Enum, SimpleObject};
use serde::{Deserialize, Serialize};
<<<<<<< HEAD
use sqlx::FromRow;
=======
use sqlx::{postgres::PgValueRef, Decode, Postgres};
>>>>>>> d30480f2
use std::collections::HashMap;
use uuid::Uuid;

/// Represents the status of a suggestion made by a contributor
<<<<<<< HEAD
#[derive(Deserialize, Serialize, Debug, Enum, Clone, Copy, PartialEq, Eq)]
pub enum Status {
=======
#[derive(Serialize, Deserialize, Enum, Debug, Clone, Copy, PartialEq, Eq)]
pub enum ApprovalStatus {
>>>>>>> d30480f2
    /// Suggestion is still waiting for or undergoing review
    Pending,
    /// Suggestion has been approved
    Approved,
    /// Suggestion has been rejected
    Rejected,
}

/// Allows SQLx to convert Postgres "approval_status" enum values into the corresponding Rust "ApprovalStatus"
impl<'r> Decode<'r, Postgres> for ApprovalStatus {
    fn decode(value: PgValueRef<'r>) -> Result<Self, Box<dyn std::error::Error + Send + Sync>> {
        let s: &str = <&str as Decode<'r, Postgres>>::decode(value)?;
        match s {
            "pending" => Ok(Self::Pending),
            "approved" => Ok(Self::Approved),
            "rejected" => Ok(Self::Rejected),
            _ => Err(format!("invalid approval status: {}", s).into()),
        }
    }
}

/// Converts a string value ("approved", "pending", or "rejected") into an ApprovalStatus enum variant
impl TryFrom<String> for ApprovalStatus {
    type Error = anyhow::Error;

    fn try_from(value: String) -> Result<Self, Self::Error> {
        match value.as_str() {
            "approved" => Ok(ApprovalStatus::Approved),
            "pending" => Ok(ApprovalStatus::Pending),
            "rejected" => Ok(ApprovalStatus::Rejected),
            _ => Err(anyhow::anyhow!("Invalid approval status: {}", value)),
        }
    }
}

/// Record to store a subject heading that reflects Indigenous knowledge
/// practices associated with a document
#[derive(Clone, SimpleObject)]
pub struct SubjectHeading {
    /// UUID for the subject heading
    pub id: Uuid,
    /// Documents associated with the subject heading
    pub documents: Vec<DocumentReference>,
    /// Name of the subject heading
    pub name: String,
    /// Status (pending, approved, rejected) of a subject heading
    pub status: ApprovalStatus,
}

/// Stores the physical or digital medium associated with a document
#[derive(Clone, SimpleObject)]
pub struct Format {
    /// UUID for the format
    pub id: Uuid,
    /// Documents associated with the format
    pub documents: Vec<DocumentReference>,
    /// Name of the format
    pub name: String,
}

/// Stores the genre associated with a document
#[derive(Clone, SimpleObject)]
pub struct Genre {
    /// UUID for the genre
    pub id: Uuid,
    /// Documents associated with the genre
    pub documents: Vec<DocumentReference>,
    /// Name of the genre
    pub name: String,
}

/// Stores a language associated with a document
#[derive(Clone, SimpleObject)]
pub struct Language {
    /// UUID for the language
    pub id: Uuid,
    /*
    Tag for the language within the DAILP system
    Could be useful for managing similar language names or extending this to
    adding tags for language, dialect, and script combinations later on
    */
    pub dailp_tag: String,
    /// Documents associated with the language
    pub documents: Vec<DocumentReference>,
    /// Name of the language
    pub name: String,
}

/// Stores a spatial coverage associated with a document
#[derive(Clone, Debug, Serialize, Deserialize, FromRow, SimpleObject)]
#[graphql(complex)]
pub struct SpatialCoverage {
    /// UUID for the place
    pub id: Uuid,
    /// Name of the place
    pub name: String,
    /// Status (pending, approved, rejected) of a spatial coverage
    pub status: Status,
}

/// Get all approved spatial coverages
#[async_graphql::ComplexObject]
impl SpatialCoverage {
    async fn approved(&self) -> bool {
        matches!(self.status, Status::Approved)
    }
}

/// Converts SpatialCoverage struct to corresponding Uuid
impl From<&SpatialCoverage> for Uuid {
    fn from(s: &SpatialCoverage) -> Self {
        s.id
    }
}

/// Stores citation information for a document
/// TODO: Add more fields to cover a variety of format types
#[derive(Clone, Serialize, Deserialize, SimpleObject)]
pub struct Citation {
    /// UUID for the citation
    pub id: Uuid,
    /// Creators of the document
    pub creators: Vec<ContributorReference>,
    /// Format of the document being cited
    pub doc_format: DocCitationFormat,
    /// DOI of the document
    pub doi: String,
    /// Ending page of the document (inclusive)
    pub end_page: u16,
    /// Year the document was published
    pub publication_year: u16,
    /// Publisher of the document
    pub publisher: String,
    /// Starting page of the document
    pub start_page: u16,
    /// Title of the document being cited
    pub title: String,
    /// URL of the document, if document can be accessed online
    pub url: String,
}

/// Represents the format of a citation
/// TODO: Add more formats
#[derive(Serialize, Deserialize, Enum, Clone, Copy, PartialEq, Eq)]
pub enum DocCitationFormat {
    /// Website, BlogPost, Database
    Website,
    /// Book, EBook
    Book,
    /// JournalArticle, Newsletter
    Journal,
    /// Podcast, RadioClip, OralHistory
    Audio,
    /// YouTubeVideo, Film
    Video,
}

/// Used to automatically assign broader citation format to a document
/// from its more specific format
/// TODO: Add more format mappings to cover a variety of format types
pub fn format_to_citation_format() -> HashMap<&'static str, DocCitationFormat> {
    use DocCitationFormat::*;

    let mut map = HashMap::new();
    map.insert("Book", Book);
    map.insert("EBook", Book);
    map.insert("JournalArticle", Journal);
    map.insert("Newsletter", Journal);
    map.insert("Website", Website);
    map.insert("BlogPost", Website);
    map.insert("Database", Website);
    map.insert("Podcast", Audio);
    map.insert("RadioClip", Audio);
    map.insert("OralHistory", Audio);
    map.insert("YouTubeVideo", Video);
    map.insert("Film", Video);

    map
}<|MERGE_RESOLUTION|>--- conflicted
+++ resolved
@@ -3,22 +3,13 @@
 
 use async_graphql::{Enum, SimpleObject};
 use serde::{Deserialize, Serialize};
-<<<<<<< HEAD
-use sqlx::FromRow;
-=======
-use sqlx::{postgres::PgValueRef, Decode, Postgres};
->>>>>>> d30480f2
+use sqlx::{FromRow, postgres::PgValueRef, Decode, Postgres};
 use std::collections::HashMap;
 use uuid::Uuid;
 
 /// Represents the status of a suggestion made by a contributor
-<<<<<<< HEAD
-#[derive(Deserialize, Serialize, Debug, Enum, Clone, Copy, PartialEq, Eq)]
-pub enum Status {
-=======
 #[derive(Serialize, Deserialize, Enum, Debug, Clone, Copy, PartialEq, Eq)]
 pub enum ApprovalStatus {
->>>>>>> d30480f2
     /// Suggestion is still waiting for or undergoing review
     Pending,
     /// Suggestion has been approved
@@ -116,14 +107,14 @@
     /// Name of the place
     pub name: String,
     /// Status (pending, approved, rejected) of a spatial coverage
-    pub status: Status,
+    pub status: ApprovalStatus,
 }
 
 /// Get all approved spatial coverages
 #[async_graphql::ComplexObject]
 impl SpatialCoverage {
     async fn approved(&self) -> bool {
-        matches!(self.status, Status::Approved)
+        matches!(self.status, ApprovalStatus::Approved)
     }
 }
 
