--- conflicted
+++ resolved
@@ -1,24 +1,15 @@
 /// Document metadata
 use crate::{document::DocumentReference, ContributorReference};
 
-use async_graphql::{Enum, SimpleObject};
+use async_graphql::{Enum, SimpleObject, ComplexObject};
 use serde::{Deserialize, Serialize};
-<<<<<<< HEAD
-use sqlx::FromRow;
-=======
-use sqlx::{postgres::PgValueRef, Decode, Postgres};
->>>>>>> e2caa0fa
+use sqlx::{FromRow, postgres::PgValueRef, Decode, Postgres};
 use std::collections::HashMap;
 use uuid::Uuid;
 
 /// Represents the status of a suggestion made by a contributor
-<<<<<<< HEAD
-#[derive(Deserialize, Serialize, Debug, Enum, Clone, Copy, PartialEq, Eq)]
-pub enum Status {
-=======
 #[derive(Serialize, Deserialize, Enum, Debug, Clone, Copy, PartialEq, Eq)]
 pub enum ApprovalStatus {
->>>>>>> e2caa0fa
     /// Suggestion is still waiting for or undergoing review
     Pending,
     /// Suggestion has been approved
@@ -77,14 +68,14 @@
     /// Name of the format
     pub name: String,
     /// Status (pending, approved, rejected) of a format
-    pub status: Status,
+    pub status: ApprovalStatus,
 }
 
 /// Get all approved formats
 #[async_graphql::ComplexObject]
 impl Format {
     async fn approved(&self) -> bool {
-        matches!(self.status, Status::Approved)
+        matches!(self.status, ApprovalStatus::Approved)
     }
 }
 
