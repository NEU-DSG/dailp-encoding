--- conflicted
+++ resolved
@@ -7,11 +7,7 @@
 /// A single unit of meaning and its corresponding English gloss.
 #[derive(Serialize, Clone, Deserialize, Debug)]
 #[serde(rename_all = "camelCase")]
-<<<<<<< HEAD
-pub struct MorphemeSegment {
-=======
 pub struct WordSegment {
->>>>>>> f8424663
     /// Which Cherokee representation system is this segment written with?
     #[serde(skip)]
     pub system: Option<CherokeeOrthography>,
@@ -27,17 +23,10 @@
     ///
     /// This field determines what character should separate this segment from
     /// the next one when reconstituting a full segmentation string.
-<<<<<<< HEAD
-    pub segment_type: SegmentType,
-    /// Optional glossary entry for this segment which gives further information,
-    /// like a definition and example usages.
-    pub matching_tag: Option<TagForm>,
-=======
     pub role: WordSegmentRole,
     /// Optional glossary entry for this segment which gives further information,
     /// like a definition and example usages.
     pub matching_tag: Option<MorphemeTag>,
->>>>>>> f8424663
 }
 
 /// The kind of segment that a particular sequence of characters in a morphemic
@@ -45,23 +34,14 @@
 #[derive(
     Clone, Copy, Debug, Serialize, Deserialize, sqlx::Type, async_graphql::Enum, PartialEq, Eq,
 )]
-<<<<<<< HEAD
-#[sqlx(type_name = "segment_type")]
-pub enum SegmentType {
-=======
 #[sqlx(type_name = "word_segment_role")]
 pub enum WordSegmentRole {
->>>>>>> f8424663
     /// Separated by a hyphen '-'
     Morpheme,
     /// Separated by an equals sign '='
     Clitic,
     /// Separated by a colon ':'
-<<<<<<< HEAD
-    Combine,
-=======
     Modifier,
->>>>>>> f8424663
 }
 
 impl PgHasArrayType for WordSegmentRole {
@@ -76,11 +56,7 @@
 
 impl WordSegment {
     /// Make a new morpheme segment
-<<<<<<< HEAD
-    pub fn new(morpheme: String, gloss: String, segment_type: Option<SegmentType>) -> Self {
-=======
     pub fn new(morpheme: String, gloss: String, role: Option<WordSegmentRole>) -> Self {
->>>>>>> f8424663
         Self {
             system: None,
             morpheme,
@@ -88,11 +64,7 @@
             // FIXME Shortcut to keep this function the same while allowing
             // migration code to create this data structure.
             gloss_id: None,
-<<<<<<< HEAD
-            segment_type: segment_type.unwrap_or(SegmentType::Morpheme),
-=======
             role: role.unwrap_or(WordSegmentRole::Morpheme),
->>>>>>> f8424663
             matching_tag: None,
         }
     }
@@ -108,19 +80,11 @@
     /// The separator that should follow this segment, based on the type of the
     /// next segment.
     pub fn get_previous_separator(&self) -> &str {
-<<<<<<< HEAD
-        use SegmentType::*;
-        match self.segment_type {
-            Morpheme => "-",
-            Clitic => "=",
-            Combine => ":",
-=======
         use WordSegmentRole::*;
         match self.role {
             Morpheme => "-",
             Clitic => "=",
             Modifier => ":",
->>>>>>> f8424663
         }
     }
 
@@ -167,13 +131,8 @@
     }
 
     /// What kind of thing is this segment?
-<<<<<<< HEAD
-    async fn segment_type(&self) -> SegmentType {
-        self.segment_type
-=======
     async fn role(&self) -> WordSegmentRole {
         self.role
->>>>>>> f8424663
     }
 
     /// This field determines what character should separate this segment from
@@ -187,11 +146,7 @@
     async fn matching_tag(
         &self,
         context: &async_graphql::Context<'_>,
-<<<<<<< HEAD
-    ) -> FieldResult<Option<TagForm>> {
-=======
     ) -> FieldResult<Option<MorphemeTag>> {
->>>>>>> f8424663
         use async_graphql::dataloader::*;
         if let Some(matching_tag) = &self.matching_tag {
             Ok(Some(matching_tag.clone()))
