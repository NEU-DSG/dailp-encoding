--- conflicted
+++ resolved
@@ -116,18 +116,10 @@
 /// Input for creating an edited collection
 #[derive(async_graphql::InputObject)]
 pub struct CreateEditedCollectionInput {
-<<<<<<< HEAD
-    /// The ID of the document to update
-    pub title: String,
-    /// An updated title for this document, or nothing (if title is unchanged)
-    pub description: String,
-    /// URL of the cover image for the collection
-=======
     /// The title of the collection
     pub title: String,
     /// Description of the collection
     pub description: String,
     /// URL of the thumbnail image for the collection
->>>>>>> 3a19bb16
     pub thumbnail_url: String,
 }