--- conflicted
+++ resolved
@@ -210,15 +210,6 @@
         self.id
             .ok_or_else(|| anyhow::format_err!("No AnnotatedForm ID"))
     }
-<<<<<<< HEAD
-
-    /// Unique identifier of this form
-    async fn id(&self) -> anyhow::Result<Uuid> {
-        self.id
-            .ok_or_else(|| anyhow::format_err!("No AnnotatedForm ID"))
-    }
-=======
->>>>>>> 329b4fd8
 }
 
 impl AnnotatedForm {
