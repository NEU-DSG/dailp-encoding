<<<<<<< HEAD
use crate::{
    comment::Comment, AnnotatedDoc, AudioSlice, CherokeeOrthography, Database, Date, DocumentId,
    MorphemeSegmentUpdate, PartsOfWord, PositionInDocument, TagId, WordSegment, WordSegmentRole,
};
use async_graphql::{dataloader::DataLoader, FieldResult, MaybeUndefined};
use itertools::Itertools;
use serde::{Deserialize, Serialize};
use sqlx::types::Uuid;
use std::borrow::Cow;

/// Mostly unused type
#[derive(Clone, Eq, PartialEq, Hash, Serialize, Deserialize, Debug, async_graphql::NewType)]
pub struct FormId(pub String);

/// A single word in an annotated document.
/// One word contains several layers of interpretation, including the original
/// source text, multiple layers of linguistic annotation, and annotator notes.
/// TODO Split into two types, one for migration and one for SQL + GraphQL
#[derive(Clone, Serialize, Deserialize, Debug, async_graphql::SimpleObject)]
#[serde(rename_all = "camelCase")]
#[graphql(complex)]
pub struct AnnotatedForm {
    /// Unique identifier of this form
    #[serde(skip)]
    #[graphql(skip)]
    pub id: Option<Uuid>,
    /// Original source text
    pub source: String,
    /// A normalized version of the word
    pub normalized_source: Option<String>,
    #[graphql(skip)]
    /// Romanized version of the word for simple phonetic pronunciation
    pub simple_phonetics: Option<String>,
    /// Underlying phonemic representation of this word
    pub phonemic: Option<String>,
    /// Morphemic segmentation of the form that includes a phonemic
    /// representation and gloss for each
    #[graphql(skip)]
    pub segments: Option<Vec<WordSegment>>,
    #[serde(default)]
    /// English gloss for the whole word
    pub english_gloss: Vec<String>,
    /// Further details about the annotation layers, including uncertainty
    pub commentary: Option<String>,
    /// The character index of a mid-word line break, if there is one
    pub line_break: Option<i32>,
    /// The character index of a mid-word page break, if there is one
    pub page_break: Option<i32>,
    /// Position of the form within the context of its parent document
    pub position: PositionInDocument,
    /// The date and time this form was recorded
    pub date_recorded: Option<Date>,
    /// The audio for this word that was ingested from GoogleSheets, if there is any.
    // TODO: #[graphql(guard = "GroupGuard::new(UserGroup::Editors)")]
    pub ingested_audio_track: Option<AudioSlice>,
}

#[async_graphql::ComplexObject]
impl AnnotatedForm {
    /// The root morpheme of the word.
    /// For example, a verb form glossed as "he catches" might have a root morpheme
    /// corresponding to "catch."
    async fn root(&self, context: &async_graphql::Context<'_>) -> FieldResult<Option<WordSegment>> {
        let segments = self.segments(context, CherokeeOrthography::Taoc).await?;
        for seg in segments {
            if is_root_morpheme(&seg.gloss) {
                return Ok(Some(seg));
            }
        }
        Ok(None)
    }

    async fn romanized_source(&self, system: CherokeeOrthography) -> Option<Cow<'_, str>> {
        self.simple_phonetics.as_ref().map(|phonetic| {
            if system == CherokeeOrthography::Learner {
                crate::lexical::simple_phonetics_to_worcester(phonetic).into()
            } else {
                phonetic.into()
            }
        })
    }

    async fn segments(
        &self,
        context: &async_graphql::Context<'_>,
        system: CherokeeOrthography,
    ) -> FieldResult<Vec<WordSegment>> {
        let db = context.data::<DataLoader<Database>>()?;
        // 1. To convert to a concrete analysis, start with a list of abstract tags.
        let abstract_segments = db
            .load_one(PartsOfWord(*self.id.as_ref().unwrap()))
            .await?
            .unwrap_or_default();

        // 2. Request all concrete tags that start with each abstract tag.
        let concrete_tag_matches = db
            .load_many(
                abstract_segments
                    .iter()
                    .map(|seg| TagId(seg.gloss.clone(), system)),
            )
            .await?;

        // 3. Pick the longest match for each abstract segment.
        let mut concrete_segments = Vec::new();
        let mut curr_index = 0;
        for (idx, abstract_segment) in abstract_segments.iter().enumerate() {
            // If this segment has already been filled by a previous match, skip it.
            if idx < curr_index {
                continue;
            }

            let concrete_tags =
                concrete_tag_matches.get(&TagId(abstract_segment.gloss.clone(), system));
            if let Some(concrete_tags) = concrete_tags {
                for concrete_tag in concrete_tags {
                    // Check whether the whole sequence of abstract tags is the current
                    // start of the abstract segment list.
                    let abstract_matches = concrete_tag
                        .internal_tags
                        .iter()
                        .zip(abstract_segments.iter().skip(curr_index));
                    let is_match = abstract_matches.clone().all(|(a, b)| *a == b.gloss);
                    if is_match {
                        let corresponding_segments = abstract_segments
                            .iter()
                            .skip(curr_index)
                            .take(concrete_tag.internal_tags.len());
                        concrete_segments.push(WordSegment {
                            system: Some(system),
                            // Use the segment type of the first abstract one
                            // unless the concrete segment overrides the segment type.
                            role: concrete_tag
                                .role_override
                                .or_else(|| {
                                    corresponding_segments.clone().next().map(|seg| seg.role)
                                })
                                .unwrap_or(WordSegmentRole::Morpheme),
                            morpheme: corresponding_segments.map(|seg| &seg.morpheme).join(""),
                            gloss: concrete_tag.tag.clone(),
                            gloss_id: None,
                            matching_tag: Some(concrete_tag.clone()),
                        });
                        curr_index += concrete_tag.internal_tags.len();
                        break;
                    }
                }
            } else {
                // If this abstract segment was unmatched (probably a root),
                // then just use it directly.
                concrete_segments.push(WordSegment {
                    system: Some(system),
                    ..abstract_segment.clone()
                });
                curr_index += 1;
            }
            // if !success {
            //     anyhow::bail!("Failed to generate all morpheme tags");
            // }
        }
        Ok(concrete_segments)
    }

    /// All other observed words with the same root morpheme as this word.
    async fn similar_forms(
        &self,
        context: &async_graphql::Context<'_>,
    ) -> FieldResult<Vec<AnnotatedForm>> {
        if let Some(root) = self.root(context).await? {
            let db = context.data::<DataLoader<Database>>()?.loader();
            // Find the forms with the exact same root.
            // let similar_roots = db.morphemes(id.clone());
            // Find forms with directly linked roots.
            let connected = db
                .connected_forms(Some(self.position.document_id), &root.gloss)
                .await?;
            // let (connected, similar_roots) = futures::join!(connected, similar_roots);
            Ok(connected
                .into_iter()
                // Only return other similar words.
                .filter(|word| word.id != self.id)
                .collect())
        } else {
            Ok(Vec::new())
        }
    }

    /// The document that contains this word.
    async fn document(
        &self,
        context: &async_graphql::Context<'_>,
    ) -> FieldResult<Option<AnnotatedDoc>> {
        Ok(context
            .data::<DataLoader<Database>>()?
            .load_one(self.position.document_id)
            .await?)
    }

    /// Number of words preceding this one in the containing document
    async fn index(&self) -> i64 {
        self.position.index
    }

    /// Unique identifier of the containing document
    async fn document_id(&self) -> DocumentId {
        self.position.document_id
    }

    /// Unique identifier of this form
    async fn id(&self) -> anyhow::Result<Uuid> {
        self.id
            .ok_or_else(|| anyhow::format_err!("No AnnotatedForm ID"))
    }

    /// A slices of audio associated with this word in the context of a document.
    /// This audio has been selected by an editor from contributions, or is the
    /// same as the ingested audio track, if one is available.
    async fn edited_audio(
        &self,
        context: &async_graphql::Context<'_>,
    ) -> FieldResult<Vec<AudioSlice>> {
        let mut all_audio = self.user_contributed_audio(context).await?;
        // add ingested audio track as first element if it should be shown
        if let Some(ingested_audio_track) = self.ingested_audio_track.to_owned() {
            all_audio.insert(0, ingested_audio_track);
        }
        return Ok(all_audio
            .into_iter()
            .filter(|audio| audio.include_in_edited_collection)
            .collect_vec());
    }

    /// Audio for this word that has been recorded by community members. Will be
    /// empty if user does not have access to uncurated contributions.
    /// TODO! User guard for contributors only
    async fn user_contributed_audio(
        &self,
        context: &async_graphql::Context<'_>,
    ) -> FieldResult<Vec<AudioSlice>> {
        let db = context.data::<DataLoader<Database>>()?.loader();
        Ok(db.word_contributor_audio(self.id.as_ref().unwrap()).await?)
    }

    /// Get comments on this word
    async fn comments(&self, context: &async_graphql::Context<'_>) -> FieldResult<Vec<Comment>> {
        let db = context.data::<DataLoader<Database>>()?.loader();
        Ok(db
            .comments_by_parent(
                self.id.as_ref().unwrap(),
                &crate::comment::CommentParentType::Word,
            )
            .await?)
    }
}

impl AnnotatedForm {
    /// Look for a root morpheme in the word using crude case checks.
    pub fn find_root(&self) -> Option<&WordSegment> {
        self.segments
            .as_ref()
            .and_then(|segments| segments.iter().find(|seg| is_root_morpheme(&seg.gloss)))
    }

    /// Find a morpheme within this word with the given exact gloss.
    pub fn find_morpheme(&self, gloss: &str) -> Option<&WordSegment> {
        self.segments
            .as_ref()
            .and_then(|segments| segments.iter().find(|seg| seg.gloss == gloss))
    }

    /// Are there any unidentified segments within this word? Just checks if
    /// there are morphemes or glosses consisting of a question mark "?"
    pub fn is_unresolved(&self) -> bool {
        if let Some(segments) = &self.segments {
            segments
                .iter()
                .any(|segment| segment.morpheme.contains('?') || segment.gloss.contains('?'))
        } else {
            self.source.contains('?')
        }
    }
}

/// Is the given gloss for a root morpheme? This is a crude calculation that just
/// checks if there are any lowercase characters. Convention says that typically
/// functional morpheme tags are all uppercase (plus numbers and punctuation),
/// so having lowercase characters indicates a lexical morpheme gloss.
pub fn is_root_morpheme(s: &str) -> bool {
    s.contains(|c: char| c.is_lowercase())
}

/// A single word in an annotated document that can be edited.
/// All fields except id are optional.
#[derive(async_graphql::InputObject)]
pub struct AnnotatedFormUpdate {
    /// Unique identifier of the form
    pub id: Uuid,
    /// Possible update to source content
    pub source: MaybeUndefined<String>,
    /// Possible update to commentary
    pub commentary: MaybeUndefined<String>,
    /// Updated segments
    pub segments: MaybeUndefined<Vec<MorphemeSegmentUpdate>>,
    /// Possible update to English gloss
    pub english_gloss: MaybeUndefined<Vec<String>>,
}

/// Trait that defines function which takes in a possibly undefined value.
pub trait MaybeUndefinedExt<T> {
    /// If the given value is undefined, convert into a vector of option. Otherwise, return an empty vector.
    fn into_vec(self) -> Vec<Option<T>>;
}

impl<T> MaybeUndefinedExt<T> for MaybeUndefined<T> {
    fn into_vec(self) -> Vec<Option<T>> {
        if self.is_undefined() {
            return Vec::new();
        } else {
            return vec![self.take()];
        }
    }
}
=======
use crate::{
    comment::Comment, AnnotatedDoc, AudioSlice, CherokeeOrthography, Database, Date, DocumentId,
    MorphemeSegmentUpdate, PartsOfWord, PositionInDocument, TagId, WordSegment, WordSegmentRole,
};
use async_graphql::{dataloader::DataLoader, FieldResult, MaybeUndefined};
use itertools::Itertools;
use serde::{Deserialize, Serialize};
use sqlx::types::Uuid;
use std::borrow::Cow;

/// Mostly unused type
#[derive(Clone, Eq, PartialEq, Hash, Serialize, Deserialize, Debug, async_graphql::NewType)]
pub struct FormId(pub String);

/// A single word in an annotated document.
/// One word contains several layers of interpretation, including the original
/// source text, multiple layers of linguistic annotation, and annotator notes.
/// TODO Split into two types, one for migration and one for SQL + GraphQL
#[derive(Clone, Serialize, Deserialize, Debug, async_graphql::SimpleObject)]
#[serde(rename_all = "camelCase")]
#[graphql(complex)]
pub struct AnnotatedForm {
    /// Unique identifier of this form
    #[serde(skip)]
    #[graphql(skip)]
    pub id: Option<Uuid>,
    /// Original source text
    pub source: String,
    /// A normalized version of the word
    pub normalized_source: Option<String>,
    #[graphql(skip)]
    /// Romanized version of the word for simple phonetic pronunciation
    pub simple_phonetics: Option<String>,
    /// Underlying phonemic representation of this word
    pub phonemic: Option<String>,
    /// Morphemic segmentation of the form that includes a phonemic
    /// representation and gloss for each
    #[graphql(skip)]
    pub segments: Option<Vec<WordSegment>>,
    #[serde(default)]
    /// English gloss for the whole word
    pub english_gloss: Vec<String>,
    /// Further details about the annotation layers, including uncertainty
    pub commentary: Option<String>,
    /// The character index of a mid-word line break, if there is one
    pub line_break: Option<i32>,
    /// The character index of a mid-word page break, if there is one
    pub page_break: Option<i32>,
    /// Position of the form within the context of its parent document
    pub position: PositionInDocument,
    /// The date and time this form was recorded
    pub date_recorded: Option<Date>,
    /// The audio for this word that was ingested from GoogleSheets, if there is any.
    // TODO: #[graphql(guard = "GroupGuard::new(UserGroup::Editors)")]
    pub ingested_audio_track: Option<AudioSlice>,
}

#[async_graphql::ComplexObject]
impl AnnotatedForm {
    /// The root morpheme of the word.
    /// For example, a verb form glossed as "he catches" might have a root morpheme
    /// corresponding to "catch."
    async fn root(&self, context: &async_graphql::Context<'_>) -> FieldResult<Option<WordSegment>> {
        let segments = self.segments(context, CherokeeOrthography::Taoc).await?;
        for seg in segments {
            if is_root_morpheme(&seg.gloss) {
                return Ok(Some(seg));
            }
        }
        Ok(None)
    }

    async fn romanized_source(&self, system: CherokeeOrthography) -> Option<Cow<'_, str>> {
        self.simple_phonetics.as_ref().map(|phonetic| {
            if system == CherokeeOrthography::Learner {
                crate::lexical::simple_phonetics_to_worcester(phonetic).into()
            } else {
                phonetic.into()
            }
        })
    }

    async fn segments(
        &self,
        context: &async_graphql::Context<'_>,
        system: CherokeeOrthography,
    ) -> FieldResult<Vec<WordSegment>> {
        let db = context.data::<DataLoader<Database>>()?;
        // 1. To convert to a concrete analysis, start with a list of abstract tags.
        let abstract_segments = db
            .load_one(PartsOfWord(*self.id.as_ref().unwrap()))
            .await?
            .unwrap_or_default();

        // 2. Request all concrete tags that start with each abstract tag.
        let concrete_tag_matches = db
            .load_many(
                abstract_segments
                    .iter()
                    .map(|seg| TagId(seg.gloss.clone(), system)),
            )
            .await?;

        // 3. Pick the longest match for each abstract segment.
        let mut concrete_segments = Vec::new();
        let mut curr_index = 0;
        for (idx, abstract_segment) in abstract_segments.iter().enumerate() {
            // If this segment has already been filled by a previous match, skip it.
            if idx < curr_index {
                continue;
            }

            let concrete_tags =
                concrete_tag_matches.get(&TagId(abstract_segment.gloss.clone(), system));
            if let Some(concrete_tags) = concrete_tags {
                for concrete_tag in concrete_tags {
                    // Check whether the whole sequence of abstract tags is the current
                    // start of the abstract segment list.
                    let abstract_matches = concrete_tag
                        .internal_tags
                        .iter()
                        .zip(abstract_segments.iter().skip(curr_index));
                    let is_match = abstract_matches.clone().all(|(a, b)| *a == b.gloss);
                    if is_match {
                        let corresponding_segments = abstract_segments
                            .iter()
                            .skip(curr_index)
                            .take(concrete_tag.internal_tags.len());
                        concrete_segments.push(WordSegment {
                            system: Some(system),
                            // Use the segment type of the first abstract one
                            // unless the concrete segment overrides the segment type.
                            role: concrete_tag
                                .role_override
                                .or_else(|| {
                                    corresponding_segments.clone().next().map(|seg| seg.role)
                                })
                                .unwrap_or(WordSegmentRole::Morpheme),
                            morpheme: corresponding_segments.map(|seg| &seg.morpheme).join(""),
                            gloss: concrete_tag.tag.clone(),
                            gloss_id: None,
                            matching_tag: Some(concrete_tag.clone()),
                        });
                        curr_index += concrete_tag.internal_tags.len();
                        break;
                    }
                }
            } else {
                // If this abstract segment was unmatched (probably a root),
                // then just use it directly.
                concrete_segments.push(WordSegment {
                    system: Some(system),
                    ..abstract_segment.clone()
                });
                curr_index += 1;
            }
            // if !success {
            //     anyhow::bail!("Failed to generate all morpheme tags");
            // }
        }
        Ok(concrete_segments)
    }

    /// All other observed words with the same root morpheme as this word.
    async fn similar_forms(
        &self,
        context: &async_graphql::Context<'_>,
    ) -> FieldResult<Vec<AnnotatedForm>> {
        if let Some(root) = self.root(context).await? {
            let db = context.data::<DataLoader<Database>>()?.loader();
            // Find the forms with the exact same root.
            // let similar_roots = db.morphemes(id.clone());
            // Find forms with directly linked roots.
            let connected = db
                .connected_forms(Some(self.position.document_id), &root.gloss)
                .await?;
            // let (connected, similar_roots) = futures::join!(connected, similar_roots);
            Ok(connected
                .into_iter()
                // Only return other similar words.
                .filter(|word| word.id != self.id)
                .collect())
        } else {
            Ok(Vec::new())
        }
    }

    /// The document that contains this word.
    async fn document(
        &self,
        context: &async_graphql::Context<'_>,
    ) -> FieldResult<Option<AnnotatedDoc>> {
        Ok(context
            .data::<DataLoader<Database>>()?
            .load_one(self.position.document_id)
            .await?)
    }

    /// Number of words preceding this one in the containing document
    async fn index(&self) -> i64 {
        self.position.index
    }

    /// Unique identifier of the containing document
    async fn document_id(&self) -> DocumentId {
        self.position.document_id
    }

    /// Unique identifier of this form
    async fn id(&self) -> anyhow::Result<Uuid> {
        self.id
            .ok_or_else(|| anyhow::format_err!("No AnnotatedForm ID"))
    }

    /// A slices of audio associated with this word in the context of a document.
    /// This audio has been selected by an editor from contributions, or is the
    /// same as the ingested audio track, if one is available.
    async fn edited_audio(
        &self,
        context: &async_graphql::Context<'_>,
    ) -> FieldResult<Vec<AudioSlice>> {
        let mut all_audio = self.user_contributed_audio(context).await?;
        // add ingested audio track as first element if it should be shown
        if let Some(ingested_audio_track) = self.ingested_audio_track.to_owned() {
            all_audio.insert(0, ingested_audio_track);
        }
        return Ok(all_audio
            .into_iter()
            .filter(|audio| audio.include_in_edited_collection)
            .collect_vec());
    }

    /// Audio for this word that has been recorded by community members. Will be
    /// empty if user does not have access to uncurated contributions.
    /// TODO! User guard for contributors only
    async fn user_contributed_audio(
        &self,
        context: &async_graphql::Context<'_>,
    ) -> FieldResult<Vec<AudioSlice>> {
        let db = context.data::<DataLoader<Database>>()?.loader();
        Ok(db.word_contributor_audio(self.id.as_ref().unwrap()).await?)
    }

    /// Get comments on this word
    async fn comments(&self, context: &async_graphql::Context<'_>) -> FieldResult<Vec<Comment>> {
        let db = context.data::<DataLoader<Database>>()?.loader();
        Ok(db
            .comments_by_parent(
                self.id.as_ref().unwrap(),
                &crate::comment::CommentParentType::Word,
            )
            .await?)
    }
}

impl AnnotatedForm {
    /// Look for a root morpheme in the word using crude case checks.
    pub fn find_root(&self) -> Option<&WordSegment> {
        self.segments
            .as_ref()
            .and_then(|segments| segments.iter().find(|seg| is_root_morpheme(&seg.gloss)))
    }

    /// Find a morpheme within this word with the given exact gloss.
    pub fn find_morpheme(&self, gloss: &str) -> Option<&WordSegment> {
        self.segments
            .as_ref()
            .and_then(|segments| segments.iter().find(|seg| seg.gloss == gloss))
    }

    /// Are there any unidentified segments within this word? Just checks if
    /// there are morphemes or glosses consisting of a question mark "?"
    pub fn is_unresolved(&self) -> bool {
        if let Some(segments) = &self.segments {
            segments
                .iter()
                .any(|segment| segment.morpheme.contains('?') || segment.gloss.contains('?'))
        } else {
            self.source.contains('?')
        }
    }
}

/// Is the given gloss for a root morpheme? This is a crude calculation that just
/// checks if there are any lowercase characters. Convention says that typically
/// functional morpheme tags are all uppercase (plus numbers and punctuation),
/// so having lowercase characters indicates a lexical morpheme gloss.
pub fn is_root_morpheme(s: &str) -> bool {
    s.contains(|c: char| c.is_lowercase())
}

/// A single word in an annotated document that can be edited.
/// All fields except id are optional.
#[derive(async_graphql::InputObject)]
pub struct AnnotatedFormUpdate {
    /// Unique identifier of the form
    pub id: Uuid,
    /// Possible update to source content
    pub source: MaybeUndefined<String>,
    /// Possible update to normalized source content
    pub romanized_source: MaybeUndefined<String>,
    /// Possible update to commentary
    pub commentary: MaybeUndefined<String>,
    /// Updated segments
    pub segments: MaybeUndefined<Vec<MorphemeSegmentUpdate>>,
}

/// Trait that defines function which takes in a possibly undefined value.
pub trait MaybeUndefinedExt<T> {
    /// If the given value is undefined, convert into a vector of option. Otherwise, return an empty vector.
    fn into_vec(self) -> Vec<Option<T>>;
}

impl<T> MaybeUndefinedExt<T> for MaybeUndefined<T> {
    fn into_vec(self) -> Vec<Option<T>> {
        if self.is_undefined() {
            return Vec::new();
        } else {
            return vec![self.take()];
        };
    }
}
>>>>>>> 4ea88b14
<|MERGE_RESOLUTION|>--- conflicted
+++ resolved
@@ -1,4 +1,3 @@
-<<<<<<< HEAD
 use crate::{
     comment::Comment, AnnotatedDoc, AudioSlice, CherokeeOrthography, Database, Date, DocumentId,
     MorphemeSegmentUpdate, PartsOfWord, PositionInDocument, TagId, WordSegment, WordSegmentRole,
@@ -298,6 +297,8 @@
     pub id: Uuid,
     /// Possible update to source content
     pub source: MaybeUndefined<String>,
+    /// Possible update to normalized source content
+    pub romanized_source: MaybeUndefined<String>,
     /// Possible update to commentary
     pub commentary: MaybeUndefined<String>,
     /// Updated segments
@@ -320,328 +321,4 @@
             return vec![self.take()];
         }
     }
-}
-=======
-use crate::{
-    comment::Comment, AnnotatedDoc, AudioSlice, CherokeeOrthography, Database, Date, DocumentId,
-    MorphemeSegmentUpdate, PartsOfWord, PositionInDocument, TagId, WordSegment, WordSegmentRole,
-};
-use async_graphql::{dataloader::DataLoader, FieldResult, MaybeUndefined};
-use itertools::Itertools;
-use serde::{Deserialize, Serialize};
-use sqlx::types::Uuid;
-use std::borrow::Cow;
-
-/// Mostly unused type
-#[derive(Clone, Eq, PartialEq, Hash, Serialize, Deserialize, Debug, async_graphql::NewType)]
-pub struct FormId(pub String);
-
-/// A single word in an annotated document.
-/// One word contains several layers of interpretation, including the original
-/// source text, multiple layers of linguistic annotation, and annotator notes.
-/// TODO Split into two types, one for migration and one for SQL + GraphQL
-#[derive(Clone, Serialize, Deserialize, Debug, async_graphql::SimpleObject)]
-#[serde(rename_all = "camelCase")]
-#[graphql(complex)]
-pub struct AnnotatedForm {
-    /// Unique identifier of this form
-    #[serde(skip)]
-    #[graphql(skip)]
-    pub id: Option<Uuid>,
-    /// Original source text
-    pub source: String,
-    /// A normalized version of the word
-    pub normalized_source: Option<String>,
-    #[graphql(skip)]
-    /// Romanized version of the word for simple phonetic pronunciation
-    pub simple_phonetics: Option<String>,
-    /// Underlying phonemic representation of this word
-    pub phonemic: Option<String>,
-    /// Morphemic segmentation of the form that includes a phonemic
-    /// representation and gloss for each
-    #[graphql(skip)]
-    pub segments: Option<Vec<WordSegment>>,
-    #[serde(default)]
-    /// English gloss for the whole word
-    pub english_gloss: Vec<String>,
-    /// Further details about the annotation layers, including uncertainty
-    pub commentary: Option<String>,
-    /// The character index of a mid-word line break, if there is one
-    pub line_break: Option<i32>,
-    /// The character index of a mid-word page break, if there is one
-    pub page_break: Option<i32>,
-    /// Position of the form within the context of its parent document
-    pub position: PositionInDocument,
-    /// The date and time this form was recorded
-    pub date_recorded: Option<Date>,
-    /// The audio for this word that was ingested from GoogleSheets, if there is any.
-    // TODO: #[graphql(guard = "GroupGuard::new(UserGroup::Editors)")]
-    pub ingested_audio_track: Option<AudioSlice>,
-}
-
-#[async_graphql::ComplexObject]
-impl AnnotatedForm {
-    /// The root morpheme of the word.
-    /// For example, a verb form glossed as "he catches" might have a root morpheme
-    /// corresponding to "catch."
-    async fn root(&self, context: &async_graphql::Context<'_>) -> FieldResult<Option<WordSegment>> {
-        let segments = self.segments(context, CherokeeOrthography::Taoc).await?;
-        for seg in segments {
-            if is_root_morpheme(&seg.gloss) {
-                return Ok(Some(seg));
-            }
-        }
-        Ok(None)
-    }
-
-    async fn romanized_source(&self, system: CherokeeOrthography) -> Option<Cow<'_, str>> {
-        self.simple_phonetics.as_ref().map(|phonetic| {
-            if system == CherokeeOrthography::Learner {
-                crate::lexical::simple_phonetics_to_worcester(phonetic).into()
-            } else {
-                phonetic.into()
-            }
-        })
-    }
-
-    async fn segments(
-        &self,
-        context: &async_graphql::Context<'_>,
-        system: CherokeeOrthography,
-    ) -> FieldResult<Vec<WordSegment>> {
-        let db = context.data::<DataLoader<Database>>()?;
-        // 1. To convert to a concrete analysis, start with a list of abstract tags.
-        let abstract_segments = db
-            .load_one(PartsOfWord(*self.id.as_ref().unwrap()))
-            .await?
-            .unwrap_or_default();
-
-        // 2. Request all concrete tags that start with each abstract tag.
-        let concrete_tag_matches = db
-            .load_many(
-                abstract_segments
-                    .iter()
-                    .map(|seg| TagId(seg.gloss.clone(), system)),
-            )
-            .await?;
-
-        // 3. Pick the longest match for each abstract segment.
-        let mut concrete_segments = Vec::new();
-        let mut curr_index = 0;
-        for (idx, abstract_segment) in abstract_segments.iter().enumerate() {
-            // If this segment has already been filled by a previous match, skip it.
-            if idx < curr_index {
-                continue;
-            }
-
-            let concrete_tags =
-                concrete_tag_matches.get(&TagId(abstract_segment.gloss.clone(), system));
-            if let Some(concrete_tags) = concrete_tags {
-                for concrete_tag in concrete_tags {
-                    // Check whether the whole sequence of abstract tags is the current
-                    // start of the abstract segment list.
-                    let abstract_matches = concrete_tag
-                        .internal_tags
-                        .iter()
-                        .zip(abstract_segments.iter().skip(curr_index));
-                    let is_match = abstract_matches.clone().all(|(a, b)| *a == b.gloss);
-                    if is_match {
-                        let corresponding_segments = abstract_segments
-                            .iter()
-                            .skip(curr_index)
-                            .take(concrete_tag.internal_tags.len());
-                        concrete_segments.push(WordSegment {
-                            system: Some(system),
-                            // Use the segment type of the first abstract one
-                            // unless the concrete segment overrides the segment type.
-                            role: concrete_tag
-                                .role_override
-                                .or_else(|| {
-                                    corresponding_segments.clone().next().map(|seg| seg.role)
-                                })
-                                .unwrap_or(WordSegmentRole::Morpheme),
-                            morpheme: corresponding_segments.map(|seg| &seg.morpheme).join(""),
-                            gloss: concrete_tag.tag.clone(),
-                            gloss_id: None,
-                            matching_tag: Some(concrete_tag.clone()),
-                        });
-                        curr_index += concrete_tag.internal_tags.len();
-                        break;
-                    }
-                }
-            } else {
-                // If this abstract segment was unmatched (probably a root),
-                // then just use it directly.
-                concrete_segments.push(WordSegment {
-                    system: Some(system),
-                    ..abstract_segment.clone()
-                });
-                curr_index += 1;
-            }
-            // if !success {
-            //     anyhow::bail!("Failed to generate all morpheme tags");
-            // }
-        }
-        Ok(concrete_segments)
-    }
-
-    /// All other observed words with the same root morpheme as this word.
-    async fn similar_forms(
-        &self,
-        context: &async_graphql::Context<'_>,
-    ) -> FieldResult<Vec<AnnotatedForm>> {
-        if let Some(root) = self.root(context).await? {
-            let db = context.data::<DataLoader<Database>>()?.loader();
-            // Find the forms with the exact same root.
-            // let similar_roots = db.morphemes(id.clone());
-            // Find forms with directly linked roots.
-            let connected = db
-                .connected_forms(Some(self.position.document_id), &root.gloss)
-                .await?;
-            // let (connected, similar_roots) = futures::join!(connected, similar_roots);
-            Ok(connected
-                .into_iter()
-                // Only return other similar words.
-                .filter(|word| word.id != self.id)
-                .collect())
-        } else {
-            Ok(Vec::new())
-        }
-    }
-
-    /// The document that contains this word.
-    async fn document(
-        &self,
-        context: &async_graphql::Context<'_>,
-    ) -> FieldResult<Option<AnnotatedDoc>> {
-        Ok(context
-            .data::<DataLoader<Database>>()?
-            .load_one(self.position.document_id)
-            .await?)
-    }
-
-    /// Number of words preceding this one in the containing document
-    async fn index(&self) -> i64 {
-        self.position.index
-    }
-
-    /// Unique identifier of the containing document
-    async fn document_id(&self) -> DocumentId {
-        self.position.document_id
-    }
-
-    /// Unique identifier of this form
-    async fn id(&self) -> anyhow::Result<Uuid> {
-        self.id
-            .ok_or_else(|| anyhow::format_err!("No AnnotatedForm ID"))
-    }
-
-    /// A slices of audio associated with this word in the context of a document.
-    /// This audio has been selected by an editor from contributions, or is the
-    /// same as the ingested audio track, if one is available.
-    async fn edited_audio(
-        &self,
-        context: &async_graphql::Context<'_>,
-    ) -> FieldResult<Vec<AudioSlice>> {
-        let mut all_audio = self.user_contributed_audio(context).await?;
-        // add ingested audio track as first element if it should be shown
-        if let Some(ingested_audio_track) = self.ingested_audio_track.to_owned() {
-            all_audio.insert(0, ingested_audio_track);
-        }
-        return Ok(all_audio
-            .into_iter()
-            .filter(|audio| audio.include_in_edited_collection)
-            .collect_vec());
-    }
-
-    /// Audio for this word that has been recorded by community members. Will be
-    /// empty if user does not have access to uncurated contributions.
-    /// TODO! User guard for contributors only
-    async fn user_contributed_audio(
-        &self,
-        context: &async_graphql::Context<'_>,
-    ) -> FieldResult<Vec<AudioSlice>> {
-        let db = context.data::<DataLoader<Database>>()?.loader();
-        Ok(db.word_contributor_audio(self.id.as_ref().unwrap()).await?)
-    }
-
-    /// Get comments on this word
-    async fn comments(&self, context: &async_graphql::Context<'_>) -> FieldResult<Vec<Comment>> {
-        let db = context.data::<DataLoader<Database>>()?.loader();
-        Ok(db
-            .comments_by_parent(
-                self.id.as_ref().unwrap(),
-                &crate::comment::CommentParentType::Word,
-            )
-            .await?)
-    }
-}
-
-impl AnnotatedForm {
-    /// Look for a root morpheme in the word using crude case checks.
-    pub fn find_root(&self) -> Option<&WordSegment> {
-        self.segments
-            .as_ref()
-            .and_then(|segments| segments.iter().find(|seg| is_root_morpheme(&seg.gloss)))
-    }
-
-    /// Find a morpheme within this word with the given exact gloss.
-    pub fn find_morpheme(&self, gloss: &str) -> Option<&WordSegment> {
-        self.segments
-            .as_ref()
-            .and_then(|segments| segments.iter().find(|seg| seg.gloss == gloss))
-    }
-
-    /// Are there any unidentified segments within this word? Just checks if
-    /// there are morphemes or glosses consisting of a question mark "?"
-    pub fn is_unresolved(&self) -> bool {
-        if let Some(segments) = &self.segments {
-            segments
-                .iter()
-                .any(|segment| segment.morpheme.contains('?') || segment.gloss.contains('?'))
-        } else {
-            self.source.contains('?')
-        }
-    }
-}
-
-/// Is the given gloss for a root morpheme? This is a crude calculation that just
-/// checks if there are any lowercase characters. Convention says that typically
-/// functional morpheme tags are all uppercase (plus numbers and punctuation),
-/// so having lowercase characters indicates a lexical morpheme gloss.
-pub fn is_root_morpheme(s: &str) -> bool {
-    s.contains(|c: char| c.is_lowercase())
-}
-
-/// A single word in an annotated document that can be edited.
-/// All fields except id are optional.
-#[derive(async_graphql::InputObject)]
-pub struct AnnotatedFormUpdate {
-    /// Unique identifier of the form
-    pub id: Uuid,
-    /// Possible update to source content
-    pub source: MaybeUndefined<String>,
-    /// Possible update to normalized source content
-    pub romanized_source: MaybeUndefined<String>,
-    /// Possible update to commentary
-    pub commentary: MaybeUndefined<String>,
-    /// Updated segments
-    pub segments: MaybeUndefined<Vec<MorphemeSegmentUpdate>>,
-}
-
-/// Trait that defines function which takes in a possibly undefined value.
-pub trait MaybeUndefinedExt<T> {
-    /// If the given value is undefined, convert into a vector of option. Otherwise, return an empty vector.
-    fn into_vec(self) -> Vec<Option<T>>;
-}
-
-impl<T> MaybeUndefinedExt<T> for MaybeUndefined<T> {
-    fn into_vec(self) -> Vec<Option<T>> {
-        if self.is_undefined() {
-            return Vec::new();
-        } else {
-            return vec![self.take()];
-        };
-    }
-}
->>>>>>> 4ea88b14
+}