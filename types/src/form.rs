--- conflicted
+++ resolved
@@ -1,11 +1,6 @@
 use crate::{
-<<<<<<< HEAD
-    AnnotatedDoc, AudioSlice, CherokeeOrthography, Database, Date, DocumentId, MorphemeSegment,
-    PartsOfWord, PositionInDocument, SegmentType, TagId,
-=======
     AnnotatedDoc, AudioSlice, CherokeeOrthography, Database, Date, DocumentId, PartsOfWord,
     PositionInDocument, TagId, WordSegment, WordSegmentRole,
->>>>>>> f8424663
 };
 use async_graphql::{dataloader::DataLoader, FieldResult, MaybeUndefined};
 use itertools::Itertools;
@@ -64,14 +59,7 @@
     /// The root morpheme of the word.
     /// For example, a verb form glossed as "he catches" might have a root morpheme
     /// corresponding to "catch."
-<<<<<<< HEAD
-    async fn root(
-        &self,
-        context: &async_graphql::Context<'_>,
-    ) -> FieldResult<Option<MorphemeSegment>> {
-=======
     async fn root(&self, context: &async_graphql::Context<'_>) -> FieldResult<Option<WordSegment>> {
->>>>>>> f8424663
         let segments = self.segments(context, CherokeeOrthography::Taoc).await?;
         for seg in segments {
             if is_root_morpheme(&seg.gloss) {
@@ -95,11 +83,7 @@
         &self,
         context: &async_graphql::Context<'_>,
         system: CherokeeOrthography,
-<<<<<<< HEAD
-    ) -> FieldResult<Vec<MorphemeSegment>> {
-=======
     ) -> FieldResult<Vec<WordSegment>> {
->>>>>>> f8424663
         let db = context.data::<DataLoader<Database>>()?;
         // 1. To convert to a concrete analysis, start with a list of abstract tags.
         let abstract_segments = db
@@ -141,21 +125,6 @@
                             .iter()
                             .skip(curr_index)
                             .take(concrete_tag.internal_tags.len());
-<<<<<<< HEAD
-                        concrete_segments.push(MorphemeSegment {
-                            system: Some(system),
-                            // Use the segment type of the first abstract one
-                            // unless the concrete segment overrides the segment type.
-                            segment_type: concrete_tag
-                                .segment_type
-                                .or_else(|| {
-                                    corresponding_segments
-                                        .clone()
-                                        .next()
-                                        .map(|seg| seg.segment_type)
-                                })
-                                .unwrap_or(SegmentType::Morpheme),
-=======
                         concrete_segments.push(WordSegment {
                             system: Some(system),
                             // Use the segment type of the first abstract one
@@ -166,7 +135,6 @@
                                     corresponding_segments.clone().next().map(|seg| seg.role)
                                 })
                                 .unwrap_or(WordSegmentRole::Morpheme),
->>>>>>> f8424663
                             morpheme: corresponding_segments.map(|seg| &seg.morpheme).join(""),
                             gloss: concrete_tag.tag.clone(),
                             gloss_id: None,
@@ -179,11 +147,7 @@
             } else {
                 // If this abstract segment was unmatched (probably a root),
                 // then just use it directly.
-<<<<<<< HEAD
-                concrete_segments.push(MorphemeSegment {
-=======
                 concrete_segments.push(WordSegment {
->>>>>>> f8424663
                     system: Some(system),
                     ..abstract_segment.clone()
                 });
