use crate::{
    AnnotatedDoc, AudioSlice, CherokeeOrthography, Database, Date, DocumentId,
    MorphemeSegmentUpdate, PartsOfWord, PositionInDocument, TagId, WordSegment, WordSegmentRole,
};
use async_graphql::{dataloader::DataLoader, FieldResult, MaybeUndefined};
use itertools::Itertools;
use serde::{Deserialize, Serialize};
use sqlx::types::Uuid;
use std::borrow::Cow;

/// Mostly unused type
#[derive(Clone, Eq, PartialEq, Hash, Serialize, Deserialize, Debug, async_graphql::NewType)]
pub struct FormId(pub String);

/// A single word in an annotated document.
/// One word contains several layers of interpretation, including the original
/// source text, multiple layers of linguistic annotation, and annotator notes.
/// TODO Split into two types, one for migration and one for SQL + GraphQL
#[derive(Clone, Serialize, Deserialize, Debug, async_graphql::SimpleObject)]
#[serde(rename_all = "camelCase")]
#[graphql(complex)]
pub struct AnnotatedForm {
    /// Unique identifier of this form
    #[serde(skip)]
    #[graphql(skip)]
    pub id: Option<Uuid>,
    /// Original source text
    pub source: String,
    /// A normalized version of the word
    pub normalized_source: Option<String>,
    #[graphql(skip)]
    /// Romanized version of the word for simple phonetic pronunciation
    pub simple_phonetics: Option<String>,
    /// Underlying phonemic representation of this word
    pub phonemic: Option<String>,
    /// Morphemic segmentation of the form that includes a phonemic
    /// representation and gloss for each
    #[graphql(skip)]
    pub segments: Option<Vec<WordSegment>>,
    #[serde(default)]
    /// English gloss for the whole word
    pub english_gloss: Vec<String>,
    /// Further details about the annotation layers, including uncertainty
    pub commentary: Option<String>,
    /// The character index of a mid-word line break, if there is one
    pub line_break: Option<i32>,
    /// The character index of a mid-word page break, if there is one
    pub page_break: Option<i32>,
    /// Position of the form within the context of its parent document
    pub position: PositionInDocument,
    /// The date and time this form was recorded
    pub date_recorded: Option<Date>,
    /// The audio for this word that was ingested from GoogleSheets, if there is any.
    // TODO: #[graphql(guard = "GroupGuard::new(UserGroup::Editors)")]
    pub ingested_audio_track: Option<AudioSlice>,
}

#[async_graphql::ComplexObject]
impl AnnotatedForm {
    /// The root morpheme of the word.
    /// For example, a verb form glossed as "he catches" might have a root morpheme
    /// corresponding to "catch."
    async fn root(&self, context: &async_graphql::Context<'_>) -> FieldResult<Option<WordSegment>> {
        let segments = self.segments(context, CherokeeOrthography::Taoc).await?;
        for seg in segments {
            if is_root_morpheme(&seg.gloss) {
                return Ok(Some(seg));
            }
        }
        Ok(None)
    }

    async fn romanized_source(&self, system: CherokeeOrthography) -> Option<Cow<'_, str>> {
        self.simple_phonetics.as_ref().map(|phonetic| {
            if system == CherokeeOrthography::Learner {
                crate::lexical::simple_phonetics_to_worcester(phonetic).into()
            } else {
                phonetic.into()
            }
        })
    }

    async fn segments(
        &self,
        context: &async_graphql::Context<'_>,
        system: CherokeeOrthography,
    ) -> FieldResult<Vec<WordSegment>> {
        let db = context.data::<DataLoader<Database>>()?;
        // 1. To convert to a concrete analysis, start with a list of abstract tags.
        let abstract_segments = db
            .load_one(PartsOfWord(*self.id.as_ref().unwrap()))
            .await?
            .unwrap_or_default();

        // 2. Request all concrete tags that start with each abstract tag.
        let concrete_tag_matches = db
            .load_many(
                abstract_segments
                    .iter()
                    .map(|seg| TagId(seg.gloss.clone(), system)),
            )
            .await?;

        // 3. Pick the longest match for each abstract segment.
        let mut concrete_segments = Vec::new();
        let mut curr_index = 0;
        for (idx, abstract_segment) in abstract_segments.iter().enumerate() {
            // If this segment has already been filled by a previous match, skip it.
            if idx < curr_index {
                continue;
            }

            let concrete_tags =
                concrete_tag_matches.get(&TagId(abstract_segment.gloss.clone(), system));
            if let Some(concrete_tags) = concrete_tags {
                for concrete_tag in concrete_tags {
                    // Check whether the whole sequence of abstract tags is the current
                    // start of the abstract segment list.
                    let abstract_matches = concrete_tag
                        .internal_tags
                        .iter()
                        .zip(abstract_segments.iter().skip(curr_index));
                    let is_match = abstract_matches.clone().all(|(a, b)| *a == b.gloss);
                    if is_match {
                        let corresponding_segments = abstract_segments
                            .iter()
                            .skip(curr_index)
                            .take(concrete_tag.internal_tags.len());
                        concrete_segments.push(WordSegment {
                            system: Some(system),
                            // Use the segment type of the first abstract one
                            // unless the concrete segment overrides the segment type.
                            role: concrete_tag
                                .role_override
                                .or_else(|| {
                                    corresponding_segments.clone().next().map(|seg| seg.role)
                                })
                                .unwrap_or(WordSegmentRole::Morpheme),
                            morpheme: corresponding_segments.map(|seg| &seg.morpheme).join(""),
                            gloss: concrete_tag.tag.clone(),
                            gloss_id: None,
                            matching_tag: Some(concrete_tag.clone()),
                        });
                        curr_index += concrete_tag.internal_tags.len();
                        break;
                    }
                }
            } else {
                // If this abstract segment was unmatched (probably a root),
                // then just use it directly.
                concrete_segments.push(WordSegment {
                    system: Some(system),
                    ..abstract_segment.clone()
                });
                curr_index += 1;
            }
            // if !success {
            //     anyhow::bail!("Failed to generate all morpheme tags");
            // }
        }
        Ok(concrete_segments)
    }

    /// All other observed words with the same root morpheme as this word.
    async fn similar_forms(
        &self,
        context: &async_graphql::Context<'_>,
    ) -> FieldResult<Vec<AnnotatedForm>> {
        if let Some(root) = self.root(context).await? {
            let db = context.data::<DataLoader<Database>>()?.loader();
            // Find the forms with the exact same root.
            // let similar_roots = db.morphemes(id.clone());
            // Find forms with directly linked roots.
            let connected = db
                .connected_forms(Some(self.position.document_id), &root.gloss)
                .await?;
            // let (connected, similar_roots) = futures::join!(connected, similar_roots);
            Ok(connected
                .into_iter()
                // Only return other similar words.
                .filter(|word| word.id != self.id)
                .collect())
        } else {
            Ok(Vec::new())
        }
    }

    /// The document that contains this word.
    async fn document(
        &self,
        context: &async_graphql::Context<'_>,
    ) -> FieldResult<Option<AnnotatedDoc>> {
        Ok(context
            .data::<DataLoader<Database>>()?
            .load_one(self.position.document_id)
            .await?)
    }

    /// Number of words preceding this one in the containing document
    async fn index(&self) -> i64 {
        self.position.index
    }

    /// Unique identifier of the containing document
    async fn document_id(&self) -> DocumentId {
        self.position.document_id
    }

    /// Unique identifier of this form
    async fn id(&self) -> anyhow::Result<Uuid> {
        self.id
            .ok_or_else(|| anyhow::format_err!("No AnnotatedForm ID"))
    }

    /// A slices of audio associated with this word in the context of a document.
    /// This audio has been selected by an editor from contributions, or is the
    /// same as the ingested audio track, if one is available.
    async fn edited_audio(
        &self,
        context: &async_graphql::Context<'_>,
    ) -> FieldResult<Vec<AudioSlice>> {
        let mut all_audio = self.user_contributed_audio(context).await?;
        // add ingested audio track as first element if it should be shown
        if let Some(ingested_audio_track) = self.ingested_audio_track.to_owned() {
            all_audio.insert(0, ingested_audio_track);
        }
        return Ok(all_audio
            .into_iter()
            .filter(|audio| audio.include_in_edited_collection)
            .collect_vec());
    }

    /// Audio for this word that has been recorded by community members. Will be
    /// empty if user does not have access to uncurated contributions.
    /// TODO! User guard for contributors only
    async fn user_contributed_audio(
        &self,
        context: &async_graphql::Context<'_>,
    ) -> FieldResult<Vec<AudioSlice>> {
        let db = context.data::<DataLoader<Database>>()?.loader();
        Ok(db.word_contributor_audio(self.id.as_ref().unwrap()).await?)
    }
}

impl AnnotatedForm {
    /// Look for a root morpheme in the word using crude case checks.
    pub fn find_root(&self) -> Option<&WordSegment> {
        self.segments
            .as_ref()
            .and_then(|segments| segments.iter().find(|seg| is_root_morpheme(&seg.gloss)))
    }

    /// Find a morpheme within this word with the given exact gloss.
    pub fn find_morpheme(&self, gloss: &str) -> Option<&WordSegment> {
        self.segments
            .as_ref()
            .and_then(|segments| segments.iter().find(|seg| seg.gloss == gloss))
    }

    /// Are there any unidentified segments within this word? Just checks if
    /// there are morphemes or glosses consisting of a question mark "?"
    pub fn is_unresolved(&self) -> bool {
        if let Some(segments) = &self.segments {
            segments
                .iter()
                .any(|segment| segment.morpheme.contains('?') || segment.gloss.contains('?'))
        } else {
            self.source.contains('?')
        }
    }
}

/// Is the given gloss for a root morpheme? This is a crude calculation that just
/// checks if there are any lowercase characters. Convention says that typically
/// functional morpheme tags are all uppercase (plus numbers and punctuation),
/// so having lowercase characters indicates a lexical morpheme gloss.
pub fn is_root_morpheme(s: &str) -> bool {
    s.contains(|c: char| c.is_lowercase())
}

/// A single word in an annotated document that can be edited.
/// All fields except id are optional.
#[derive(async_graphql::InputObject)]
pub struct AnnotatedFormUpdate {
    /// Unique identifier of the form
    pub id: Uuid,
<<<<<<< HEAD
    /// Updated source text
    pub source: MaybeUndefined<String>,
    /// Updated commentary
=======
    /// Possible update to source content
    pub source: MaybeUndefined<String>,
    /// Possible update to commentary
>>>>>>> 2f9ba3ab
    pub commentary: MaybeUndefined<String>,
    /// Updated segments
    pub segments: MaybeUndefined<Vec<MorphemeSegmentUpdate>>,
}

/// Trait that defines function which takes in a possibly undefined value.
pub trait MaybeUndefinedExt<T> {
    /// If the given value is undefined, convert into a vector of option. Otherwise, return an empty vector.
    fn into_vec(self) -> Vec<Option<T>>;
}

impl<T> MaybeUndefinedExt<T> for MaybeUndefined<T> {
    fn into_vec(self) -> Vec<Option<T>> {
        if self.is_undefined() {
            return Vec::new();
        } else {
            return vec![self.take()];
        };
    }
}<|MERGE_RESOLUTION|>--- conflicted
+++ resolved
@@ -284,15 +284,9 @@
 pub struct AnnotatedFormUpdate {
     /// Unique identifier of the form
     pub id: Uuid,
-<<<<<<< HEAD
-    /// Updated source text
-    pub source: MaybeUndefined<String>,
-    /// Updated commentary
-=======
     /// Possible update to source content
     pub source: MaybeUndefined<String>,
     /// Possible update to commentary
->>>>>>> 2f9ba3ab
     pub commentary: MaybeUndefined<String>,
     /// Updated segments
     pub segments: MaybeUndefined<Vec<MorphemeSegmentUpdate>>,
