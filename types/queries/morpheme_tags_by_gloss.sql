select
  morpheme_gloss.id as gloss_id,
  morpheme_gloss.example_shape,
  abbreviation_system.short_name as system_name,
  morpheme_gloss.gloss as abstract_gloss,
  morpheme_tag.gloss as concrete_gloss,
  morpheme_tag.title,
  morpheme_tag.description,
<<<<<<< HEAD
  morpheme_tag.segment_type as "segment_type: SegmentType",
=======
  morpheme_tag.role_override as "role_override: WordSegmentRole",
>>>>>>> f8424663
  abstract_morpheme_tag.linguistic_type,
  array(
    select abstract_morpheme_tag.internal_gloss
    from unnest(morpheme_tag.abstract_ids) as abstract_id
      inner join abstract_morpheme_tag on abstract_morpheme_tag.id = abstract_id) as internal_tags
from morpheme_gloss
  inner join abstract_morpheme_tag on abstract_morpheme_tag.id = morpheme_gloss.tag_id
  left join abbreviation_system on abbreviation_system.short_name = any($2)
  inner join morpheme_tag on morpheme_tag.abstract_ids[1] = abstract_morpheme_tag.id
where morpheme_gloss.gloss = any($1)
  and morpheme_tag.system_id = abbreviation_system.id
order by array_length(morpheme_tag.abstract_ids, 1) desc<|MERGE_RESOLUTION|>--- conflicted
+++ resolved
@@ -6,11 +6,7 @@
   morpheme_tag.gloss as concrete_gloss,
   morpheme_tag.title,
   morpheme_tag.description,
-<<<<<<< HEAD
-  morpheme_tag.segment_type as "segment_type: SegmentType",
-=======
   morpheme_tag.role_override as "role_override: WordSegmentRole",
->>>>>>> f8424663
   abstract_morpheme_tag.linguistic_type,
   array(
     select abstract_morpheme_tag.internal_gloss
