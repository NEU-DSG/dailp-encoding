--- conflicted
+++ resolved
@@ -4,11 +4,8 @@
   d.title,
   d.is_reference,
   d.written_at,
-<<<<<<< HEAD
+  d.format_id,
   d.genre_id,
-=======
-  d.format_id,
->>>>>>> d1a83454
   d.audio_slice_id,
   media_resource.url as "audio_url?",
   media_resource.recorded_at as "recorded_at?",
