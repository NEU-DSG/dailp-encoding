--- conflicted
+++ resolved
@@ -1,16 +1,3 @@
-<<<<<<< HEAD
-insert into word (
-  source_text, simple_phonetics, phonemic, english_gloss, recorded_at, commentary,
-  document_id, page_number, index_in_document, page_id, character_range, audio_slice_id)
-values ($1, $2, $3, $4, $5, $6, $7, $8, $9, $10, $11, $12)
-on conflict (document_id, index_in_document) do update set
-source_text = excluded.source_text,
-simple_phonetics = excluded.simple_phonetics,
-phonemic = excluded.phonemic,
-english_gloss = excluded.english_gloss,
-commentary = excluded.commentary,
-audio_slice_id = excluded.audio_slice_id
-=======
 -- Insert audio resource if there is one for this word.
 with inserted_audio_resource as (
   insert into media_resource (url)
@@ -31,5 +18,4 @@
 select $1, $2, $3, $4, $5, $6, $7, $8, $9, $10, $11, inserted_audio_slice.id
 from (values (1)) as t
 left join inserted_audio_slice on true
->>>>>>> 517d6ec9
 returning id