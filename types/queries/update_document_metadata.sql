update document set
    title = 
        case
            when $2::text[] != '{}' and $2[1] is not null then $2[1]
            else title
        end,
    written_at =
        case
            when $3::date is not null then $3::date
            else written_at
        end,
    format_id =
        case
            when $4::uuid is not null then $4
            else format_id
<<<<<<< HEAD
=======
        end,
    genre_id =
        case
            when $5::uuid is not null then $5
            else genre_id
>>>>>>> ab9d1bcf
        end
where id = $1<|MERGE_RESOLUTION|>--- conflicted
+++ resolved
@@ -13,13 +13,10 @@
         case
             when $4::uuid is not null then $4
             else format_id
-<<<<<<< HEAD
-=======
         end,
     genre_id =
         case
             when $5::uuid is not null then $5
             else genre_id
->>>>>>> ab9d1bcf
         end
 where id = $1