--- conflicted
+++ resolved
@@ -9,16 +9,14 @@
             when $3::date is not null then $3::date
             else written_at
         end,
-<<<<<<< HEAD
-    genre_id =
-        case
-            when $4::uuid is not null then $4
-            else genre_id
-=======
     format_id =
         case
             when $4::uuid is not null then $4
             else format_id
->>>>>>> d1a83454
+        end,
+    genre_id =
+        case
+            when $5::uuid is not null then $5
+            else genre_id
         end
 where id = $1