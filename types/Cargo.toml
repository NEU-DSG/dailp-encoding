--- conflicted
+++ resolved
@@ -16,13 +16,8 @@
 itertools = "0.10"
 async-graphql = { version = "4", features = ["dataloader", "uuid"] }
 futures = "0.3"
-<<<<<<< HEAD
-uuid = { version = "0.8.2", default-features = false, features = ["std", "serde"] }
-sqlx = { version = "0.5.13", features = ["runtime-tokio-rustls", "postgres", "migrate", "macros", "chrono", "json", "uuid", "offline"] }
-=======
 uuid = { version = "1", default-features = false, features = ["std", "serde"] }
 sqlx = { version = "0.6", features = ["runtime-tokio-rustls", "postgres", "migrate", "macros", "chrono", "json", "uuid", "offline"] }
->>>>>>> 517d6ec9
 lazy_static = "1.4"
 regex = "1.5"
 unicode-normalization = "0.1"
