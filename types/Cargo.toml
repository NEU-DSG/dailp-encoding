[package]
name = "dailp"
version = "0.5.0"
authors = ["Shelby Snead <taylor@snead.xyz>"]
edition = "2021"

[lib]
name = "dailp"
path = "src/lib.rs"

[dependencies]
serde = { version = "1.0", features = ["derive"] }
<<<<<<< HEAD
=======
serde_with = "1.9"
serde_plain = "0.3"
log = "0.4"
>>>>>>> 4f074dd4
serde_json = "1"
tokio-stream = "0.1"
anyhow = "1.0"
itertools = "0.10"
async-graphql = { version = "4", features = [
    "dataloader",
    "uuid",
    "apollo_tracing",
] }
futures = "0.3"
uuid = { version = "1", default-features = false, features = ["std", "serde"] }
sqlx = { version = "0.6", features = [
    "runtime-tokio-rustls",
    "postgres",
    "migrate",
    "macros",
    "chrono",
    "json",
    "uuid",
    "offline",
] }
lazy_static = "1.4"
regex = "1.5"
unicode-normalization = "0.1"
chrono = { version = "0.4", features = ["serde"] }
nom = { version = "6", default-features = false, features = ["std", "bitvec"] }
slug = "0.1"
maplit = "1"
async-trait = "0.1.42"
reqwest = { version = "0.11", features = [
    "json",
    "rustls-tls",
], default-features = false }<|MERGE_RESOLUTION|>--- conflicted
+++ resolved
@@ -10,12 +10,9 @@
 
 [dependencies]
 serde = { version = "1.0", features = ["derive"] }
-<<<<<<< HEAD
-=======
 serde_with = "1.9"
 serde_plain = "0.3"
 log = "0.4"
->>>>>>> 4f074dd4
 serde_json = "1"
 tokio-stream = "0.1"
 anyhow = "1.0"
