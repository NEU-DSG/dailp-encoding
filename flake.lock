{
  "nodes": {
    "fenix": {
      "inputs": {
        "nixpkgs": [
          "pkgs"
        ],
        "rust-analyzer-src": "rust-analyzer-src"
      },
      "locked": {
        "lastModified": 1654496848,
        "narHash": "sha256-EbJVZtV0zvMtLt7RaIvu22S4qITlnDDoTCDQzNwvrBQ=",
        "owner": "nix-community",
        "repo": "fenix",
        "rev": "54bbc3b0994a16ab97795e11ac6bb91d96b1b601",
        "type": "github"
      },
      "original": {
        "owner": "nix-community",
        "repo": "fenix",
        "type": "github"
      }
    },
    "naersk": {
      "inputs": {
        "nixpkgs": [
          "pkgs"
        ]
      },
      "locked": {
        "lastModified": 1653413650,
        "narHash": "sha256-wojDHjb+eU80MPH+3HQaK0liUy8EgR95rvmCl24i58Y=",
        "owner": "nmattia",
        "repo": "naersk",
        "rev": "69daaceebe12c070cd5ae69ba38f277bbf033695",
        "type": "github"
      },
      "original": {
        "owner": "nmattia",
        "repo": "naersk",
        "type": "github"
      }
    },
    "nix-filter": {
      "locked": {
        "lastModified": 1653590866,
        "narHash": "sha256-E4yKIrt/S//WfW5D9IhQ1dVuaAy8RE7EiCMfnbrOC78=",
        "owner": "numtide",
        "repo": "nix-filter",
        "rev": "3e81a637cdf9f6e9b39aeb4d6e6394d1ad158e16",
        "type": "github"
      },
      "original": {
        "owner": "numtide",
        "repo": "nix-filter",
        "type": "github"
      }
    },
    "pkgs": {
      "locked": {
<<<<<<< HEAD
        "lastModified": 1651007983,
        "narHash": "sha256-GNay7yDPtLcRcKCNHldug85AhAvBpTtPEJWSSDYBw8U=",
        "owner": "nixos",
        "repo": "nixpkgs",
        "rev": "e10da1c7f542515b609f8dfbcf788f3d85b14936",
=======
        "lastModified": 1655983783,
        "narHash": "sha256-0h1FzkYWei24IdKNpCX93onkF/FMiXQG8SdEbTc0r8A=",
        "owner": "nixos",
        "repo": "nixpkgs",
        "rev": "6141b8932a5cf376fe18fcd368cecd9ad946cb68",
>>>>>>> 517d6ec9
        "type": "github"
      },
      "original": {
        "owner": "nixos",
        "ref": "nixos-unstable",
        "repo": "nixpkgs",
        "type": "github"
      }
    },
    "root": {
      "inputs": {
        "fenix": "fenix",
        "naersk": "naersk",
        "nix-filter": "nix-filter",
        "pkgs": "pkgs",
        "utils": "utils"
      }
    },
    "rust-analyzer-src": {
      "flake": false,
      "locked": {
        "lastModified": 1654453799,
        "narHash": "sha256-wYxRnGvTvIDk9OPbXXM9j6AYtPcLHaW/SodiDy0RYYA=",
        "owner": "rust-lang",
        "repo": "rust-analyzer",
        "rev": "ad6810e90bf89a4ef0ae21349d077050bc2a4fa2",
        "type": "github"
      },
      "original": {
        "owner": "rust-lang",
        "ref": "nightly",
        "repo": "rust-analyzer",
        "type": "github"
      }
    },
    "utils": {
      "locked": {
        "lastModified": 1653893745,
        "narHash": "sha256-0jntwV3Z8//YwuOjzhV2sgJJPt+HY6KhU7VZUL0fKZQ=",
        "owner": "numtide",
        "repo": "flake-utils",
        "rev": "1ed9fb1935d260de5fe1c2f7ee0ebaae17ed2fa1",
        "type": "github"
      },
      "original": {
        "owner": "numtide",
        "repo": "flake-utils",
        "type": "github"
      }
    }
  },
  "root": "root",
  "version": 7
}<|MERGE_RESOLUTION|>--- conflicted
+++ resolved
@@ -58,19 +58,11 @@
     },
     "pkgs": {
       "locked": {
-<<<<<<< HEAD
-        "lastModified": 1651007983,
-        "narHash": "sha256-GNay7yDPtLcRcKCNHldug85AhAvBpTtPEJWSSDYBw8U=",
-        "owner": "nixos",
-        "repo": "nixpkgs",
-        "rev": "e10da1c7f542515b609f8dfbcf788f3d85b14936",
-=======
         "lastModified": 1655983783,
         "narHash": "sha256-0h1FzkYWei24IdKNpCX93onkF/FMiXQG8SdEbTc0r8A=",
         "owner": "nixos",
         "repo": "nixpkgs",
         "rev": "6141b8932a5cf376fe18fcd368cecd9ad946cb68",
->>>>>>> 517d6ec9
         "type": "github"
       },
       "original": {
