import gql from "graphql-tag"
import * as Urql from "./urql"

export type Maybe<T> = T | null
export type InputMaybe<T> = Maybe<T>
export type Exact<T extends { [key: string]: unknown }> = {
  [K in keyof T]: T[K]
}
export type MakeOptional<T, K extends keyof T> = Omit<T, K> & {
  [SubKey in K]?: Maybe<T[SubKey]>
}
export type MakeMaybe<T, K extends keyof T> = Omit<T, K> & {
  [SubKey in K]: Maybe<T[SubKey]>
}
export type Omit<T, K extends keyof T> = Pick<T, Exclude<keyof T, K>>
/** All built-in and custom scalars, mapped to their actual values */
export type Scalars = {
  ID: string
  String: string
  Boolean: boolean
  Int: number
  Float: number
}

/** The ActionMonitorAction type */
export type ActionMonitorAction = ContentNode &
  DatabaseIdentifier &
  Node &
  NodeWithContentEditor &
  NodeWithTemplate &
  NodeWithTitle &
  Previewable &
  UniformResourceIdentifiable & {
    readonly __typename?: "ActionMonitorAction"
    /**
     * The id field matches the WP_Post-&gt;ID field.
     * @deprecated Deprecated in favor of the databaseId field
     */
    readonly actionMonitorActionId: Scalars["Int"]
    /** The type of action (CREATE, UPDATE, DELETE) */
    readonly actionType: Maybe<Scalars["String"]>
    /** The content of the post. */
    readonly content: Maybe<Scalars["String"]>
    /** Connection between the ContentNode type and the ContentType type */
    readonly contentType: Maybe<ContentNodeToContentTypeConnectionEdge>
    /** The name of the Content Type the node belongs to */
    readonly contentTypeName: Scalars["String"]
    /** The unique identifier stored in the database */
    readonly databaseId: Scalars["Int"]
    /** Post publishing date. */
    readonly date: Maybe<Scalars["String"]>
    /** The publishing date set in GMT. */
    readonly dateGmt: Maybe<Scalars["String"]>
    /** The desired slug of the post */
    readonly desiredSlug: Maybe<Scalars["String"]>
    /** If a user has edited the node within the past 15 seconds, this will return the user that last edited. Null if the edit lock doesn&#039;t exist or is greater than 15 seconds */
    readonly editingLockedBy: Maybe<ContentNodeToEditLockConnectionEdge>
    /** The RSS enclosure for the object */
    readonly enclosure: Maybe<Scalars["String"]>
    /** Connection between the ContentNode type and the EnqueuedScript type */
    readonly enqueuedScripts: Maybe<ContentNodeToEnqueuedScriptConnection>
    /** Connection between the ContentNode type and the EnqueuedStylesheet type */
    readonly enqueuedStylesheets: Maybe<ContentNodeToEnqueuedStylesheetConnection>
    /** The global unique identifier for this post. This currently matches the value stored in WP_Post-&gt;guid and the guid column in the &quot;post_objects&quot; database table. */
    readonly guid: Maybe<Scalars["String"]>
    /** The globally unique identifier of the action_monitor object. */
    readonly id: Scalars["ID"]
    /** Whether the node is a Content Node */
    readonly isContentNode: Scalars["Boolean"]
    /** Whether the object is a node in the preview state */
    readonly isPreview: Maybe<Scalars["Boolean"]>
    /** Whether the object is restricted from the current viewer */
    readonly isRestricted: Maybe<Scalars["Boolean"]>
    /** Whether the node is a Term */
    readonly isTermNode: Scalars["Boolean"]
    /** The user that most recently edited the node */
    readonly lastEditedBy: Maybe<ContentNodeToEditLastConnectionEdge>
    /** The permalink of the post */
    readonly link: Maybe<Scalars["String"]>
    /** The local modified time for a post. If a post was recently updated the modified field will change to match the corresponding time. */
    readonly modified: Maybe<Scalars["String"]>
    /** The GMT modified time for a post. If a post was recently updated the modified field will change to match the corresponding time in GMT. */
    readonly modifiedGmt: Maybe<Scalars["String"]>
    /** Connection between the ActionMonitorAction type and the ActionMonitorAction type */
    readonly preview: Maybe<ActionMonitorActionToPreviewConnectionEdge>
    /** The preview data of the post that triggered this action. */
    readonly previewData: Maybe<GatsbyPreviewData>
    /** The database id of the preview node */
    readonly previewRevisionDatabaseId: Maybe<Scalars["Int"]>
    /** Whether the object is a node in the preview state */
    readonly previewRevisionId: Maybe<Scalars["ID"]>
    /** The global relay ID of the post that triggered this action */
    readonly referencedNodeGlobalRelayID: Maybe<Scalars["String"]>
    /** The post ID of the post that triggered this action */
    readonly referencedNodeID: Maybe<Scalars["String"]>
    /** The WPGraphQL plural name of the referenced post */
    readonly referencedNodePluralName: Maybe<Scalars["String"]>
    /** The WPGraphQL single name of the referenced post */
    readonly referencedNodeSingularName: Maybe<Scalars["String"]>
    /** The post status of the post that triggered this action */
    readonly referencedNodeStatus: Maybe<Scalars["String"]>
    /** The uri slug for the post. This is equivalent to the WP_Post-&gt;post_name field and the post_name column in the database for the &quot;post_objects&quot; table. */
    readonly slug: Maybe<Scalars["String"]>
    /** The current status of the object */
    readonly status: Maybe<Scalars["String"]>
    /** The template assigned to the node */
    readonly template: Maybe<ContentTemplate>
    /** The title of the post. This is currently just the raw title. An amendment to support rendered title needs to be made. */
    readonly title: Maybe<Scalars["String"]>
    /** The unique resource identifier path */
    readonly uri: Maybe<Scalars["String"]>
  }

/** The ActionMonitorAction type */
export type ActionMonitorActionContentArgs = {
  format: InputMaybe<PostObjectFieldFormatEnum>
}

/** The ActionMonitorAction type */
export type ActionMonitorActionEnqueuedScriptsArgs = {
  after: InputMaybe<Scalars["String"]>
  before: InputMaybe<Scalars["String"]>
  first: InputMaybe<Scalars["Int"]>
  last: InputMaybe<Scalars["Int"]>
}

/** The ActionMonitorAction type */
export type ActionMonitorActionEnqueuedStylesheetsArgs = {
  after: InputMaybe<Scalars["String"]>
  before: InputMaybe<Scalars["String"]>
  first: InputMaybe<Scalars["Int"]>
  last: InputMaybe<Scalars["Int"]>
}

/** The ActionMonitorAction type */
export type ActionMonitorActionTitleArgs = {
  format: InputMaybe<PostObjectFieldFormatEnum>
}

/** Connection to ActionMonitorAction Nodes */
export type ActionMonitorActionConnection = {
  /** A list of edges (relational context) between RootQuery and connected ActionMonitorAction Nodes */
  readonly edges: ReadonlyArray<ActionMonitorActionConnectionEdge>
  /** A list of connected ActionMonitorAction Nodes */
  readonly nodes: ReadonlyArray<ActionMonitorAction>
  /** Information about pagination in a connection. */
  readonly pageInfo: ActionMonitorActionConnectionPageInfo
}

/** Edge between a Node and a connected ActionMonitorAction */
export type ActionMonitorActionConnectionEdge = {
  /** Opaque reference to the nodes position in the connection. Value can be used with pagination args. */
  readonly cursor: Maybe<Scalars["String"]>
  /** The connected ActionMonitorAction Node */
  readonly node: ActionMonitorAction
}

/** Page Info on the connected ActionMonitorActionConnectionEdge */
export type ActionMonitorActionConnectionPageInfo = {
  /** When paginating forwards, the cursor to continue. */
  readonly endCursor: Maybe<Scalars["String"]>
  /** When paginating forwards, are there more items? */
  readonly hasNextPage: Scalars["Boolean"]
  /** When paginating backwards, are there more items? */
  readonly hasPreviousPage: Scalars["Boolean"]
  /** When paginating backwards, the cursor to continue. */
  readonly startCursor: Maybe<Scalars["String"]>
}

/** The Type of Identifier used to fetch a single resource. Default is ID. */
export enum ActionMonitorActionIdType {
  /** Identify a resource by the Database ID. */
  DatabaseId = "DATABASE_ID",
  /** Identify a resource by the (hashed) Global ID. */
  Id = "ID",
  /** Identify a resource by the slug. Available to non-hierarchcial Types where the slug is a unique identifier. */
  Slug = "SLUG",
  /** Identify a resource by the URI. */
  Uri = "URI",
}

/** Connection between the ActionMonitorAction type and the ActionMonitorAction type */
export type ActionMonitorActionToPreviewConnectionEdge =
  ActionMonitorActionConnectionEdge &
    Edge &
    OneToOneConnection & {
      readonly __typename?: "ActionMonitorActionToPreviewConnectionEdge"
      /** Opaque reference to the nodes position in the connection. Value can be used with pagination args. */
      readonly cursor: Maybe<Scalars["String"]>
      /** The node of the connection, without the edges */
      readonly node: ActionMonitorAction
    }

/** Avatars are profile images for users. WordPress by default uses the Gravatar service to host and fetch avatars from. */
export type Avatar = {
  readonly __typename?: "Avatar"
  /** URL for the default image or a default type. Accepts &#039;404&#039; (return a 404 instead of a default image), &#039;retro&#039; (8bit), &#039;monsterid&#039; (monster), &#039;wavatar&#039; (cartoon face), &#039;indenticon&#039; (the &#039;quilt&#039;), &#039;mystery&#039;, &#039;mm&#039;, or &#039;mysteryman&#039; (The Oyster Man), &#039;blank&#039; (transparent GIF), or &#039;gravatar_default&#039; (the Gravatar logo). */
  readonly default: Maybe<Scalars["String"]>
  /** HTML attributes to insert in the IMG element. Is not sanitized. */
  readonly extraAttr: Maybe<Scalars["String"]>
  /** Whether to always show the default image, never the Gravatar. */
  readonly forceDefault: Maybe<Scalars["Boolean"]>
  /** Whether the avatar was successfully found. */
  readonly foundAvatar: Maybe<Scalars["Boolean"]>
  /** Height of the avatar image. */
  readonly height: Maybe<Scalars["Int"]>
  /** Whether the object is restricted from the current viewer */
  readonly isRestricted: Maybe<Scalars["Boolean"]>
  /** What rating to display avatars up to. Accepts &#039;G&#039;, &#039;PG&#039;, &#039;R&#039;, &#039;X&#039;, and are judged in that order. */
  readonly rating: Maybe<Scalars["String"]>
  /** Type of url scheme to use. Typically HTTP vs. HTTPS. */
  readonly scheme: Maybe<Scalars["String"]>
  /** The size of the avatar in pixels. A value of 96 will match a 96px x 96px gravatar image. */
  readonly size: Maybe<Scalars["Int"]>
  /** URL for the gravatar image source. */
  readonly url: Maybe<Scalars["String"]>
  /** Width of the avatar image. */
  readonly width: Maybe<Scalars["Int"]>
}

/** What rating to display avatars up to. Accepts 'G', 'PG', 'R', 'X', and are judged in that order. Default is the value of the 'avatar_rating' option */
export enum AvatarRatingEnum {
  /** Indicates a G level avatar rating level. */
  G = "G",
  /** Indicates a PG level avatar rating level. */
  Pg = "PG",
  /** Indicates an R level avatar rating level. */
  R = "R",
  /** Indicates an X level avatar rating level. */
  X = "X",
}

/** The category type */
export type Category = DatabaseIdentifier &
  HierarchicalNode &
  HierarchicalTermNode &
  MenuItemLinkable &
  Node &
  TermNode &
  UniformResourceIdentifiable & {
    readonly __typename?: "Category"
    /** The ancestors of the node. Default ordered as lowest (closest to the child) to highest (closest to the root). */
    readonly ancestors: Maybe<CategoryToAncestorsCategoryConnection>
    /**
     * The id field matches the WP_Post-&gt;ID field.
     * @deprecated Deprecated in favor of databaseId
     */
    readonly categoryId: Maybe<Scalars["Int"]>
    /** Connection between the category type and its children categories. */
    readonly children: Maybe<CategoryToCategoryConnection>
    /** Connection between the Category type and the ContentNode type */
    readonly contentNodes: Maybe<CategoryToContentNodeConnection>
    /** The number of objects connected to the object */
    readonly count: Maybe<Scalars["Int"]>
    /** The unique identifier stored in the database */
    readonly databaseId: Scalars["Int"]
    /** The description of the object */
    readonly description: Maybe<Scalars["String"]>
    /** Connection between the TermNode type and the EnqueuedScript type */
    readonly enqueuedScripts: Maybe<TermNodeToEnqueuedScriptConnection>
    /** Connection between the TermNode type and the EnqueuedStylesheet type */
    readonly enqueuedStylesheets: Maybe<TermNodeToEnqueuedStylesheetConnection>
    /** The unique resource identifier path */
    readonly id: Scalars["ID"]
    /** Whether the node is a Content Node */
    readonly isContentNode: Scalars["Boolean"]
    /** Whether the object is restricted from the current viewer */
    readonly isRestricted: Maybe<Scalars["Boolean"]>
    /** Whether the node is a Term */
    readonly isTermNode: Scalars["Boolean"]
    /** The link to the term */
    readonly link: Maybe<Scalars["String"]>
    /** The human friendly name of the object. */
    readonly name: Maybe<Scalars["String"]>
    /** Connection between the category type and its parent category. */
    readonly parent: Maybe<CategoryToParentCategoryConnectionEdge>
    /** Database id of the parent node */
    readonly parentDatabaseId: Maybe<Scalars["Int"]>
    /** The globally unique identifier of the parent node. */
    readonly parentId: Maybe<Scalars["ID"]>
    /** Connection between the Category type and the post type */
    readonly posts: Maybe<CategoryToPostConnection>
    /** An alphanumeric identifier for the object unique to its type. */
    readonly slug: Maybe<Scalars["String"]>
    /** Connection between the Category type and the Taxonomy type */
    readonly taxonomy: Maybe<CategoryToTaxonomyConnectionEdge>
    /** The name of the taxonomy that the object is associated with */
    readonly taxonomyName: Maybe<Scalars["String"]>
    /** The ID of the term group that this term object belongs to */
    readonly termGroupId: Maybe<Scalars["Int"]>
    /** The taxonomy ID that the object is associated with */
    readonly termTaxonomyId: Maybe<Scalars["Int"]>
    /** The unique resource identifier path */
    readonly uri: Maybe<Scalars["String"]>
  }

/** The category type */
export type CategoryAncestorsArgs = {
  after: InputMaybe<Scalars["String"]>
  before: InputMaybe<Scalars["String"]>
  first: InputMaybe<Scalars["Int"]>
  last: InputMaybe<Scalars["Int"]>
}

/** The category type */
export type CategoryChildrenArgs = {
  after: InputMaybe<Scalars["String"]>
  before: InputMaybe<Scalars["String"]>
  first: InputMaybe<Scalars["Int"]>
  last: InputMaybe<Scalars["Int"]>
  where: InputMaybe<CategoryToCategoryConnectionWhereArgs>
}

/** The category type */
export type CategoryContentNodesArgs = {
  after: InputMaybe<Scalars["String"]>
  before: InputMaybe<Scalars["String"]>
  first: InputMaybe<Scalars["Int"]>
  last: InputMaybe<Scalars["Int"]>
  where: InputMaybe<CategoryToContentNodeConnectionWhereArgs>
}

/** The category type */
export type CategoryEnqueuedScriptsArgs = {
  after: InputMaybe<Scalars["String"]>
  before: InputMaybe<Scalars["String"]>
  first: InputMaybe<Scalars["Int"]>
  last: InputMaybe<Scalars["Int"]>
}

/** The category type */
export type CategoryEnqueuedStylesheetsArgs = {
  after: InputMaybe<Scalars["String"]>
  before: InputMaybe<Scalars["String"]>
  first: InputMaybe<Scalars["Int"]>
  last: InputMaybe<Scalars["Int"]>
}

/** The category type */
export type CategoryPostsArgs = {
  after: InputMaybe<Scalars["String"]>
  before: InputMaybe<Scalars["String"]>
  first: InputMaybe<Scalars["Int"]>
  last: InputMaybe<Scalars["Int"]>
  where: InputMaybe<CategoryToPostConnectionWhereArgs>
}

/** Connection to category Nodes */
export type CategoryConnection = {
  /** A list of edges (relational context) between RootQuery and connected category Nodes */
  readonly edges: ReadonlyArray<CategoryConnectionEdge>
  /** A list of connected category Nodes */
  readonly nodes: ReadonlyArray<Category>
  /** Information about pagination in a connection. */
  readonly pageInfo: CategoryConnectionPageInfo
}

/** Edge between a Node and a connected category */
export type CategoryConnectionEdge = {
  /** Opaque reference to the nodes position in the connection. Value can be used with pagination args. */
  readonly cursor: Maybe<Scalars["String"]>
  /** The connected category Node */
  readonly node: Category
}

/** Page Info on the connected CategoryConnectionEdge */
export type CategoryConnectionPageInfo = {
  /** When paginating forwards, the cursor to continue. */
  readonly endCursor: Maybe<Scalars["String"]>
  /** When paginating forwards, are there more items? */
  readonly hasNextPage: Scalars["Boolean"]
  /** When paginating backwards, are there more items? */
  readonly hasPreviousPage: Scalars["Boolean"]
  /** When paginating backwards, the cursor to continue. */
  readonly startCursor: Maybe<Scalars["String"]>
}

/** The Type of Identifier used to fetch a single resource. Default is ID. */
export enum CategoryIdType {
  /** The Database ID for the node */
  DatabaseId = "DATABASE_ID",
  /** The hashed Global ID */
  Id = "ID",
  /** The name of the node */
  Name = "NAME",
  /** Url friendly name of the node */
  Slug = "SLUG",
  /** The URI for the node */
  Uri = "URI",
}

/** Connection between the Category type and the category type */
export type CategoryToAncestorsCategoryConnection = CategoryConnection &
  Connection & {
    readonly __typename?: "CategoryToAncestorsCategoryConnection"
    /** Edges for the CategoryToAncestorsCategoryConnection connection */
    readonly edges: ReadonlyArray<CategoryToAncestorsCategoryConnectionEdge>
    /** The nodes of the connection, without the edges */
    readonly nodes: ReadonlyArray<Category>
    /** Information about pagination in a connection. */
    readonly pageInfo: CategoryToAncestorsCategoryConnectionPageInfo
  }

/** An edge in a connection */
export type CategoryToAncestorsCategoryConnectionEdge = CategoryConnectionEdge &
  Edge & {
    readonly __typename?: "CategoryToAncestorsCategoryConnectionEdge"
    /** A cursor for use in pagination */
    readonly cursor: Maybe<Scalars["String"]>
    /** The item at the end of the edge */
    readonly node: Category
  }

/** Page Info on the &quot;CategoryToAncestorsCategoryConnection&quot; */
export type CategoryToAncestorsCategoryConnectionPageInfo =
  CategoryConnectionPageInfo &
    PageInfo &
    WpPageInfo & {
      readonly __typename?: "CategoryToAncestorsCategoryConnectionPageInfo"
      /** When paginating forwards, the cursor to continue. */
      readonly endCursor: Maybe<Scalars["String"]>
      /** When paginating forwards, are there more items? */
      readonly hasNextPage: Scalars["Boolean"]
      /** When paginating backwards, are there more items? */
      readonly hasPreviousPage: Scalars["Boolean"]
      /** When paginating backwards, the cursor to continue. */
      readonly startCursor: Maybe<Scalars["String"]>
    }

/** Connection between the Category type and the category type */
export type CategoryToCategoryConnection = CategoryConnection &
  Connection & {
    readonly __typename?: "CategoryToCategoryConnection"
    /** Edges for the CategoryToCategoryConnection connection */
    readonly edges: ReadonlyArray<CategoryToCategoryConnectionEdge>
    /** The nodes of the connection, without the edges */
    readonly nodes: ReadonlyArray<Category>
    /** Information about pagination in a connection. */
    readonly pageInfo: CategoryToCategoryConnectionPageInfo
  }

/** An edge in a connection */
export type CategoryToCategoryConnectionEdge = CategoryConnectionEdge &
  Edge & {
    readonly __typename?: "CategoryToCategoryConnectionEdge"
    /** A cursor for use in pagination */
    readonly cursor: Maybe<Scalars["String"]>
    /** The item at the end of the edge */
    readonly node: Category
  }

/** Page Info on the &quot;CategoryToCategoryConnection&quot; */
export type CategoryToCategoryConnectionPageInfo = CategoryConnectionPageInfo &
  PageInfo &
  WpPageInfo & {
    readonly __typename?: "CategoryToCategoryConnectionPageInfo"
    /** When paginating forwards, the cursor to continue. */
    readonly endCursor: Maybe<Scalars["String"]>
    /** When paginating forwards, are there more items? */
    readonly hasNextPage: Scalars["Boolean"]
    /** When paginating backwards, are there more items? */
    readonly hasPreviousPage: Scalars["Boolean"]
    /** When paginating backwards, the cursor to continue. */
    readonly startCursor: Maybe<Scalars["String"]>
  }

/** Arguments for filtering the CategoryToCategoryConnection connection */
export type CategoryToCategoryConnectionWhereArgs = {
  /** Unique cache key to be produced when this query is stored in an object cache. Default is 'core'. */
  readonly cacheDomain: InputMaybe<Scalars["String"]>
  /** Term ID to retrieve child terms of. If multiple taxonomies are passed, $child_of is ignored. Default 0. */
  readonly childOf: InputMaybe<Scalars["Int"]>
  /** True to limit results to terms that have no children. This parameter has no effect on non-hierarchical taxonomies. Default false. */
  readonly childless: InputMaybe<Scalars["Boolean"]>
  /** Retrieve terms where the description is LIKE the input value. Default empty. */
  readonly descriptionLike: InputMaybe<Scalars["String"]>
  /** Array of term ids to exclude. If $include is non-empty, $exclude is ignored. Default empty array. */
  readonly exclude: InputMaybe<ReadonlyArray<InputMaybe<Scalars["ID"]>>>
  /** Array of term ids to exclude along with all of their descendant terms. If $include is non-empty, $exclude_tree is ignored. Default empty array. */
  readonly excludeTree: InputMaybe<ReadonlyArray<InputMaybe<Scalars["ID"]>>>
  /** Whether to hide terms not assigned to any posts. Accepts true or false. Default false */
  readonly hideEmpty: InputMaybe<Scalars["Boolean"]>
  /** Whether to include terms that have non-empty descendants (even if $hide_empty is set to true). Default true. */
  readonly hierarchical: InputMaybe<Scalars["Boolean"]>
  /** Array of term ids to include. Default empty array. */
  readonly include: InputMaybe<ReadonlyArray<InputMaybe<Scalars["ID"]>>>
  /** Array of names to return term(s) for. Default empty. */
  readonly name: InputMaybe<ReadonlyArray<InputMaybe<Scalars["String"]>>>
  /** Retrieve terms where the name is LIKE the input value. Default empty. */
  readonly nameLike: InputMaybe<Scalars["String"]>
  /** Array of object IDs. Results will be limited to terms associated with these objects. */
  readonly objectIds: InputMaybe<ReadonlyArray<InputMaybe<Scalars["ID"]>>>
  /** Direction the connection should be ordered in */
  readonly order: InputMaybe<OrderEnum>
  /** Field(s) to order terms by. Defaults to 'name'. */
  readonly orderby: InputMaybe<TermObjectsConnectionOrderbyEnum>
  /** Whether to pad the quantity of a term's children in the quantity of each term's "count" object variable. Default false. */
  readonly padCounts: InputMaybe<Scalars["Boolean"]>
  /** Parent term ID to retrieve direct-child terms of. Default empty. */
  readonly parent: InputMaybe<Scalars["Int"]>
  /** Search criteria to match terms. Will be SQL-formatted with wildcards before and after. Default empty. */
  readonly search: InputMaybe<Scalars["String"]>
  /** Array of slugs to return term(s) for. Default empty. */
  readonly slug: InputMaybe<ReadonlyArray<InputMaybe<Scalars["String"]>>>
  /** Array of term taxonomy IDs, to match when querying terms. */
  readonly termTaxonomId: InputMaybe<ReadonlyArray<InputMaybe<Scalars["ID"]>>>
  /** Array of term taxonomy IDs, to match when querying terms. */
  readonly termTaxonomyId: InputMaybe<ReadonlyArray<InputMaybe<Scalars["ID"]>>>
  /** Whether to prime meta caches for matched terms. Default true. */
  readonly updateTermMetaCache: InputMaybe<Scalars["Boolean"]>
}

/** Connection between the Category type and the ContentNode type */
export type CategoryToContentNodeConnection = Connection &
  ContentNodeConnection & {
    readonly __typename?: "CategoryToContentNodeConnection"
    /** Edges for the CategoryToContentNodeConnection connection */
    readonly edges: ReadonlyArray<CategoryToContentNodeConnectionEdge>
    /** The nodes of the connection, without the edges */
    readonly nodes: ReadonlyArray<ContentNode>
    /** Information about pagination in a connection. */
    readonly pageInfo: CategoryToContentNodeConnectionPageInfo
  }

/** An edge in a connection */
export type CategoryToContentNodeConnectionEdge = ContentNodeConnectionEdge &
  Edge & {
    readonly __typename?: "CategoryToContentNodeConnectionEdge"
    /** A cursor for use in pagination */
    readonly cursor: Maybe<Scalars["String"]>
    /** The item at the end of the edge */
    readonly node: ContentNode
  }

/** Page Info on the &quot;CategoryToContentNodeConnection&quot; */
export type CategoryToContentNodeConnectionPageInfo =
  ContentNodeConnectionPageInfo &
    PageInfo &
    WpPageInfo & {
      readonly __typename?: "CategoryToContentNodeConnectionPageInfo"
      /** When paginating forwards, the cursor to continue. */
      readonly endCursor: Maybe<Scalars["String"]>
      /** When paginating forwards, are there more items? */
      readonly hasNextPage: Scalars["Boolean"]
      /** When paginating backwards, are there more items? */
      readonly hasPreviousPage: Scalars["Boolean"]
      /** When paginating backwards, the cursor to continue. */
      readonly startCursor: Maybe<Scalars["String"]>
    }

/** Arguments for filtering the CategoryToContentNodeConnection connection */
export type CategoryToContentNodeConnectionWhereArgs = {
  /** The Types of content to filter */
  readonly contentTypes: InputMaybe<
    ReadonlyArray<InputMaybe<ContentTypesOfCategoryEnum>>
  >
  /** Filter the connection based on dates */
  readonly dateQuery: InputMaybe<DateQueryInput>
  /** True for objects with passwords; False for objects without passwords; null for all objects with or without passwords */
  readonly hasPassword: InputMaybe<Scalars["Boolean"]>
  /** Specific database ID of the object */
  readonly id: InputMaybe<Scalars["Int"]>
  /** Array of IDs for the objects to retrieve */
  readonly in: InputMaybe<ReadonlyArray<InputMaybe<Scalars["ID"]>>>
  /** Get objects with a specific mimeType property */
  readonly mimeType: InputMaybe<MimeTypeEnum>
  /** Slug / post_name of the object */
  readonly name: InputMaybe<Scalars["String"]>
  /** Specify objects to retrieve. Use slugs */
  readonly nameIn: InputMaybe<ReadonlyArray<InputMaybe<Scalars["String"]>>>
  /** Specify IDs NOT to retrieve. If this is used in the same query as "in", it will be ignored */
  readonly notIn: InputMaybe<ReadonlyArray<InputMaybe<Scalars["ID"]>>>
  /** What parameter to use to order the objects by. */
  readonly orderby: InputMaybe<
    ReadonlyArray<InputMaybe<PostObjectsConnectionOrderbyInput>>
  >
  /** Use ID to return only children. Use 0 to return only top-level items */
  readonly parent: InputMaybe<Scalars["ID"]>
  /** Specify objects whose parent is in an array */
  readonly parentIn: InputMaybe<ReadonlyArray<InputMaybe<Scalars["ID"]>>>
  /** Specify posts whose parent is not in an array */
  readonly parentNotIn: InputMaybe<ReadonlyArray<InputMaybe<Scalars["ID"]>>>
  /** Show posts with a specific password. */
  readonly password: InputMaybe<Scalars["String"]>
  /** Show Posts based on a keyword search */
  readonly search: InputMaybe<Scalars["String"]>
  /** Retrieve posts where post status is in an array. */
  readonly stati: InputMaybe<ReadonlyArray<InputMaybe<PostStatusEnum>>>
  /** Show posts with a specific status. */
  readonly status: InputMaybe<PostStatusEnum>
  /** Title of the object */
  readonly title: InputMaybe<Scalars["String"]>
}

/** Connection between the Category type and the category type */
export type CategoryToParentCategoryConnectionEdge = CategoryConnectionEdge &
  Edge &
  OneToOneConnection & {
    readonly __typename?: "CategoryToParentCategoryConnectionEdge"
    /** Opaque reference to the nodes position in the connection. Value can be used with pagination args. */
    readonly cursor: Maybe<Scalars["String"]>
    /** The node of the connection, without the edges */
    readonly node: Category
  }

/** Connection between the Category type and the post type */
export type CategoryToPostConnection = Connection &
  PostConnection & {
    readonly __typename?: "CategoryToPostConnection"
    /** Edges for the CategoryToPostConnection connection */
    readonly edges: ReadonlyArray<CategoryToPostConnectionEdge>
    /** The nodes of the connection, without the edges */
    readonly nodes: ReadonlyArray<Post>
    /** Information about pagination in a connection. */
    readonly pageInfo: CategoryToPostConnectionPageInfo
  }

/** An edge in a connection */
export type CategoryToPostConnectionEdge = Edge &
  PostConnectionEdge & {
    readonly __typename?: "CategoryToPostConnectionEdge"
    /** A cursor for use in pagination */
    readonly cursor: Maybe<Scalars["String"]>
    /** The item at the end of the edge */
    readonly node: Post
  }

/** Page Info on the &quot;CategoryToPostConnection&quot; */
export type CategoryToPostConnectionPageInfo = PageInfo &
  PostConnectionPageInfo &
  WpPageInfo & {
    readonly __typename?: "CategoryToPostConnectionPageInfo"
    /** When paginating forwards, the cursor to continue. */
    readonly endCursor: Maybe<Scalars["String"]>
    /** When paginating forwards, are there more items? */
    readonly hasNextPage: Scalars["Boolean"]
    /** When paginating backwards, are there more items? */
    readonly hasPreviousPage: Scalars["Boolean"]
    /** When paginating backwards, the cursor to continue. */
    readonly startCursor: Maybe<Scalars["String"]>
  }

/** Arguments for filtering the CategoryToPostConnection connection */
export type CategoryToPostConnectionWhereArgs = {
  /** The user that's connected as the author of the object. Use the userId for the author object. */
  readonly author: InputMaybe<Scalars["Int"]>
  /** Find objects connected to author(s) in the array of author's userIds */
  readonly authorIn: InputMaybe<ReadonlyArray<InputMaybe<Scalars["ID"]>>>
  /** Find objects connected to the author by the author's nicename */
  readonly authorName: InputMaybe<Scalars["String"]>
  /** Find objects NOT connected to author(s) in the array of author's userIds */
  readonly authorNotIn: InputMaybe<ReadonlyArray<InputMaybe<Scalars["ID"]>>>
  /** Category ID */
  readonly categoryId: InputMaybe<Scalars["Int"]>
  /** Array of category IDs, used to display objects from one category OR another */
  readonly categoryIn: InputMaybe<ReadonlyArray<InputMaybe<Scalars["ID"]>>>
  /** Use Category Slug */
  readonly categoryName: InputMaybe<Scalars["String"]>
  /** Array of category IDs, used to display objects from one category OR another */
  readonly categoryNotIn: InputMaybe<ReadonlyArray<InputMaybe<Scalars["ID"]>>>
  /** Filter the connection based on dates */
  readonly dateQuery: InputMaybe<DateQueryInput>
  /** True for objects with passwords; False for objects without passwords; null for all objects with or without passwords */
  readonly hasPassword: InputMaybe<Scalars["Boolean"]>
  /** Specific database ID of the object */
  readonly id: InputMaybe<Scalars["Int"]>
  /** Array of IDs for the objects to retrieve */
  readonly in: InputMaybe<ReadonlyArray<InputMaybe<Scalars["ID"]>>>
  /** Get objects with a specific mimeType property */
  readonly mimeType: InputMaybe<MimeTypeEnum>
  /** Slug / post_name of the object */
  readonly name: InputMaybe<Scalars["String"]>
  /** Specify objects to retrieve. Use slugs */
  readonly nameIn: InputMaybe<ReadonlyArray<InputMaybe<Scalars["String"]>>>
  /** Specify IDs NOT to retrieve. If this is used in the same query as "in", it will be ignored */
  readonly notIn: InputMaybe<ReadonlyArray<InputMaybe<Scalars["ID"]>>>
  /** What parameter to use to order the objects by. */
  readonly orderby: InputMaybe<
    ReadonlyArray<InputMaybe<PostObjectsConnectionOrderbyInput>>
  >
  /** Use ID to return only children. Use 0 to return only top-level items */
  readonly parent: InputMaybe<Scalars["ID"]>
  /** Specify objects whose parent is in an array */
  readonly parentIn: InputMaybe<ReadonlyArray<InputMaybe<Scalars["ID"]>>>
  /** Specify posts whose parent is not in an array */
  readonly parentNotIn: InputMaybe<ReadonlyArray<InputMaybe<Scalars["ID"]>>>
  /** Show posts with a specific password. */
  readonly password: InputMaybe<Scalars["String"]>
  /** Show Posts based on a keyword search */
  readonly search: InputMaybe<Scalars["String"]>
  /** Retrieve posts where post status is in an array. */
  readonly stati: InputMaybe<ReadonlyArray<InputMaybe<PostStatusEnum>>>
  /** Show posts with a specific status. */
  readonly status: InputMaybe<PostStatusEnum>
  /** Tag Slug */
  readonly tag: InputMaybe<Scalars["String"]>
  /** Use Tag ID */
  readonly tagId: InputMaybe<Scalars["String"]>
  /** Array of tag IDs, used to display objects from one tag OR another */
  readonly tagIn: InputMaybe<ReadonlyArray<InputMaybe<Scalars["ID"]>>>
  /** Array of tag IDs, used to display objects from one tag OR another */
  readonly tagNotIn: InputMaybe<ReadonlyArray<InputMaybe<Scalars["ID"]>>>
  /** Array of tag slugs, used to display objects from one tag AND another */
  readonly tagSlugAnd: InputMaybe<ReadonlyArray<InputMaybe<Scalars["String"]>>>
  /** Array of tag slugs, used to include objects in ANY specified tags */
  readonly tagSlugIn: InputMaybe<ReadonlyArray<InputMaybe<Scalars["String"]>>>
  /** Title of the object */
  readonly title: InputMaybe<Scalars["String"]>
}

/** Connection between the Category type and the Taxonomy type */
export type CategoryToTaxonomyConnectionEdge = Edge &
  OneToOneConnection &
  TaxonomyConnectionEdge & {
    readonly __typename?: "CategoryToTaxonomyConnectionEdge"
    /** Opaque reference to the nodes position in the connection. Value can be used with pagination args. */
    readonly cursor: Maybe<Scalars["String"]>
    /** The node of the connection, without the edges */
    readonly node: Taxonomy
  }

/** A Comment object */
export type Comment = DatabaseIdentifier &
  Node & {
    readonly __typename?: "Comment"
    /** User agent used to post the comment. This field is equivalent to WP_Comment-&gt;comment_agent and the value matching the &quot;comment_agent&quot; column in SQL. */
    readonly agent: Maybe<Scalars["String"]>
    /**
     * The approval status of the comment. This field is equivalent to WP_Comment-&gt;comment_approved and the value matching the &quot;comment_approved&quot; column in SQL.
     * @deprecated Deprecated in favor of the `status` field
     */
    readonly approved: Maybe<Scalars["Boolean"]>
    /** The author of the comment */
    readonly author: Maybe<CommentToCommenterConnectionEdge>
    /** IP address for the author. This field is equivalent to WP_Comment-&gt;comment_author_IP and the value matching the &quot;comment_author_IP&quot; column in SQL. */
    readonly authorIp: Maybe<Scalars["String"]>
    /**
     * ID for the comment, unique among comments.
     * @deprecated Deprecated in favor of databaseId
     */
    readonly commentId: Maybe<Scalars["Int"]>
    /** Connection between the Comment type and the ContentNode type */
    readonly commentedOn: Maybe<CommentToContentNodeConnectionEdge>
    /** Content of the comment. This field is equivalent to WP_Comment-&gt;comment_content and the value matching the &quot;comment_content&quot; column in SQL. */
    readonly content: Maybe<Scalars["String"]>
    /** The unique identifier stored in the database */
    readonly databaseId: Scalars["Int"]
    /** Date the comment was posted in local time. This field is equivalent to WP_Comment-&gt;date and the value matching the &quot;date&quot; column in SQL. */
    readonly date: Maybe<Scalars["String"]>
    /** Date the comment was posted in GMT. This field is equivalent to WP_Comment-&gt;date_gmt and the value matching the &quot;date_gmt&quot; column in SQL. */
    readonly dateGmt: Maybe<Scalars["String"]>
    /** The globally unique identifier for the comment object */
    readonly id: Scalars["ID"]
    /** Whether the object is restricted from the current viewer */
    readonly isRestricted: Maybe<Scalars["Boolean"]>
    /** Karma value for the comment. This field is equivalent to WP_Comment-&gt;comment_karma and the value matching the &quot;comment_karma&quot; column in SQL. */
    readonly karma: Maybe<Scalars["Int"]>
    /** Connection between the Comment type and the Comment type */
    readonly parent: Maybe<CommentToParentCommentConnectionEdge>
    /** The database id of the parent comment node or null if it is the root comment */
    readonly parentDatabaseId: Maybe<Scalars["Int"]>
    /** The globally unique identifier of the parent comment node. */
    readonly parentId: Maybe<Scalars["ID"]>
    /** Connection between the Comment type and the Comment type */
    readonly replies: Maybe<CommentToCommentConnection>
    /** The approval status of the comment. This field is equivalent to WP_Comment-&gt;comment_approved and the value matching the &quot;comment_approved&quot; column in SQL. */
    readonly status: Maybe<CommentStatusEnum>
    /** Type of comment. This field is equivalent to WP_Comment-&gt;comment_type and the value matching the &quot;comment_type&quot; column in SQL. */
    readonly type: Maybe<Scalars["String"]>
  }

/** A Comment object */
export type CommentContentArgs = {
  format: InputMaybe<PostObjectFieldFormatEnum>
}

/** A Comment object */
export type CommentParentArgs = {
  where: InputMaybe<CommentToParentCommentConnectionWhereArgs>
}

/** A Comment object */
export type CommentRepliesArgs = {
  after: InputMaybe<Scalars["String"]>
  before: InputMaybe<Scalars["String"]>
  first: InputMaybe<Scalars["Int"]>
  last: InputMaybe<Scalars["Int"]>
  where: InputMaybe<CommentToCommentConnectionWhereArgs>
}

/** A Comment Author object */
export type CommentAuthor = Commenter &
  DatabaseIdentifier &
  Node & {
    readonly __typename?: "CommentAuthor"
    /** Avatar object for user. The avatar object can be retrieved in different sizes by specifying the size argument. */
    readonly avatar: Maybe<Avatar>
    /** The unique identifier stored in the database */
    readonly databaseId: Scalars["Int"]
    /** The email for the comment author */
    readonly email: Maybe<Scalars["String"]>
    /** The globally unique identifier for the comment author object */
    readonly id: Scalars["ID"]
    /** Whether the object is restricted from the current viewer */
    readonly isRestricted: Maybe<Scalars["Boolean"]>
    /** The name for the comment author. */
    readonly name: Maybe<Scalars["String"]>
    /** The url the comment author. */
    readonly url: Maybe<Scalars["String"]>
  }

/** A Comment Author object */
export type CommentAuthorAvatarArgs = {
  forceDefault: InputMaybe<Scalars["Boolean"]>
  rating: InputMaybe<AvatarRatingEnum>
  size?: InputMaybe<Scalars["Int"]>
}

/** Connection to Comment Nodes */
export type CommentConnection = {
  /** A list of edges (relational context) between RootQuery and connected Comment Nodes */
  readonly edges: ReadonlyArray<CommentConnectionEdge>
  /** A list of connected Comment Nodes */
  readonly nodes: ReadonlyArray<Comment>
  /** Information about pagination in a connection. */
  readonly pageInfo: CommentConnectionPageInfo
}

/** Edge between a Node and a connected Comment */
export type CommentConnectionEdge = {
  /** Opaque reference to the nodes position in the connection. Value can be used with pagination args. */
  readonly cursor: Maybe<Scalars["String"]>
  /** The connected Comment Node */
  readonly node: Comment
}

/** Page Info on the connected CommentConnectionEdge */
export type CommentConnectionPageInfo = {
  /** When paginating forwards, the cursor to continue. */
  readonly endCursor: Maybe<Scalars["String"]>
  /** When paginating forwards, are there more items? */
  readonly hasNextPage: Scalars["Boolean"]
  /** When paginating backwards, are there more items? */
  readonly hasPreviousPage: Scalars["Boolean"]
  /** When paginating backwards, the cursor to continue. */
  readonly startCursor: Maybe<Scalars["String"]>
}

/** The Type of Identifier used to fetch a single comment node. Default is "ID". To be used along with the "id" field. */
export enum CommentNodeIdTypeEnum {
  /** Identify a resource by the Database ID. */
  DatabaseId = "DATABASE_ID",
  /** Identify a resource by the (hashed) Global ID. */
  Id = "ID",
}

/** The status of the comment object. */
export enum CommentStatusEnum {
  /** Comments with the Approved status */
  Approve = "APPROVE",
  /** Comments with the Unapproved status */
  Hold = "HOLD",
  /** Comments with the Spam status */
  Spam = "SPAM",
  /** Comments with the Trash status */
  Trash = "TRASH",
}

/** Connection between the Comment type and the Comment type */
export type CommentToCommentConnection = CommentConnection &
  Connection & {
    readonly __typename?: "CommentToCommentConnection"
    /** Edges for the CommentToCommentConnection connection */
    readonly edges: ReadonlyArray<CommentToCommentConnectionEdge>
    /** The nodes of the connection, without the edges */
    readonly nodes: ReadonlyArray<Comment>
    /** Information about pagination in a connection. */
    readonly pageInfo: CommentToCommentConnectionPageInfo
  }

/** An edge in a connection */
export type CommentToCommentConnectionEdge = CommentConnectionEdge &
  Edge & {
    readonly __typename?: "CommentToCommentConnectionEdge"
    /** A cursor for use in pagination */
    readonly cursor: Maybe<Scalars["String"]>
    /** The item at the end of the edge */
    readonly node: Comment
  }

/** Page Info on the &quot;CommentToCommentConnection&quot; */
export type CommentToCommentConnectionPageInfo = CommentConnectionPageInfo &
  PageInfo &
  WpPageInfo & {
    readonly __typename?: "CommentToCommentConnectionPageInfo"
    /** When paginating forwards, the cursor to continue. */
    readonly endCursor: Maybe<Scalars["String"]>
    /** When paginating forwards, are there more items? */
    readonly hasNextPage: Scalars["Boolean"]
    /** When paginating backwards, are there more items? */
    readonly hasPreviousPage: Scalars["Boolean"]
    /** When paginating backwards, the cursor to continue. */
    readonly startCursor: Maybe<Scalars["String"]>
  }

/** Arguments for filtering the CommentToCommentConnection connection */
export type CommentToCommentConnectionWhereArgs = {
  /** Comment author email address. */
  readonly authorEmail: InputMaybe<Scalars["String"]>
  /** Array of author IDs to include comments for. */
  readonly authorIn: InputMaybe<ReadonlyArray<InputMaybe<Scalars["ID"]>>>
  /** Array of author IDs to exclude comments for. */
  readonly authorNotIn: InputMaybe<ReadonlyArray<InputMaybe<Scalars["ID"]>>>
  /** Comment author URL. */
  readonly authorUrl: InputMaybe<Scalars["String"]>
  /** Array of comment IDs to include. */
  readonly commentIn: InputMaybe<ReadonlyArray<InputMaybe<Scalars["ID"]>>>
  /** Array of IDs of users whose unapproved comments will be returned by the query regardless of status. */
  readonly commentNotIn: InputMaybe<ReadonlyArray<InputMaybe<Scalars["ID"]>>>
  /** Include comments of a given type. */
  readonly commentType: InputMaybe<Scalars["String"]>
  /** Include comments from a given array of comment types. */
  readonly commentTypeIn: InputMaybe<
    ReadonlyArray<InputMaybe<Scalars["String"]>>
  >
  /** Exclude comments from a given array of comment types. */
  readonly commentTypeNotIn: InputMaybe<Scalars["String"]>
  /** Content object author ID to limit results by. */
  readonly contentAuthor: InputMaybe<ReadonlyArray<InputMaybe<Scalars["ID"]>>>
  /** Array of author IDs to retrieve comments for. */
  readonly contentAuthorIn: InputMaybe<ReadonlyArray<InputMaybe<Scalars["ID"]>>>
  /** Array of author IDs *not* to retrieve comments for. */
  readonly contentAuthorNotIn: InputMaybe<
    ReadonlyArray<InputMaybe<Scalars["ID"]>>
  >
  /** Limit results to those affiliated with a given content object ID. */
  readonly contentId: InputMaybe<Scalars["ID"]>
  /** Array of content object IDs to include affiliated comments for. */
  readonly contentIdIn: InputMaybe<ReadonlyArray<InputMaybe<Scalars["ID"]>>>
  /** Array of content object IDs to exclude affiliated comments for. */
  readonly contentIdNotIn: InputMaybe<ReadonlyArray<InputMaybe<Scalars["ID"]>>>
  /** Content object name (i.e. slug ) to retrieve affiliated comments for. */
  readonly contentName: InputMaybe<Scalars["String"]>
  /** Content Object parent ID to retrieve affiliated comments for. */
  readonly contentParent: InputMaybe<Scalars["Int"]>
  /** Array of content object statuses to retrieve affiliated comments for. Pass 'any' to match any value. */
  readonly contentStatus: InputMaybe<ReadonlyArray<InputMaybe<PostStatusEnum>>>
  /** Content object type or array of types to retrieve affiliated comments for. Pass 'any' to match any value. */
  readonly contentType: InputMaybe<ReadonlyArray<InputMaybe<ContentTypeEnum>>>
  /** Array of IDs or email addresses of users whose unapproved comments will be returned by the query regardless of $status. Default empty */
  readonly includeUnapproved: InputMaybe<
    ReadonlyArray<InputMaybe<Scalars["ID"]>>
  >
  /** Karma score to retrieve matching comments for. */
  readonly karma: InputMaybe<Scalars["Int"]>
  /** The cardinality of the order of the connection */
  readonly order: InputMaybe<OrderEnum>
  /** Field to order the comments by. */
  readonly orderby: InputMaybe<CommentsConnectionOrderbyEnum>
  /** Parent ID of comment to retrieve children of. */
  readonly parent: InputMaybe<Scalars["Int"]>
  /** Array of parent IDs of comments to retrieve children for. */
  readonly parentIn: InputMaybe<ReadonlyArray<InputMaybe<Scalars["ID"]>>>
  /** Array of parent IDs of comments *not* to retrieve children for. */
  readonly parentNotIn: InputMaybe<ReadonlyArray<InputMaybe<Scalars["ID"]>>>
  /** Search term(s) to retrieve matching comments for. */
  readonly search: InputMaybe<Scalars["String"]>
  /** Comment status to limit results by. */
  readonly status: InputMaybe<Scalars["String"]>
  /** Include comments for a specific user ID. */
  readonly userId: InputMaybe<Scalars["ID"]>
}

/** Connection between the Comment type and the Commenter type */
export type CommentToCommenterConnectionEdge = CommenterConnectionEdge &
  Edge &
  OneToOneConnection & {
    readonly __typename?: "CommentToCommenterConnectionEdge"
    /** Opaque reference to the nodes position in the connection. Value can be used with pagination args. */
    readonly cursor: Maybe<Scalars["String"]>
    /** The node of the connection, without the edges */
    readonly node: Commenter
  }

/** Connection between the Comment type and the ContentNode type */
export type CommentToContentNodeConnectionEdge = ContentNodeConnectionEdge &
  Edge &
  OneToOneConnection & {
    readonly __typename?: "CommentToContentNodeConnectionEdge"
    /** Opaque reference to the nodes position in the connection. Value can be used with pagination args. */
    readonly cursor: Maybe<Scalars["String"]>
    /** The node of the connection, without the edges */
    readonly node: ContentNode
  }

/** Connection between the Comment type and the Comment type */
export type CommentToParentCommentConnectionEdge = CommentConnectionEdge &
  Edge &
  OneToOneConnection & {
    readonly __typename?: "CommentToParentCommentConnectionEdge"
    /** Opaque reference to the nodes position in the connection. Value can be used with pagination args. */
    readonly cursor: Maybe<Scalars["String"]>
    /** The node of the connection, without the edges */
    readonly node: Comment
  }

/** Arguments for filtering the CommentToParentCommentConnection connection */
export type CommentToParentCommentConnectionWhereArgs = {
  /** Comment author email address. */
  readonly authorEmail: InputMaybe<Scalars["String"]>
  /** Array of author IDs to include comments for. */
  readonly authorIn: InputMaybe<ReadonlyArray<InputMaybe<Scalars["ID"]>>>
  /** Array of author IDs to exclude comments for. */
  readonly authorNotIn: InputMaybe<ReadonlyArray<InputMaybe<Scalars["ID"]>>>
  /** Comment author URL. */
  readonly authorUrl: InputMaybe<Scalars["String"]>
  /** Array of comment IDs to include. */
  readonly commentIn: InputMaybe<ReadonlyArray<InputMaybe<Scalars["ID"]>>>
  /** Array of IDs of users whose unapproved comments will be returned by the query regardless of status. */
  readonly commentNotIn: InputMaybe<ReadonlyArray<InputMaybe<Scalars["ID"]>>>
  /** Include comments of a given type. */
  readonly commentType: InputMaybe<Scalars["String"]>
  /** Include comments from a given array of comment types. */
  readonly commentTypeIn: InputMaybe<
    ReadonlyArray<InputMaybe<Scalars["String"]>>
  >
  /** Exclude comments from a given array of comment types. */
  readonly commentTypeNotIn: InputMaybe<Scalars["String"]>
  /** Content object author ID to limit results by. */
  readonly contentAuthor: InputMaybe<ReadonlyArray<InputMaybe<Scalars["ID"]>>>
  /** Array of author IDs to retrieve comments for. */
  readonly contentAuthorIn: InputMaybe<ReadonlyArray<InputMaybe<Scalars["ID"]>>>
  /** Array of author IDs *not* to retrieve comments for. */
  readonly contentAuthorNotIn: InputMaybe<
    ReadonlyArray<InputMaybe<Scalars["ID"]>>
  >
  /** Limit results to those affiliated with a given content object ID. */
  readonly contentId: InputMaybe<Scalars["ID"]>
  /** Array of content object IDs to include affiliated comments for. */
  readonly contentIdIn: InputMaybe<ReadonlyArray<InputMaybe<Scalars["ID"]>>>
  /** Array of content object IDs to exclude affiliated comments for. */
  readonly contentIdNotIn: InputMaybe<ReadonlyArray<InputMaybe<Scalars["ID"]>>>
  /** Content object name (i.e. slug ) to retrieve affiliated comments for. */
  readonly contentName: InputMaybe<Scalars["String"]>
  /** Content Object parent ID to retrieve affiliated comments for. */
  readonly contentParent: InputMaybe<Scalars["Int"]>
  /** Array of content object statuses to retrieve affiliated comments for. Pass 'any' to match any value. */
  readonly contentStatus: InputMaybe<ReadonlyArray<InputMaybe<PostStatusEnum>>>
  /** Content object type or array of types to retrieve affiliated comments for. Pass 'any' to match any value. */
  readonly contentType: InputMaybe<ReadonlyArray<InputMaybe<ContentTypeEnum>>>
  /** Array of IDs or email addresses of users whose unapproved comments will be returned by the query regardless of $status. Default empty */
  readonly includeUnapproved: InputMaybe<
    ReadonlyArray<InputMaybe<Scalars["ID"]>>
  >
  /** Karma score to retrieve matching comments for. */
  readonly karma: InputMaybe<Scalars["Int"]>
  /** The cardinality of the order of the connection */
  readonly order: InputMaybe<OrderEnum>
  /** Field to order the comments by. */
  readonly orderby: InputMaybe<CommentsConnectionOrderbyEnum>
  /** Parent ID of comment to retrieve children of. */
  readonly parent: InputMaybe<Scalars["Int"]>
  /** Array of parent IDs of comments to retrieve children for. */
  readonly parentIn: InputMaybe<ReadonlyArray<InputMaybe<Scalars["ID"]>>>
  /** Array of parent IDs of comments *not* to retrieve children for. */
  readonly parentNotIn: InputMaybe<ReadonlyArray<InputMaybe<Scalars["ID"]>>>
  /** Search term(s) to retrieve matching comments for. */
  readonly search: InputMaybe<Scalars["String"]>
  /** Comment status to limit results by. */
  readonly status: InputMaybe<Scalars["String"]>
  /** Include comments for a specific user ID. */
  readonly userId: InputMaybe<Scalars["ID"]>
}

/** The author of a comment */
export type Commenter = {
  /** Avatar object for user. The avatar object can be retrieved in different sizes by specifying the size argument. */
  readonly avatar: Maybe<Avatar>
  /** Identifies the primary key from the database. */
  readonly databaseId: Scalars["Int"]
  /** The email address of the author of a comment. */
  readonly email: Maybe<Scalars["String"]>
  /** The globally unique identifier for the comment author. */
  readonly id: Scalars["ID"]
  /** Whether the author information is considered restricted. (not fully public) */
  readonly isRestricted: Maybe<Scalars["Boolean"]>
  /** The name of the author of a comment. */
  readonly name: Maybe<Scalars["String"]>
  /** The url of the author of a comment. */
  readonly url: Maybe<Scalars["String"]>
}

/** Edge between a Node and a connected Commenter */
export type CommenterConnectionEdge = {
  /** Opaque reference to the nodes position in the connection. Value can be used with pagination args. */
  readonly cursor: Maybe<Scalars["String"]>
  /** The connected Commenter Node */
  readonly node: Commenter
}

/** Options for ordering the connection */
export enum CommentsConnectionOrderbyEnum {
  /** Order by browser user agent of the commenter. */
  CommentAgent = "COMMENT_AGENT",
  /** Order by approval status of the comment. */
  CommentApproved = "COMMENT_APPROVED",
  /** Order by name of the comment author. */
  CommentAuthor = "COMMENT_AUTHOR",
  /** Order by e-mail of the comment author. */
  CommentAuthorEmail = "COMMENT_AUTHOR_EMAIL",
  /** Order by IP address of the comment author. */
  CommentAuthorIp = "COMMENT_AUTHOR_IP",
  /** Order by URL address of the comment author. */
  CommentAuthorUrl = "COMMENT_AUTHOR_URL",
  /** Order by the comment contents. */
  CommentContent = "COMMENT_CONTENT",
  /** Order by date/time timestamp of the comment. */
  CommentDate = "COMMENT_DATE",
  /** Order by GMT timezone date/time timestamp of the comment. */
  CommentDateGmt = "COMMENT_DATE_GMT",
  /** Order by the globally unique identifier for the comment object */
  CommentId = "COMMENT_ID",
  /** Order by the array list of comment IDs listed in the where clause. */
  CommentIn = "COMMENT_IN",
  /** Order by the comment karma score. */
  CommentKarma = "COMMENT_KARMA",
  /** Order by the comment parent ID. */
  CommentParent = "COMMENT_PARENT",
  /** Order by the post object ID. */
  CommentPostId = "COMMENT_POST_ID",
  /** Order by the the type of comment, such as 'comment', 'pingback', or 'trackback'. */
  CommentType = "COMMENT_TYPE",
  /** Order by the user ID. */
  UserId = "USER_ID",
}

/** A plural connection from one Node Type in the Graph to another Node Type, with support for relational data via &quot;edges&quot;. */
export type Connection = {
  /** A list of edges (relational context) between connected nodes */
  readonly edges: ReadonlyArray<Edge>
  /** A list of connected nodes */
  readonly nodes: ReadonlyArray<Node>
  /** Information about pagination in a connection. */
  readonly pageInfo: PageInfo
}

/** Nodes used to manage content */
export type ContentNode = {
  /** Connection between the ContentNode type and the ContentType type */
  readonly contentType: Maybe<ContentNodeToContentTypeConnectionEdge>
  /** The name of the Content Type the node belongs to */
  readonly contentTypeName: Scalars["String"]
  /** The ID of the node in the database. */
  readonly databaseId: Scalars["Int"]
  /** Post publishing date. */
  readonly date: Maybe<Scalars["String"]>
  /** The publishing date set in GMT. */
  readonly dateGmt: Maybe<Scalars["String"]>
  /** The desired slug of the post */
  readonly desiredSlug: Maybe<Scalars["String"]>
  /** If a user has edited the node within the past 15 seconds, this will return the user that last edited. Null if the edit lock doesn&#039;t exist or is greater than 15 seconds */
  readonly editingLockedBy: Maybe<ContentNodeToEditLockConnectionEdge>
  /** The RSS enclosure for the object */
  readonly enclosure: Maybe<Scalars["String"]>
  /** Connection between the ContentNode type and the EnqueuedScript type */
  readonly enqueuedScripts: Maybe<ContentNodeToEnqueuedScriptConnection>
  /** Connection between the ContentNode type and the EnqueuedStylesheet type */
  readonly enqueuedStylesheets: Maybe<ContentNodeToEnqueuedStylesheetConnection>
  /** The global unique identifier for this post. This currently matches the value stored in WP_Post-&gt;guid and the guid column in the &quot;post_objects&quot; database table. */
  readonly guid: Maybe<Scalars["String"]>
  /** The unique resource identifier path */
  readonly id: Scalars["ID"]
  /** Whether the node is a Content Node */
  readonly isContentNode: Scalars["Boolean"]
  /** Whether the object is a node in the preview state */
  readonly isPreview: Maybe<Scalars["Boolean"]>
  /** Whether the object is restricted from the current viewer */
  readonly isRestricted: Maybe<Scalars["Boolean"]>
  /** Whether the node is a Term */
  readonly isTermNode: Scalars["Boolean"]
  /** The user that most recently edited the node */
  readonly lastEditedBy: Maybe<ContentNodeToEditLastConnectionEdge>
  /** The permalink of the post */
  readonly link: Maybe<Scalars["String"]>
  /** The local modified time for a post. If a post was recently updated the modified field will change to match the corresponding time. */
  readonly modified: Maybe<Scalars["String"]>
  /** The GMT modified time for a post. If a post was recently updated the modified field will change to match the corresponding time in GMT. */
  readonly modifiedGmt: Maybe<Scalars["String"]>
  /** The database id of the preview node */
  readonly previewRevisionDatabaseId: Maybe<Scalars["Int"]>
  /** Whether the object is a node in the preview state */
  readonly previewRevisionId: Maybe<Scalars["ID"]>
  /** The uri slug for the post. This is equivalent to the WP_Post-&gt;post_name field and the post_name column in the database for the &quot;post_objects&quot; table. */
  readonly slug: Maybe<Scalars["String"]>
  /** The current status of the object */
  readonly status: Maybe<Scalars["String"]>
  /** The template assigned to a node of content */
  readonly template: Maybe<ContentTemplate>
  /** The unique resource identifier path */
  readonly uri: Maybe<Scalars["String"]>
}

/** Nodes used to manage content */
export type ContentNodeEnqueuedScriptsArgs = {
  after: InputMaybe<Scalars["String"]>
  before: InputMaybe<Scalars["String"]>
  first: InputMaybe<Scalars["Int"]>
  last: InputMaybe<Scalars["Int"]>
}

/** Nodes used to manage content */
export type ContentNodeEnqueuedStylesheetsArgs = {
  after: InputMaybe<Scalars["String"]>
  before: InputMaybe<Scalars["String"]>
  first: InputMaybe<Scalars["Int"]>
  last: InputMaybe<Scalars["Int"]>
}

/** Connection to ContentNode Nodes */
export type ContentNodeConnection = {
  /** A list of edges (relational context) between ContentType and connected ContentNode Nodes */
  readonly edges: ReadonlyArray<ContentNodeConnectionEdge>
  /** A list of connected ContentNode Nodes */
  readonly nodes: ReadonlyArray<ContentNode>
  /** Information about pagination in a connection. */
  readonly pageInfo: ContentNodeConnectionPageInfo
}

/** Edge between a Node and a connected ContentNode */
export type ContentNodeConnectionEdge = {
  /** Opaque reference to the nodes position in the connection. Value can be used with pagination args. */
  readonly cursor: Maybe<Scalars["String"]>
  /** The connected ContentNode Node */
  readonly node: ContentNode
}

/** Page Info on the connected ContentNodeConnectionEdge */
export type ContentNodeConnectionPageInfo = {
  /** When paginating forwards, the cursor to continue. */
  readonly endCursor: Maybe<Scalars["String"]>
  /** When paginating forwards, are there more items? */
  readonly hasNextPage: Scalars["Boolean"]
  /** When paginating backwards, are there more items? */
  readonly hasPreviousPage: Scalars["Boolean"]
  /** When paginating backwards, the cursor to continue. */
  readonly startCursor: Maybe<Scalars["String"]>
}

/** The Type of Identifier used to fetch a single resource. Default is ID. */
export enum ContentNodeIdTypeEnum {
  /** Identify a resource by the Database ID. */
  DatabaseId = "DATABASE_ID",
  /** Identify a resource by the (hashed) Global ID. */
  Id = "ID",
  /** Identify a resource by the URI. */
  Uri = "URI",
}

/** Connection between the ContentNode type and the ContentType type */
export type ContentNodeToContentTypeConnectionEdge = ContentTypeConnectionEdge &
  Edge &
  OneToOneConnection & {
    readonly __typename?: "ContentNodeToContentTypeConnectionEdge"
    /** Opaque reference to the nodes position in the connection. Value can be used with pagination args. */
    readonly cursor: Maybe<Scalars["String"]>
    /** The node of the connection, without the edges */
    readonly node: ContentType
  }

/** Connection between the ContentNode type and the User type */
export type ContentNodeToEditLastConnectionEdge = Edge &
  OneToOneConnection &
  UserConnectionEdge & {
    readonly __typename?: "ContentNodeToEditLastConnectionEdge"
    /** Opaque reference to the nodes position in the connection. Value can be used with pagination args. */
    readonly cursor: Maybe<Scalars["String"]>
    /** The node of the connection, without the edges */
    readonly node: User
  }

/** Connection between the ContentNode type and the User type */
export type ContentNodeToEditLockConnectionEdge = Edge &
  OneToOneConnection &
  UserConnectionEdge & {
    readonly __typename?: "ContentNodeToEditLockConnectionEdge"
    /** Opaque reference to the nodes position in the connection. Value can be used with pagination args. */
    readonly cursor: Maybe<Scalars["String"]>
    /** The timestamp for when the node was last edited */
    readonly lockTimestamp: Maybe<Scalars["String"]>
    /** The node of the connection, without the edges */
    readonly node: User
  }

/** Connection between the ContentNode type and the EnqueuedScript type */
export type ContentNodeToEnqueuedScriptConnection = Connection &
  EnqueuedScriptConnection & {
    readonly __typename?: "ContentNodeToEnqueuedScriptConnection"
    /** Edges for the ContentNodeToEnqueuedScriptConnection connection */
    readonly edges: ReadonlyArray<ContentNodeToEnqueuedScriptConnectionEdge>
    /** The nodes of the connection, without the edges */
    readonly nodes: ReadonlyArray<EnqueuedScript>
    /** Information about pagination in a connection. */
    readonly pageInfo: ContentNodeToEnqueuedScriptConnectionPageInfo
  }

/** An edge in a connection */
export type ContentNodeToEnqueuedScriptConnectionEdge = Edge &
  EnqueuedScriptConnectionEdge & {
    readonly __typename?: "ContentNodeToEnqueuedScriptConnectionEdge"
    /** A cursor for use in pagination */
    readonly cursor: Maybe<Scalars["String"]>
    /** The item at the end of the edge */
    readonly node: EnqueuedScript
  }

/** Page Info on the &quot;ContentNodeToEnqueuedScriptConnection&quot; */
export type ContentNodeToEnqueuedScriptConnectionPageInfo =
  EnqueuedScriptConnectionPageInfo &
    PageInfo &
    WpPageInfo & {
      readonly __typename?: "ContentNodeToEnqueuedScriptConnectionPageInfo"
      /** When paginating forwards, the cursor to continue. */
      readonly endCursor: Maybe<Scalars["String"]>
      /** When paginating forwards, are there more items? */
      readonly hasNextPage: Scalars["Boolean"]
      /** When paginating backwards, are there more items? */
      readonly hasPreviousPage: Scalars["Boolean"]
      /** When paginating backwards, the cursor to continue. */
      readonly startCursor: Maybe<Scalars["String"]>
    }

/** Connection between the ContentNode type and the EnqueuedStylesheet type */
export type ContentNodeToEnqueuedStylesheetConnection = Connection &
  EnqueuedStylesheetConnection & {
    readonly __typename?: "ContentNodeToEnqueuedStylesheetConnection"
    /** Edges for the ContentNodeToEnqueuedStylesheetConnection connection */
    readonly edges: ReadonlyArray<ContentNodeToEnqueuedStylesheetConnectionEdge>
    /** The nodes of the connection, without the edges */
    readonly nodes: ReadonlyArray<EnqueuedStylesheet>
    /** Information about pagination in a connection. */
    readonly pageInfo: ContentNodeToEnqueuedStylesheetConnectionPageInfo
  }

/** An edge in a connection */
export type ContentNodeToEnqueuedStylesheetConnectionEdge = Edge &
  EnqueuedStylesheetConnectionEdge & {
    readonly __typename?: "ContentNodeToEnqueuedStylesheetConnectionEdge"
    /** A cursor for use in pagination */
    readonly cursor: Maybe<Scalars["String"]>
    /** The item at the end of the edge */
    readonly node: EnqueuedStylesheet
  }

/** Page Info on the &quot;ContentNodeToEnqueuedStylesheetConnection&quot; */
export type ContentNodeToEnqueuedStylesheetConnectionPageInfo =
  EnqueuedStylesheetConnectionPageInfo &
    PageInfo &
    WpPageInfo & {
      readonly __typename?: "ContentNodeToEnqueuedStylesheetConnectionPageInfo"
      /** When paginating forwards, the cursor to continue. */
      readonly endCursor: Maybe<Scalars["String"]>
      /** When paginating forwards, are there more items? */
      readonly hasNextPage: Scalars["Boolean"]
      /** When paginating backwards, are there more items? */
      readonly hasPreviousPage: Scalars["Boolean"]
      /** When paginating backwards, the cursor to continue. */
      readonly startCursor: Maybe<Scalars["String"]>
    }

/** The template assigned to a node of content */
export type ContentTemplate = {
  /** The name of the template */
  readonly templateName: Maybe<Scalars["String"]>
}

/** An Post Type object */
export type ContentType = Node &
  UniformResourceIdentifiable & {
    readonly __typename?: "ContentType"
    /** The url path of the first page of the archive page for this content type. */
    readonly archivePath: Maybe<Scalars["String"]>
    /** Whether this content type should can be exported. */
    readonly canExport: Maybe<Scalars["Boolean"]>
    /** Connection between the ContentType type and the Taxonomy type */
    readonly connectedTaxonomies: Maybe<ContentTypeToTaxonomyConnection>
    /** Connection between the ContentType type and the ContentNode type */
    readonly contentNodes: Maybe<ContentTypeToContentNodeConnection>
    /** Whether content of this type should be deleted when the author of it is deleted from the system. */
    readonly deleteWithUser: Maybe<Scalars["Boolean"]>
    /** Description of the content type. */
    readonly description: Maybe<Scalars["String"]>
    /** Whether to exclude nodes of this content type from front end search results. */
    readonly excludeFromSearch: Maybe<Scalars["Boolean"]>
    /** The plural name of the content type within the GraphQL Schema. */
    readonly graphqlPluralName: Maybe<Scalars["String"]>
    /** The singular name of the content type within the GraphQL Schema. */
    readonly graphqlSingleName: Maybe<Scalars["String"]>
    /** Whether this content type should have archives. Content archives are generated by type and by date. */
    readonly hasArchive: Maybe<Scalars["Boolean"]>
    /** Whether the content type is hierarchical, for example pages. */
    readonly hierarchical: Maybe<Scalars["Boolean"]>
    /** The globally unique identifier of the post-type object. */
    readonly id: Scalars["ID"]
    /** Whether the node is a Content Node */
    readonly isContentNode: Scalars["Boolean"]
    /** Whether this page is set to the static front page. */
    readonly isFrontPage: Scalars["Boolean"]
    /** Whether this page is set to the blog posts page. */
    readonly isPostsPage: Scalars["Boolean"]
    /** Whether the object is restricted from the current viewer */
    readonly isRestricted: Maybe<Scalars["Boolean"]>
    /** Whether the node is a Term */
    readonly isTermNode: Scalars["Boolean"]
    /** Display name of the content type. */
    readonly label: Maybe<Scalars["String"]>
    /** Details about the content type labels. */
    readonly labels: Maybe<PostTypeLabelDetails>
    /** The name of the icon file to display as a menu icon. */
    readonly menuIcon: Maybe<Scalars["String"]>
    /** The position of this post type in the menu. Only applies if show_in_menu is true. */
    readonly menuPosition: Maybe<Scalars["Int"]>
    /** The internal name of the post type. This should not be used for display purposes. */
    readonly name: Maybe<Scalars["String"]>
    /** Whether a content type is intended for use publicly either via the admin interface or by front-end users. While the default settings of exclude_from_search, publicly_queryable, show_ui, and show_in_nav_menus are inherited from public, each does not rely on this relationship and controls a very specific intention. */
    readonly public: Maybe<Scalars["Boolean"]>
    /** Whether queries can be performed on the front end for the content type as part of parse_request(). */
    readonly publiclyQueryable: Maybe<Scalars["Boolean"]>
    /** Name of content type to display in REST API &quot;wp/v2&quot; namespace. */
    readonly restBase: Maybe<Scalars["String"]>
    /** The REST Controller class assigned to handling this content type. */
    readonly restControllerClass: Maybe<Scalars["String"]>
    /** Makes this content type available via the admin bar. */
    readonly showInAdminBar: Maybe<Scalars["Boolean"]>
    /** Whether to add the content type to the GraphQL Schema. */
    readonly showInGraphql: Maybe<Scalars["Boolean"]>
    /** Where to show the content type in the admin menu. To work, $show_ui must be true. If true, the post type is shown in its own top level menu. If false, no menu is shown. If a string of an existing top level menu (eg. &quot;tools.php&quot; or &quot;edit.php?post_type=page&quot;), the post type will be placed as a sub-menu of that. */
    readonly showInMenu: Maybe<Scalars["Boolean"]>
    /** Makes this content type available for selection in navigation menus. */
    readonly showInNavMenus: Maybe<Scalars["Boolean"]>
    /** Whether the content type is associated with a route under the the REST API &quot;wp/v2&quot; namespace. */
    readonly showInRest: Maybe<Scalars["Boolean"]>
    /** Whether to generate and allow a UI for managing this content type in the admin. */
    readonly showUi: Maybe<Scalars["Boolean"]>
    /** The unique resource identifier path */
    readonly uri: Maybe<Scalars["String"]>
  }

/** An Post Type object */
export type ContentTypeConnectedTaxonomiesArgs = {
  after: InputMaybe<Scalars["String"]>
  before: InputMaybe<Scalars["String"]>
  first: InputMaybe<Scalars["Int"]>
  last: InputMaybe<Scalars["Int"]>
}

/** An Post Type object */
export type ContentTypeContentNodesArgs = {
  after: InputMaybe<Scalars["String"]>
  before: InputMaybe<Scalars["String"]>
  first: InputMaybe<Scalars["Int"]>
  last: InputMaybe<Scalars["Int"]>
  where: InputMaybe<ContentTypeToContentNodeConnectionWhereArgs>
}

/** Connection to ContentType Nodes */
export type ContentTypeConnection = {
  /** A list of edges (relational context) between RootQuery and connected ContentType Nodes */
  readonly edges: ReadonlyArray<ContentTypeConnectionEdge>
  /** A list of connected ContentType Nodes */
  readonly nodes: ReadonlyArray<ContentType>
  /** Information about pagination in a connection. */
  readonly pageInfo: ContentTypeConnectionPageInfo
}

/** Edge between a Node and a connected ContentType */
export type ContentTypeConnectionEdge = {
  /** Opaque reference to the nodes position in the connection. Value can be used with pagination args. */
  readonly cursor: Maybe<Scalars["String"]>
  /** The connected ContentType Node */
  readonly node: ContentType
}

/** Page Info on the connected ContentTypeConnectionEdge */
export type ContentTypeConnectionPageInfo = {
  /** When paginating forwards, the cursor to continue. */
  readonly endCursor: Maybe<Scalars["String"]>
  /** When paginating forwards, are there more items? */
  readonly hasNextPage: Scalars["Boolean"]
  /** When paginating backwards, are there more items? */
  readonly hasPreviousPage: Scalars["Boolean"]
  /** When paginating backwards, the cursor to continue. */
  readonly startCursor: Maybe<Scalars["String"]>
}

/** Allowed Content Types */
export enum ContentTypeEnum {
  /** The Type of Content object */
  ActionMonitor = "ACTION_MONITOR",
  /** The Type of Content object */
  Attachment = "ATTACHMENT",
  /** The Type of Content object */
  Page = "PAGE",
  /** The Type of Content object */
  Post = "POST",
}

/** The Type of Identifier used to fetch a single Content Type node. To be used along with the "id" field. Default is "ID". */
export enum ContentTypeIdTypeEnum {
  /** The globally unique ID */
  Id = "ID",
  /** The name of the content type. */
  Name = "NAME",
}

/** Connection between the ContentType type and the ContentNode type */
export type ContentTypeToContentNodeConnection = Connection &
  ContentNodeConnection & {
    readonly __typename?: "ContentTypeToContentNodeConnection"
    /** Edges for the ContentTypeToContentNodeConnection connection */
    readonly edges: ReadonlyArray<ContentTypeToContentNodeConnectionEdge>
    /** The nodes of the connection, without the edges */
    readonly nodes: ReadonlyArray<ContentNode>
    /** Information about pagination in a connection. */
    readonly pageInfo: ContentTypeToContentNodeConnectionPageInfo
  }

/** An edge in a connection */
export type ContentTypeToContentNodeConnectionEdge = ContentNodeConnectionEdge &
  Edge & {
    readonly __typename?: "ContentTypeToContentNodeConnectionEdge"
    /** A cursor for use in pagination */
    readonly cursor: Maybe<Scalars["String"]>
    /** The item at the end of the edge */
    readonly node: ContentNode
  }

/** Page Info on the &quot;ContentTypeToContentNodeConnection&quot; */
export type ContentTypeToContentNodeConnectionPageInfo =
  ContentNodeConnectionPageInfo &
    PageInfo &
    WpPageInfo & {
      readonly __typename?: "ContentTypeToContentNodeConnectionPageInfo"
      /** When paginating forwards, the cursor to continue. */
      readonly endCursor: Maybe<Scalars["String"]>
      /** When paginating forwards, are there more items? */
      readonly hasNextPage: Scalars["Boolean"]
      /** When paginating backwards, are there more items? */
      readonly hasPreviousPage: Scalars["Boolean"]
      /** When paginating backwards, the cursor to continue. */
      readonly startCursor: Maybe<Scalars["String"]>
    }

/** Arguments for filtering the ContentTypeToContentNodeConnection connection */
export type ContentTypeToContentNodeConnectionWhereArgs = {
  /** The Types of content to filter */
  readonly contentTypes: InputMaybe<ReadonlyArray<InputMaybe<ContentTypeEnum>>>
  /** Filter the connection based on dates */
  readonly dateQuery: InputMaybe<DateQueryInput>
  /** True for objects with passwords; False for objects without passwords; null for all objects with or without passwords */
  readonly hasPassword: InputMaybe<Scalars["Boolean"]>
  /** Specific database ID of the object */
  readonly id: InputMaybe<Scalars["Int"]>
  /** Array of IDs for the objects to retrieve */
  readonly in: InputMaybe<ReadonlyArray<InputMaybe<Scalars["ID"]>>>
  /** Get objects with a specific mimeType property */
  readonly mimeType: InputMaybe<MimeTypeEnum>
  /** Slug / post_name of the object */
  readonly name: InputMaybe<Scalars["String"]>
  /** Specify objects to retrieve. Use slugs */
  readonly nameIn: InputMaybe<ReadonlyArray<InputMaybe<Scalars["String"]>>>
  /** Specify IDs NOT to retrieve. If this is used in the same query as "in", it will be ignored */
  readonly notIn: InputMaybe<ReadonlyArray<InputMaybe<Scalars["ID"]>>>
  /** What parameter to use to order the objects by. */
  readonly orderby: InputMaybe<
    ReadonlyArray<InputMaybe<PostObjectsConnectionOrderbyInput>>
  >
  /** Use ID to return only children. Use 0 to return only top-level items */
  readonly parent: InputMaybe<Scalars["ID"]>
  /** Specify objects whose parent is in an array */
  readonly parentIn: InputMaybe<ReadonlyArray<InputMaybe<Scalars["ID"]>>>
  /** Specify posts whose parent is not in an array */
  readonly parentNotIn: InputMaybe<ReadonlyArray<InputMaybe<Scalars["ID"]>>>
  /** Show posts with a specific password. */
  readonly password: InputMaybe<Scalars["String"]>
  /** Show Posts based on a keyword search */
  readonly search: InputMaybe<Scalars["String"]>
  /** Retrieve posts where post status is in an array. */
  readonly stati: InputMaybe<ReadonlyArray<InputMaybe<PostStatusEnum>>>
  /** Show posts with a specific status. */
  readonly status: InputMaybe<PostStatusEnum>
  /** Title of the object */
  readonly title: InputMaybe<Scalars["String"]>
}

/** Connection between the ContentType type and the Taxonomy type */
export type ContentTypeToTaxonomyConnection = Connection &
  TaxonomyConnection & {
    readonly __typename?: "ContentTypeToTaxonomyConnection"
    /** Edges for the ContentTypeToTaxonomyConnection connection */
    readonly edges: ReadonlyArray<ContentTypeToTaxonomyConnectionEdge>
    /** The nodes of the connection, without the edges */
    readonly nodes: ReadonlyArray<Taxonomy>
    /** Information about pagination in a connection. */
    readonly pageInfo: ContentTypeToTaxonomyConnectionPageInfo
  }

/** An edge in a connection */
export type ContentTypeToTaxonomyConnectionEdge = Edge &
  TaxonomyConnectionEdge & {
    readonly __typename?: "ContentTypeToTaxonomyConnectionEdge"
    /** A cursor for use in pagination */
    readonly cursor: Maybe<Scalars["String"]>
    /** The item at the end of the edge */
    readonly node: Taxonomy
  }

/** Page Info on the &quot;ContentTypeToTaxonomyConnection&quot; */
export type ContentTypeToTaxonomyConnectionPageInfo = PageInfo &
  TaxonomyConnectionPageInfo &
  WpPageInfo & {
    readonly __typename?: "ContentTypeToTaxonomyConnectionPageInfo"
    /** When paginating forwards, the cursor to continue. */
    readonly endCursor: Maybe<Scalars["String"]>
    /** When paginating forwards, are there more items? */
    readonly hasNextPage: Scalars["Boolean"]
    /** When paginating backwards, are there more items? */
    readonly hasPreviousPage: Scalars["Boolean"]
    /** When paginating backwards, the cursor to continue. */
    readonly startCursor: Maybe<Scalars["String"]>
  }

/** Allowed Content Types of the Category taxonomy. */
export enum ContentTypesOfCategoryEnum {
  /** The Type of Content object */
  Post = "POST",
}

/** Allowed Content Types of the PostFormat taxonomy. */
export enum ContentTypesOfPostFormatEnum {
  /** The Type of Content object */
  Post = "POST",
}

/** Allowed Content Types of the Tag taxonomy. */
export enum ContentTypesOfTagEnum {
  /** The Type of Content object */
  Post = "POST",
}

/** Input for the createActionMonitorAction mutation. */
export type CreateActionMonitorActionInput = {
  /** This is an ID that can be passed to a mutation by the client to track the progress of mutations and catch possible duplicate mutation submissions. */
  readonly clientMutationId: InputMaybe<Scalars["String"]>
  /** The content of the object */
  readonly content: InputMaybe<Scalars["String"]>
  /** The date of the object. Preferable to enter as year/month/day (e.g. 01/31/2017) as it will rearrange date as fit if it is not specified. Incomplete dates may have unintended results for example, "2017" as the input will use current date with timestamp 20:17  */
  readonly date: InputMaybe<Scalars["String"]>
  /** A field used for ordering posts. This is typically used with nav menu items or for special ordering of hierarchical content types. */
  readonly menuOrder: InputMaybe<Scalars["Int"]>
  /** The password used to protect the content of the object */
  readonly password: InputMaybe<Scalars["String"]>
  /** The slug of the object */
  readonly slug: InputMaybe<Scalars["String"]>
  /** The status of the object */
  readonly status: InputMaybe<PostStatusEnum>
  /** The title of the object */
  readonly title: InputMaybe<Scalars["String"]>
}

/** The payload for the createActionMonitorAction mutation. */
export type CreateActionMonitorActionPayload = {
  readonly __typename?: "CreateActionMonitorActionPayload"
  /** The Post object mutation type. */
  readonly actionMonitorAction: Maybe<ActionMonitorAction>
  /** If a &#039;clientMutationId&#039; input is provided to the mutation, it will be returned as output on the mutation. This ID can be used by the client to track the progress of mutations and catch possible duplicate mutation submissions. */
  readonly clientMutationId: Maybe<Scalars["String"]>
}

/** Input for the createCategory mutation. */
export type CreateCategoryInput = {
  /** The slug that the category will be an alias of */
  readonly aliasOf: InputMaybe<Scalars["String"]>
  /** This is an ID that can be passed to a mutation by the client to track the progress of mutations and catch possible duplicate mutation submissions. */
  readonly clientMutationId: InputMaybe<Scalars["String"]>
  /** The description of the category object */
  readonly description: InputMaybe<Scalars["String"]>
  /** The name of the category object to mutate */
  readonly name: Scalars["String"]
  /** The ID of the category that should be set as the parent */
  readonly parentId: InputMaybe<Scalars["ID"]>
  /** If this argument exists then the slug will be checked to see if it is not an existing valid term. If that check succeeds (it is not a valid term), then it is added and the term id is given. If it fails, then a check is made to whether the taxonomy is hierarchical and the parent argument is not empty. If the second check succeeds, the term will be inserted and the term id will be given. If the slug argument is empty, then it will be calculated from the term name. */
  readonly slug: InputMaybe<Scalars["String"]>
}

/** The payload for the createCategory mutation. */
export type CreateCategoryPayload = {
  readonly __typename?: "CreateCategoryPayload"
  /** The created category */
  readonly category: Maybe<Category>
  /** If a &#039;clientMutationId&#039; input is provided to the mutation, it will be returned as output on the mutation. This ID can be used by the client to track the progress of mutations and catch possible duplicate mutation submissions. */
  readonly clientMutationId: Maybe<Scalars["String"]>
}

/** Input for the createComment mutation. */
export type CreateCommentInput = {
  /** The approval status of the comment. */
  readonly approved: InputMaybe<Scalars["String"]>
  /** The name of the comment's author. */
  readonly author: InputMaybe<Scalars["String"]>
  /** The email of the comment's author. */
  readonly authorEmail: InputMaybe<Scalars["String"]>
  /** The url of the comment's author. */
  readonly authorUrl: InputMaybe<Scalars["String"]>
  /** This is an ID that can be passed to a mutation by the client to track the progress of mutations and catch possible duplicate mutation submissions. */
  readonly clientMutationId: InputMaybe<Scalars["String"]>
  /** The database ID of the post object the comment belongs to. */
  readonly commentOn: InputMaybe<Scalars["Int"]>
  /** Content of the comment. */
  readonly content: InputMaybe<Scalars["String"]>
  /** The date of the object. Preferable to enter as year/month/day ( e.g. 01/31/2017 ) as it will rearrange date as fit if it is not specified. Incomplete dates may have unintended results for example, "2017" as the input will use current date with timestamp 20:17  */
  readonly date: InputMaybe<Scalars["String"]>
  /** Parent comment ID of current comment. */
  readonly parent: InputMaybe<Scalars["ID"]>
  /** The approval status of the comment */
  readonly status: InputMaybe<CommentStatusEnum>
  /** Type of comment. */
  readonly type: InputMaybe<Scalars["String"]>
}

/** The payload for the createComment mutation. */
export type CreateCommentPayload = {
  readonly __typename?: "CreateCommentPayload"
  /** If a &#039;clientMutationId&#039; input is provided to the mutation, it will be returned as output on the mutation. This ID can be used by the client to track the progress of mutations and catch possible duplicate mutation submissions. */
  readonly clientMutationId: Maybe<Scalars["String"]>
  /** The comment that was created */
  readonly comment: Maybe<Comment>
  /** Whether the mutation succeeded. If the comment is not approved, the server will not return the comment to a non authenticated user, but a success message can be returned if the create succeeded, and the client can optimistically add the comment to the client cache */
  readonly success: Maybe<Scalars["Boolean"]>
}

/** Input for the createMediaItem mutation. */
export type CreateMediaItemInput = {
  /** Alternative text to display when mediaItem is not displayed */
  readonly altText: InputMaybe<Scalars["String"]>
  /** The userId to assign as the author of the mediaItem */
  readonly authorId: InputMaybe<Scalars["ID"]>
  /** The caption for the mediaItem */
  readonly caption: InputMaybe<Scalars["String"]>
  /** This is an ID that can be passed to a mutation by the client to track the progress of mutations and catch possible duplicate mutation submissions. */
  readonly clientMutationId: InputMaybe<Scalars["String"]>
  /** The comment status for the mediaItem */
  readonly commentStatus: InputMaybe<Scalars["String"]>
  /** The date of the mediaItem */
  readonly date: InputMaybe<Scalars["String"]>
  /** The date (in GMT zone) of the mediaItem */
  readonly dateGmt: InputMaybe<Scalars["String"]>
  /** Description of the mediaItem */
  readonly description: InputMaybe<Scalars["String"]>
  /** The file name of the mediaItem */
  readonly filePath: InputMaybe<Scalars["String"]>
  /** The file type of the mediaItem */
  readonly fileType: InputMaybe<MimeTypeEnum>
  /** The ID of the parent object */
  readonly parentId: InputMaybe<Scalars["ID"]>
  /** The ping status for the mediaItem */
  readonly pingStatus: InputMaybe<Scalars["String"]>
  /** The slug of the mediaItem */
  readonly slug: InputMaybe<Scalars["String"]>
  /** The status of the mediaItem */
  readonly status: InputMaybe<MediaItemStatusEnum>
  /** The title of the mediaItem */
  readonly title: InputMaybe<Scalars["String"]>
}

/** The payload for the createMediaItem mutation. */
export type CreateMediaItemPayload = {
  readonly __typename?: "CreateMediaItemPayload"
  /** If a &#039;clientMutationId&#039; input is provided to the mutation, it will be returned as output on the mutation. This ID can be used by the client to track the progress of mutations and catch possible duplicate mutation submissions. */
  readonly clientMutationId: Maybe<Scalars["String"]>
  /** The MediaItem object mutation type. */
  readonly mediaItem: Maybe<MediaItem>
}

/** Input for the createPage mutation. */
export type CreatePageInput = {
  /** The userId to assign as the author of the object */
  readonly authorId: InputMaybe<Scalars["ID"]>
  /** This is an ID that can be passed to a mutation by the client to track the progress of mutations and catch possible duplicate mutation submissions. */
  readonly clientMutationId: InputMaybe<Scalars["String"]>
  /** The comment status for the object */
  readonly commentStatus: InputMaybe<Scalars["String"]>
  /** The content of the object */
  readonly content: InputMaybe<Scalars["String"]>
  /** The date of the object. Preferable to enter as year/month/day (e.g. 01/31/2017) as it will rearrange date as fit if it is not specified. Incomplete dates may have unintended results for example, "2017" as the input will use current date with timestamp 20:17  */
  readonly date: InputMaybe<Scalars["String"]>
  /** A field used for ordering posts. This is typically used with nav menu items or for special ordering of hierarchical content types. */
  readonly menuOrder: InputMaybe<Scalars["Int"]>
  /** The ID of the parent object */
  readonly parentId: InputMaybe<Scalars["ID"]>
  /** The password used to protect the content of the object */
  readonly password: InputMaybe<Scalars["String"]>
  /** The slug of the object */
  readonly slug: InputMaybe<Scalars["String"]>
  /** The status of the object */
  readonly status: InputMaybe<PostStatusEnum>
  /** The title of the object */
  readonly title: InputMaybe<Scalars["String"]>
}

/** The payload for the createPage mutation. */
export type CreatePagePayload = {
  readonly __typename?: "CreatePagePayload"
  /** If a &#039;clientMutationId&#039; input is provided to the mutation, it will be returned as output on the mutation. This ID can be used by the client to track the progress of mutations and catch possible duplicate mutation submissions. */
  readonly clientMutationId: Maybe<Scalars["String"]>
  /** The Post object mutation type. */
  readonly page: Maybe<Page>
}

/** Input for the createPostFormat mutation. */
export type CreatePostFormatInput = {
  /** The slug that the post_format will be an alias of */
  readonly aliasOf: InputMaybe<Scalars["String"]>
  /** This is an ID that can be passed to a mutation by the client to track the progress of mutations and catch possible duplicate mutation submissions. */
  readonly clientMutationId: InputMaybe<Scalars["String"]>
  /** The description of the post_format object */
  readonly description: InputMaybe<Scalars["String"]>
  /** The name of the post_format object to mutate */
  readonly name: Scalars["String"]
  /** If this argument exists then the slug will be checked to see if it is not an existing valid term. If that check succeeds (it is not a valid term), then it is added and the term id is given. If it fails, then a check is made to whether the taxonomy is hierarchical and the parent argument is not empty. If the second check succeeds, the term will be inserted and the term id will be given. If the slug argument is empty, then it will be calculated from the term name. */
  readonly slug: InputMaybe<Scalars["String"]>
}

/** The payload for the createPostFormat mutation. */
export type CreatePostFormatPayload = {
  readonly __typename?: "CreatePostFormatPayload"
  /** If a &#039;clientMutationId&#039; input is provided to the mutation, it will be returned as output on the mutation. This ID can be used by the client to track the progress of mutations and catch possible duplicate mutation submissions. */
  readonly clientMutationId: Maybe<Scalars["String"]>
  /** The created post_format */
  readonly postFormat: Maybe<PostFormat>
}

/** Input for the createPost mutation. */
export type CreatePostInput = {
  /** The userId to assign as the author of the object */
  readonly authorId: InputMaybe<Scalars["ID"]>
  /** Set connections between the post and categories */
  readonly categories: InputMaybe<PostCategoriesInput>
  /** This is an ID that can be passed to a mutation by the client to track the progress of mutations and catch possible duplicate mutation submissions. */
  readonly clientMutationId: InputMaybe<Scalars["String"]>
  /** The comment status for the object */
  readonly commentStatus: InputMaybe<Scalars["String"]>
  /** The content of the object */
  readonly content: InputMaybe<Scalars["String"]>
  /** The date of the object. Preferable to enter as year/month/day (e.g. 01/31/2017) as it will rearrange date as fit if it is not specified. Incomplete dates may have unintended results for example, "2017" as the input will use current date with timestamp 20:17  */
  readonly date: InputMaybe<Scalars["String"]>
  /** The excerpt of the object */
  readonly excerpt: InputMaybe<Scalars["String"]>
  /** A field used for ordering posts. This is typically used with nav menu items or for special ordering of hierarchical content types. */
  readonly menuOrder: InputMaybe<Scalars["Int"]>
  /** The password used to protect the content of the object */
  readonly password: InputMaybe<Scalars["String"]>
  /** The ping status for the object */
  readonly pingStatus: InputMaybe<Scalars["String"]>
  /** URLs that have been pinged. */
  readonly pinged: InputMaybe<ReadonlyArray<InputMaybe<Scalars["String"]>>>
  /** Set connections between the post and postFormats */
  readonly postFormats: InputMaybe<PostPostFormatsInput>
  /** The slug of the object */
  readonly slug: InputMaybe<Scalars["String"]>
  /** The status of the object */
  readonly status: InputMaybe<PostStatusEnum>
  /** Set connections between the post and tags */
  readonly tags: InputMaybe<PostTagsInput>
  /** The title of the object */
  readonly title: InputMaybe<Scalars["String"]>
  /** URLs queued to be pinged. */
  readonly toPing: InputMaybe<ReadonlyArray<InputMaybe<Scalars["String"]>>>
}

/** The payload for the createPost mutation. */
export type CreatePostPayload = {
  readonly __typename?: "CreatePostPayload"
  /** If a &#039;clientMutationId&#039; input is provided to the mutation, it will be returned as output on the mutation. This ID can be used by the client to track the progress of mutations and catch possible duplicate mutation submissions. */
  readonly clientMutationId: Maybe<Scalars["String"]>
  /** The Post object mutation type. */
  readonly post: Maybe<Post>
}

/** Input for the createTag mutation. */
export type CreateTagInput = {
  /** The slug that the post_tag will be an alias of */
  readonly aliasOf: InputMaybe<Scalars["String"]>
  /** This is an ID that can be passed to a mutation by the client to track the progress of mutations and catch possible duplicate mutation submissions. */
  readonly clientMutationId: InputMaybe<Scalars["String"]>
  /** The description of the post_tag object */
  readonly description: InputMaybe<Scalars["String"]>
  /** The name of the post_tag object to mutate */
  readonly name: Scalars["String"]
  /** If this argument exists then the slug will be checked to see if it is not an existing valid term. If that check succeeds (it is not a valid term), then it is added and the term id is given. If it fails, then a check is made to whether the taxonomy is hierarchical and the parent argument is not empty. If the second check succeeds, the term will be inserted and the term id will be given. If the slug argument is empty, then it will be calculated from the term name. */
  readonly slug: InputMaybe<Scalars["String"]>
}

/** The payload for the createTag mutation. */
export type CreateTagPayload = {
  readonly __typename?: "CreateTagPayload"
  /** If a &#039;clientMutationId&#039; input is provided to the mutation, it will be returned as output on the mutation. This ID can be used by the client to track the progress of mutations and catch possible duplicate mutation submissions. */
  readonly clientMutationId: Maybe<Scalars["String"]>
  /** The created post_tag */
  readonly tag: Maybe<Tag>
}

/** Input for the createUser mutation. */
export type CreateUserInput = {
  /** User's AOL IM account. */
  readonly aim: InputMaybe<Scalars["String"]>
  /** This is an ID that can be passed to a mutation by the client to track the progress of mutations and catch possible duplicate mutation submissions. */
  readonly clientMutationId: InputMaybe<Scalars["String"]>
  /** A string containing content about the user. */
  readonly description: InputMaybe<Scalars["String"]>
  /** A string that will be shown on the site. Defaults to user's username. It is likely that you will want to change this, for both appearance and security through obscurity (that is if you dont use and delete the default admin user). */
  readonly displayName: InputMaybe<Scalars["String"]>
  /** A string containing the user's email address. */
  readonly email: InputMaybe<Scalars["String"]>
  /** 	The user's first name. */
  readonly firstName: InputMaybe<Scalars["String"]>
  /** User's Jabber account. */
  readonly jabber: InputMaybe<Scalars["String"]>
  /** The user's last name. */
  readonly lastName: InputMaybe<Scalars["String"]>
  /** User's locale. */
  readonly locale: InputMaybe<Scalars["String"]>
  /** A string that contains a URL-friendly name for the user. The default is the user's username. */
  readonly nicename: InputMaybe<Scalars["String"]>
  /** The user's nickname, defaults to the user's username. */
  readonly nickname: InputMaybe<Scalars["String"]>
  /** A string that contains the plain text password for the user. */
  readonly password: InputMaybe<Scalars["String"]>
  /** The date the user registered. Format is Y-m-d H:i:s. */
  readonly registered: InputMaybe<Scalars["String"]>
  /** A string for whether to enable the rich editor or not. False if not empty. */
  readonly richEditing: InputMaybe<Scalars["String"]>
  /** An array of roles to be assigned to the user. */
  readonly roles: InputMaybe<ReadonlyArray<InputMaybe<Scalars["String"]>>>
  /** A string that contains the user's username for logging in. */
  readonly username: Scalars["String"]
  /** A string containing the user's URL for the user's web site. */
  readonly websiteUrl: InputMaybe<Scalars["String"]>
  /** User's Yahoo IM account. */
  readonly yim: InputMaybe<Scalars["String"]>
}

/** The payload for the createUser mutation. */
export type CreateUserPayload = {
  readonly __typename?: "CreateUserPayload"
  /** If a &#039;clientMutationId&#039; input is provided to the mutation, it will be returned as output on the mutation. This ID can be used by the client to track the progress of mutations and catch possible duplicate mutation submissions. */
  readonly clientMutationId: Maybe<Scalars["String"]>
  /** The User object mutation type. */
  readonly user: Maybe<User>
}

/** Object that can be identified with a Database ID */
export type DatabaseIdentifier = {
  /** The unique identifier stored in the database */
  readonly databaseId: Scalars["Int"]
}

/** Date values */
export type DateInput = {
  /** Day of the month (from 1 to 31) */
  readonly day: InputMaybe<Scalars["Int"]>
  /** Month number (from 1 to 12) */
  readonly month: InputMaybe<Scalars["Int"]>
  /** 4 digit year (e.g. 2017) */
  readonly year: InputMaybe<Scalars["Int"]>
}

/** Filter the connection based on input */
export type DateQueryInput = {
  /** Nodes should be returned after this date */
  readonly after: InputMaybe<DateInput>
  /** Nodes should be returned before this date */
  readonly before: InputMaybe<DateInput>
  /** Column to query against */
  readonly column: InputMaybe<PostObjectsConnectionDateColumnEnum>
  /** For after/before, whether exact value should be matched or not */
  readonly compare: InputMaybe<Scalars["String"]>
  /** Day of the month (from 1 to 31) */
  readonly day: InputMaybe<Scalars["Int"]>
  /** Hour (from 0 to 23) */
  readonly hour: InputMaybe<Scalars["Int"]>
  /** For after/before, whether exact value should be matched or not */
  readonly inclusive: InputMaybe<Scalars["Boolean"]>
  /** Minute (from 0 to 59) */
  readonly minute: InputMaybe<Scalars["Int"]>
  /** Month number (from 1 to 12) */
  readonly month: InputMaybe<Scalars["Int"]>
  /** OR or AND, how the sub-arrays should be compared */
  readonly relation: InputMaybe<RelationEnum>
  /** Second (0 to 59) */
  readonly second: InputMaybe<Scalars["Int"]>
  /** Week of the year (from 0 to 53) */
  readonly week: InputMaybe<Scalars["Int"]>
  /** 4 digit year (e.g. 2017) */
  readonly year: InputMaybe<Scalars["Int"]>
}

/** The template assigned to the node */
export type DefaultTemplate = ContentTemplate & {
  readonly __typename?: "DefaultTemplate"
  /** The name of the template */
  readonly templateName: Maybe<Scalars["String"]>
}

/** Input for the deleteActionMonitorAction mutation. */
export type DeleteActionMonitorActionInput = {
  /** This is an ID that can be passed to a mutation by the client to track the progress of mutations and catch possible duplicate mutation submissions. */
  readonly clientMutationId: InputMaybe<Scalars["String"]>
  /** Whether the object should be force deleted instead of being moved to the trash */
  readonly forceDelete: InputMaybe<Scalars["Boolean"]>
  /** The ID of the ActionMonitorAction to delete */
  readonly id: Scalars["ID"]
  /** Override the edit lock when another user is editing the post */
  readonly ignoreEditLock: InputMaybe<Scalars["Boolean"]>
}

/** The payload for the deleteActionMonitorAction mutation. */
export type DeleteActionMonitorActionPayload = {
  readonly __typename?: "DeleteActionMonitorActionPayload"
  /** The object before it was deleted */
  readonly actionMonitorAction: Maybe<ActionMonitorAction>
  /** If a &#039;clientMutationId&#039; input is provided to the mutation, it will be returned as output on the mutation. This ID can be used by the client to track the progress of mutations and catch possible duplicate mutation submissions. */
  readonly clientMutationId: Maybe<Scalars["String"]>
  /** The ID of the deleted object */
  readonly deletedId: Maybe<Scalars["ID"]>
}

/** Input for the deleteCategory mutation. */
export type DeleteCategoryInput = {
  /** This is an ID that can be passed to a mutation by the client to track the progress of mutations and catch possible duplicate mutation submissions. */
  readonly clientMutationId: InputMaybe<Scalars["String"]>
  /** The ID of the category to delete */
  readonly id: Scalars["ID"]
}

/** The payload for the deleteCategory mutation. */
export type DeleteCategoryPayload = {
  readonly __typename?: "DeleteCategoryPayload"
  /** The deleted term object */
  readonly category: Maybe<Category>
  /** If a &#039;clientMutationId&#039; input is provided to the mutation, it will be returned as output on the mutation. This ID can be used by the client to track the progress of mutations and catch possible duplicate mutation submissions. */
  readonly clientMutationId: Maybe<Scalars["String"]>
  /** The ID of the deleted object */
  readonly deletedId: Maybe<Scalars["ID"]>
}

/** Input for the deleteComment mutation. */
export type DeleteCommentInput = {
  /** This is an ID that can be passed to a mutation by the client to track the progress of mutations and catch possible duplicate mutation submissions. */
  readonly clientMutationId: InputMaybe<Scalars["String"]>
  /** Whether the comment should be force deleted instead of being moved to the trash */
  readonly forceDelete: InputMaybe<Scalars["Boolean"]>
  /** The deleted comment ID */
  readonly id: Scalars["ID"]
}

/** The payload for the deleteComment mutation. */
export type DeleteCommentPayload = {
  readonly __typename?: "DeleteCommentPayload"
  /** If a &#039;clientMutationId&#039; input is provided to the mutation, it will be returned as output on the mutation. This ID can be used by the client to track the progress of mutations and catch possible duplicate mutation submissions. */
  readonly clientMutationId: Maybe<Scalars["String"]>
  /** The deleted comment object */
  readonly comment: Maybe<Comment>
  /** The deleted comment ID */
  readonly deletedId: Maybe<Scalars["ID"]>
}

/** Input for the deleteMediaItem mutation. */
export type DeleteMediaItemInput = {
  /** This is an ID that can be passed to a mutation by the client to track the progress of mutations and catch possible duplicate mutation submissions. */
  readonly clientMutationId: InputMaybe<Scalars["String"]>
  /** Whether the mediaItem should be force deleted instead of being moved to the trash */
  readonly forceDelete: InputMaybe<Scalars["Boolean"]>
  /** The ID of the mediaItem to delete */
  readonly id: Scalars["ID"]
}

/** The payload for the deleteMediaItem mutation. */
export type DeleteMediaItemPayload = {
  readonly __typename?: "DeleteMediaItemPayload"
  /** If a &#039;clientMutationId&#039; input is provided to the mutation, it will be returned as output on the mutation. This ID can be used by the client to track the progress of mutations and catch possible duplicate mutation submissions. */
  readonly clientMutationId: Maybe<Scalars["String"]>
  /** The ID of the deleted mediaItem */
  readonly deletedId: Maybe<Scalars["ID"]>
  /** The mediaItem before it was deleted */
  readonly mediaItem: Maybe<MediaItem>
}

/** Input for the deletePage mutation. */
export type DeletePageInput = {
  /** This is an ID that can be passed to a mutation by the client to track the progress of mutations and catch possible duplicate mutation submissions. */
  readonly clientMutationId: InputMaybe<Scalars["String"]>
  /** Whether the object should be force deleted instead of being moved to the trash */
  readonly forceDelete: InputMaybe<Scalars["Boolean"]>
  /** The ID of the page to delete */
  readonly id: Scalars["ID"]
  /** Override the edit lock when another user is editing the post */
  readonly ignoreEditLock: InputMaybe<Scalars["Boolean"]>
}

/** The payload for the deletePage mutation. */
export type DeletePagePayload = {
  readonly __typename?: "DeletePagePayload"
  /** If a &#039;clientMutationId&#039; input is provided to the mutation, it will be returned as output on the mutation. This ID can be used by the client to track the progress of mutations and catch possible duplicate mutation submissions. */
  readonly clientMutationId: Maybe<Scalars["String"]>
  /** The ID of the deleted object */
  readonly deletedId: Maybe<Scalars["ID"]>
  /** The object before it was deleted */
  readonly page: Maybe<Page>
}

/** Input for the deletePostFormat mutation. */
export type DeletePostFormatInput = {
  /** This is an ID that can be passed to a mutation by the client to track the progress of mutations and catch possible duplicate mutation submissions. */
  readonly clientMutationId: InputMaybe<Scalars["String"]>
  /** The ID of the postFormat to delete */
  readonly id: Scalars["ID"]
}

/** The payload for the deletePostFormat mutation. */
export type DeletePostFormatPayload = {
  readonly __typename?: "DeletePostFormatPayload"
  /** If a &#039;clientMutationId&#039; input is provided to the mutation, it will be returned as output on the mutation. This ID can be used by the client to track the progress of mutations and catch possible duplicate mutation submissions. */
  readonly clientMutationId: Maybe<Scalars["String"]>
  /** The ID of the deleted object */
  readonly deletedId: Maybe<Scalars["ID"]>
  /** The deleted term object */
  readonly postFormat: Maybe<PostFormat>
}

/** Input for the deletePost mutation. */
export type DeletePostInput = {
  /** This is an ID that can be passed to a mutation by the client to track the progress of mutations and catch possible duplicate mutation submissions. */
  readonly clientMutationId: InputMaybe<Scalars["String"]>
  /** Whether the object should be force deleted instead of being moved to the trash */
  readonly forceDelete: InputMaybe<Scalars["Boolean"]>
  /** The ID of the post to delete */
  readonly id: Scalars["ID"]
  /** Override the edit lock when another user is editing the post */
  readonly ignoreEditLock: InputMaybe<Scalars["Boolean"]>
}

/** The payload for the deletePost mutation. */
export type DeletePostPayload = {
  readonly __typename?: "DeletePostPayload"
  /** If a &#039;clientMutationId&#039; input is provided to the mutation, it will be returned as output on the mutation. This ID can be used by the client to track the progress of mutations and catch possible duplicate mutation submissions. */
  readonly clientMutationId: Maybe<Scalars["String"]>
  /** The ID of the deleted object */
  readonly deletedId: Maybe<Scalars["ID"]>
  /** The object before it was deleted */
  readonly post: Maybe<Post>
}

/** Input for the deleteTag mutation. */
export type DeleteTagInput = {
  /** This is an ID that can be passed to a mutation by the client to track the progress of mutations and catch possible duplicate mutation submissions. */
  readonly clientMutationId: InputMaybe<Scalars["String"]>
  /** The ID of the tag to delete */
  readonly id: Scalars["ID"]
}

/** The payload for the deleteTag mutation. */
export type DeleteTagPayload = {
  readonly __typename?: "DeleteTagPayload"
  /** If a &#039;clientMutationId&#039; input is provided to the mutation, it will be returned as output on the mutation. This ID can be used by the client to track the progress of mutations and catch possible duplicate mutation submissions. */
  readonly clientMutationId: Maybe<Scalars["String"]>
  /** The ID of the deleted object */
  readonly deletedId: Maybe<Scalars["ID"]>
  /** The deleted term object */
  readonly tag: Maybe<Tag>
}

/** Input for the deleteUser mutation. */
export type DeleteUserInput = {
  /** This is an ID that can be passed to a mutation by the client to track the progress of mutations and catch possible duplicate mutation submissions. */
  readonly clientMutationId: InputMaybe<Scalars["String"]>
  /** The ID of the user you want to delete */
  readonly id: Scalars["ID"]
  /** Reassign posts and links to new User ID. */
  readonly reassignId: InputMaybe<Scalars["ID"]>
}

/** The payload for the deleteUser mutation. */
export type DeleteUserPayload = {
  readonly __typename?: "DeleteUserPayload"
  /** If a &#039;clientMutationId&#039; input is provided to the mutation, it will be returned as output on the mutation. This ID can be used by the client to track the progress of mutations and catch possible duplicate mutation submissions. */
  readonly clientMutationId: Maybe<Scalars["String"]>
  /** The ID of the user that you just deleted */
  readonly deletedId: Maybe<Scalars["ID"]>
  /** The deleted user object */
  readonly user: Maybe<User>
}

/** The discussion setting type */
export type DiscussionSettings = {
  readonly __typename?: "DiscussionSettings"
  /** Allow people to submit comments on new posts. */
  readonly defaultCommentStatus: Maybe<Scalars["String"]>
  /** Allow link notifications from other blogs (pingbacks and trackbacks) on new articles. */
  readonly defaultPingStatus: Maybe<Scalars["String"]>
}

/** Relational context between connected nodes */
export type Edge = {
  /** Opaque reference to the nodes position in the connection. Value can be used with pagination args. */
  readonly cursor: Maybe<Scalars["String"]>
  /** The connected node */
  readonly node: Node
}

/** Asset enqueued by the CMS */
export type EnqueuedAsset = {
  /** The inline code to be run after the asset is loaded. */
  readonly after: Maybe<ReadonlyArray<Maybe<Scalars["String"]>>>
  /**
   * Deprecated
   * @deprecated Use `EnqueuedAsset.media` instead.
   */
  readonly args: Maybe<Scalars["Boolean"]>
  /** The inline code to be run before the asset is loaded. */
  readonly before: Maybe<ReadonlyArray<Maybe<Scalars["String"]>>>
  /** The HTML conditional comment for the enqueued asset. E.g. IE 6, lte IE 7, etc */
  readonly conditional: Maybe<Scalars["String"]>
  /** Dependencies needed to use this asset */
  readonly dependencies: Maybe<ReadonlyArray<Maybe<EnqueuedAsset>>>
  /**
   * Extra information needed for the script
   * @deprecated Use `EnqueuedScript.extraData` instead.
   */
  readonly extra: Maybe<Scalars["String"]>
  /** The handle of the enqueued asset */
  readonly handle: Maybe<Scalars["String"]>
  /** The ID of the enqueued asset */
  readonly id: Scalars["ID"]
  /** The source of the asset */
  readonly src: Maybe<Scalars["String"]>
  /** The version of the enqueued asset */
  readonly version: Maybe<Scalars["String"]>
}

/** Script enqueued by the CMS */
export type EnqueuedScript = EnqueuedAsset &
  Node & {
    readonly __typename?: "EnqueuedScript"
    /** The inline code to be run after the asset is loaded. */
    readonly after: Maybe<ReadonlyArray<Maybe<Scalars["String"]>>>
    /**
     * Deprecated
     * @deprecated Use `EnqueuedAsset.media` instead.
     */
    readonly args: Maybe<Scalars["Boolean"]>
    /** The inline code to be run before the asset is loaded. */
    readonly before: Maybe<ReadonlyArray<Maybe<Scalars["String"]>>>
    /** The HTML conditional comment for the enqueued asset. E.g. IE 6, lte IE 7, etc */
    readonly conditional: Maybe<Scalars["String"]>
    /** Dependencies needed to use this asset */
    readonly dependencies: Maybe<ReadonlyArray<Maybe<EnqueuedScript>>>
    /**
     * Extra information needed for the script
     * @deprecated Use `EnqueuedScript.extraData` instead.
     */
    readonly extra: Maybe<Scalars["String"]>
    /** Extra data supplied to the enqueued script */
    readonly extraData: Maybe<Scalars["String"]>
    /** The handle of the enqueued asset */
    readonly handle: Maybe<Scalars["String"]>
    /** The global ID of the enqueued script */
    readonly id: Scalars["ID"]
    /** The source of the asset */
    readonly src: Maybe<Scalars["String"]>
    /** The loading strategy to use on the script tag */
    readonly strategy: Maybe<ScriptLoadingStrategyEnum>
    /** The version of the enqueued script */
    readonly version: Maybe<Scalars["String"]>
  }

/** Connection to EnqueuedScript Nodes */
export type EnqueuedScriptConnection = {
  /** A list of edges (relational context) between ContentNode and connected EnqueuedScript Nodes */
  readonly edges: ReadonlyArray<EnqueuedScriptConnectionEdge>
  /** A list of connected EnqueuedScript Nodes */
  readonly nodes: ReadonlyArray<EnqueuedScript>
  /** Information about pagination in a connection. */
  readonly pageInfo: EnqueuedScriptConnectionPageInfo
}

/** Edge between a Node and a connected EnqueuedScript */
export type EnqueuedScriptConnectionEdge = {
  /** Opaque reference to the nodes position in the connection. Value can be used with pagination args. */
  readonly cursor: Maybe<Scalars["String"]>
  /** The connected EnqueuedScript Node */
  readonly node: EnqueuedScript
}

/** Page Info on the connected EnqueuedScriptConnectionEdge */
export type EnqueuedScriptConnectionPageInfo = {
  /** When paginating forwards, the cursor to continue. */
  readonly endCursor: Maybe<Scalars["String"]>
  /** When paginating forwards, are there more items? */
  readonly hasNextPage: Scalars["Boolean"]
  /** When paginating backwards, are there more items? */
  readonly hasPreviousPage: Scalars["Boolean"]
  /** When paginating backwards, the cursor to continue. */
  readonly startCursor: Maybe<Scalars["String"]>
}

/** Stylesheet enqueued by the CMS */
export type EnqueuedStylesheet = EnqueuedAsset &
  Node & {
    readonly __typename?: "EnqueuedStylesheet"
    /** The inline code to be run after the asset is loaded. */
    readonly after: Maybe<ReadonlyArray<Maybe<Scalars["String"]>>>
    /**
     * Deprecated
     * @deprecated Use `EnqueuedAsset.media` instead.
     */
    readonly args: Maybe<Scalars["Boolean"]>
    /** The inline code to be run before the asset is loaded. */
    readonly before: Maybe<ReadonlyArray<Maybe<Scalars["String"]>>>
    /** The HTML conditional comment for the enqueued asset. E.g. IE 6, lte IE 7, etc */
    readonly conditional: Maybe<Scalars["String"]>
    /** Dependencies needed to use this asset */
    readonly dependencies: Maybe<ReadonlyArray<Maybe<EnqueuedStylesheet>>>
    /**
     * Extra information needed for the script
     * @deprecated Use `EnqueuedScript.extraData` instead.
     */
    readonly extra: Maybe<Scalars["String"]>
    /** The handle of the enqueued asset */
    readonly handle: Maybe<Scalars["String"]>
    /** The global ID of the enqueued stylesheet */
    readonly id: Scalars["ID"]
    /** Whether the enqueued style is RTL or not */
    readonly isRtl: Maybe<Scalars["Boolean"]>
    /** The media attribute to use for the link */
    readonly media: Maybe<Scalars["String"]>
    /** The absolute path to the enqueued style. Set when the stylesheet is meant to load inline. */
    readonly path: Maybe<Scalars["String"]>
    /** The `rel` attribute to use for the link */
    readonly rel: Maybe<Scalars["String"]>
    /** The source of the asset */
    readonly src: Maybe<Scalars["String"]>
    /** Optional suffix, used in combination with RTL */
    readonly suffix: Maybe<Scalars["String"]>
    /** The title of the enqueued style. Used for preferred/alternate stylesheets. */
    readonly title: Maybe<Scalars["String"]>
    /** The version of the enqueued style */
    readonly version: Maybe<Scalars["String"]>
  }

/** Connection to EnqueuedStylesheet Nodes */
export type EnqueuedStylesheetConnection = {
  /** A list of edges (relational context) between ContentNode and connected EnqueuedStylesheet Nodes */
  readonly edges: ReadonlyArray<EnqueuedStylesheetConnectionEdge>
  /** A list of connected EnqueuedStylesheet Nodes */
  readonly nodes: ReadonlyArray<EnqueuedStylesheet>
  /** Information about pagination in a connection. */
  readonly pageInfo: EnqueuedStylesheetConnectionPageInfo
}

/** Edge between a Node and a connected EnqueuedStylesheet */
export type EnqueuedStylesheetConnectionEdge = {
  /** Opaque reference to the nodes position in the connection. Value can be used with pagination args. */
  readonly cursor: Maybe<Scalars["String"]>
  /** The connected EnqueuedStylesheet Node */
  readonly node: EnqueuedStylesheet
}

/** Page Info on the connected EnqueuedStylesheetConnectionEdge */
export type EnqueuedStylesheetConnectionPageInfo = {
  /** When paginating forwards, the cursor to continue. */
  readonly endCursor: Maybe<Scalars["String"]>
  /** When paginating forwards, are there more items? */
  readonly hasNextPage: Scalars["Boolean"]
  /** When paginating backwards, are there more items? */
  readonly hasPreviousPage: Scalars["Boolean"]
  /** When paginating backwards, the cursor to continue. */
  readonly startCursor: Maybe<Scalars["String"]>
}

/** Gatsby Preview webhook data. */
export type GatsbyPreviewData = {
  readonly __typename?: "GatsbyPreviewData"
  /** The Relay id of the previewed node. */
  readonly id: Maybe<Scalars["ID"]>
  /** Wether or not the preview is a draft. */
  readonly isDraft: Maybe<Scalars["Boolean"]>
  /** A list of manifest ID&#039;s a preview action has seen during it&#039;s lifetime. */
  readonly manifestIds: Maybe<ReadonlyArray<Maybe<Scalars["String"]>>>
  /** The modified time of the previewed node. */
  readonly modified: Maybe<Scalars["String"]>
  /** The WordPress database ID of the preview. If this is a draft it will potentially return 0, if it&#039;s a revision of a post, it will return the ID of the original post that this is a revision of. */
  readonly parentDatabaseId: Maybe<Scalars["Int"]>
  /** The WordPress database ID of the preview. Could be a revision or draft ID. */
  readonly previewDatabaseId: Maybe<Scalars["Int"]>
  /** The WP url at the time of the preview. */
  readonly remoteUrl: Maybe<Scalars["String"]>
  /** The GraphQL single field name for the type of the preview. */
  readonly singleName: Maybe<Scalars["String"]>
  /** The database ID of the user who made the original preview. */
  readonly userDatabaseId: Maybe<Scalars["Int"]>
}

/** The general setting type */
export type GeneralSettings = {
  readonly __typename?: "GeneralSettings"
  /** A date format for all date strings. */
  readonly dateFormat: Maybe<Scalars["String"]>
  /** Site tagline. */
  readonly description: Maybe<Scalars["String"]>
  /** This address is used for admin purposes, like new user notification. */
  readonly email: Maybe<Scalars["String"]>
  /** WordPress locale code. */
  readonly language: Maybe<Scalars["String"]>
  /** A day number of the week that the week should start on. */
  readonly startOfWeek: Maybe<Scalars["Int"]>
  /** A time format for all time strings. */
  readonly timeFormat: Maybe<Scalars["String"]>
  /** A city in the same timezone as you. */
  readonly timezone: Maybe<Scalars["String"]>
  /** Site title. */
  readonly title: Maybe<Scalars["String"]>
  /** Site URL. */
  readonly url: Maybe<Scalars["String"]>
}

/** Content node with hierarchical (parent/child) relationships */
export type HierarchicalContentNode = {
  /** Returns ancestors of the node. Default ordered as lowest (closest to the child) to highest (closest to the root). */
  readonly ancestors: Maybe<HierarchicalContentNodeToContentNodeAncestorsConnection>
  /** Connection between the HierarchicalContentNode type and the ContentNode type */
  readonly children: Maybe<HierarchicalContentNodeToContentNodeChildrenConnection>
  /** Connection between the ContentNode type and the ContentType type */
  readonly contentType: Maybe<ContentNodeToContentTypeConnectionEdge>
  /** The name of the Content Type the node belongs to */
  readonly contentTypeName: Scalars["String"]
  /** The unique identifier stored in the database */
  readonly databaseId: Scalars["Int"]
  /** Post publishing date. */
  readonly date: Maybe<Scalars["String"]>
  /** The publishing date set in GMT. */
  readonly dateGmt: Maybe<Scalars["String"]>
  /** The desired slug of the post */
  readonly desiredSlug: Maybe<Scalars["String"]>
  /** If a user has edited the node within the past 15 seconds, this will return the user that last edited. Null if the edit lock doesn&#039;t exist or is greater than 15 seconds */
  readonly editingLockedBy: Maybe<ContentNodeToEditLockConnectionEdge>
  /** The RSS enclosure for the object */
  readonly enclosure: Maybe<Scalars["String"]>
  /** Connection between the ContentNode type and the EnqueuedScript type */
  readonly enqueuedScripts: Maybe<ContentNodeToEnqueuedScriptConnection>
  /** Connection between the ContentNode type and the EnqueuedStylesheet type */
  readonly enqueuedStylesheets: Maybe<ContentNodeToEnqueuedStylesheetConnection>
  /** The global unique identifier for this post. This currently matches the value stored in WP_Post-&gt;guid and the guid column in the &quot;post_objects&quot; database table. */
  readonly guid: Maybe<Scalars["String"]>
  /** The globally unique ID for the object */
  readonly id: Scalars["ID"]
  /** Whether the node is a Content Node */
  readonly isContentNode: Scalars["Boolean"]
  /** Whether the object is a node in the preview state */
  readonly isPreview: Maybe<Scalars["Boolean"]>
  /** Whether the object is restricted from the current viewer */
  readonly isRestricted: Maybe<Scalars["Boolean"]>
  /** Whether the node is a Term */
  readonly isTermNode: Scalars["Boolean"]
  /** The user that most recently edited the node */
  readonly lastEditedBy: Maybe<ContentNodeToEditLastConnectionEdge>
  /** The permalink of the post */
  readonly link: Maybe<Scalars["String"]>
  /** The local modified time for a post. If a post was recently updated the modified field will change to match the corresponding time. */
  readonly modified: Maybe<Scalars["String"]>
  /** The GMT modified time for a post. If a post was recently updated the modified field will change to match the corresponding time in GMT. */
  readonly modifiedGmt: Maybe<Scalars["String"]>
  /** The parent of the node. The parent object can be of various types */
  readonly parent: Maybe<HierarchicalContentNodeToParentContentNodeConnectionEdge>
  /** Database id of the parent node */
  readonly parentDatabaseId: Maybe<Scalars["Int"]>
  /** The globally unique identifier of the parent node. */
  readonly parentId: Maybe<Scalars["ID"]>
  /** The database id of the preview node */
  readonly previewRevisionDatabaseId: Maybe<Scalars["Int"]>
  /** Whether the object is a node in the preview state */
  readonly previewRevisionId: Maybe<Scalars["ID"]>
  /** The uri slug for the post. This is equivalent to the WP_Post-&gt;post_name field and the post_name column in the database for the &quot;post_objects&quot; table. */
  readonly slug: Maybe<Scalars["String"]>
  /** The current status of the object */
  readonly status: Maybe<Scalars["String"]>
  /** The template assigned to a node of content */
  readonly template: Maybe<ContentTemplate>
  /** The unique resource identifier path */
  readonly uri: Maybe<Scalars["String"]>
}

/** Content node with hierarchical (parent/child) relationships */
export type HierarchicalContentNodeAncestorsArgs = {
  after: InputMaybe<Scalars["String"]>
  before: InputMaybe<Scalars["String"]>
  first: InputMaybe<Scalars["Int"]>
  last: InputMaybe<Scalars["Int"]>
  where: InputMaybe<HierarchicalContentNodeToContentNodeAncestorsConnectionWhereArgs>
}

/** Content node with hierarchical (parent/child) relationships */
export type HierarchicalContentNodeChildrenArgs = {
  after: InputMaybe<Scalars["String"]>
  before: InputMaybe<Scalars["String"]>
  first: InputMaybe<Scalars["Int"]>
  last: InputMaybe<Scalars["Int"]>
  where: InputMaybe<HierarchicalContentNodeToContentNodeChildrenConnectionWhereArgs>
}

/** Content node with hierarchical (parent/child) relationships */
export type HierarchicalContentNodeEnqueuedScriptsArgs = {
  after: InputMaybe<Scalars["String"]>
  before: InputMaybe<Scalars["String"]>
  first: InputMaybe<Scalars["Int"]>
  last: InputMaybe<Scalars["Int"]>
}

/** Content node with hierarchical (parent/child) relationships */
export type HierarchicalContentNodeEnqueuedStylesheetsArgs = {
  after: InputMaybe<Scalars["String"]>
  before: InputMaybe<Scalars["String"]>
  first: InputMaybe<Scalars["Int"]>
  last: InputMaybe<Scalars["Int"]>
}

/** Connection between the HierarchicalContentNode type and the ContentNode type */
export type HierarchicalContentNodeToContentNodeAncestorsConnection =
  Connection &
    ContentNodeConnection & {
      readonly __typename?: "HierarchicalContentNodeToContentNodeAncestorsConnection"
      /** Edges for the HierarchicalContentNodeToContentNodeAncestorsConnection connection */
      readonly edges: ReadonlyArray<HierarchicalContentNodeToContentNodeAncestorsConnectionEdge>
      /** The nodes of the connection, without the edges */
      readonly nodes: ReadonlyArray<ContentNode>
      /** Information about pagination in a connection. */
      readonly pageInfo: HierarchicalContentNodeToContentNodeAncestorsConnectionPageInfo
    }

/** An edge in a connection */
export type HierarchicalContentNodeToContentNodeAncestorsConnectionEdge =
  ContentNodeConnectionEdge &
    Edge & {
      readonly __typename?: "HierarchicalContentNodeToContentNodeAncestorsConnectionEdge"
      /** A cursor for use in pagination */
      readonly cursor: Maybe<Scalars["String"]>
      /** The item at the end of the edge */
      readonly node: ContentNode
    }

/** Page Info on the &quot;HierarchicalContentNodeToContentNodeAncestorsConnection&quot; */
export type HierarchicalContentNodeToContentNodeAncestorsConnectionPageInfo =
  ContentNodeConnectionPageInfo &
    PageInfo &
    WpPageInfo & {
      readonly __typename?: "HierarchicalContentNodeToContentNodeAncestorsConnectionPageInfo"
      /** When paginating forwards, the cursor to continue. */
      readonly endCursor: Maybe<Scalars["String"]>
      /** When paginating forwards, are there more items? */
      readonly hasNextPage: Scalars["Boolean"]
      /** When paginating backwards, are there more items? */
      readonly hasPreviousPage: Scalars["Boolean"]
      /** When paginating backwards, the cursor to continue. */
      readonly startCursor: Maybe<Scalars["String"]>
    }

/** Arguments for filtering the HierarchicalContentNodeToContentNodeAncestorsConnection connection */
export type HierarchicalContentNodeToContentNodeAncestorsConnectionWhereArgs = {
  /** The Types of content to filter */
  readonly contentTypes: InputMaybe<ReadonlyArray<InputMaybe<ContentTypeEnum>>>
  /** Filter the connection based on dates */
  readonly dateQuery: InputMaybe<DateQueryInput>
  /** True for objects with passwords; False for objects without passwords; null for all objects with or without passwords */
  readonly hasPassword: InputMaybe<Scalars["Boolean"]>
  /** Specific database ID of the object */
  readonly id: InputMaybe<Scalars["Int"]>
  /** Array of IDs for the objects to retrieve */
  readonly in: InputMaybe<ReadonlyArray<InputMaybe<Scalars["ID"]>>>
  /** Get objects with a specific mimeType property */
  readonly mimeType: InputMaybe<MimeTypeEnum>
  /** Slug / post_name of the object */
  readonly name: InputMaybe<Scalars["String"]>
  /** Specify objects to retrieve. Use slugs */
  readonly nameIn: InputMaybe<ReadonlyArray<InputMaybe<Scalars["String"]>>>
  /** Specify IDs NOT to retrieve. If this is used in the same query as "in", it will be ignored */
  readonly notIn: InputMaybe<ReadonlyArray<InputMaybe<Scalars["ID"]>>>
  /** What parameter to use to order the objects by. */
  readonly orderby: InputMaybe<
    ReadonlyArray<InputMaybe<PostObjectsConnectionOrderbyInput>>
  >
  /** Use ID to return only children. Use 0 to return only top-level items */
  readonly parent: InputMaybe<Scalars["ID"]>
  /** Specify objects whose parent is in an array */
  readonly parentIn: InputMaybe<ReadonlyArray<InputMaybe<Scalars["ID"]>>>
  /** Specify posts whose parent is not in an array */
  readonly parentNotIn: InputMaybe<ReadonlyArray<InputMaybe<Scalars["ID"]>>>
  /** Show posts with a specific password. */
  readonly password: InputMaybe<Scalars["String"]>
  /** Show Posts based on a keyword search */
  readonly search: InputMaybe<Scalars["String"]>
  /** Retrieve posts where post status is in an array. */
  readonly stati: InputMaybe<ReadonlyArray<InputMaybe<PostStatusEnum>>>
  /** Show posts with a specific status. */
  readonly status: InputMaybe<PostStatusEnum>
  /** Title of the object */
  readonly title: InputMaybe<Scalars["String"]>
}

/** Connection between the HierarchicalContentNode type and the ContentNode type */
export type HierarchicalContentNodeToContentNodeChildrenConnection =
  Connection &
    ContentNodeConnection & {
      readonly __typename?: "HierarchicalContentNodeToContentNodeChildrenConnection"
      /** Edges for the HierarchicalContentNodeToContentNodeChildrenConnection connection */
      readonly edges: ReadonlyArray<HierarchicalContentNodeToContentNodeChildrenConnectionEdge>
      /** The nodes of the connection, without the edges */
      readonly nodes: ReadonlyArray<ContentNode>
      /** Information about pagination in a connection. */
      readonly pageInfo: HierarchicalContentNodeToContentNodeChildrenConnectionPageInfo
    }

/** An edge in a connection */
export type HierarchicalContentNodeToContentNodeChildrenConnectionEdge =
  ContentNodeConnectionEdge &
    Edge & {
      readonly __typename?: "HierarchicalContentNodeToContentNodeChildrenConnectionEdge"
      /** A cursor for use in pagination */
      readonly cursor: Maybe<Scalars["String"]>
      /** The item at the end of the edge */
      readonly node: ContentNode
    }

/** Page Info on the &quot;HierarchicalContentNodeToContentNodeChildrenConnection&quot; */
export type HierarchicalContentNodeToContentNodeChildrenConnectionPageInfo =
  ContentNodeConnectionPageInfo &
    PageInfo &
    WpPageInfo & {
      readonly __typename?: "HierarchicalContentNodeToContentNodeChildrenConnectionPageInfo"
      /** When paginating forwards, the cursor to continue. */
      readonly endCursor: Maybe<Scalars["String"]>
      /** When paginating forwards, are there more items? */
      readonly hasNextPage: Scalars["Boolean"]
      /** When paginating backwards, are there more items? */
      readonly hasPreviousPage: Scalars["Boolean"]
      /** When paginating backwards, the cursor to continue. */
      readonly startCursor: Maybe<Scalars["String"]>
    }

/** Arguments for filtering the HierarchicalContentNodeToContentNodeChildrenConnection connection */
export type HierarchicalContentNodeToContentNodeChildrenConnectionWhereArgs = {
  /** The Types of content to filter */
  readonly contentTypes: InputMaybe<ReadonlyArray<InputMaybe<ContentTypeEnum>>>
  /** Filter the connection based on dates */
  readonly dateQuery: InputMaybe<DateQueryInput>
  /** True for objects with passwords; False for objects without passwords; null for all objects with or without passwords */
  readonly hasPassword: InputMaybe<Scalars["Boolean"]>
  /** Specific database ID of the object */
  readonly id: InputMaybe<Scalars["Int"]>
  /** Array of IDs for the objects to retrieve */
  readonly in: InputMaybe<ReadonlyArray<InputMaybe<Scalars["ID"]>>>
  /** Get objects with a specific mimeType property */
  readonly mimeType: InputMaybe<MimeTypeEnum>
  /** Slug / post_name of the object */
  readonly name: InputMaybe<Scalars["String"]>
  /** Specify objects to retrieve. Use slugs */
  readonly nameIn: InputMaybe<ReadonlyArray<InputMaybe<Scalars["String"]>>>
  /** Specify IDs NOT to retrieve. If this is used in the same query as "in", it will be ignored */
  readonly notIn: InputMaybe<ReadonlyArray<InputMaybe<Scalars["ID"]>>>
  /** What parameter to use to order the objects by. */
  readonly orderby: InputMaybe<
    ReadonlyArray<InputMaybe<PostObjectsConnectionOrderbyInput>>
  >
  /** Use ID to return only children. Use 0 to return only top-level items */
  readonly parent: InputMaybe<Scalars["ID"]>
  /** Specify objects whose parent is in an array */
  readonly parentIn: InputMaybe<ReadonlyArray<InputMaybe<Scalars["ID"]>>>
  /** Specify posts whose parent is not in an array */
  readonly parentNotIn: InputMaybe<ReadonlyArray<InputMaybe<Scalars["ID"]>>>
  /** Show posts with a specific password. */
  readonly password: InputMaybe<Scalars["String"]>
  /** Show Posts based on a keyword search */
  readonly search: InputMaybe<Scalars["String"]>
  /** Retrieve posts where post status is in an array. */
  readonly stati: InputMaybe<ReadonlyArray<InputMaybe<PostStatusEnum>>>
  /** Show posts with a specific status. */
  readonly status: InputMaybe<PostStatusEnum>
  /** Title of the object */
  readonly title: InputMaybe<Scalars["String"]>
}

/** Connection between the HierarchicalContentNode type and the ContentNode type */
export type HierarchicalContentNodeToParentContentNodeConnectionEdge =
  ContentNodeConnectionEdge &
    Edge &
    OneToOneConnection & {
      readonly __typename?: "HierarchicalContentNodeToParentContentNodeConnectionEdge"
      /** Opaque reference to the nodes position in the connection. Value can be used with pagination args. */
      readonly cursor: Maybe<Scalars["String"]>
      /** The node of the connection, without the edges */
      readonly node: ContentNode
    }

/** Node with hierarchical (parent/child) relationships */
export type HierarchicalNode = {
  /** The unique identifier stored in the database */
  readonly databaseId: Scalars["Int"]
  /** The globally unique ID for the object */
  readonly id: Scalars["ID"]
  /** Database id of the parent node */
  readonly parentDatabaseId: Maybe<Scalars["Int"]>
  /** The globally unique identifier of the parent node. */
  readonly parentId: Maybe<Scalars["ID"]>
}

/** Term node with hierarchical (parent/child) relationships */
export type HierarchicalTermNode = {
  /** The number of objects connected to the object */
  readonly count: Maybe<Scalars["Int"]>
  /** The unique identifier stored in the database */
  readonly databaseId: Scalars["Int"]
  /** The description of the object */
  readonly description: Maybe<Scalars["String"]>
  /** Connection between the TermNode type and the EnqueuedScript type */
  readonly enqueuedScripts: Maybe<TermNodeToEnqueuedScriptConnection>
  /** Connection between the TermNode type and the EnqueuedStylesheet type */
  readonly enqueuedStylesheets: Maybe<TermNodeToEnqueuedStylesheetConnection>
  /** The globally unique ID for the object */
  readonly id: Scalars["ID"]
  /** Whether the node is a Content Node */
  readonly isContentNode: Scalars["Boolean"]
  /** Whether the object is restricted from the current viewer */
  readonly isRestricted: Maybe<Scalars["Boolean"]>
  /** Whether the node is a Term */
  readonly isTermNode: Scalars["Boolean"]
  /** The link to the term */
  readonly link: Maybe<Scalars["String"]>
  /** The human friendly name of the object. */
  readonly name: Maybe<Scalars["String"]>
  /** Database id of the parent node */
  readonly parentDatabaseId: Maybe<Scalars["Int"]>
  /** The globally unique identifier of the parent node. */
  readonly parentId: Maybe<Scalars["ID"]>
  /** An alphanumeric identifier for the object unique to its type. */
  readonly slug: Maybe<Scalars["String"]>
  /** The name of the taxonomy that the object is associated with */
  readonly taxonomyName: Maybe<Scalars["String"]>
  /** The ID of the term group that this term object belongs to */
  readonly termGroupId: Maybe<Scalars["Int"]>
  /** The taxonomy ID that the object is associated with */
  readonly termTaxonomyId: Maybe<Scalars["Int"]>
  /** The unique resource identifier path */
  readonly uri: Maybe<Scalars["String"]>
}

/** Term node with hierarchical (parent/child) relationships */
export type HierarchicalTermNodeEnqueuedScriptsArgs = {
  after: InputMaybe<Scalars["String"]>
  before: InputMaybe<Scalars["String"]>
  first: InputMaybe<Scalars["Int"]>
  last: InputMaybe<Scalars["Int"]>
}

/** Term node with hierarchical (parent/child) relationships */
export type HierarchicalTermNodeEnqueuedStylesheetsArgs = {
  after: InputMaybe<Scalars["String"]>
  before: InputMaybe<Scalars["String"]>
  first: InputMaybe<Scalars["Int"]>
  last: InputMaybe<Scalars["Int"]>
}

/** File details for a Media Item */
export type MediaDetails = {
  readonly __typename?: "MediaDetails"
  /** The filename of the mediaItem */
  readonly file: Maybe<Scalars["String"]>
  /** The height of the mediaItem */
  readonly height: Maybe<Scalars["Int"]>
  /** Meta information associated with the mediaItem */
  readonly meta: Maybe<MediaItemMeta>
  /** The available sizes of the mediaItem */
  readonly sizes: Maybe<ReadonlyArray<Maybe<MediaSize>>>
  /** The width of the mediaItem */
  readonly width: Maybe<Scalars["Int"]>
}

/** File details for a Media Item */
export type MediaDetailsSizesArgs = {
  exclude: InputMaybe<ReadonlyArray<InputMaybe<MediaItemSizeEnum>>>
  include: InputMaybe<ReadonlyArray<InputMaybe<MediaItemSizeEnum>>>
}

/** The mediaItem type */
export type MediaItem = ContentNode &
  DatabaseIdentifier &
  HierarchicalContentNode &
  HierarchicalNode &
  Node &
  NodeWithAuthor &
  NodeWithComments &
  NodeWithTemplate &
  NodeWithTitle &
  UniformResourceIdentifiable & {
    readonly __typename?: "MediaItem"
    /** Alternative text to display when resource is not displayed */
    readonly altText: Maybe<Scalars["String"]>
    /** Returns ancestors of the node. Default ordered as lowest (closest to the child) to highest (closest to the root). */
    readonly ancestors: Maybe<HierarchicalContentNodeToContentNodeAncestorsConnection>
    /** Connection between the NodeWithAuthor type and the User type */
    readonly author: Maybe<NodeWithAuthorToUserConnectionEdge>
    /** The database identifier of the author of the node */
    readonly authorDatabaseId: Maybe<Scalars["Int"]>
    /** The globally unique identifier of the author of the node */
    readonly authorId: Maybe<Scalars["ID"]>
    /** The caption for the resource */
    readonly caption: Maybe<Scalars["String"]>
    /** Connection between the HierarchicalContentNode type and the ContentNode type */
    readonly children: Maybe<HierarchicalContentNodeToContentNodeChildrenConnection>
    /** The number of comments. Even though WPGraphQL denotes this field as an integer, in WordPress this field should be saved as a numeric string for compatibility. */
    readonly commentCount: Maybe<Scalars["Int"]>
    /** Whether the comments are open or closed for this particular post. */
    readonly commentStatus: Maybe<Scalars["String"]>
    /** Connection between the MediaItem type and the Comment type */
    readonly comments: Maybe<MediaItemToCommentConnection>
    /** Connection between the ContentNode type and the ContentType type */
    readonly contentType: Maybe<ContentNodeToContentTypeConnectionEdge>
    /** The name of the Content Type the node belongs to */
    readonly contentTypeName: Scalars["String"]
    /** The unique identifier stored in the database */
    readonly databaseId: Scalars["Int"]
    /** Post publishing date. */
    readonly date: Maybe<Scalars["String"]>
    /** The publishing date set in GMT. */
    readonly dateGmt: Maybe<Scalars["String"]>
    /** Description of the image (stored as post_content) */
    readonly description: Maybe<Scalars["String"]>
    /** The desired slug of the post */
    readonly desiredSlug: Maybe<Scalars["String"]>
    /** If a user has edited the node within the past 15 seconds, this will return the user that last edited. Null if the edit lock doesn&#039;t exist or is greater than 15 seconds */
    readonly editingLockedBy: Maybe<ContentNodeToEditLockConnectionEdge>
    /** The RSS enclosure for the object */
    readonly enclosure: Maybe<Scalars["String"]>
    /** Connection between the ContentNode type and the EnqueuedScript type */
    readonly enqueuedScripts: Maybe<ContentNodeToEnqueuedScriptConnection>
    /** Connection between the ContentNode type and the EnqueuedStylesheet type */
    readonly enqueuedStylesheets: Maybe<ContentNodeToEnqueuedStylesheetConnection>
    /** The filesize in bytes of the resource */
    readonly fileSize: Maybe<Scalars["Int"]>
    /** The global unique identifier for this post. This currently matches the value stored in WP_Post-&gt;guid and the guid column in the &quot;post_objects&quot; database table. */
    readonly guid: Maybe<Scalars["String"]>
    /** The globally unique identifier of the attachment object. */
    readonly id: Scalars["ID"]
    /** Whether the node is a Content Node */
    readonly isContentNode: Scalars["Boolean"]
    /** Whether the object is a node in the preview state */
    readonly isPreview: Maybe<Scalars["Boolean"]>
    /** Whether the object is restricted from the current viewer */
    readonly isRestricted: Maybe<Scalars["Boolean"]>
    /** Whether the node is a Term */
    readonly isTermNode: Scalars["Boolean"]
    /** The user that most recently edited the node */
    readonly lastEditedBy: Maybe<ContentNodeToEditLastConnectionEdge>
    /** The permalink of the post */
    readonly link: Maybe<Scalars["String"]>
    /** Details about the mediaItem */
    readonly mediaDetails: Maybe<MediaDetails>
    /**
     * The id field matches the WP_Post-&gt;ID field.
     * @deprecated Deprecated in favor of the databaseId field
     */
    readonly mediaItemId: Scalars["Int"]
    /** Url of the mediaItem */
    readonly mediaItemUrl: Maybe<Scalars["String"]>
    /** Type of resource */
    readonly mediaType: Maybe<Scalars["String"]>
    /** The mime type of the mediaItem */
    readonly mimeType: Maybe<Scalars["String"]>
    /** The local modified time for a post. If a post was recently updated the modified field will change to match the corresponding time. */
    readonly modified: Maybe<Scalars["String"]>
    /** The GMT modified time for a post. If a post was recently updated the modified field will change to match the corresponding time in GMT. */
    readonly modifiedGmt: Maybe<Scalars["String"]>
    /** The parent of the node. The parent object can be of various types */
    readonly parent: Maybe<HierarchicalContentNodeToParentContentNodeConnectionEdge>
    /** Database id of the parent node */
    readonly parentDatabaseId: Maybe<Scalars["Int"]>
    /** The globally unique identifier of the parent node. */
    readonly parentId: Maybe<Scalars["ID"]>
    /** The database id of the preview node */
    readonly previewRevisionDatabaseId: Maybe<Scalars["Int"]>
    /** Whether the object is a node in the preview state */
    readonly previewRevisionId: Maybe<Scalars["ID"]>
    /** The sizes attribute value for an image. */
    readonly sizes: Maybe<Scalars["String"]>
    /** The uri slug for the post. This is equivalent to the WP_Post-&gt;post_name field and the post_name column in the database for the &quot;post_objects&quot; table. */
    readonly slug: Maybe<Scalars["String"]>
    /** Url of the mediaItem */
    readonly sourceUrl: Maybe<Scalars["String"]>
    /** The srcset attribute specifies the URL of the image to use in different situations. It is a comma separated string of urls and their widths. */
    readonly srcSet: Maybe<Scalars["String"]>
    /** The current status of the object */
    readonly status: Maybe<Scalars["String"]>
    /** The template assigned to a node of content */
    readonly template: Maybe<ContentTemplate>
    /** The title of the post. This is currently just the raw title. An amendment to support rendered title needs to be made. */
    readonly title: Maybe<Scalars["String"]>
    /** The unique resource identifier path */
    readonly uri: Maybe<Scalars["String"]>
  }

/** The mediaItem type */
export type MediaItemAncestorsArgs = {
  after: InputMaybe<Scalars["String"]>
  before: InputMaybe<Scalars["String"]>
  first: InputMaybe<Scalars["Int"]>
  last: InputMaybe<Scalars["Int"]>
  where: InputMaybe<HierarchicalContentNodeToContentNodeAncestorsConnectionWhereArgs>
}

/** The mediaItem type */
export type MediaItemCaptionArgs = {
  format: InputMaybe<PostObjectFieldFormatEnum>
}

/** The mediaItem type */
export type MediaItemChildrenArgs = {
  after: InputMaybe<Scalars["String"]>
  before: InputMaybe<Scalars["String"]>
  first: InputMaybe<Scalars["Int"]>
  last: InputMaybe<Scalars["Int"]>
  where: InputMaybe<HierarchicalContentNodeToContentNodeChildrenConnectionWhereArgs>
}

/** The mediaItem type */
export type MediaItemCommentsArgs = {
  after: InputMaybe<Scalars["String"]>
  before: InputMaybe<Scalars["String"]>
  first: InputMaybe<Scalars["Int"]>
  last: InputMaybe<Scalars["Int"]>
  where: InputMaybe<MediaItemToCommentConnectionWhereArgs>
}

/** The mediaItem type */
export type MediaItemDescriptionArgs = {
  format: InputMaybe<PostObjectFieldFormatEnum>
}

/** The mediaItem type */
export type MediaItemEnqueuedScriptsArgs = {
  after: InputMaybe<Scalars["String"]>
  before: InputMaybe<Scalars["String"]>
  first: InputMaybe<Scalars["Int"]>
  last: InputMaybe<Scalars["Int"]>
}

/** The mediaItem type */
export type MediaItemEnqueuedStylesheetsArgs = {
  after: InputMaybe<Scalars["String"]>
  before: InputMaybe<Scalars["String"]>
  first: InputMaybe<Scalars["Int"]>
  last: InputMaybe<Scalars["Int"]>
}

/** The mediaItem type */
export type MediaItemFileSizeArgs = {
  size: InputMaybe<MediaItemSizeEnum>
}

/** The mediaItem type */
export type MediaItemSizesArgs = {
  size: InputMaybe<MediaItemSizeEnum>
}

/** The mediaItem type */
export type MediaItemSourceUrlArgs = {
  size: InputMaybe<MediaItemSizeEnum>
}

/** The mediaItem type */
export type MediaItemSrcSetArgs = {
  size: InputMaybe<MediaItemSizeEnum>
}

/** The mediaItem type */
export type MediaItemTitleArgs = {
  format: InputMaybe<PostObjectFieldFormatEnum>
}

/** Connection to mediaItem Nodes */
export type MediaItemConnection = {
  /** A list of edges (relational context) between RootQuery and connected mediaItem Nodes */
  readonly edges: ReadonlyArray<MediaItemConnectionEdge>
  /** A list of connected mediaItem Nodes */
  readonly nodes: ReadonlyArray<MediaItem>
  /** Information about pagination in a connection. */
  readonly pageInfo: MediaItemConnectionPageInfo
}

/** Edge between a Node and a connected mediaItem */
export type MediaItemConnectionEdge = {
  /** Opaque reference to the nodes position in the connection. Value can be used with pagination args. */
  readonly cursor: Maybe<Scalars["String"]>
  /** The connected mediaItem Node */
  readonly node: MediaItem
}

/** Page Info on the connected MediaItemConnectionEdge */
export type MediaItemConnectionPageInfo = {
  /** When paginating forwards, the cursor to continue. */
  readonly endCursor: Maybe<Scalars["String"]>
  /** When paginating forwards, are there more items? */
  readonly hasNextPage: Scalars["Boolean"]
  /** When paginating backwards, are there more items? */
  readonly hasPreviousPage: Scalars["Boolean"]
  /** When paginating backwards, the cursor to continue. */
  readonly startCursor: Maybe<Scalars["String"]>
}

/** The Type of Identifier used to fetch a single resource. Default is ID. */
export enum MediaItemIdType {
  /** Identify a resource by the Database ID. */
  DatabaseId = "DATABASE_ID",
  /** Identify a resource by the (hashed) Global ID. */
  Id = "ID",
  /** Identify a resource by the slug. Available to non-hierarchcial Types where the slug is a unique identifier. */
  Slug = "SLUG",
  /** Identify a media item by its source url */
  SourceUrl = "SOURCE_URL",
  /** Identify a resource by the URI. */
  Uri = "URI",
}

/** Meta connected to a MediaItem */
export type MediaItemMeta = {
  readonly __typename?: "MediaItemMeta"
  /** Aperture measurement of the media item. */
  readonly aperture: Maybe<Scalars["Float"]>
  /** Information about the camera used to create the media item. */
  readonly camera: Maybe<Scalars["String"]>
  /** The text string description associated with the media item. */
  readonly caption: Maybe<Scalars["String"]>
  /** Copyright information associated with the media item. */
  readonly copyright: Maybe<Scalars["String"]>
  /** The date/time when the media was created. */
  readonly createdTimestamp: Maybe<Scalars["Int"]>
  /** The original creator of the media item. */
  readonly credit: Maybe<Scalars["String"]>
  /** The focal length value of the media item. */
  readonly focalLength: Maybe<Scalars["Float"]>
  /** The ISO (International Organization for Standardization) value of the media item. */
  readonly iso: Maybe<Scalars["Int"]>
  /** List of keywords used to describe or identfy the media item. */
  readonly keywords: Maybe<ReadonlyArray<Maybe<Scalars["String"]>>>
  /** The vertical or horizontal aspect of the media item. */
  readonly orientation: Maybe<Scalars["String"]>
  /** The shutter speed information of the media item. */
  readonly shutterSpeed: Maybe<Scalars["Float"]>
  /** A useful title for the media item. */
  readonly title: Maybe<Scalars["String"]>
}

/** The size of the media item object. */
export enum MediaItemSizeEnum {
  /** MediaItem with the large size */
  Large = "LARGE",
  /** MediaItem with the medium size */
  Medium = "MEDIUM",
  /** MediaItem with the medium_large size */
  MediumLarge = "MEDIUM_LARGE",
  /** MediaItem with the quest-blog-grid size */
  QuestBlogGrid = "QUEST_BLOG_GRID",
  /** MediaItem with the quest-gallery size */
  QuestGallery = "QUEST_GALLERY",
  /** MediaItem with the thumbnail size */
  Thumbnail = "THUMBNAIL",
  /** MediaItem with the 1536x1536 size */
  "1536X1536" = "_1536X1536",
  /** MediaItem with the 2048x2048 size */
  "2048X2048" = "_2048X2048",
}

/** The status of the media item object. */
export enum MediaItemStatusEnum {
  /** Objects with the auto-draft status */
  AutoDraft = "AUTO_DRAFT",
  /** Objects with the inherit status */
  Inherit = "INHERIT",
  /** Objects with the private status */
  Private = "PRIVATE",
  /** Objects with the trash status */
  Trash = "TRASH",
}

/** Connection between the MediaItem type and the Comment type */
export type MediaItemToCommentConnection = CommentConnection &
  Connection & {
    readonly __typename?: "MediaItemToCommentConnection"
    /** Edges for the MediaItemToCommentConnection connection */
    readonly edges: ReadonlyArray<MediaItemToCommentConnectionEdge>
    /** The nodes of the connection, without the edges */
    readonly nodes: ReadonlyArray<Comment>
    /** Information about pagination in a connection. */
    readonly pageInfo: MediaItemToCommentConnectionPageInfo
  }

/** An edge in a connection */
export type MediaItemToCommentConnectionEdge = CommentConnectionEdge &
  Edge & {
    readonly __typename?: "MediaItemToCommentConnectionEdge"
    /** A cursor for use in pagination */
    readonly cursor: Maybe<Scalars["String"]>
    /** The item at the end of the edge */
    readonly node: Comment
  }

/** Page Info on the &quot;MediaItemToCommentConnection&quot; */
export type MediaItemToCommentConnectionPageInfo = CommentConnectionPageInfo &
  PageInfo &
  WpPageInfo & {
    readonly __typename?: "MediaItemToCommentConnectionPageInfo"
    /** When paginating forwards, the cursor to continue. */
    readonly endCursor: Maybe<Scalars["String"]>
    /** When paginating forwards, are there more items? */
    readonly hasNextPage: Scalars["Boolean"]
    /** When paginating backwards, are there more items? */
    readonly hasPreviousPage: Scalars["Boolean"]
    /** When paginating backwards, the cursor to continue. */
    readonly startCursor: Maybe<Scalars["String"]>
  }

/** Arguments for filtering the MediaItemToCommentConnection connection */
export type MediaItemToCommentConnectionWhereArgs = {
  /** Comment author email address. */
  readonly authorEmail: InputMaybe<Scalars["String"]>
  /** Array of author IDs to include comments for. */
  readonly authorIn: InputMaybe<ReadonlyArray<InputMaybe<Scalars["ID"]>>>
  /** Array of author IDs to exclude comments for. */
  readonly authorNotIn: InputMaybe<ReadonlyArray<InputMaybe<Scalars["ID"]>>>
  /** Comment author URL. */
  readonly authorUrl: InputMaybe<Scalars["String"]>
  /** Array of comment IDs to include. */
  readonly commentIn: InputMaybe<ReadonlyArray<InputMaybe<Scalars["ID"]>>>
  /** Array of IDs of users whose unapproved comments will be returned by the query regardless of status. */
  readonly commentNotIn: InputMaybe<ReadonlyArray<InputMaybe<Scalars["ID"]>>>
  /** Include comments of a given type. */
  readonly commentType: InputMaybe<Scalars["String"]>
  /** Include comments from a given array of comment types. */
  readonly commentTypeIn: InputMaybe<
    ReadonlyArray<InputMaybe<Scalars["String"]>>
  >
  /** Exclude comments from a given array of comment types. */
  readonly commentTypeNotIn: InputMaybe<Scalars["String"]>
  /** Content object author ID to limit results by. */
  readonly contentAuthor: InputMaybe<ReadonlyArray<InputMaybe<Scalars["ID"]>>>
  /** Array of author IDs to retrieve comments for. */
  readonly contentAuthorIn: InputMaybe<ReadonlyArray<InputMaybe<Scalars["ID"]>>>
  /** Array of author IDs *not* to retrieve comments for. */
  readonly contentAuthorNotIn: InputMaybe<
    ReadonlyArray<InputMaybe<Scalars["ID"]>>
  >
  /** Limit results to those affiliated with a given content object ID. */
  readonly contentId: InputMaybe<Scalars["ID"]>
  /** Array of content object IDs to include affiliated comments for. */
  readonly contentIdIn: InputMaybe<ReadonlyArray<InputMaybe<Scalars["ID"]>>>
  /** Array of content object IDs to exclude affiliated comments for. */
  readonly contentIdNotIn: InputMaybe<ReadonlyArray<InputMaybe<Scalars["ID"]>>>
  /** Content object name (i.e. slug ) to retrieve affiliated comments for. */
  readonly contentName: InputMaybe<Scalars["String"]>
  /** Content Object parent ID to retrieve affiliated comments for. */
  readonly contentParent: InputMaybe<Scalars["Int"]>
  /** Array of content object statuses to retrieve affiliated comments for. Pass 'any' to match any value. */
  readonly contentStatus: InputMaybe<ReadonlyArray<InputMaybe<PostStatusEnum>>>
  /** Content object type or array of types to retrieve affiliated comments for. Pass 'any' to match any value. */
  readonly contentType: InputMaybe<ReadonlyArray<InputMaybe<ContentTypeEnum>>>
  /** Array of IDs or email addresses of users whose unapproved comments will be returned by the query regardless of $status. Default empty */
  readonly includeUnapproved: InputMaybe<
    ReadonlyArray<InputMaybe<Scalars["ID"]>>
  >
  /** Karma score to retrieve matching comments for. */
  readonly karma: InputMaybe<Scalars["Int"]>
  /** The cardinality of the order of the connection */
  readonly order: InputMaybe<OrderEnum>
  /** Field to order the comments by. */
  readonly orderby: InputMaybe<CommentsConnectionOrderbyEnum>
  /** Parent ID of comment to retrieve children of. */
  readonly parent: InputMaybe<Scalars["Int"]>
  /** Array of parent IDs of comments to retrieve children for. */
  readonly parentIn: InputMaybe<ReadonlyArray<InputMaybe<Scalars["ID"]>>>
  /** Array of parent IDs of comments *not* to retrieve children for. */
  readonly parentNotIn: InputMaybe<ReadonlyArray<InputMaybe<Scalars["ID"]>>>
  /** Search term(s) to retrieve matching comments for. */
  readonly search: InputMaybe<Scalars["String"]>
  /** Comment status to limit results by. */
  readonly status: InputMaybe<Scalars["String"]>
  /** Include comments for a specific user ID. */
  readonly userId: InputMaybe<Scalars["ID"]>
}

/** Details of an available size for a media item */
export type MediaSize = {
  readonly __typename?: "MediaSize"
  /** The filename of the referenced size */
  readonly file: Maybe<Scalars["String"]>
  /** The filesize of the resource */
  readonly fileSize: Maybe<Scalars["Int"]>
  /** The height of the referenced size */
  readonly height: Maybe<Scalars["String"]>
  /** The mime type of the referenced size */
  readonly mimeType: Maybe<Scalars["String"]>
  /** The referenced size name */
  readonly name: Maybe<Scalars["String"]>
  /** The url of the referenced size */
  readonly sourceUrl: Maybe<Scalars["String"]>
  /** The width of the referenced size */
  readonly width: Maybe<Scalars["String"]>
}

/** Menus are the containers for navigation items. Menus can be assigned to menu locations, which are typically registered by the active theme. */
export type Menu = DatabaseIdentifier &
  Node & {
    readonly __typename?: "Menu"
    /** The number of items in the menu */
    readonly count: Maybe<Scalars["Int"]>
    /** The unique identifier stored in the database */
    readonly databaseId: Scalars["Int"]
    /** The globally unique identifier of the nav menu object. */
    readonly id: Scalars["ID"]
    /** Whether the object is restricted from the current viewer */
    readonly isRestricted: Maybe<Scalars["Boolean"]>
    /** The locations a menu is assigned to */
    readonly locations: Maybe<ReadonlyArray<Maybe<MenuLocationEnum>>>
    /**
     * WP ID of the nav menu.
     * @deprecated Deprecated in favor of the databaseId field
     */
    readonly menuId: Maybe<Scalars["Int"]>
    /** Connection between the Menu type and the MenuItem type */
    readonly menuItems: Maybe<MenuToMenuItemConnection>
    /** Display name of the menu. Equivalent to WP_Term-&gt;name. */
    readonly name: Maybe<Scalars["String"]>
    /** The url friendly name of the menu. Equivalent to WP_Term-&gt;slug */
    readonly slug: Maybe<Scalars["String"]>
  }

/** Menus are the containers for navigation items. Menus can be assigned to menu locations, which are typically registered by the active theme. */
export type MenuMenuItemsArgs = {
  after: InputMaybe<Scalars["String"]>
  before: InputMaybe<Scalars["String"]>
  first: InputMaybe<Scalars["Int"]>
  last: InputMaybe<Scalars["Int"]>
  where: InputMaybe<MenuToMenuItemConnectionWhereArgs>
}

/** Connection to Menu Nodes */
export type MenuConnection = {
  /** A list of edges (relational context) between RootQuery and connected Menu Nodes */
  readonly edges: ReadonlyArray<MenuConnectionEdge>
  /** A list of connected Menu Nodes */
  readonly nodes: ReadonlyArray<Menu>
  /** Information about pagination in a connection. */
  readonly pageInfo: MenuConnectionPageInfo
}

/** Edge between a Node and a connected Menu */
export type MenuConnectionEdge = {
  /** Opaque reference to the nodes position in the connection. Value can be used with pagination args. */
  readonly cursor: Maybe<Scalars["String"]>
  /** The connected Menu Node */
  readonly node: Menu
}

/** Page Info on the connected MenuConnectionEdge */
export type MenuConnectionPageInfo = {
  /** When paginating forwards, the cursor to continue. */
  readonly endCursor: Maybe<Scalars["String"]>
  /** When paginating forwards, are there more items? */
  readonly hasNextPage: Scalars["Boolean"]
  /** When paginating backwards, are there more items? */
  readonly hasPreviousPage: Scalars["Boolean"]
  /** When paginating backwards, the cursor to continue. */
  readonly startCursor: Maybe<Scalars["String"]>
}

/** Navigation menu items are the individual items assigned to a menu. These are rendered as the links in a navigation menu. */
export type MenuItem = DatabaseIdentifier &
  Node & {
    readonly __typename?: "MenuItem"
    /** Connection between the MenuItem type and the MenuItem type */
    readonly childItems: Maybe<MenuItemToMenuItemConnection>
    /** Connection from MenuItem to it&#039;s connected node */
    readonly connectedNode: Maybe<MenuItemToMenuItemLinkableConnectionEdge>
    /**
     * The object connected to this menu item.
     * @deprecated Deprecated in favor of the connectedNode field
     */
    readonly connectedObject: Maybe<MenuItemObjectUnion>
    /** Class attribute for the menu item link */
    readonly cssClasses: Maybe<ReadonlyArray<Maybe<Scalars["String"]>>>
    /** The unique identifier stored in the database */
    readonly databaseId: Scalars["Int"]
    /** Description of the menu item. */
    readonly description: Maybe<Scalars["String"]>
    /** The globally unique identifier of the nav menu item object. */
    readonly id: Scalars["ID"]
    /** Whether the object is restricted from the current viewer */
    readonly isRestricted: Maybe<Scalars["Boolean"]>
    /** Label or title of the menu item. */
    readonly label: Maybe<Scalars["String"]>
    /** Link relationship (XFN) of the menu item. */
    readonly linkRelationship: Maybe<Scalars["String"]>
    /** The locations the menu item&#039;s Menu is assigned to */
    readonly locations: Maybe<ReadonlyArray<Maybe<MenuLocationEnum>>>
    /** The Menu a MenuItem is part of */
    readonly menu: Maybe<MenuItemToMenuConnectionEdge>
    /**
     * WP ID of the menu item.
     * @deprecated Deprecated in favor of the databaseId field
     */
    readonly menuItemId: Maybe<Scalars["Int"]>
    /** Menu item order */
    readonly order: Maybe<Scalars["Int"]>
    /** The database id of the parent menu item or null if it is the root */
    readonly parentDatabaseId: Maybe<Scalars["Int"]>
    /** The globally unique identifier of the parent nav menu item object. */
    readonly parentId: Maybe<Scalars["ID"]>
    /** Path for the resource. Relative path for internal resources. Absolute path for external resources. */
    readonly path: Maybe<Scalars["String"]>
    /** Target attribute for the menu item link. */
    readonly target: Maybe<Scalars["String"]>
    /** Title attribute for the menu item link */
    readonly title: Maybe<Scalars["String"]>
    /** The uri of the resource the menu item links to */
    readonly uri: Maybe<Scalars["String"]>
    /** URL or destination of the menu item. */
    readonly url: Maybe<Scalars["String"]>
  }

/** Navigation menu items are the individual items assigned to a menu. These are rendered as the links in a navigation menu. */
export type MenuItemChildItemsArgs = {
  after: InputMaybe<Scalars["String"]>
  before: InputMaybe<Scalars["String"]>
  first: InputMaybe<Scalars["Int"]>
  last: InputMaybe<Scalars["Int"]>
  where: InputMaybe<MenuItemToMenuItemConnectionWhereArgs>
}

/** Connection to MenuItem Nodes */
export type MenuItemConnection = {
  /** A list of edges (relational context) between RootQuery and connected MenuItem Nodes */
  readonly edges: ReadonlyArray<MenuItemConnectionEdge>
  /** A list of connected MenuItem Nodes */
  readonly nodes: ReadonlyArray<MenuItem>
  /** Information about pagination in a connection. */
  readonly pageInfo: MenuItemConnectionPageInfo
}

/** Edge between a Node and a connected MenuItem */
export type MenuItemConnectionEdge = {
  /** Opaque reference to the nodes position in the connection. Value can be used with pagination args. */
  readonly cursor: Maybe<Scalars["String"]>
  /** The connected MenuItem Node */
  readonly node: MenuItem
}

/** Page Info on the connected MenuItemConnectionEdge */
export type MenuItemConnectionPageInfo = {
  /** When paginating forwards, the cursor to continue. */
  readonly endCursor: Maybe<Scalars["String"]>
  /** When paginating forwards, are there more items? */
  readonly hasNextPage: Scalars["Boolean"]
  /** When paginating backwards, are there more items? */
  readonly hasPreviousPage: Scalars["Boolean"]
  /** When paginating backwards, the cursor to continue. */
  readonly startCursor: Maybe<Scalars["String"]>
}

/** Nodes that can be linked to as Menu Items */
export type MenuItemLinkable = {
  /** The unique identifier stored in the database */
  readonly databaseId: Scalars["Int"]
  /** The unique resource identifier path */
  readonly id: Scalars["ID"]
  /** Whether the node is a Content Node */
  readonly isContentNode: Scalars["Boolean"]
  /** Whether the node is a Term */
  readonly isTermNode: Scalars["Boolean"]
  /** The unique resource identifier path */
  readonly uri: Maybe<Scalars["String"]>
}

/** Edge between a Node and a connected MenuItemLinkable */
export type MenuItemLinkableConnectionEdge = {
  /** Opaque reference to the nodes position in the connection. Value can be used with pagination args. */
  readonly cursor: Maybe<Scalars["String"]>
  /** The connected MenuItemLinkable Node */
  readonly node: MenuItemLinkable
}

/** The Type of Identifier used to fetch a single node. Default is "ID". To be used along with the "id" field. */
export enum MenuItemNodeIdTypeEnum {
  /** Identify a resource by the Database ID. */
  DatabaseId = "DATABASE_ID",
  /** Identify a resource by the (hashed) Global ID. */
  Id = "ID",
}

/** Deprecated in favor of MenuItemLinkeable Interface */
export type MenuItemObjectUnion = Category | Page | Post | Tag

/** Connection between the MenuItem type and the Menu type */
export type MenuItemToMenuConnectionEdge = Edge &
  MenuConnectionEdge &
  OneToOneConnection & {
    readonly __typename?: "MenuItemToMenuConnectionEdge"
    /** Opaque reference to the nodes position in the connection. Value can be used with pagination args. */
    readonly cursor: Maybe<Scalars["String"]>
    /** The node of the connection, without the edges */
    readonly node: Menu
  }

/** Connection between the MenuItem type and the MenuItem type */
export type MenuItemToMenuItemConnection = Connection &
  MenuItemConnection & {
    readonly __typename?: "MenuItemToMenuItemConnection"
    /** Edges for the MenuItemToMenuItemConnection connection */
    readonly edges: ReadonlyArray<MenuItemToMenuItemConnectionEdge>
    /** The nodes of the connection, without the edges */
    readonly nodes: ReadonlyArray<MenuItem>
    /** Information about pagination in a connection. */
    readonly pageInfo: MenuItemToMenuItemConnectionPageInfo
  }

/** An edge in a connection */
export type MenuItemToMenuItemConnectionEdge = Edge &
  MenuItemConnectionEdge & {
    readonly __typename?: "MenuItemToMenuItemConnectionEdge"
    /** A cursor for use in pagination */
    readonly cursor: Maybe<Scalars["String"]>
    /** The item at the end of the edge */
    readonly node: MenuItem
  }

/** Page Info on the &quot;MenuItemToMenuItemConnection&quot; */
export type MenuItemToMenuItemConnectionPageInfo = MenuItemConnectionPageInfo &
  PageInfo &
  WpPageInfo & {
    readonly __typename?: "MenuItemToMenuItemConnectionPageInfo"
    /** When paginating forwards, the cursor to continue. */
    readonly endCursor: Maybe<Scalars["String"]>
    /** When paginating forwards, are there more items? */
    readonly hasNextPage: Scalars["Boolean"]
    /** When paginating backwards, are there more items? */
    readonly hasPreviousPage: Scalars["Boolean"]
    /** When paginating backwards, the cursor to continue. */
    readonly startCursor: Maybe<Scalars["String"]>
  }

/** Arguments for filtering the MenuItemToMenuItemConnection connection */
export type MenuItemToMenuItemConnectionWhereArgs = {
  /** The database ID of the object */
  readonly id: InputMaybe<Scalars["Int"]>
  /** The menu location for the menu being queried */
  readonly location: InputMaybe<MenuLocationEnum>
  /** The database ID of the parent menu object */
  readonly parentDatabaseId: InputMaybe<Scalars["Int"]>
  /** The ID of the parent menu object */
  readonly parentId: InputMaybe<Scalars["ID"]>
}

/** Connection between the MenuItem type and the MenuItemLinkable type */
export type MenuItemToMenuItemLinkableConnectionEdge = Edge &
  MenuItemLinkableConnectionEdge &
  OneToOneConnection & {
    readonly __typename?: "MenuItemToMenuItemLinkableConnectionEdge"
    /** Opaque reference to the nodes position in the connection. Value can be used with pagination args. */
    readonly cursor: Maybe<Scalars["String"]>
    /** The node of the connection, without the edges */
    readonly node: MenuItemLinkable
  }

/** Registered menu locations */
export enum MenuLocationEnum {
  /** Put the menu in the gatsby-footer-menu location */
  GatsbyFooterMenu = "GATSBY_FOOTER_MENU",
  /** Put the menu in the gatsby-header-menu location */
  GatsbyHeaderMenu = "GATSBY_HEADER_MENU",
  /** Put the menu in the primary location */
  Primary = "PRIMARY",
}

/** The Type of Identifier used to fetch a single node. Default is "ID". To be used along with the "id" field. */
export enum MenuNodeIdTypeEnum {
  /** Identify a menu node by the Database ID. */
  DatabaseId = "DATABASE_ID",
  /** Identify a menu node by the (hashed) Global ID. */
  Id = "ID",
  /** Identify a menu node by the slug of menu location to which it is assigned */
  Location = "LOCATION",
  /** Identify a menu node by its name */
  Name = "NAME",
  /** Identify a menu node by its slug */
  Slug = "SLUG",
}

/** Connection between the Menu type and the MenuItem type */
export type MenuToMenuItemConnection = Connection &
  MenuItemConnection & {
    readonly __typename?: "MenuToMenuItemConnection"
    /** Edges for the MenuToMenuItemConnection connection */
    readonly edges: ReadonlyArray<MenuToMenuItemConnectionEdge>
    /** The nodes of the connection, without the edges */
    readonly nodes: ReadonlyArray<MenuItem>
    /** Information about pagination in a connection. */
    readonly pageInfo: MenuToMenuItemConnectionPageInfo
  }

/** An edge in a connection */
export type MenuToMenuItemConnectionEdge = Edge &
  MenuItemConnectionEdge & {
    readonly __typename?: "MenuToMenuItemConnectionEdge"
    /** A cursor for use in pagination */
    readonly cursor: Maybe<Scalars["String"]>
    /** The item at the end of the edge */
    readonly node: MenuItem
  }

/** Page Info on the &quot;MenuToMenuItemConnection&quot; */
export type MenuToMenuItemConnectionPageInfo = MenuItemConnectionPageInfo &
  PageInfo &
  WpPageInfo & {
    readonly __typename?: "MenuToMenuItemConnectionPageInfo"
    /** When paginating forwards, the cursor to continue. */
    readonly endCursor: Maybe<Scalars["String"]>
    /** When paginating forwards, are there more items? */
    readonly hasNextPage: Scalars["Boolean"]
    /** When paginating backwards, are there more items? */
    readonly hasPreviousPage: Scalars["Boolean"]
    /** When paginating backwards, the cursor to continue. */
    readonly startCursor: Maybe<Scalars["String"]>
  }

/** Arguments for filtering the MenuToMenuItemConnection connection */
export type MenuToMenuItemConnectionWhereArgs = {
  /** The database ID of the object */
  readonly id: InputMaybe<Scalars["Int"]>
  /** The menu location for the menu being queried */
  readonly location: InputMaybe<MenuLocationEnum>
  /** The database ID of the parent menu object */
  readonly parentDatabaseId: InputMaybe<Scalars["Int"]>
  /** The ID of the parent menu object */
  readonly parentId: InputMaybe<Scalars["ID"]>
}

/** The MimeType of the object */
export enum MimeTypeEnum {
  /** application/java mime type. */
  ApplicationJava = "APPLICATION_JAVA",
  /** application/msword mime type. */
  ApplicationMsword = "APPLICATION_MSWORD",
  /** application/octet-stream mime type. */
  ApplicationOctetStream = "APPLICATION_OCTET_STREAM",
  /** application/onenote mime type. */
  ApplicationOnenote = "APPLICATION_ONENOTE",
  /** application/oxps mime type. */
  ApplicationOxps = "APPLICATION_OXPS",
  /** application/pdf mime type. */
  ApplicationPdf = "APPLICATION_PDF",
  /** application/rar mime type. */
  ApplicationRar = "APPLICATION_RAR",
  /** application/rtf mime type. */
  ApplicationRtf = "APPLICATION_RTF",
  /** application/ttaf+xml mime type. */
  ApplicationTtafXml = "APPLICATION_TTAF_XML",
  /** application/vnd.apple.keynote mime type. */
  ApplicationVndAppleKeynote = "APPLICATION_VND_APPLE_KEYNOTE",
  /** application/vnd.apple.numbers mime type. */
  ApplicationVndAppleNumbers = "APPLICATION_VND_APPLE_NUMBERS",
  /** application/vnd.apple.pages mime type. */
  ApplicationVndApplePages = "APPLICATION_VND_APPLE_PAGES",
  /** application/vnd.ms-access mime type. */
  ApplicationVndMsAccess = "APPLICATION_VND_MS_ACCESS",
  /** application/vnd.ms-excel mime type. */
  ApplicationVndMsExcel = "APPLICATION_VND_MS_EXCEL",
  /** application/vnd.ms-excel.addin.macroEnabled.12 mime type. */
  ApplicationVndMsExcelAddinMacroenabled_12 = "APPLICATION_VND_MS_EXCEL_ADDIN_MACROENABLED_12",
  /** application/vnd.ms-excel.sheet.binary.macroEnabled.12 mime type. */
  ApplicationVndMsExcelSheetBinaryMacroenabled_12 = "APPLICATION_VND_MS_EXCEL_SHEET_BINARY_MACROENABLED_12",
  /** application/vnd.ms-excel.sheet.macroEnabled.12 mime type. */
  ApplicationVndMsExcelSheetMacroenabled_12 = "APPLICATION_VND_MS_EXCEL_SHEET_MACROENABLED_12",
  /** application/vnd.ms-excel.template.macroEnabled.12 mime type. */
  ApplicationVndMsExcelTemplateMacroenabled_12 = "APPLICATION_VND_MS_EXCEL_TEMPLATE_MACROENABLED_12",
  /** application/vnd.ms-powerpoint mime type. */
  ApplicationVndMsPowerpoint = "APPLICATION_VND_MS_POWERPOINT",
  /** application/vnd.ms-powerpoint.addin.macroEnabled.12 mime type. */
  ApplicationVndMsPowerpointAddinMacroenabled_12 = "APPLICATION_VND_MS_POWERPOINT_ADDIN_MACROENABLED_12",
  /** application/vnd.ms-powerpoint.presentation.macroEnabled.12 mime type. */
  ApplicationVndMsPowerpointPresentationMacroenabled_12 = "APPLICATION_VND_MS_POWERPOINT_PRESENTATION_MACROENABLED_12",
  /** application/vnd.ms-powerpoint.slideshow.macroEnabled.12 mime type. */
  ApplicationVndMsPowerpointSlideshowMacroenabled_12 = "APPLICATION_VND_MS_POWERPOINT_SLIDESHOW_MACROENABLED_12",
  /** application/vnd.ms-powerpoint.slide.macroEnabled.12 mime type. */
  ApplicationVndMsPowerpointSlideMacroenabled_12 = "APPLICATION_VND_MS_POWERPOINT_SLIDE_MACROENABLED_12",
  /** application/vnd.ms-powerpoint.template.macroEnabled.12 mime type. */
  ApplicationVndMsPowerpointTemplateMacroenabled_12 = "APPLICATION_VND_MS_POWERPOINT_TEMPLATE_MACROENABLED_12",
  /** application/vnd.ms-project mime type. */
  ApplicationVndMsProject = "APPLICATION_VND_MS_PROJECT",
  /** application/vnd.ms-word.document.macroEnabled.12 mime type. */
  ApplicationVndMsWordDocumentMacroenabled_12 = "APPLICATION_VND_MS_WORD_DOCUMENT_MACROENABLED_12",
  /** application/vnd.ms-word.template.macroEnabled.12 mime type. */
  ApplicationVndMsWordTemplateMacroenabled_12 = "APPLICATION_VND_MS_WORD_TEMPLATE_MACROENABLED_12",
  /** application/vnd.ms-write mime type. */
  ApplicationVndMsWrite = "APPLICATION_VND_MS_WRITE",
  /** application/vnd.ms-xpsdocument mime type. */
  ApplicationVndMsXpsdocument = "APPLICATION_VND_MS_XPSDOCUMENT",
  /** application/vnd.oasis.opendocument.chart mime type. */
  ApplicationVndOasisOpendocumentChart = "APPLICATION_VND_OASIS_OPENDOCUMENT_CHART",
  /** application/vnd.oasis.opendocument.database mime type. */
  ApplicationVndOasisOpendocumentDatabase = "APPLICATION_VND_OASIS_OPENDOCUMENT_DATABASE",
  /** application/vnd.oasis.opendocument.formula mime type. */
  ApplicationVndOasisOpendocumentFormula = "APPLICATION_VND_OASIS_OPENDOCUMENT_FORMULA",
  /** application/vnd.oasis.opendocument.graphics mime type. */
  ApplicationVndOasisOpendocumentGraphics = "APPLICATION_VND_OASIS_OPENDOCUMENT_GRAPHICS",
  /** application/vnd.oasis.opendocument.presentation mime type. */
  ApplicationVndOasisOpendocumentPresentation = "APPLICATION_VND_OASIS_OPENDOCUMENT_PRESENTATION",
  /** application/vnd.oasis.opendocument.spreadsheet mime type. */
  ApplicationVndOasisOpendocumentSpreadsheet = "APPLICATION_VND_OASIS_OPENDOCUMENT_SPREADSHEET",
  /** application/vnd.oasis.opendocument.text mime type. */
  ApplicationVndOasisOpendocumentText = "APPLICATION_VND_OASIS_OPENDOCUMENT_TEXT",
  /** application/vnd.openxmlformats-officedocument.presentationml.presentation mime type. */
  ApplicationVndOpenxmlformatsOfficedocumentPresentationmlPresentation = "APPLICATION_VND_OPENXMLFORMATS_OFFICEDOCUMENT_PRESENTATIONML_PRESENTATION",
  /** application/vnd.openxmlformats-officedocument.presentationml.slide mime type. */
  ApplicationVndOpenxmlformatsOfficedocumentPresentationmlSlide = "APPLICATION_VND_OPENXMLFORMATS_OFFICEDOCUMENT_PRESENTATIONML_SLIDE",
  /** application/vnd.openxmlformats-officedocument.presentationml.slideshow mime type. */
  ApplicationVndOpenxmlformatsOfficedocumentPresentationmlSlideshow = "APPLICATION_VND_OPENXMLFORMATS_OFFICEDOCUMENT_PRESENTATIONML_SLIDESHOW",
  /** application/vnd.openxmlformats-officedocument.presentationml.template mime type. */
  ApplicationVndOpenxmlformatsOfficedocumentPresentationmlTemplate = "APPLICATION_VND_OPENXMLFORMATS_OFFICEDOCUMENT_PRESENTATIONML_TEMPLATE",
  /** application/vnd.openxmlformats-officedocument.spreadsheetml.sheet mime type. */
  ApplicationVndOpenxmlformatsOfficedocumentSpreadsheetmlSheet = "APPLICATION_VND_OPENXMLFORMATS_OFFICEDOCUMENT_SPREADSHEETML_SHEET",
  /** application/vnd.openxmlformats-officedocument.spreadsheetml.template mime type. */
  ApplicationVndOpenxmlformatsOfficedocumentSpreadsheetmlTemplate = "APPLICATION_VND_OPENXMLFORMATS_OFFICEDOCUMENT_SPREADSHEETML_TEMPLATE",
  /** application/vnd.openxmlformats-officedocument.wordprocessingml.document mime type. */
  ApplicationVndOpenxmlformatsOfficedocumentWordprocessingmlDocument = "APPLICATION_VND_OPENXMLFORMATS_OFFICEDOCUMENT_WORDPROCESSINGML_DOCUMENT",
  /** application/vnd.openxmlformats-officedocument.wordprocessingml.template mime type. */
  ApplicationVndOpenxmlformatsOfficedocumentWordprocessingmlTemplate = "APPLICATION_VND_OPENXMLFORMATS_OFFICEDOCUMENT_WORDPROCESSINGML_TEMPLATE",
  /** application/wordperfect mime type. */
  ApplicationWordperfect = "APPLICATION_WORDPERFECT",
  /** application/x-7z-compressed mime type. */
  ApplicationX_7ZCompressed = "APPLICATION_X_7Z_COMPRESSED",
  /** application/x-gzip mime type. */
  ApplicationXGzip = "APPLICATION_X_GZIP",
  /** application/x-tar mime type. */
  ApplicationXTar = "APPLICATION_X_TAR",
  /** application/zip mime type. */
  ApplicationZip = "APPLICATION_ZIP",
  /** audio/aac mime type. */
  AudioAac = "AUDIO_AAC",
  /** audio/flac mime type. */
  AudioFlac = "AUDIO_FLAC",
  /** audio/midi mime type. */
  AudioMidi = "AUDIO_MIDI",
  /** audio/mpeg mime type. */
  AudioMpeg = "AUDIO_MPEG",
  /** audio/ogg mime type. */
  AudioOgg = "AUDIO_OGG",
  /** audio/wav mime type. */
  AudioWav = "AUDIO_WAV",
  /** audio/x-matroska mime type. */
  AudioXMatroska = "AUDIO_X_MATROSKA",
  /** audio/x-ms-wax mime type. */
  AudioXMsWax = "AUDIO_X_MS_WAX",
  /** audio/x-ms-wma mime type. */
  AudioXMsWma = "AUDIO_X_MS_WMA",
  /** audio/x-realaudio mime type. */
  AudioXRealaudio = "AUDIO_X_REALAUDIO",
  /** image/bmp mime type. */
  ImageBmp = "IMAGE_BMP",
  /** image/gif mime type. */
  ImageGif = "IMAGE_GIF",
  /** image/heic mime type. */
  ImageHeic = "IMAGE_HEIC",
  /** image/jpeg mime type. */
  ImageJpeg = "IMAGE_JPEG",
  /** image/png mime type. */
  ImagePng = "IMAGE_PNG",
  /** image/tiff mime type. */
  ImageTiff = "IMAGE_TIFF",
  /** image/webp mime type. */
  ImageWebp = "IMAGE_WEBP",
  /** image/x-icon mime type. */
  ImageXIcon = "IMAGE_X_ICON",
  /** text/calendar mime type. */
  TextCalendar = "TEXT_CALENDAR",
  /** text/css mime type. */
  TextCss = "TEXT_CSS",
  /** text/csv mime type. */
  TextCsv = "TEXT_CSV",
  /** text/plain mime type. */
  TextPlain = "TEXT_PLAIN",
  /** text/richtext mime type. */
  TextRichtext = "TEXT_RICHTEXT",
  /** text/tab-separated-values mime type. */
  TextTabSeparatedValues = "TEXT_TAB_SEPARATED_VALUES",
  /** text/vtt mime type. */
  TextVtt = "TEXT_VTT",
  /** video/3gpp mime type. */
  Video_3Gpp = "VIDEO_3GPP",
  /** video/3gpp2 mime type. */
  Video_3Gpp2 = "VIDEO_3GPP2",
  /** video/avi mime type. */
  VideoAvi = "VIDEO_AVI",
  /** video/divx mime type. */
  VideoDivx = "VIDEO_DIVX",
  /** video/mp4 mime type. */
  VideoMp4 = "VIDEO_MP4",
  /** video/mpeg mime type. */
  VideoMpeg = "VIDEO_MPEG",
  /** video/ogg mime type. */
  VideoOgg = "VIDEO_OGG",
  /** video/quicktime mime type. */
  VideoQuicktime = "VIDEO_QUICKTIME",
  /** video/webm mime type. */
  VideoWebm = "VIDEO_WEBM",
  /** video/x-flv mime type. */
  VideoXFlv = "VIDEO_X_FLV",
  /** video/x-matroska mime type. */
  VideoXMatroska = "VIDEO_X_MATROSKA",
  /** video/x-ms-asf mime type. */
  VideoXMsAsf = "VIDEO_X_MS_ASF",
  /** video/x-ms-wm mime type. */
  VideoXMsWm = "VIDEO_X_MS_WM",
  /** video/x-ms-wmv mime type. */
  VideoXMsWmv = "VIDEO_X_MS_WMV",
  /** video/x-ms-wmx mime type. */
  VideoXMsWmx = "VIDEO_X_MS_WMX",
}

/** An object with an ID */
export type Node = {
  /** The globally unique ID for the object */
  readonly id: Scalars["ID"]
}

/** A node that can have an author assigned to it */
export type NodeWithAuthor = {
  /** Connection between the NodeWithAuthor type and the User type */
  readonly author: Maybe<NodeWithAuthorToUserConnectionEdge>
  /** The database identifier of the author of the node */
  readonly authorDatabaseId: Maybe<Scalars["Int"]>
  /** The globally unique identifier of the author of the node */
  readonly authorId: Maybe<Scalars["ID"]>
  /** The globally unique ID for the object */
  readonly id: Scalars["ID"]
}

/** Connection between the NodeWithAuthor type and the User type */
export type NodeWithAuthorToUserConnectionEdge = Edge &
  OneToOneConnection &
  UserConnectionEdge & {
    readonly __typename?: "NodeWithAuthorToUserConnectionEdge"
    /** Opaque reference to the nodes position in the connection. Value can be used with pagination args. */
    readonly cursor: Maybe<Scalars["String"]>
    /** The node of the connection, without the edges */
    readonly node: User
  }

/** A node that can have comments associated with it */
export type NodeWithComments = {
  /** The number of comments. Even though WPGraphQL denotes this field as an integer, in WordPress this field should be saved as a numeric string for compatibility. */
  readonly commentCount: Maybe<Scalars["Int"]>
  /** Whether the comments are open or closed for this particular post. */
  readonly commentStatus: Maybe<Scalars["String"]>
  /** The globally unique ID for the object */
  readonly id: Scalars["ID"]
}

/** A node that supports the content editor */
export type NodeWithContentEditor = {
  /** The content of the post. */
  readonly content: Maybe<Scalars["String"]>
  /** The globally unique ID for the object */
  readonly id: Scalars["ID"]
}

/** A node that supports the content editor */
export type NodeWithContentEditorContentArgs = {
  format: InputMaybe<PostObjectFieldFormatEnum>
}

/** A node that can have an excerpt */
export type NodeWithExcerpt = {
  /** The excerpt of the post. */
  readonly excerpt: Maybe<Scalars["String"]>
  /** The globally unique ID for the object */
  readonly id: Scalars["ID"]
}

/** A node that can have an excerpt */
export type NodeWithExcerptExcerptArgs = {
  format: InputMaybe<PostObjectFieldFormatEnum>
}

/** A node that can have a featured image set */
export type NodeWithFeaturedImage = {
  /** Connection between the NodeWithFeaturedImage type and the MediaItem type */
  readonly featuredImage: Maybe<NodeWithFeaturedImageToMediaItemConnectionEdge>
  /** The database identifier for the featured image node assigned to the content node */
  readonly featuredImageDatabaseId: Maybe<Scalars["Int"]>
  /** Globally unique ID of the featured image assigned to the node */
  readonly featuredImageId: Maybe<Scalars["ID"]>
  /** The globally unique ID for the object */
  readonly id: Scalars["ID"]
}

/** Connection between the NodeWithFeaturedImage type and the MediaItem type */
export type NodeWithFeaturedImageToMediaItemConnectionEdge = Edge &
  MediaItemConnectionEdge &
  OneToOneConnection & {
    readonly __typename?: "NodeWithFeaturedImageToMediaItemConnectionEdge"
    /** Opaque reference to the nodes position in the connection. Value can be used with pagination args. */
    readonly cursor: Maybe<Scalars["String"]>
    /** The node of the connection, without the edges */
    readonly node: MediaItem
  }

/** A node that can have page attributes */
export type NodeWithPageAttributes = {
  /** The globally unique ID for the object */
  readonly id: Scalars["ID"]
  /** A field used for ordering posts. This is typically used with nav menu items or for special ordering of hierarchical content types. */
  readonly menuOrder: Maybe<Scalars["Int"]>
}

/** A node that can have revisions */
export type NodeWithRevisions = {
  /** The globally unique ID for the object */
  readonly id: Scalars["ID"]
  /** True if the node is a revision of another node */
  readonly isRevision: Maybe<Scalars["Boolean"]>
  /** If the current node is a revision, this field exposes the node this is a revision of. Returns null if the node is not a revision of another node. */
  readonly revisionOf: Maybe<NodeWithRevisionsToContentNodeConnectionEdge>
}

/** Connection between the NodeWithRevisions type and the ContentNode type */
export type NodeWithRevisionsToContentNodeConnectionEdge =
  ContentNodeConnectionEdge &
    Edge &
    OneToOneConnection & {
      readonly __typename?: "NodeWithRevisionsToContentNodeConnectionEdge"
      /** Opaque reference to the nodes position in the connection. Value can be used with pagination args. */
      readonly cursor: Maybe<Scalars["String"]>
      /** The node of the connection, without the edges */
      readonly node: ContentNode
    }

/** A node that can have a template associated with it */
export type NodeWithTemplate = {
  /** The globally unique ID for the object */
  readonly id: Scalars["ID"]
  /** The template assigned to the node */
  readonly template: Maybe<ContentTemplate>
}

/** A node that NodeWith a title */
export type NodeWithTitle = {
  /** The globally unique ID for the object */
  readonly id: Scalars["ID"]
  /** The title of the post. This is currently just the raw title. An amendment to support rendered title needs to be made. */
  readonly title: Maybe<Scalars["String"]>
}

/** A node that NodeWith a title */
export type NodeWithTitleTitleArgs = {
  format: InputMaybe<PostObjectFieldFormatEnum>
}

/** A node that can have trackbacks and pingbacks */
export type NodeWithTrackbacks = {
  /** The globally unique ID for the object */
  readonly id: Scalars["ID"]
  /** Whether the pings are open or closed for this particular post. */
  readonly pingStatus: Maybe<Scalars["String"]>
  /** URLs that have been pinged. */
  readonly pinged: Maybe<ReadonlyArray<Maybe<Scalars["String"]>>>
  /** URLs queued to be pinged. */
  readonly toPing: Maybe<ReadonlyArray<Maybe<Scalars["String"]>>>
}

/** A singular connection from one Node to another, with support for relational data on the &quot;edge&quot; of the connection. */
export type OneToOneConnection = {
  /** Opaque reference to the nodes position in the connection. Value can be used with pagination args. */
  readonly cursor: Maybe<Scalars["String"]>
  /** The connected node */
  readonly node: Node
}

/** The cardinality of the connection order */
export enum OrderEnum {
  /** Sort the query result set in an ascending order */
  Asc = "ASC",
  /** Sort the query result set in a descending order */
  Desc = "DESC",
}

/** The page type */
export type Page = ContentNode &
  DatabaseIdentifier &
  HierarchicalContentNode &
  HierarchicalNode &
  MenuItemLinkable &
  Node &
  NodeWithAuthor &
  NodeWithComments &
  NodeWithContentEditor &
  NodeWithFeaturedImage &
  NodeWithPageAttributes &
  NodeWithRevisions &
  NodeWithTemplate &
  NodeWithTitle &
  Previewable &
  UniformResourceIdentifiable & {
    readonly __typename?: "Page"
    /** Returns ancestors of the node. Default ordered as lowest (closest to the child) to highest (closest to the root). */
    readonly ancestors: Maybe<HierarchicalContentNodeToContentNodeAncestorsConnection>
    /** Connection between the NodeWithAuthor type and the User type */
    readonly author: Maybe<NodeWithAuthorToUserConnectionEdge>
    /** The database identifier of the author of the node */
    readonly authorDatabaseId: Maybe<Scalars["Int"]>
    /** The globally unique identifier of the author of the node */
    readonly authorId: Maybe<Scalars["ID"]>
    /** Connection between the HierarchicalContentNode type and the ContentNode type */
    readonly children: Maybe<HierarchicalContentNodeToContentNodeChildrenConnection>
    /** The number of comments. Even though WPGraphQL denotes this field as an integer, in WordPress this field should be saved as a numeric string for compatibility. */
    readonly commentCount: Maybe<Scalars["Int"]>
    /** Whether the comments are open or closed for this particular post. */
    readonly commentStatus: Maybe<Scalars["String"]>
    /** Connection between the Page type and the Comment type */
    readonly comments: Maybe<PageToCommentConnection>
    /** The content of the post. */
    readonly content: Maybe<Scalars["String"]>
    /** Connection between the ContentNode type and the ContentType type */
    readonly contentType: Maybe<ContentNodeToContentTypeConnectionEdge>
    /** The name of the Content Type the node belongs to */
    readonly contentTypeName: Scalars["String"]
    /** The unique identifier stored in the database */
    readonly databaseId: Scalars["Int"]
    /** Post publishing date. */
    readonly date: Maybe<Scalars["String"]>
    /** The publishing date set in GMT. */
    readonly dateGmt: Maybe<Scalars["String"]>
    /** The desired slug of the post */
    readonly desiredSlug: Maybe<Scalars["String"]>
    /** If a user has edited the node within the past 15 seconds, this will return the user that last edited. Null if the edit lock doesn&#039;t exist or is greater than 15 seconds */
    readonly editingLockedBy: Maybe<ContentNodeToEditLockConnectionEdge>
    /** The RSS enclosure for the object */
    readonly enclosure: Maybe<Scalars["String"]>
    /** Connection between the ContentNode type and the EnqueuedScript type */
    readonly enqueuedScripts: Maybe<ContentNodeToEnqueuedScriptConnection>
    /** Connection between the ContentNode type and the EnqueuedStylesheet type */
    readonly enqueuedStylesheets: Maybe<ContentNodeToEnqueuedStylesheetConnection>
    /** Connection between the NodeWithFeaturedImage type and the MediaItem type */
    readonly featuredImage: Maybe<NodeWithFeaturedImageToMediaItemConnectionEdge>
    /** The database identifier for the featured image node assigned to the content node */
    readonly featuredImageDatabaseId: Maybe<Scalars["Int"]>
    /** Globally unique ID of the featured image assigned to the node */
    readonly featuredImageId: Maybe<Scalars["ID"]>
    /** The global unique identifier for this post. This currently matches the value stored in WP_Post-&gt;guid and the guid column in the &quot;post_objects&quot; database table. */
    readonly guid: Maybe<Scalars["String"]>
    /** The globally unique identifier of the page object. */
    readonly id: Scalars["ID"]
    /** Whether the node is a Content Node */
    readonly isContentNode: Scalars["Boolean"]
    /** Whether this page is set to the static front page. */
    readonly isFrontPage: Scalars["Boolean"]
    /** Whether this page is set to the blog posts page. */
    readonly isPostsPage: Scalars["Boolean"]
    /** Whether the object is a node in the preview state */
    readonly isPreview: Maybe<Scalars["Boolean"]>
    /** Whether this page is set to the privacy page. */
    readonly isPrivacyPage: Scalars["Boolean"]
    /** Whether the object is restricted from the current viewer */
    readonly isRestricted: Maybe<Scalars["Boolean"]>
    /** True if the node is a revision of another node */
    readonly isRevision: Maybe<Scalars["Boolean"]>
    /** Whether the node is a Term */
    readonly isTermNode: Scalars["Boolean"]
    /** The user that most recently edited the node */
    readonly lastEditedBy: Maybe<ContentNodeToEditLastConnectionEdge>
    /** The permalink of the post */
    readonly link: Maybe<Scalars["String"]>
    /** A field used for ordering posts. This is typically used with nav menu items or for special ordering of hierarchical content types. */
    readonly menuOrder: Maybe<Scalars["Int"]>
    /** The local modified time for a post. If a post was recently updated the modified field will change to match the corresponding time. */
    readonly modified: Maybe<Scalars["String"]>
    /** The GMT modified time for a post. If a post was recently updated the modified field will change to match the corresponding time in GMT. */
    readonly modifiedGmt: Maybe<Scalars["String"]>
    /**
     * The id field matches the WP_Post-&gt;ID field.
     * @deprecated Deprecated in favor of the databaseId field
     */
    readonly pageId: Scalars["Int"]
    /** The parent of the node. The parent object can be of various types */
    readonly parent: Maybe<HierarchicalContentNodeToParentContentNodeConnectionEdge>
    /** Database id of the parent node */
    readonly parentDatabaseId: Maybe<Scalars["Int"]>
    /** The globally unique identifier of the parent node. */
    readonly parentId: Maybe<Scalars["ID"]>
    /** Connection between the Page type and the page type */
    readonly preview: Maybe<PageToPreviewConnectionEdge>
    /** The database id of the preview node */
    readonly previewRevisionDatabaseId: Maybe<Scalars["Int"]>
    /** Whether the object is a node in the preview state */
    readonly previewRevisionId: Maybe<Scalars["ID"]>
    /** If the current node is a revision, this field exposes the node this is a revision of. Returns null if the node is not a revision of another node. */
    readonly revisionOf: Maybe<NodeWithRevisionsToContentNodeConnectionEdge>
    /** Connection between the Page type and the page type */
    readonly revisions: Maybe<PageToRevisionConnection>
    /** The uri slug for the post. This is equivalent to the WP_Post-&gt;post_name field and the post_name column in the database for the &quot;post_objects&quot; table. */
    readonly slug: Maybe<Scalars["String"]>
    /** The current status of the object */
    readonly status: Maybe<Scalars["String"]>
    /** The template assigned to a node of content */
    readonly template: Maybe<ContentTemplate>
    /** The title of the post. This is currently just the raw title. An amendment to support rendered title needs to be made. */
    readonly title: Maybe<Scalars["String"]>
    /** The unique resource identifier path */
    readonly uri: Maybe<Scalars["String"]>
  }

/** The page type */
export type PageAncestorsArgs = {
  after: InputMaybe<Scalars["String"]>
  before: InputMaybe<Scalars["String"]>
  first: InputMaybe<Scalars["Int"]>
  last: InputMaybe<Scalars["Int"]>
  where: InputMaybe<HierarchicalContentNodeToContentNodeAncestorsConnectionWhereArgs>
}

/** The page type */
export type PageChildrenArgs = {
  after: InputMaybe<Scalars["String"]>
  before: InputMaybe<Scalars["String"]>
  first: InputMaybe<Scalars["Int"]>
  last: InputMaybe<Scalars["Int"]>
  where: InputMaybe<HierarchicalContentNodeToContentNodeChildrenConnectionWhereArgs>
}

/** The page type */
export type PageCommentsArgs = {
  after: InputMaybe<Scalars["String"]>
  before: InputMaybe<Scalars["String"]>
  first: InputMaybe<Scalars["Int"]>
  last: InputMaybe<Scalars["Int"]>
  where: InputMaybe<PageToCommentConnectionWhereArgs>
}

/** The page type */
export type PageContentArgs = {
  format: InputMaybe<PostObjectFieldFormatEnum>
}

/** The page type */
export type PageEnqueuedScriptsArgs = {
  after: InputMaybe<Scalars["String"]>
  before: InputMaybe<Scalars["String"]>
  first: InputMaybe<Scalars["Int"]>
  last: InputMaybe<Scalars["Int"]>
}

/** The page type */
export type PageEnqueuedStylesheetsArgs = {
  after: InputMaybe<Scalars["String"]>
  before: InputMaybe<Scalars["String"]>
  first: InputMaybe<Scalars["Int"]>
  last: InputMaybe<Scalars["Int"]>
}

/** The page type */
export type PageRevisionsArgs = {
  after: InputMaybe<Scalars["String"]>
  before: InputMaybe<Scalars["String"]>
  first: InputMaybe<Scalars["Int"]>
  last: InputMaybe<Scalars["Int"]>
  where: InputMaybe<PageToRevisionConnectionWhereArgs>
}

/** The page type */
export type PageTitleArgs = {
  format: InputMaybe<PostObjectFieldFormatEnum>
}

/** Connection to page Nodes */
export type PageConnection = {
  /** A list of edges (relational context) between RootQuery and connected page Nodes */
  readonly edges: ReadonlyArray<PageConnectionEdge>
  /** A list of connected page Nodes */
  readonly nodes: ReadonlyArray<Page>
  /** Information about pagination in a connection. */
  readonly pageInfo: PageConnectionPageInfo
}

/** Edge between a Node and a connected page */
export type PageConnectionEdge = {
  /** Opaque reference to the nodes position in the connection. Value can be used with pagination args. */
  readonly cursor: Maybe<Scalars["String"]>
  /** The connected page Node */
  readonly node: Page
}

/** Page Info on the connected PageConnectionEdge */
export type PageConnectionPageInfo = {
  /** When paginating forwards, the cursor to continue. */
  readonly endCursor: Maybe<Scalars["String"]>
  /** When paginating forwards, are there more items? */
  readonly hasNextPage: Scalars["Boolean"]
  /** When paginating backwards, are there more items? */
  readonly hasPreviousPage: Scalars["Boolean"]
  /** When paginating backwards, the cursor to continue. */
  readonly startCursor: Maybe<Scalars["String"]>
}

/** The Type of Identifier used to fetch a single resource. Default is ID. */
export enum PageIdType {
  /** Identify a resource by the Database ID. */
  DatabaseId = "DATABASE_ID",
  /** Identify a resource by the (hashed) Global ID. */
  Id = "ID",
  /** Identify a resource by the URI. */
  Uri = "URI",
}

/** Information about pagination in a connection. */
export type PageInfo = {
  /** When paginating forwards, the cursor to continue. */
  readonly endCursor: Maybe<Scalars["String"]>
  /** When paginating forwards, are there more items? */
  readonly hasNextPage: Scalars["Boolean"]
  /** When paginating backwards, are there more items? */
  readonly hasPreviousPage: Scalars["Boolean"]
  /** When paginating backwards, the cursor to continue. */
  readonly startCursor: Maybe<Scalars["String"]>
}

/** Connection between the Page type and the Comment type */
export type PageToCommentConnection = CommentConnection &
  Connection & {
    readonly __typename?: "PageToCommentConnection"
    /** Edges for the PageToCommentConnection connection */
    readonly edges: ReadonlyArray<PageToCommentConnectionEdge>
    /** The nodes of the connection, without the edges */
    readonly nodes: ReadonlyArray<Comment>
    /** Information about pagination in a connection. */
    readonly pageInfo: PageToCommentConnectionPageInfo
  }

/** An edge in a connection */
export type PageToCommentConnectionEdge = CommentConnectionEdge &
  Edge & {
    readonly __typename?: "PageToCommentConnectionEdge"
    /** A cursor for use in pagination */
    readonly cursor: Maybe<Scalars["String"]>
    /** The item at the end of the edge */
    readonly node: Comment
  }

/** Page Info on the &quot;PageToCommentConnection&quot; */
export type PageToCommentConnectionPageInfo = CommentConnectionPageInfo &
  PageInfo &
  WpPageInfo & {
    readonly __typename?: "PageToCommentConnectionPageInfo"
    /** When paginating forwards, the cursor to continue. */
    readonly endCursor: Maybe<Scalars["String"]>
    /** When paginating forwards, are there more items? */
    readonly hasNextPage: Scalars["Boolean"]
    /** When paginating backwards, are there more items? */
    readonly hasPreviousPage: Scalars["Boolean"]
    /** When paginating backwards, the cursor to continue. */
    readonly startCursor: Maybe<Scalars["String"]>
  }

/** Arguments for filtering the PageToCommentConnection connection */
export type PageToCommentConnectionWhereArgs = {
  /** Comment author email address. */
  readonly authorEmail: InputMaybe<Scalars["String"]>
  /** Array of author IDs to include comments for. */
  readonly authorIn: InputMaybe<ReadonlyArray<InputMaybe<Scalars["ID"]>>>
  /** Array of author IDs to exclude comments for. */
  readonly authorNotIn: InputMaybe<ReadonlyArray<InputMaybe<Scalars["ID"]>>>
  /** Comment author URL. */
  readonly authorUrl: InputMaybe<Scalars["String"]>
  /** Array of comment IDs to include. */
  readonly commentIn: InputMaybe<ReadonlyArray<InputMaybe<Scalars["ID"]>>>
  /** Array of IDs of users whose unapproved comments will be returned by the query regardless of status. */
  readonly commentNotIn: InputMaybe<ReadonlyArray<InputMaybe<Scalars["ID"]>>>
  /** Include comments of a given type. */
  readonly commentType: InputMaybe<Scalars["String"]>
  /** Include comments from a given array of comment types. */
  readonly commentTypeIn: InputMaybe<
    ReadonlyArray<InputMaybe<Scalars["String"]>>
  >
  /** Exclude comments from a given array of comment types. */
  readonly commentTypeNotIn: InputMaybe<Scalars["String"]>
  /** Content object author ID to limit results by. */
  readonly contentAuthor: InputMaybe<ReadonlyArray<InputMaybe<Scalars["ID"]>>>
  /** Array of author IDs to retrieve comments for. */
  readonly contentAuthorIn: InputMaybe<ReadonlyArray<InputMaybe<Scalars["ID"]>>>
  /** Array of author IDs *not* to retrieve comments for. */
  readonly contentAuthorNotIn: InputMaybe<
    ReadonlyArray<InputMaybe<Scalars["ID"]>>
  >
  /** Limit results to those affiliated with a given content object ID. */
  readonly contentId: InputMaybe<Scalars["ID"]>
  /** Array of content object IDs to include affiliated comments for. */
  readonly contentIdIn: InputMaybe<ReadonlyArray<InputMaybe<Scalars["ID"]>>>
  /** Array of content object IDs to exclude affiliated comments for. */
  readonly contentIdNotIn: InputMaybe<ReadonlyArray<InputMaybe<Scalars["ID"]>>>
  /** Content object name (i.e. slug ) to retrieve affiliated comments for. */
  readonly contentName: InputMaybe<Scalars["String"]>
  /** Content Object parent ID to retrieve affiliated comments for. */
  readonly contentParent: InputMaybe<Scalars["Int"]>
  /** Array of content object statuses to retrieve affiliated comments for. Pass 'any' to match any value. */
  readonly contentStatus: InputMaybe<ReadonlyArray<InputMaybe<PostStatusEnum>>>
  /** Content object type or array of types to retrieve affiliated comments for. Pass 'any' to match any value. */
  readonly contentType: InputMaybe<ReadonlyArray<InputMaybe<ContentTypeEnum>>>
  /** Array of IDs or email addresses of users whose unapproved comments will be returned by the query regardless of $status. Default empty */
  readonly includeUnapproved: InputMaybe<
    ReadonlyArray<InputMaybe<Scalars["ID"]>>
  >
  /** Karma score to retrieve matching comments for. */
  readonly karma: InputMaybe<Scalars["Int"]>
  /** The cardinality of the order of the connection */
  readonly order: InputMaybe<OrderEnum>
  /** Field to order the comments by. */
  readonly orderby: InputMaybe<CommentsConnectionOrderbyEnum>
  /** Parent ID of comment to retrieve children of. */
  readonly parent: InputMaybe<Scalars["Int"]>
  /** Array of parent IDs of comments to retrieve children for. */
  readonly parentIn: InputMaybe<ReadonlyArray<InputMaybe<Scalars["ID"]>>>
  /** Array of parent IDs of comments *not* to retrieve children for. */
  readonly parentNotIn: InputMaybe<ReadonlyArray<InputMaybe<Scalars["ID"]>>>
  /** Search term(s) to retrieve matching comments for. */
  readonly search: InputMaybe<Scalars["String"]>
  /** Comment status to limit results by. */
  readonly status: InputMaybe<Scalars["String"]>
  /** Include comments for a specific user ID. */
  readonly userId: InputMaybe<Scalars["ID"]>
}

/** Connection between the Page type and the page type */
export type PageToPreviewConnectionEdge = Edge &
  OneToOneConnection &
  PageConnectionEdge & {
    readonly __typename?: "PageToPreviewConnectionEdge"
    /** Opaque reference to the nodes position in the connection. Value can be used with pagination args. */
    readonly cursor: Maybe<Scalars["String"]>
    /** The node of the connection, without the edges */
    readonly node: Page
  }

/** Connection between the Page type and the page type */
export type PageToRevisionConnection = Connection &
  PageConnection & {
    readonly __typename?: "PageToRevisionConnection"
    /** Edges for the PageToRevisionConnection connection */
    readonly edges: ReadonlyArray<PageToRevisionConnectionEdge>
    /** The nodes of the connection, without the edges */
    readonly nodes: ReadonlyArray<Page>
    /** Information about pagination in a connection. */
    readonly pageInfo: PageToRevisionConnectionPageInfo
  }

/** An edge in a connection */
export type PageToRevisionConnectionEdge = Edge &
  PageConnectionEdge & {
    readonly __typename?: "PageToRevisionConnectionEdge"
    /** A cursor for use in pagination */
    readonly cursor: Maybe<Scalars["String"]>
    /** The item at the end of the edge */
    readonly node: Page
  }

/** Page Info on the &quot;PageToRevisionConnection&quot; */
export type PageToRevisionConnectionPageInfo = PageConnectionPageInfo &
  PageInfo &
  WpPageInfo & {
    readonly __typename?: "PageToRevisionConnectionPageInfo"
    /** When paginating forwards, the cursor to continue. */
    readonly endCursor: Maybe<Scalars["String"]>
    /** When paginating forwards, are there more items? */
    readonly hasNextPage: Scalars["Boolean"]
    /** When paginating backwards, are there more items? */
    readonly hasPreviousPage: Scalars["Boolean"]
    /** When paginating backwards, the cursor to continue. */
    readonly startCursor: Maybe<Scalars["String"]>
  }

/** Arguments for filtering the PageToRevisionConnection connection */
export type PageToRevisionConnectionWhereArgs = {
  /** The user that's connected as the author of the object. Use the userId for the author object. */
  readonly author: InputMaybe<Scalars["Int"]>
  /** Find objects connected to author(s) in the array of author's userIds */
  readonly authorIn: InputMaybe<ReadonlyArray<InputMaybe<Scalars["ID"]>>>
  /** Find objects connected to the author by the author's nicename */
  readonly authorName: InputMaybe<Scalars["String"]>
  /** Find objects NOT connected to author(s) in the array of author's userIds */
  readonly authorNotIn: InputMaybe<ReadonlyArray<InputMaybe<Scalars["ID"]>>>
  /** Filter the connection based on dates */
  readonly dateQuery: InputMaybe<DateQueryInput>
  /** True for objects with passwords; False for objects without passwords; null for all objects with or without passwords */
  readonly hasPassword: InputMaybe<Scalars["Boolean"]>
  /** Specific database ID of the object */
  readonly id: InputMaybe<Scalars["Int"]>
  /** Array of IDs for the objects to retrieve */
  readonly in: InputMaybe<ReadonlyArray<InputMaybe<Scalars["ID"]>>>
  /** Get objects with a specific mimeType property */
  readonly mimeType: InputMaybe<MimeTypeEnum>
  /** Slug / post_name of the object */
  readonly name: InputMaybe<Scalars["String"]>
  /** Specify objects to retrieve. Use slugs */
  readonly nameIn: InputMaybe<ReadonlyArray<InputMaybe<Scalars["String"]>>>
  /** Specify IDs NOT to retrieve. If this is used in the same query as "in", it will be ignored */
  readonly notIn: InputMaybe<ReadonlyArray<InputMaybe<Scalars["ID"]>>>
  /** What parameter to use to order the objects by. */
  readonly orderby: InputMaybe<
    ReadonlyArray<InputMaybe<PostObjectsConnectionOrderbyInput>>
  >
  /** Use ID to return only children. Use 0 to return only top-level items */
  readonly parent: InputMaybe<Scalars["ID"]>
  /** Specify objects whose parent is in an array */
  readonly parentIn: InputMaybe<ReadonlyArray<InputMaybe<Scalars["ID"]>>>
  /** Specify posts whose parent is not in an array */
  readonly parentNotIn: InputMaybe<ReadonlyArray<InputMaybe<Scalars["ID"]>>>
  /** Show posts with a specific password. */
  readonly password: InputMaybe<Scalars["String"]>
  /** Show Posts based on a keyword search */
  readonly search: InputMaybe<Scalars["String"]>
  /** Retrieve posts where post status is in an array. */
  readonly stati: InputMaybe<ReadonlyArray<InputMaybe<PostStatusEnum>>>
  /** Show posts with a specific status. */
  readonly status: InputMaybe<PostStatusEnum>
  /** Title of the object */
  readonly title: InputMaybe<Scalars["String"]>
}

/** An plugin object */
export type Plugin = Node & {
  readonly __typename?: "Plugin"
  /** Name of the plugin author(s), may also be a company name. */
  readonly author: Maybe<Scalars["String"]>
  /** URI for the related author(s)/company website. */
  readonly authorUri: Maybe<Scalars["String"]>
  /** Description of the plugin. */
  readonly description: Maybe<Scalars["String"]>
  /** The globally unique identifier of the plugin object. */
  readonly id: Scalars["ID"]
  /** Whether the object is restricted from the current viewer */
  readonly isRestricted: Maybe<Scalars["Boolean"]>
  /** Display name of the plugin. */
  readonly name: Maybe<Scalars["String"]>
  /** Plugin path. */
  readonly path: Maybe<Scalars["String"]>
  /** URI for the plugin website. This is useful for directing users for support requests etc. */
  readonly pluginUri: Maybe<Scalars["String"]>
  /** Current version of the plugin. */
  readonly version: Maybe<Scalars["String"]>
}

/** Connection to Plugin Nodes */
export type PluginConnection = {
  /** A list of edges (relational context) between RootQuery and connected Plugin Nodes */
  readonly edges: ReadonlyArray<PluginConnectionEdge>
  /** A list of connected Plugin Nodes */
  readonly nodes: ReadonlyArray<Plugin>
  /** Information about pagination in a connection. */
  readonly pageInfo: PluginConnectionPageInfo
}

/** Edge between a Node and a connected Plugin */
export type PluginConnectionEdge = {
  /** Opaque reference to the nodes position in the connection. Value can be used with pagination args. */
  readonly cursor: Maybe<Scalars["String"]>
  /** The connected Plugin Node */
  readonly node: Plugin
}

/** Page Info on the connected PluginConnectionEdge */
export type PluginConnectionPageInfo = {
  /** When paginating forwards, the cursor to continue. */
  readonly endCursor: Maybe<Scalars["String"]>
  /** When paginating forwards, are there more items? */
  readonly hasNextPage: Scalars["Boolean"]
  /** When paginating backwards, are there more items? */
  readonly hasPreviousPage: Scalars["Boolean"]
  /** When paginating backwards, the cursor to continue. */
  readonly startCursor: Maybe<Scalars["String"]>
}

/** The status of the WordPress plugin. */
export enum PluginStatusEnum {
  /** The plugin is currently active. */
  Active = "ACTIVE",
  /** The plugin is a drop-in plugin. */
  DropIn = "DROP_IN",
  /** The plugin is currently inactive. */
  Inactive = "INACTIVE",
  /** The plugin is a must-use plugin. */
  MustUse = "MUST_USE",
  /** The plugin is technically active but was paused while loading. */
  Paused = "PAUSED",
  /** The plugin was active recently. */
  RecentlyActive = "RECENTLY_ACTIVE",
  /** The plugin has an upgrade available. */
  Upgrade = "UPGRADE",
}

/** The post type */
export type Post = ContentNode &
  DatabaseIdentifier &
  MenuItemLinkable &
  Node &
  NodeWithAuthor &
  NodeWithComments &
  NodeWithContentEditor &
  NodeWithExcerpt &
  NodeWithFeaturedImage &
  NodeWithRevisions &
  NodeWithTemplate &
  NodeWithTitle &
  NodeWithTrackbacks &
  Previewable &
  UniformResourceIdentifiable & {
    readonly __typename?: "Post"
    /** Connection between the NodeWithAuthor type and the User type */
    readonly author: Maybe<NodeWithAuthorToUserConnectionEdge>
    /** The database identifier of the author of the node */
    readonly authorDatabaseId: Maybe<Scalars["Int"]>
    /** The globally unique identifier of the author of the node */
    readonly authorId: Maybe<Scalars["ID"]>
    /** Connection between the Post type and the category type */
    readonly categories: Maybe<PostToCategoryConnection>
    /** The number of comments. Even though WPGraphQL denotes this field as an integer, in WordPress this field should be saved as a numeric string for compatibility. */
    readonly commentCount: Maybe<Scalars["Int"]>
    /** Whether the comments are open or closed for this particular post. */
    readonly commentStatus: Maybe<Scalars["String"]>
    /** Connection between the Post type and the Comment type */
    readonly comments: Maybe<PostToCommentConnection>
    /** The content of the post. */
    readonly content: Maybe<Scalars["String"]>
    /** Connection between the ContentNode type and the ContentType type */
    readonly contentType: Maybe<ContentNodeToContentTypeConnectionEdge>
    /** The name of the Content Type the node belongs to */
    readonly contentTypeName: Scalars["String"]
    /** The unique identifier stored in the database */
    readonly databaseId: Scalars["Int"]
    /** Post publishing date. */
    readonly date: Maybe<Scalars["String"]>
    /** The publishing date set in GMT. */
    readonly dateGmt: Maybe<Scalars["String"]>
    /** The desired slug of the post */
    readonly desiredSlug: Maybe<Scalars["String"]>
    /** If a user has edited the node within the past 15 seconds, this will return the user that last edited. Null if the edit lock doesn&#039;t exist or is greater than 15 seconds */
    readonly editingLockedBy: Maybe<ContentNodeToEditLockConnectionEdge>
    /** The RSS enclosure for the object */
    readonly enclosure: Maybe<Scalars["String"]>
    /** Connection between the ContentNode type and the EnqueuedScript type */
    readonly enqueuedScripts: Maybe<ContentNodeToEnqueuedScriptConnection>
    /** Connection between the ContentNode type and the EnqueuedStylesheet type */
    readonly enqueuedStylesheets: Maybe<ContentNodeToEnqueuedStylesheetConnection>
    /** The excerpt of the post. */
    readonly excerpt: Maybe<Scalars["String"]>
    /** Connection between the NodeWithFeaturedImage type and the MediaItem type */
    readonly featuredImage: Maybe<NodeWithFeaturedImageToMediaItemConnectionEdge>
    /** The database identifier for the featured image node assigned to the content node */
    readonly featuredImageDatabaseId: Maybe<Scalars["Int"]>
    /** Globally unique ID of the featured image assigned to the node */
    readonly featuredImageId: Maybe<Scalars["ID"]>
    /** The global unique identifier for this post. This currently matches the value stored in WP_Post-&gt;guid and the guid column in the &quot;post_objects&quot; database table. */
    readonly guid: Maybe<Scalars["String"]>
    /** The globally unique identifier of the post object. */
    readonly id: Scalars["ID"]
    /** Whether the node is a Content Node */
    readonly isContentNode: Scalars["Boolean"]
    /** Whether the object is a node in the preview state */
    readonly isPreview: Maybe<Scalars["Boolean"]>
    /** Whether the object is restricted from the current viewer */
    readonly isRestricted: Maybe<Scalars["Boolean"]>
    /** True if the node is a revision of another node */
    readonly isRevision: Maybe<Scalars["Boolean"]>
    /** Whether this page is sticky */
    readonly isSticky: Scalars["Boolean"]
    /** Whether the node is a Term */
    readonly isTermNode: Scalars["Boolean"]
    /** The user that most recently edited the node */
    readonly lastEditedBy: Maybe<ContentNodeToEditLastConnectionEdge>
    /** The permalink of the post */
    readonly link: Maybe<Scalars["String"]>
    /** The local modified time for a post. If a post was recently updated the modified field will change to match the corresponding time. */
    readonly modified: Maybe<Scalars["String"]>
    /** The GMT modified time for a post. If a post was recently updated the modified field will change to match the corresponding time in GMT. */
    readonly modifiedGmt: Maybe<Scalars["String"]>
    /** Whether the pings are open or closed for this particular post. */
    readonly pingStatus: Maybe<Scalars["String"]>
    /** URLs that have been pinged. */
    readonly pinged: Maybe<ReadonlyArray<Maybe<Scalars["String"]>>>
    /** Connection between the Post type and the postFormat type */
    readonly postFormats: Maybe<PostToPostFormatConnection>
    /**
     * The id field matches the WP_Post-&gt;ID field.
     * @deprecated Deprecated in favor of the databaseId field
     */
    readonly postId: Scalars["Int"]
    /** Connection between the Post type and the post type */
    readonly preview: Maybe<PostToPreviewConnectionEdge>
    /** The database id of the preview node */
    readonly previewRevisionDatabaseId: Maybe<Scalars["Int"]>
    /** Whether the object is a node in the preview state */
    readonly previewRevisionId: Maybe<Scalars["ID"]>
    /** If the current node is a revision, this field exposes the node this is a revision of. Returns null if the node is not a revision of another node. */
    readonly revisionOf: Maybe<NodeWithRevisionsToContentNodeConnectionEdge>
    /** Connection between the Post type and the post type */
    readonly revisions: Maybe<PostToRevisionConnection>
    /** The uri slug for the post. This is equivalent to the WP_Post-&gt;post_name field and the post_name column in the database for the &quot;post_objects&quot; table. */
    readonly slug: Maybe<Scalars["String"]>
    /** The current status of the object */
    readonly status: Maybe<Scalars["String"]>
    /** Connection between the Post type and the tag type */
    readonly tags: Maybe<PostToTagConnection>
    /** The template assigned to the node */
    readonly template: Maybe<ContentTemplate>
    /** Connection between the Post type and the TermNode type */
    readonly terms: Maybe<PostToTermNodeConnection>
    /** The title of the post. This is currently just the raw title. An amendment to support rendered title needs to be made. */
    readonly title: Maybe<Scalars["String"]>
    /** URLs queued to be pinged. */
    readonly toPing: Maybe<ReadonlyArray<Maybe<Scalars["String"]>>>
    /** The unique resource identifier path */
    readonly uri: Maybe<Scalars["String"]>
  }

/** The post type */
export type PostCategoriesArgs = {
  after: InputMaybe<Scalars["String"]>
  before: InputMaybe<Scalars["String"]>
  first: InputMaybe<Scalars["Int"]>
  last: InputMaybe<Scalars["Int"]>
  where: InputMaybe<PostToCategoryConnectionWhereArgs>
}

/** The post type */
export type PostCommentsArgs = {
  after: InputMaybe<Scalars["String"]>
  before: InputMaybe<Scalars["String"]>
  first: InputMaybe<Scalars["Int"]>
  last: InputMaybe<Scalars["Int"]>
  where: InputMaybe<PostToCommentConnectionWhereArgs>
}

/** The post type */
export type PostContentArgs = {
  format: InputMaybe<PostObjectFieldFormatEnum>
}

/** The post type */
export type PostEnqueuedScriptsArgs = {
  after: InputMaybe<Scalars["String"]>
  before: InputMaybe<Scalars["String"]>
  first: InputMaybe<Scalars["Int"]>
  last: InputMaybe<Scalars["Int"]>
}

/** The post type */
export type PostEnqueuedStylesheetsArgs = {
  after: InputMaybe<Scalars["String"]>
  before: InputMaybe<Scalars["String"]>
  first: InputMaybe<Scalars["Int"]>
  last: InputMaybe<Scalars["Int"]>
}

/** The post type */
export type PostExcerptArgs = {
  format: InputMaybe<PostObjectFieldFormatEnum>
}

/** The post type */
export type PostPostFormatsArgs = {
  after: InputMaybe<Scalars["String"]>
  before: InputMaybe<Scalars["String"]>
  first: InputMaybe<Scalars["Int"]>
  last: InputMaybe<Scalars["Int"]>
  where: InputMaybe<PostToPostFormatConnectionWhereArgs>
}

/** The post type */
export type PostRevisionsArgs = {
  after: InputMaybe<Scalars["String"]>
  before: InputMaybe<Scalars["String"]>
  first: InputMaybe<Scalars["Int"]>
  last: InputMaybe<Scalars["Int"]>
  where: InputMaybe<PostToRevisionConnectionWhereArgs>
}

/** The post type */
export type PostTagsArgs = {
  after: InputMaybe<Scalars["String"]>
  before: InputMaybe<Scalars["String"]>
  first: InputMaybe<Scalars["Int"]>
  last: InputMaybe<Scalars["Int"]>
  where: InputMaybe<PostToTagConnectionWhereArgs>
}

/** The post type */
export type PostTermsArgs = {
  after: InputMaybe<Scalars["String"]>
  before: InputMaybe<Scalars["String"]>
  first: InputMaybe<Scalars["Int"]>
  last: InputMaybe<Scalars["Int"]>
  where: InputMaybe<PostToTermNodeConnectionWhereArgs>
}

/** The post type */
export type PostTitleArgs = {
  format: InputMaybe<PostObjectFieldFormatEnum>
}

/** Set relationships between the post to categories */
export type PostCategoriesInput = {
  /** If true, this will append the category to existing related categories. If false, this will replace existing relationships. Default true. */
  readonly append: InputMaybe<Scalars["Boolean"]>
  /** The input list of items to set. */
  readonly nodes: InputMaybe<ReadonlyArray<InputMaybe<PostCategoriesNodeInput>>>
}

/** List of categories to connect the post to. If an ID is set, it will be used to create the connection. If not, it will look for a slug. If neither are valid existing terms, and the site is configured to allow terms to be created during post mutations, a term will be created using the Name if it exists in the input, then fallback to the slug if it exists. */
export type PostCategoriesNodeInput = {
  /** The description of the category. This field is used to set a description of the category if a new one is created during the mutation. */
  readonly description: InputMaybe<Scalars["String"]>
  /** The ID of the category. If present, this will be used to connect to the post. If no existing category exists with this ID, no connection will be made. */
  readonly id: InputMaybe<Scalars["ID"]>
  /** The name of the category. This field is used to create a new term, if term creation is enabled in nested mutations, and if one does not already exist with the provided slug or ID or if a slug or ID is not provided. If no name is included and a term is created, the creation will fallback to the slug field. */
  readonly name: InputMaybe<Scalars["String"]>
  /** The slug of the category. If no ID is present, this field will be used to make a connection. If no existing term exists with this slug, this field will be used as a fallback to the Name field when creating a new term to connect to, if term creation is enabled as a nested mutation. */
  readonly slug: InputMaybe<Scalars["String"]>
}

/** Connection to post Nodes */
export type PostConnection = {
  /** A list of edges (relational context) between RootQuery and connected post Nodes */
  readonly edges: ReadonlyArray<PostConnectionEdge>
  /** A list of connected post Nodes */
  readonly nodes: ReadonlyArray<Post>
  /** Information about pagination in a connection. */
  readonly pageInfo: PostConnectionPageInfo
}

/** Edge between a Node and a connected post */
export type PostConnectionEdge = {
  /** Opaque reference to the nodes position in the connection. Value can be used with pagination args. */
  readonly cursor: Maybe<Scalars["String"]>
  /** The connected post Node */
  readonly node: Post
}

/** Page Info on the connected PostConnectionEdge */
export type PostConnectionPageInfo = {
  /** When paginating forwards, the cursor to continue. */
  readonly endCursor: Maybe<Scalars["String"]>
  /** When paginating forwards, are there more items? */
  readonly hasNextPage: Scalars["Boolean"]
  /** When paginating backwards, are there more items? */
  readonly hasPreviousPage: Scalars["Boolean"]
  /** When paginating backwards, the cursor to continue. */
  readonly startCursor: Maybe<Scalars["String"]>
}

/** The postFormat type */
export type PostFormat = DatabaseIdentifier &
  Node &
  TermNode &
  UniformResourceIdentifiable & {
    readonly __typename?: "PostFormat"
    /** Connection between the PostFormat type and the ContentNode type */
    readonly contentNodes: Maybe<PostFormatToContentNodeConnection>
    /** The number of objects connected to the object */
    readonly count: Maybe<Scalars["Int"]>
    /** The unique identifier stored in the database */
    readonly databaseId: Scalars["Int"]
    /** The description of the object */
    readonly description: Maybe<Scalars["String"]>
    /** Connection between the TermNode type and the EnqueuedScript type */
    readonly enqueuedScripts: Maybe<TermNodeToEnqueuedScriptConnection>
    /** Connection between the TermNode type and the EnqueuedStylesheet type */
    readonly enqueuedStylesheets: Maybe<TermNodeToEnqueuedStylesheetConnection>
    /** The unique resource identifier path */
    readonly id: Scalars["ID"]
    /** Whether the node is a Content Node */
    readonly isContentNode: Scalars["Boolean"]
    /** Whether the object is restricted from the current viewer */
    readonly isRestricted: Maybe<Scalars["Boolean"]>
    /** Whether the node is a Term */
    readonly isTermNode: Scalars["Boolean"]
    /** The link to the term */
    readonly link: Maybe<Scalars["String"]>
    /** The human friendly name of the object. */
    readonly name: Maybe<Scalars["String"]>
    /**
     * The id field matches the WP_Post-&gt;ID field.
     * @deprecated Deprecated in favor of databaseId
     */
    readonly postFormatId: Maybe<Scalars["Int"]>
    /** Connection between the PostFormat type and the post type */
    readonly posts: Maybe<PostFormatToPostConnection>
    /** An alphanumeric identifier for the object unique to its type. */
    readonly slug: Maybe<Scalars["String"]>
    /** Connection between the PostFormat type and the Taxonomy type */
    readonly taxonomy: Maybe<PostFormatToTaxonomyConnectionEdge>
    /** The name of the taxonomy that the object is associated with */
    readonly taxonomyName: Maybe<Scalars["String"]>
    /** The ID of the term group that this term object belongs to */
    readonly termGroupId: Maybe<Scalars["Int"]>
    /** The taxonomy ID that the object is associated with */
    readonly termTaxonomyId: Maybe<Scalars["Int"]>
    /** The unique resource identifier path */
    readonly uri: Maybe<Scalars["String"]>
  }

/** The postFormat type */
export type PostFormatContentNodesArgs = {
  after: InputMaybe<Scalars["String"]>
  before: InputMaybe<Scalars["String"]>
  first: InputMaybe<Scalars["Int"]>
  last: InputMaybe<Scalars["Int"]>
  where: InputMaybe<PostFormatToContentNodeConnectionWhereArgs>
}

/** The postFormat type */
export type PostFormatEnqueuedScriptsArgs = {
  after: InputMaybe<Scalars["String"]>
  before: InputMaybe<Scalars["String"]>
  first: InputMaybe<Scalars["Int"]>
  last: InputMaybe<Scalars["Int"]>
}

/** The postFormat type */
export type PostFormatEnqueuedStylesheetsArgs = {
  after: InputMaybe<Scalars["String"]>
  before: InputMaybe<Scalars["String"]>
  first: InputMaybe<Scalars["Int"]>
  last: InputMaybe<Scalars["Int"]>
}

/** The postFormat type */
export type PostFormatPostsArgs = {
  after: InputMaybe<Scalars["String"]>
  before: InputMaybe<Scalars["String"]>
  first: InputMaybe<Scalars["Int"]>
  last: InputMaybe<Scalars["Int"]>
  where: InputMaybe<PostFormatToPostConnectionWhereArgs>
}

/** Connection to postFormat Nodes */
export type PostFormatConnection = {
  /** A list of edges (relational context) between RootQuery and connected postFormat Nodes */
  readonly edges: ReadonlyArray<PostFormatConnectionEdge>
  /** A list of connected postFormat Nodes */
  readonly nodes: ReadonlyArray<PostFormat>
  /** Information about pagination in a connection. */
  readonly pageInfo: PostFormatConnectionPageInfo
}

/** Edge between a Node and a connected postFormat */
export type PostFormatConnectionEdge = {
  /** Opaque reference to the nodes position in the connection. Value can be used with pagination args. */
  readonly cursor: Maybe<Scalars["String"]>
  /** The connected postFormat Node */
  readonly node: PostFormat
}

/** Page Info on the connected PostFormatConnectionEdge */
export type PostFormatConnectionPageInfo = {
  /** When paginating forwards, the cursor to continue. */
  readonly endCursor: Maybe<Scalars["String"]>
  /** When paginating forwards, are there more items? */
  readonly hasNextPage: Scalars["Boolean"]
  /** When paginating backwards, are there more items? */
  readonly hasPreviousPage: Scalars["Boolean"]
  /** When paginating backwards, the cursor to continue. */
  readonly startCursor: Maybe<Scalars["String"]>
}

/** The Type of Identifier used to fetch a single resource. Default is ID. */
export enum PostFormatIdType {
  /** The Database ID for the node */
  DatabaseId = "DATABASE_ID",
  /** The hashed Global ID */
  Id = "ID",
  /** The name of the node */
  Name = "NAME",
  /** Url friendly name of the node */
  Slug = "SLUG",
  /** The URI for the node */
  Uri = "URI",
}

/** Connection between the PostFormat type and the ContentNode type */
export type PostFormatToContentNodeConnection = Connection &
  ContentNodeConnection & {
    readonly __typename?: "PostFormatToContentNodeConnection"
    /** Edges for the PostFormatToContentNodeConnection connection */
    readonly edges: ReadonlyArray<PostFormatToContentNodeConnectionEdge>
    /** The nodes of the connection, without the edges */
    readonly nodes: ReadonlyArray<ContentNode>
    /** Information about pagination in a connection. */
    readonly pageInfo: PostFormatToContentNodeConnectionPageInfo
  }

/** An edge in a connection */
export type PostFormatToContentNodeConnectionEdge = ContentNodeConnectionEdge &
  Edge & {
    readonly __typename?: "PostFormatToContentNodeConnectionEdge"
    /** A cursor for use in pagination */
    readonly cursor: Maybe<Scalars["String"]>
    /** The item at the end of the edge */
    readonly node: ContentNode
  }

/** Page Info on the &quot;PostFormatToContentNodeConnection&quot; */
export type PostFormatToContentNodeConnectionPageInfo =
  ContentNodeConnectionPageInfo &
    PageInfo &
    WpPageInfo & {
      readonly __typename?: "PostFormatToContentNodeConnectionPageInfo"
      /** When paginating forwards, the cursor to continue. */
      readonly endCursor: Maybe<Scalars["String"]>
      /** When paginating forwards, are there more items? */
      readonly hasNextPage: Scalars["Boolean"]
      /** When paginating backwards, are there more items? */
      readonly hasPreviousPage: Scalars["Boolean"]
      /** When paginating backwards, the cursor to continue. */
      readonly startCursor: Maybe<Scalars["String"]>
    }

/** Arguments for filtering the PostFormatToContentNodeConnection connection */
export type PostFormatToContentNodeConnectionWhereArgs = {
  /** The Types of content to filter */
  readonly contentTypes: InputMaybe<
    ReadonlyArray<InputMaybe<ContentTypesOfPostFormatEnum>>
  >
  /** Filter the connection based on dates */
  readonly dateQuery: InputMaybe<DateQueryInput>
  /** True for objects with passwords; False for objects without passwords; null for all objects with or without passwords */
  readonly hasPassword: InputMaybe<Scalars["Boolean"]>
  /** Specific database ID of the object */
  readonly id: InputMaybe<Scalars["Int"]>
  /** Array of IDs for the objects to retrieve */
  readonly in: InputMaybe<ReadonlyArray<InputMaybe<Scalars["ID"]>>>
  /** Get objects with a specific mimeType property */
  readonly mimeType: InputMaybe<MimeTypeEnum>
  /** Slug / post_name of the object */
  readonly name: InputMaybe<Scalars["String"]>
  /** Specify objects to retrieve. Use slugs */
  readonly nameIn: InputMaybe<ReadonlyArray<InputMaybe<Scalars["String"]>>>
  /** Specify IDs NOT to retrieve. If this is used in the same query as "in", it will be ignored */
  readonly notIn: InputMaybe<ReadonlyArray<InputMaybe<Scalars["ID"]>>>
  /** What parameter to use to order the objects by. */
  readonly orderby: InputMaybe<
    ReadonlyArray<InputMaybe<PostObjectsConnectionOrderbyInput>>
  >
  /** Use ID to return only children. Use 0 to return only top-level items */
  readonly parent: InputMaybe<Scalars["ID"]>
  /** Specify objects whose parent is in an array */
  readonly parentIn: InputMaybe<ReadonlyArray<InputMaybe<Scalars["ID"]>>>
  /** Specify posts whose parent is not in an array */
  readonly parentNotIn: InputMaybe<ReadonlyArray<InputMaybe<Scalars["ID"]>>>
  /** Show posts with a specific password. */
  readonly password: InputMaybe<Scalars["String"]>
  /** Show Posts based on a keyword search */
  readonly search: InputMaybe<Scalars["String"]>
  /** Retrieve posts where post status is in an array. */
  readonly stati: InputMaybe<ReadonlyArray<InputMaybe<PostStatusEnum>>>
  /** Show posts with a specific status. */
  readonly status: InputMaybe<PostStatusEnum>
  /** Title of the object */
  readonly title: InputMaybe<Scalars["String"]>
}

/** Connection between the PostFormat type and the post type */
export type PostFormatToPostConnection = Connection &
  PostConnection & {
    readonly __typename?: "PostFormatToPostConnection"
    /** Edges for the PostFormatToPostConnection connection */
    readonly edges: ReadonlyArray<PostFormatToPostConnectionEdge>
    /** The nodes of the connection, without the edges */
    readonly nodes: ReadonlyArray<Post>
    /** Information about pagination in a connection. */
    readonly pageInfo: PostFormatToPostConnectionPageInfo
  }

/** An edge in a connection */
export type PostFormatToPostConnectionEdge = Edge &
  PostConnectionEdge & {
    readonly __typename?: "PostFormatToPostConnectionEdge"
    /** A cursor for use in pagination */
    readonly cursor: Maybe<Scalars["String"]>
    /** The item at the end of the edge */
    readonly node: Post
  }

/** Page Info on the &quot;PostFormatToPostConnection&quot; */
export type PostFormatToPostConnectionPageInfo = PageInfo &
  PostConnectionPageInfo &
  WpPageInfo & {
    readonly __typename?: "PostFormatToPostConnectionPageInfo"
    /** When paginating forwards, the cursor to continue. */
    readonly endCursor: Maybe<Scalars["String"]>
    /** When paginating forwards, are there more items? */
    readonly hasNextPage: Scalars["Boolean"]
    /** When paginating backwards, are there more items? */
    readonly hasPreviousPage: Scalars["Boolean"]
    /** When paginating backwards, the cursor to continue. */
    readonly startCursor: Maybe<Scalars["String"]>
  }

/** Arguments for filtering the PostFormatToPostConnection connection */
export type PostFormatToPostConnectionWhereArgs = {
  /** The user that's connected as the author of the object. Use the userId for the author object. */
  readonly author: InputMaybe<Scalars["Int"]>
  /** Find objects connected to author(s) in the array of author's userIds */
  readonly authorIn: InputMaybe<ReadonlyArray<InputMaybe<Scalars["ID"]>>>
  /** Find objects connected to the author by the author's nicename */
  readonly authorName: InputMaybe<Scalars["String"]>
  /** Find objects NOT connected to author(s) in the array of author's userIds */
  readonly authorNotIn: InputMaybe<ReadonlyArray<InputMaybe<Scalars["ID"]>>>
  /** Category ID */
  readonly categoryId: InputMaybe<Scalars["Int"]>
  /** Array of category IDs, used to display objects from one category OR another */
  readonly categoryIn: InputMaybe<ReadonlyArray<InputMaybe<Scalars["ID"]>>>
  /** Use Category Slug */
  readonly categoryName: InputMaybe<Scalars["String"]>
  /** Array of category IDs, used to display objects from one category OR another */
  readonly categoryNotIn: InputMaybe<ReadonlyArray<InputMaybe<Scalars["ID"]>>>
  /** Filter the connection based on dates */
  readonly dateQuery: InputMaybe<DateQueryInput>
  /** True for objects with passwords; False for objects without passwords; null for all objects with or without passwords */
  readonly hasPassword: InputMaybe<Scalars["Boolean"]>
  /** Specific database ID of the object */
  readonly id: InputMaybe<Scalars["Int"]>
  /** Array of IDs for the objects to retrieve */
  readonly in: InputMaybe<ReadonlyArray<InputMaybe<Scalars["ID"]>>>
  /** Get objects with a specific mimeType property */
  readonly mimeType: InputMaybe<MimeTypeEnum>
  /** Slug / post_name of the object */
  readonly name: InputMaybe<Scalars["String"]>
  /** Specify objects to retrieve. Use slugs */
  readonly nameIn: InputMaybe<ReadonlyArray<InputMaybe<Scalars["String"]>>>
  /** Specify IDs NOT to retrieve. If this is used in the same query as "in", it will be ignored */
  readonly notIn: InputMaybe<ReadonlyArray<InputMaybe<Scalars["ID"]>>>
  /** What parameter to use to order the objects by. */
  readonly orderby: InputMaybe<
    ReadonlyArray<InputMaybe<PostObjectsConnectionOrderbyInput>>
  >
  /** Use ID to return only children. Use 0 to return only top-level items */
  readonly parent: InputMaybe<Scalars["ID"]>
  /** Specify objects whose parent is in an array */
  readonly parentIn: InputMaybe<ReadonlyArray<InputMaybe<Scalars["ID"]>>>
  /** Specify posts whose parent is not in an array */
  readonly parentNotIn: InputMaybe<ReadonlyArray<InputMaybe<Scalars["ID"]>>>
  /** Show posts with a specific password. */
  readonly password: InputMaybe<Scalars["String"]>
  /** Show Posts based on a keyword search */
  readonly search: InputMaybe<Scalars["String"]>
  /** Retrieve posts where post status is in an array. */
  readonly stati: InputMaybe<ReadonlyArray<InputMaybe<PostStatusEnum>>>
  /** Show posts with a specific status. */
  readonly status: InputMaybe<PostStatusEnum>
  /** Tag Slug */
  readonly tag: InputMaybe<Scalars["String"]>
  /** Use Tag ID */
  readonly tagId: InputMaybe<Scalars["String"]>
  /** Array of tag IDs, used to display objects from one tag OR another */
  readonly tagIn: InputMaybe<ReadonlyArray<InputMaybe<Scalars["ID"]>>>
  /** Array of tag IDs, used to display objects from one tag OR another */
  readonly tagNotIn: InputMaybe<ReadonlyArray<InputMaybe<Scalars["ID"]>>>
  /** Array of tag slugs, used to display objects from one tag AND another */
  readonly tagSlugAnd: InputMaybe<ReadonlyArray<InputMaybe<Scalars["String"]>>>
  /** Array of tag slugs, used to include objects in ANY specified tags */
  readonly tagSlugIn: InputMaybe<ReadonlyArray<InputMaybe<Scalars["String"]>>>
  /** Title of the object */
  readonly title: InputMaybe<Scalars["String"]>
}

/** Connection between the PostFormat type and the Taxonomy type */
export type PostFormatToTaxonomyConnectionEdge = Edge &
  OneToOneConnection &
  TaxonomyConnectionEdge & {
    readonly __typename?: "PostFormatToTaxonomyConnectionEdge"
    /** Opaque reference to the nodes position in the connection. Value can be used with pagination args. */
    readonly cursor: Maybe<Scalars["String"]>
    /** The node of the connection, without the edges */
    readonly node: Taxonomy
  }

/** The Type of Identifier used to fetch a single resource. Default is ID. */
export enum PostIdType {
  /** Identify a resource by the Database ID. */
  DatabaseId = "DATABASE_ID",
  /** Identify a resource by the (hashed) Global ID. */
  Id = "ID",
  /** Identify a resource by the slug. Available to non-hierarchcial Types where the slug is a unique identifier. */
  Slug = "SLUG",
  /** Identify a resource by the URI. */
  Uri = "URI",
}

/** The format of post field data. */
export enum PostObjectFieldFormatEnum {
  /** Provide the field value directly from database. Null on unauthenticated requests. */
  Raw = "RAW",
  /** Provide the field value as rendered by WordPress. Default. */
  Rendered = "RENDERED",
}

/** The column to use when filtering by date */
export enum PostObjectsConnectionDateColumnEnum {
  /** The date the comment was created in local time. */
  Date = "DATE",
  /** The most recent modification date of the comment. */
  Modified = "MODIFIED",
}

/** Field to order the connection by */
export enum PostObjectsConnectionOrderbyEnum {
  /** Order by author */
  Author = "AUTHOR",
  /** Order by the number of comments it has acquired */
  CommentCount = "COMMENT_COUNT",
  /** Order by publish date */
  Date = "DATE",
  /** Preserve the ID order given in the IN array */
  In = "IN",
  /** Order by the menu order value */
  MenuOrder = "MENU_ORDER",
  /** Order by last modified date */
  Modified = "MODIFIED",
  /** Preserve slug order given in the NAME_IN array */
  NameIn = "NAME_IN",
  /** Order by parent ID */
  Parent = "PARENT",
  /** Order by slug */
  Slug = "SLUG",
  /** Order by title */
  Title = "TITLE",
}

/** Options for ordering the connection */
export type PostObjectsConnectionOrderbyInput = {
  /** The field to order the connection by */
  readonly field: PostObjectsConnectionOrderbyEnum
  /** Possible directions in which to order a list of items */
  readonly order: OrderEnum
}

/** Set relationships between the post to postFormats */
export type PostPostFormatsInput = {
  /** If true, this will append the postFormat to existing related postFormats. If false, this will replace existing relationships. Default true. */
  readonly append: InputMaybe<Scalars["Boolean"]>
  /** The input list of items to set. */
  readonly nodes: InputMaybe<
    ReadonlyArray<InputMaybe<PostPostFormatsNodeInput>>
  >
}

/** List of postFormats to connect the post to. If an ID is set, it will be used to create the connection. If not, it will look for a slug. If neither are valid existing terms, and the site is configured to allow terms to be created during post mutations, a term will be created using the Name if it exists in the input, then fallback to the slug if it exists. */
export type PostPostFormatsNodeInput = {
  /** The description of the postFormat. This field is used to set a description of the postFormat if a new one is created during the mutation. */
  readonly description: InputMaybe<Scalars["String"]>
  /** The ID of the postFormat. If present, this will be used to connect to the post. If no existing postFormat exists with this ID, no connection will be made. */
  readonly id: InputMaybe<Scalars["ID"]>
  /** The name of the postFormat. This field is used to create a new term, if term creation is enabled in nested mutations, and if one does not already exist with the provided slug or ID or if a slug or ID is not provided. If no name is included and a term is created, the creation will fallback to the slug field. */
  readonly name: InputMaybe<Scalars["String"]>
  /** The slug of the postFormat. If no ID is present, this field will be used to make a connection. If no existing term exists with this slug, this field will be used as a fallback to the Name field when creating a new term to connect to, if term creation is enabled as a nested mutation. */
  readonly slug: InputMaybe<Scalars["String"]>
}

/** The status of the object. */
export enum PostStatusEnum {
  /** Objects with the auto-draft status */
  AutoDraft = "AUTO_DRAFT",
  /** Objects with the draft status */
  Draft = "DRAFT",
  /** Objects with the future status */
  Future = "FUTURE",
  /** Objects with the inherit status */
  Inherit = "INHERIT",
  /** Objects with the pending status */
  Pending = "PENDING",
  /** Objects with the private status */
  Private = "PRIVATE",
  /** Objects with the publish status */
  Publish = "PUBLISH",
  /** Objects with the request-completed status */
  RequestCompleted = "REQUEST_COMPLETED",
  /** Objects with the request-confirmed status */
  RequestConfirmed = "REQUEST_CONFIRMED",
  /** Objects with the request-failed status */
  RequestFailed = "REQUEST_FAILED",
  /** Objects with the request-pending status */
  RequestPending = "REQUEST_PENDING",
  /** Objects with the trash status */
  Trash = "TRASH",
}

/** Set relationships between the post to tags */
export type PostTagsInput = {
  /** If true, this will append the tag to existing related tags. If false, this will replace existing relationships. Default true. */
  readonly append: InputMaybe<Scalars["Boolean"]>
  /** The input list of items to set. */
  readonly nodes: InputMaybe<ReadonlyArray<InputMaybe<PostTagsNodeInput>>>
}

/** List of tags to connect the post to. If an ID is set, it will be used to create the connection. If not, it will look for a slug. If neither are valid existing terms, and the site is configured to allow terms to be created during post mutations, a term will be created using the Name if it exists in the input, then fallback to the slug if it exists. */
export type PostTagsNodeInput = {
  /** The description of the tag. This field is used to set a description of the tag if a new one is created during the mutation. */
  readonly description: InputMaybe<Scalars["String"]>
  /** The ID of the tag. If present, this will be used to connect to the post. If no existing tag exists with this ID, no connection will be made. */
  readonly id: InputMaybe<Scalars["ID"]>
  /** The name of the tag. This field is used to create a new term, if term creation is enabled in nested mutations, and if one does not already exist with the provided slug or ID or if a slug or ID is not provided. If no name is included and a term is created, the creation will fallback to the slug field. */
  readonly name: InputMaybe<Scalars["String"]>
  /** The slug of the tag. If no ID is present, this field will be used to make a connection. If no existing term exists with this slug, this field will be used as a fallback to the Name field when creating a new term to connect to, if term creation is enabled as a nested mutation. */
  readonly slug: InputMaybe<Scalars["String"]>
}

/** Connection between the Post type and the category type */
export type PostToCategoryConnection = CategoryConnection &
  Connection & {
    readonly __typename?: "PostToCategoryConnection"
    /** Edges for the PostToCategoryConnection connection */
    readonly edges: ReadonlyArray<PostToCategoryConnectionEdge>
    /** The nodes of the connection, without the edges */
    readonly nodes: ReadonlyArray<Category>
    /** Information about pagination in a connection. */
    readonly pageInfo: PostToCategoryConnectionPageInfo
  }

/** An edge in a connection */
export type PostToCategoryConnectionEdge = CategoryConnectionEdge &
  Edge & {
    readonly __typename?: "PostToCategoryConnectionEdge"
    /** A cursor for use in pagination */
    readonly cursor: Maybe<Scalars["String"]>
    /** The item at the end of the edge */
    readonly node: Category
  }

/** Page Info on the &quot;PostToCategoryConnection&quot; */
export type PostToCategoryConnectionPageInfo = CategoryConnectionPageInfo &
  PageInfo &
  WpPageInfo & {
    readonly __typename?: "PostToCategoryConnectionPageInfo"
    /** When paginating forwards, the cursor to continue. */
    readonly endCursor: Maybe<Scalars["String"]>
    /** When paginating forwards, are there more items? */
    readonly hasNextPage: Scalars["Boolean"]
    /** When paginating backwards, are there more items? */
    readonly hasPreviousPage: Scalars["Boolean"]
    /** When paginating backwards, the cursor to continue. */
    readonly startCursor: Maybe<Scalars["String"]>
  }

/** Arguments for filtering the PostToCategoryConnection connection */
export type PostToCategoryConnectionWhereArgs = {
  /** Unique cache key to be produced when this query is stored in an object cache. Default is 'core'. */
  readonly cacheDomain: InputMaybe<Scalars["String"]>
  /** Term ID to retrieve child terms of. If multiple taxonomies are passed, $child_of is ignored. Default 0. */
  readonly childOf: InputMaybe<Scalars["Int"]>
  /** True to limit results to terms that have no children. This parameter has no effect on non-hierarchical taxonomies. Default false. */
  readonly childless: InputMaybe<Scalars["Boolean"]>
  /** Retrieve terms where the description is LIKE the input value. Default empty. */
  readonly descriptionLike: InputMaybe<Scalars["String"]>
  /** Array of term ids to exclude. If $include is non-empty, $exclude is ignored. Default empty array. */
  readonly exclude: InputMaybe<ReadonlyArray<InputMaybe<Scalars["ID"]>>>
  /** Array of term ids to exclude along with all of their descendant terms. If $include is non-empty, $exclude_tree is ignored. Default empty array. */
  readonly excludeTree: InputMaybe<ReadonlyArray<InputMaybe<Scalars["ID"]>>>
  /** Whether to hide terms not assigned to any posts. Accepts true or false. Default false */
  readonly hideEmpty: InputMaybe<Scalars["Boolean"]>
  /** Whether to include terms that have non-empty descendants (even if $hide_empty is set to true). Default true. */
  readonly hierarchical: InputMaybe<Scalars["Boolean"]>
  /** Array of term ids to include. Default empty array. */
  readonly include: InputMaybe<ReadonlyArray<InputMaybe<Scalars["ID"]>>>
  /** Array of names to return term(s) for. Default empty. */
  readonly name: InputMaybe<ReadonlyArray<InputMaybe<Scalars["String"]>>>
  /** Retrieve terms where the name is LIKE the input value. Default empty. */
  readonly nameLike: InputMaybe<Scalars["String"]>
  /** Array of object IDs. Results will be limited to terms associated with these objects. */
  readonly objectIds: InputMaybe<ReadonlyArray<InputMaybe<Scalars["ID"]>>>
  /** Direction the connection should be ordered in */
  readonly order: InputMaybe<OrderEnum>
  /** Field(s) to order terms by. Defaults to 'name'. */
  readonly orderby: InputMaybe<TermObjectsConnectionOrderbyEnum>
  /** Whether to pad the quantity of a term's children in the quantity of each term's "count" object variable. Default false. */
  readonly padCounts: InputMaybe<Scalars["Boolean"]>
  /** Parent term ID to retrieve direct-child terms of. Default empty. */
  readonly parent: InputMaybe<Scalars["Int"]>
  /** Search criteria to match terms. Will be SQL-formatted with wildcards before and after. Default empty. */
  readonly search: InputMaybe<Scalars["String"]>
  /** Array of slugs to return term(s) for. Default empty. */
  readonly slug: InputMaybe<ReadonlyArray<InputMaybe<Scalars["String"]>>>
  /** Array of term taxonomy IDs, to match when querying terms. */
  readonly termTaxonomId: InputMaybe<ReadonlyArray<InputMaybe<Scalars["ID"]>>>
  /** Array of term taxonomy IDs, to match when querying terms. */
  readonly termTaxonomyId: InputMaybe<ReadonlyArray<InputMaybe<Scalars["ID"]>>>
  /** Whether to prime meta caches for matched terms. Default true. */
  readonly updateTermMetaCache: InputMaybe<Scalars["Boolean"]>
}

/** Connection between the Post type and the Comment type */
export type PostToCommentConnection = CommentConnection &
  Connection & {
    readonly __typename?: "PostToCommentConnection"
    /** Edges for the PostToCommentConnection connection */
    readonly edges: ReadonlyArray<PostToCommentConnectionEdge>
    /** The nodes of the connection, without the edges */
    readonly nodes: ReadonlyArray<Comment>
    /** Information about pagination in a connection. */
    readonly pageInfo: PostToCommentConnectionPageInfo
  }

/** An edge in a connection */
export type PostToCommentConnectionEdge = CommentConnectionEdge &
  Edge & {
    readonly __typename?: "PostToCommentConnectionEdge"
    /** A cursor for use in pagination */
    readonly cursor: Maybe<Scalars["String"]>
    /** The item at the end of the edge */
    readonly node: Comment
  }

/** Page Info on the &quot;PostToCommentConnection&quot; */
export type PostToCommentConnectionPageInfo = CommentConnectionPageInfo &
  PageInfo &
  WpPageInfo & {
    readonly __typename?: "PostToCommentConnectionPageInfo"
    /** When paginating forwards, the cursor to continue. */
    readonly endCursor: Maybe<Scalars["String"]>
    /** When paginating forwards, are there more items? */
    readonly hasNextPage: Scalars["Boolean"]
    /** When paginating backwards, are there more items? */
    readonly hasPreviousPage: Scalars["Boolean"]
    /** When paginating backwards, the cursor to continue. */
    readonly startCursor: Maybe<Scalars["String"]>
  }

/** Arguments for filtering the PostToCommentConnection connection */
export type PostToCommentConnectionWhereArgs = {
  /** Comment author email address. */
  readonly authorEmail: InputMaybe<Scalars["String"]>
  /** Array of author IDs to include comments for. */
  readonly authorIn: InputMaybe<ReadonlyArray<InputMaybe<Scalars["ID"]>>>
  /** Array of author IDs to exclude comments for. */
  readonly authorNotIn: InputMaybe<ReadonlyArray<InputMaybe<Scalars["ID"]>>>
  /** Comment author URL. */
  readonly authorUrl: InputMaybe<Scalars["String"]>
  /** Array of comment IDs to include. */
  readonly commentIn: InputMaybe<ReadonlyArray<InputMaybe<Scalars["ID"]>>>
  /** Array of IDs of users whose unapproved comments will be returned by the query regardless of status. */
  readonly commentNotIn: InputMaybe<ReadonlyArray<InputMaybe<Scalars["ID"]>>>
  /** Include comments of a given type. */
  readonly commentType: InputMaybe<Scalars["String"]>
  /** Include comments from a given array of comment types. */
  readonly commentTypeIn: InputMaybe<
    ReadonlyArray<InputMaybe<Scalars["String"]>>
  >
  /** Exclude comments from a given array of comment types. */
  readonly commentTypeNotIn: InputMaybe<Scalars["String"]>
  /** Content object author ID to limit results by. */
  readonly contentAuthor: InputMaybe<ReadonlyArray<InputMaybe<Scalars["ID"]>>>
  /** Array of author IDs to retrieve comments for. */
  readonly contentAuthorIn: InputMaybe<ReadonlyArray<InputMaybe<Scalars["ID"]>>>
  /** Array of author IDs *not* to retrieve comments for. */
  readonly contentAuthorNotIn: InputMaybe<
    ReadonlyArray<InputMaybe<Scalars["ID"]>>
  >
  /** Limit results to those affiliated with a given content object ID. */
  readonly contentId: InputMaybe<Scalars["ID"]>
  /** Array of content object IDs to include affiliated comments for. */
  readonly contentIdIn: InputMaybe<ReadonlyArray<InputMaybe<Scalars["ID"]>>>
  /** Array of content object IDs to exclude affiliated comments for. */
  readonly contentIdNotIn: InputMaybe<ReadonlyArray<InputMaybe<Scalars["ID"]>>>
  /** Content object name (i.e. slug ) to retrieve affiliated comments for. */
  readonly contentName: InputMaybe<Scalars["String"]>
  /** Content Object parent ID to retrieve affiliated comments for. */
  readonly contentParent: InputMaybe<Scalars["Int"]>
  /** Array of content object statuses to retrieve affiliated comments for. Pass 'any' to match any value. */
  readonly contentStatus: InputMaybe<ReadonlyArray<InputMaybe<PostStatusEnum>>>
  /** Content object type or array of types to retrieve affiliated comments for. Pass 'any' to match any value. */
  readonly contentType: InputMaybe<ReadonlyArray<InputMaybe<ContentTypeEnum>>>
  /** Array of IDs or email addresses of users whose unapproved comments will be returned by the query regardless of $status. Default empty */
  readonly includeUnapproved: InputMaybe<
    ReadonlyArray<InputMaybe<Scalars["ID"]>>
  >
  /** Karma score to retrieve matching comments for. */
  readonly karma: InputMaybe<Scalars["Int"]>
  /** The cardinality of the order of the connection */
  readonly order: InputMaybe<OrderEnum>
  /** Field to order the comments by. */
  readonly orderby: InputMaybe<CommentsConnectionOrderbyEnum>
  /** Parent ID of comment to retrieve children of. */
  readonly parent: InputMaybe<Scalars["Int"]>
  /** Array of parent IDs of comments to retrieve children for. */
  readonly parentIn: InputMaybe<ReadonlyArray<InputMaybe<Scalars["ID"]>>>
  /** Array of parent IDs of comments *not* to retrieve children for. */
  readonly parentNotIn: InputMaybe<ReadonlyArray<InputMaybe<Scalars["ID"]>>>
  /** Search term(s) to retrieve matching comments for. */
  readonly search: InputMaybe<Scalars["String"]>
  /** Comment status to limit results by. */
  readonly status: InputMaybe<Scalars["String"]>
  /** Include comments for a specific user ID. */
  readonly userId: InputMaybe<Scalars["ID"]>
}

/** Connection between the Post type and the postFormat type */
export type PostToPostFormatConnection = Connection &
  PostFormatConnection & {
    readonly __typename?: "PostToPostFormatConnection"
    /** Edges for the PostToPostFormatConnection connection */
    readonly edges: ReadonlyArray<PostToPostFormatConnectionEdge>
    /** The nodes of the connection, without the edges */
    readonly nodes: ReadonlyArray<PostFormat>
    /** Information about pagination in a connection. */
    readonly pageInfo: PostToPostFormatConnectionPageInfo
  }

/** An edge in a connection */
export type PostToPostFormatConnectionEdge = Edge &
  PostFormatConnectionEdge & {
    readonly __typename?: "PostToPostFormatConnectionEdge"
    /** A cursor for use in pagination */
    readonly cursor: Maybe<Scalars["String"]>
    /** The item at the end of the edge */
    readonly node: PostFormat
  }

/** Page Info on the &quot;PostToPostFormatConnection&quot; */
export type PostToPostFormatConnectionPageInfo = PageInfo &
  PostFormatConnectionPageInfo &
  WpPageInfo & {
    readonly __typename?: "PostToPostFormatConnectionPageInfo"
    /** When paginating forwards, the cursor to continue. */
    readonly endCursor: Maybe<Scalars["String"]>
    /** When paginating forwards, are there more items? */
    readonly hasNextPage: Scalars["Boolean"]
    /** When paginating backwards, are there more items? */
    readonly hasPreviousPage: Scalars["Boolean"]
    /** When paginating backwards, the cursor to continue. */
    readonly startCursor: Maybe<Scalars["String"]>
  }

/** Arguments for filtering the PostToPostFormatConnection connection */
export type PostToPostFormatConnectionWhereArgs = {
  /** Unique cache key to be produced when this query is stored in an object cache. Default is 'core'. */
  readonly cacheDomain: InputMaybe<Scalars["String"]>
  /** Term ID to retrieve child terms of. If multiple taxonomies are passed, $child_of is ignored. Default 0. */
  readonly childOf: InputMaybe<Scalars["Int"]>
  /** True to limit results to terms that have no children. This parameter has no effect on non-hierarchical taxonomies. Default false. */
  readonly childless: InputMaybe<Scalars["Boolean"]>
  /** Retrieve terms where the description is LIKE the input value. Default empty. */
  readonly descriptionLike: InputMaybe<Scalars["String"]>
  /** Array of term ids to exclude. If $include is non-empty, $exclude is ignored. Default empty array. */
  readonly exclude: InputMaybe<ReadonlyArray<InputMaybe<Scalars["ID"]>>>
  /** Array of term ids to exclude along with all of their descendant terms. If $include is non-empty, $exclude_tree is ignored. Default empty array. */
  readonly excludeTree: InputMaybe<ReadonlyArray<InputMaybe<Scalars["ID"]>>>
  /** Whether to hide terms not assigned to any posts. Accepts true or false. Default false */
  readonly hideEmpty: InputMaybe<Scalars["Boolean"]>
  /** Whether to include terms that have non-empty descendants (even if $hide_empty is set to true). Default true. */
  readonly hierarchical: InputMaybe<Scalars["Boolean"]>
  /** Array of term ids to include. Default empty array. */
  readonly include: InputMaybe<ReadonlyArray<InputMaybe<Scalars["ID"]>>>
  /** Array of names to return term(s) for. Default empty. */
  readonly name: InputMaybe<ReadonlyArray<InputMaybe<Scalars["String"]>>>
  /** Retrieve terms where the name is LIKE the input value. Default empty. */
  readonly nameLike: InputMaybe<Scalars["String"]>
  /** Array of object IDs. Results will be limited to terms associated with these objects. */
  readonly objectIds: InputMaybe<ReadonlyArray<InputMaybe<Scalars["ID"]>>>
  /** Direction the connection should be ordered in */
  readonly order: InputMaybe<OrderEnum>
  /** Field(s) to order terms by. Defaults to 'name'. */
  readonly orderby: InputMaybe<TermObjectsConnectionOrderbyEnum>
  /** Whether to pad the quantity of a term's children in the quantity of each term's "count" object variable. Default false. */
  readonly padCounts: InputMaybe<Scalars["Boolean"]>
  /** Parent term ID to retrieve direct-child terms of. Default empty. */
  readonly parent: InputMaybe<Scalars["Int"]>
  /** Search criteria to match terms. Will be SQL-formatted with wildcards before and after. Default empty. */
  readonly search: InputMaybe<Scalars["String"]>
  /** Array of slugs to return term(s) for. Default empty. */
  readonly slug: InputMaybe<ReadonlyArray<InputMaybe<Scalars["String"]>>>
  /** Array of term taxonomy IDs, to match when querying terms. */
  readonly termTaxonomId: InputMaybe<ReadonlyArray<InputMaybe<Scalars["ID"]>>>
  /** Array of term taxonomy IDs, to match when querying terms. */
  readonly termTaxonomyId: InputMaybe<ReadonlyArray<InputMaybe<Scalars["ID"]>>>
  /** Whether to prime meta caches for matched terms. Default true. */
  readonly updateTermMetaCache: InputMaybe<Scalars["Boolean"]>
}

/** Connection between the Post type and the post type */
export type PostToPreviewConnectionEdge = Edge &
  OneToOneConnection &
  PostConnectionEdge & {
    readonly __typename?: "PostToPreviewConnectionEdge"
    /** Opaque reference to the nodes position in the connection. Value can be used with pagination args. */
    readonly cursor: Maybe<Scalars["String"]>
    /** The node of the connection, without the edges */
    readonly node: Post
  }

/** Connection between the Post type and the post type */
export type PostToRevisionConnection = Connection &
  PostConnection & {
    readonly __typename?: "PostToRevisionConnection"
    /** Edges for the PostToRevisionConnection connection */
    readonly edges: ReadonlyArray<PostToRevisionConnectionEdge>
    /** The nodes of the connection, without the edges */
    readonly nodes: ReadonlyArray<Post>
    /** Information about pagination in a connection. */
    readonly pageInfo: PostToRevisionConnectionPageInfo
  }

/** An edge in a connection */
export type PostToRevisionConnectionEdge = Edge &
  PostConnectionEdge & {
    readonly __typename?: "PostToRevisionConnectionEdge"
    /** A cursor for use in pagination */
    readonly cursor: Maybe<Scalars["String"]>
    /** The item at the end of the edge */
    readonly node: Post
  }

/** Page Info on the &quot;PostToRevisionConnection&quot; */
export type PostToRevisionConnectionPageInfo = PageInfo &
  PostConnectionPageInfo &
  WpPageInfo & {
    readonly __typename?: "PostToRevisionConnectionPageInfo"
    /** When paginating forwards, the cursor to continue. */
    readonly endCursor: Maybe<Scalars["String"]>
    /** When paginating forwards, are there more items? */
    readonly hasNextPage: Scalars["Boolean"]
    /** When paginating backwards, are there more items? */
    readonly hasPreviousPage: Scalars["Boolean"]
    /** When paginating backwards, the cursor to continue. */
    readonly startCursor: Maybe<Scalars["String"]>
  }

/** Arguments for filtering the PostToRevisionConnection connection */
export type PostToRevisionConnectionWhereArgs = {
  /** The user that's connected as the author of the object. Use the userId for the author object. */
  readonly author: InputMaybe<Scalars["Int"]>
  /** Find objects connected to author(s) in the array of author's userIds */
  readonly authorIn: InputMaybe<ReadonlyArray<InputMaybe<Scalars["ID"]>>>
  /** Find objects connected to the author by the author's nicename */
  readonly authorName: InputMaybe<Scalars["String"]>
  /** Find objects NOT connected to author(s) in the array of author's userIds */
  readonly authorNotIn: InputMaybe<ReadonlyArray<InputMaybe<Scalars["ID"]>>>
  /** Category ID */
  readonly categoryId: InputMaybe<Scalars["Int"]>
  /** Array of category IDs, used to display objects from one category OR another */
  readonly categoryIn: InputMaybe<ReadonlyArray<InputMaybe<Scalars["ID"]>>>
  /** Use Category Slug */
  readonly categoryName: InputMaybe<Scalars["String"]>
  /** Array of category IDs, used to display objects from one category OR another */
  readonly categoryNotIn: InputMaybe<ReadonlyArray<InputMaybe<Scalars["ID"]>>>
  /** Filter the connection based on dates */
  readonly dateQuery: InputMaybe<DateQueryInput>
  /** True for objects with passwords; False for objects without passwords; null for all objects with or without passwords */
  readonly hasPassword: InputMaybe<Scalars["Boolean"]>
  /** Specific database ID of the object */
  readonly id: InputMaybe<Scalars["Int"]>
  /** Array of IDs for the objects to retrieve */
  readonly in: InputMaybe<ReadonlyArray<InputMaybe<Scalars["ID"]>>>
  /** Get objects with a specific mimeType property */
  readonly mimeType: InputMaybe<MimeTypeEnum>
  /** Slug / post_name of the object */
  readonly name: InputMaybe<Scalars["String"]>
  /** Specify objects to retrieve. Use slugs */
  readonly nameIn: InputMaybe<ReadonlyArray<InputMaybe<Scalars["String"]>>>
  /** Specify IDs NOT to retrieve. If this is used in the same query as "in", it will be ignored */
  readonly notIn: InputMaybe<ReadonlyArray<InputMaybe<Scalars["ID"]>>>
  /** What parameter to use to order the objects by. */
  readonly orderby: InputMaybe<
    ReadonlyArray<InputMaybe<PostObjectsConnectionOrderbyInput>>
  >
  /** Use ID to return only children. Use 0 to return only top-level items */
  readonly parent: InputMaybe<Scalars["ID"]>
  /** Specify objects whose parent is in an array */
  readonly parentIn: InputMaybe<ReadonlyArray<InputMaybe<Scalars["ID"]>>>
  /** Specify posts whose parent is not in an array */
  readonly parentNotIn: InputMaybe<ReadonlyArray<InputMaybe<Scalars["ID"]>>>
  /** Show posts with a specific password. */
  readonly password: InputMaybe<Scalars["String"]>
  /** Show Posts based on a keyword search */
  readonly search: InputMaybe<Scalars["String"]>
  /** Retrieve posts where post status is in an array. */
  readonly stati: InputMaybe<ReadonlyArray<InputMaybe<PostStatusEnum>>>
  /** Show posts with a specific status. */
  readonly status: InputMaybe<PostStatusEnum>
  /** Tag Slug */
  readonly tag: InputMaybe<Scalars["String"]>
  /** Use Tag ID */
  readonly tagId: InputMaybe<Scalars["String"]>
  /** Array of tag IDs, used to display objects from one tag OR another */
  readonly tagIn: InputMaybe<ReadonlyArray<InputMaybe<Scalars["ID"]>>>
  /** Array of tag IDs, used to display objects from one tag OR another */
  readonly tagNotIn: InputMaybe<ReadonlyArray<InputMaybe<Scalars["ID"]>>>
  /** Array of tag slugs, used to display objects from one tag AND another */
  readonly tagSlugAnd: InputMaybe<ReadonlyArray<InputMaybe<Scalars["String"]>>>
  /** Array of tag slugs, used to include objects in ANY specified tags */
  readonly tagSlugIn: InputMaybe<ReadonlyArray<InputMaybe<Scalars["String"]>>>
  /** Title of the object */
  readonly title: InputMaybe<Scalars["String"]>
}

/** Connection between the Post type and the tag type */
export type PostToTagConnection = Connection &
  TagConnection & {
    readonly __typename?: "PostToTagConnection"
    /** Edges for the PostToTagConnection connection */
    readonly edges: ReadonlyArray<PostToTagConnectionEdge>
    /** The nodes of the connection, without the edges */
    readonly nodes: ReadonlyArray<Tag>
    /** Information about pagination in a connection. */
    readonly pageInfo: PostToTagConnectionPageInfo
  }

/** An edge in a connection */
export type PostToTagConnectionEdge = Edge &
  TagConnectionEdge & {
    readonly __typename?: "PostToTagConnectionEdge"
    /** A cursor for use in pagination */
    readonly cursor: Maybe<Scalars["String"]>
    /** The item at the end of the edge */
    readonly node: Tag
  }

/** Page Info on the &quot;PostToTagConnection&quot; */
export type PostToTagConnectionPageInfo = PageInfo &
  TagConnectionPageInfo &
  WpPageInfo & {
    readonly __typename?: "PostToTagConnectionPageInfo"
    /** When paginating forwards, the cursor to continue. */
    readonly endCursor: Maybe<Scalars["String"]>
    /** When paginating forwards, are there more items? */
    readonly hasNextPage: Scalars["Boolean"]
    /** When paginating backwards, are there more items? */
    readonly hasPreviousPage: Scalars["Boolean"]
    /** When paginating backwards, the cursor to continue. */
    readonly startCursor: Maybe<Scalars["String"]>
  }

/** Arguments for filtering the PostToTagConnection connection */
export type PostToTagConnectionWhereArgs = {
  /** Unique cache key to be produced when this query is stored in an object cache. Default is 'core'. */
  readonly cacheDomain: InputMaybe<Scalars["String"]>
  /** Term ID to retrieve child terms of. If multiple taxonomies are passed, $child_of is ignored. Default 0. */
  readonly childOf: InputMaybe<Scalars["Int"]>
  /** True to limit results to terms that have no children. This parameter has no effect on non-hierarchical taxonomies. Default false. */
  readonly childless: InputMaybe<Scalars["Boolean"]>
  /** Retrieve terms where the description is LIKE the input value. Default empty. */
  readonly descriptionLike: InputMaybe<Scalars["String"]>
  /** Array of term ids to exclude. If $include is non-empty, $exclude is ignored. Default empty array. */
  readonly exclude: InputMaybe<ReadonlyArray<InputMaybe<Scalars["ID"]>>>
  /** Array of term ids to exclude along with all of their descendant terms. If $include is non-empty, $exclude_tree is ignored. Default empty array. */
  readonly excludeTree: InputMaybe<ReadonlyArray<InputMaybe<Scalars["ID"]>>>
  /** Whether to hide terms not assigned to any posts. Accepts true or false. Default false */
  readonly hideEmpty: InputMaybe<Scalars["Boolean"]>
  /** Whether to include terms that have non-empty descendants (even if $hide_empty is set to true). Default true. */
  readonly hierarchical: InputMaybe<Scalars["Boolean"]>
  /** Array of term ids to include. Default empty array. */
  readonly include: InputMaybe<ReadonlyArray<InputMaybe<Scalars["ID"]>>>
  /** Array of names to return term(s) for. Default empty. */
  readonly name: InputMaybe<ReadonlyArray<InputMaybe<Scalars["String"]>>>
  /** Retrieve terms where the name is LIKE the input value. Default empty. */
  readonly nameLike: InputMaybe<Scalars["String"]>
  /** Array of object IDs. Results will be limited to terms associated with these objects. */
  readonly objectIds: InputMaybe<ReadonlyArray<InputMaybe<Scalars["ID"]>>>
  /** Direction the connection should be ordered in */
  readonly order: InputMaybe<OrderEnum>
  /** Field(s) to order terms by. Defaults to 'name'. */
  readonly orderby: InputMaybe<TermObjectsConnectionOrderbyEnum>
  /** Whether to pad the quantity of a term's children in the quantity of each term's "count" object variable. Default false. */
  readonly padCounts: InputMaybe<Scalars["Boolean"]>
  /** Parent term ID to retrieve direct-child terms of. Default empty. */
  readonly parent: InputMaybe<Scalars["Int"]>
  /** Search criteria to match terms. Will be SQL-formatted with wildcards before and after. Default empty. */
  readonly search: InputMaybe<Scalars["String"]>
  /** Array of slugs to return term(s) for. Default empty. */
  readonly slug: InputMaybe<ReadonlyArray<InputMaybe<Scalars["String"]>>>
  /** Array of term taxonomy IDs, to match when querying terms. */
  readonly termTaxonomId: InputMaybe<ReadonlyArray<InputMaybe<Scalars["ID"]>>>
  /** Array of term taxonomy IDs, to match when querying terms. */
  readonly termTaxonomyId: InputMaybe<ReadonlyArray<InputMaybe<Scalars["ID"]>>>
  /** Whether to prime meta caches for matched terms. Default true. */
  readonly updateTermMetaCache: InputMaybe<Scalars["Boolean"]>
}

/** Connection between the Post type and the TermNode type */
export type PostToTermNodeConnection = Connection &
  TermNodeConnection & {
    readonly __typename?: "PostToTermNodeConnection"
    /** Edges for the PostToTermNodeConnection connection */
    readonly edges: ReadonlyArray<PostToTermNodeConnectionEdge>
    /** The nodes of the connection, without the edges */
    readonly nodes: ReadonlyArray<TermNode>
    /** Information about pagination in a connection. */
    readonly pageInfo: PostToTermNodeConnectionPageInfo
  }

/** An edge in a connection */
export type PostToTermNodeConnectionEdge = Edge &
  TermNodeConnectionEdge & {
    readonly __typename?: "PostToTermNodeConnectionEdge"
    /** A cursor for use in pagination */
    readonly cursor: Maybe<Scalars["String"]>
    /** The item at the end of the edge */
    readonly node: TermNode
  }

/** Page Info on the &quot;PostToTermNodeConnection&quot; */
export type PostToTermNodeConnectionPageInfo = PageInfo &
  TermNodeConnectionPageInfo &
  WpPageInfo & {
    readonly __typename?: "PostToTermNodeConnectionPageInfo"
    /** When paginating forwards, the cursor to continue. */
    readonly endCursor: Maybe<Scalars["String"]>
    /** When paginating forwards, are there more items? */
    readonly hasNextPage: Scalars["Boolean"]
    /** When paginating backwards, are there more items? */
    readonly hasPreviousPage: Scalars["Boolean"]
    /** When paginating backwards, the cursor to continue. */
    readonly startCursor: Maybe<Scalars["String"]>
  }

/** Arguments for filtering the PostToTermNodeConnection connection */
export type PostToTermNodeConnectionWhereArgs = {
  /** Unique cache key to be produced when this query is stored in an object cache. Default is 'core'. */
  readonly cacheDomain: InputMaybe<Scalars["String"]>
  /** Term ID to retrieve child terms of. If multiple taxonomies are passed, $child_of is ignored. Default 0. */
  readonly childOf: InputMaybe<Scalars["Int"]>
  /** True to limit results to terms that have no children. This parameter has no effect on non-hierarchical taxonomies. Default false. */
  readonly childless: InputMaybe<Scalars["Boolean"]>
  /** Retrieve terms where the description is LIKE the input value. Default empty. */
  readonly descriptionLike: InputMaybe<Scalars["String"]>
  /** Array of term ids to exclude. If $include is non-empty, $exclude is ignored. Default empty array. */
  readonly exclude: InputMaybe<ReadonlyArray<InputMaybe<Scalars["ID"]>>>
  /** Array of term ids to exclude along with all of their descendant terms. If $include is non-empty, $exclude_tree is ignored. Default empty array. */
  readonly excludeTree: InputMaybe<ReadonlyArray<InputMaybe<Scalars["ID"]>>>
  /** Whether to hide terms not assigned to any posts. Accepts true or false. Default false */
  readonly hideEmpty: InputMaybe<Scalars["Boolean"]>
  /** Whether to include terms that have non-empty descendants (even if $hide_empty is set to true). Default true. */
  readonly hierarchical: InputMaybe<Scalars["Boolean"]>
  /** Array of term ids to include. Default empty array. */
  readonly include: InputMaybe<ReadonlyArray<InputMaybe<Scalars["ID"]>>>
  /** Array of names to return term(s) for. Default empty. */
  readonly name: InputMaybe<ReadonlyArray<InputMaybe<Scalars["String"]>>>
  /** Retrieve terms where the name is LIKE the input value. Default empty. */
  readonly nameLike: InputMaybe<Scalars["String"]>
  /** Array of object IDs. Results will be limited to terms associated with these objects. */
  readonly objectIds: InputMaybe<ReadonlyArray<InputMaybe<Scalars["ID"]>>>
  /** Direction the connection should be ordered in */
  readonly order: InputMaybe<OrderEnum>
  /** Field(s) to order terms by. Defaults to 'name'. */
  readonly orderby: InputMaybe<TermObjectsConnectionOrderbyEnum>
  /** Whether to pad the quantity of a term's children in the quantity of each term's "count" object variable. Default false. */
  readonly padCounts: InputMaybe<Scalars["Boolean"]>
  /** Parent term ID to retrieve direct-child terms of. Default empty. */
  readonly parent: InputMaybe<Scalars["Int"]>
  /** Search criteria to match terms. Will be SQL-formatted with wildcards before and after. Default empty. */
  readonly search: InputMaybe<Scalars["String"]>
  /** Array of slugs to return term(s) for. Default empty. */
  readonly slug: InputMaybe<ReadonlyArray<InputMaybe<Scalars["String"]>>>
  /** The Taxonomy to filter terms by */
  readonly taxonomies: InputMaybe<ReadonlyArray<InputMaybe<TaxonomyEnum>>>
  /** Array of term taxonomy IDs, to match when querying terms. */
  readonly termTaxonomId: InputMaybe<ReadonlyArray<InputMaybe<Scalars["ID"]>>>
  /** Array of term taxonomy IDs, to match when querying terms. */
  readonly termTaxonomyId: InputMaybe<ReadonlyArray<InputMaybe<Scalars["ID"]>>>
  /** Whether to prime meta caches for matched terms. Default true. */
  readonly updateTermMetaCache: InputMaybe<Scalars["Boolean"]>
}

/** Details for labels of the PostType */
export type PostTypeLabelDetails = {
  readonly __typename?: "PostTypeLabelDetails"
  /** Default is ‘Add New’ for both hierarchical and non-hierarchical types. */
  readonly addNew: Maybe<Scalars["String"]>
  /** Label for adding a new singular item. */
  readonly addNewItem: Maybe<Scalars["String"]>
  /** Label to signify all items in a submenu link. */
  readonly allItems: Maybe<Scalars["String"]>
  /** Label for archives in nav menus */
  readonly archives: Maybe<Scalars["String"]>
  /** Label for the attributes meta box. */
  readonly attributes: Maybe<Scalars["String"]>
  /** Label for editing a singular item. */
  readonly editItem: Maybe<Scalars["String"]>
  /** Label for the Featured Image meta box title. */
  readonly featuredImage: Maybe<Scalars["String"]>
  /** Label for the table views hidden heading. */
  readonly filterItemsList: Maybe<Scalars["String"]>
  /** Label for the media frame button. */
  readonly insertIntoItem: Maybe<Scalars["String"]>
  /** Label for the table hidden heading. */
  readonly itemsList: Maybe<Scalars["String"]>
  /** Label for the table pagination hidden heading. */
  readonly itemsListNavigation: Maybe<Scalars["String"]>
  /** Label for the menu name. */
  readonly menuName: Maybe<Scalars["String"]>
  /** General name for the post type, usually plural. */
  readonly name: Maybe<Scalars["String"]>
  /** Label for the new item page title. */
  readonly newItem: Maybe<Scalars["String"]>
  /** Label used when no items are found. */
  readonly notFound: Maybe<Scalars["String"]>
  /** Label used when no items are in the trash. */
  readonly notFoundInTrash: Maybe<Scalars["String"]>
  /** Label used to prefix parents of hierarchical items. */
  readonly parentItemColon: Maybe<Scalars["String"]>
  /** Label for removing the featured image. */
  readonly removeFeaturedImage: Maybe<Scalars["String"]>
  /** Label for searching plural items. */
  readonly searchItems: Maybe<Scalars["String"]>
  /** Label for setting the featured image. */
  readonly setFeaturedImage: Maybe<Scalars["String"]>
  /** Name for one object of this post type. */
  readonly singularName: Maybe<Scalars["String"]>
  /** Label for the media frame filter. */
  readonly uploadedToThisItem: Maybe<Scalars["String"]>
  /** Label in the media frame for using a featured image. */
  readonly useFeaturedImage: Maybe<Scalars["String"]>
  /** Label for viewing a singular item. */
  readonly viewItem: Maybe<Scalars["String"]>
  /** Label for viewing post type archives. */
  readonly viewItems: Maybe<Scalars["String"]>
}

/** Nodes that can be seen in a preview (unpublished) state. */
export type Previewable = {
  /** Whether the object is a node in the preview state */
  readonly isPreview: Maybe<Scalars["Boolean"]>
  /** The database id of the preview node */
  readonly previewRevisionDatabaseId: Maybe<Scalars["Int"]>
  /** Whether the object is a node in the preview state */
  readonly previewRevisionId: Maybe<Scalars["ID"]>
}

/** The reading setting type */
export type ReadingSettings = {
  readonly __typename?: "ReadingSettings"
  /** Blog pages show at most. */
  readonly postsPerPage: Maybe<Scalars["Int"]>
}

/** Input for the registerUser mutation. */
export type RegisterUserInput = {
  /** User's AOL IM account. */
  readonly aim: InputMaybe<Scalars["String"]>
  /** This is an ID that can be passed to a mutation by the client to track the progress of mutations and catch possible duplicate mutation submissions. */
  readonly clientMutationId: InputMaybe<Scalars["String"]>
  /** A string containing content about the user. */
  readonly description: InputMaybe<Scalars["String"]>
  /** A string that will be shown on the site. Defaults to user's username. It is likely that you will want to change this, for both appearance and security through obscurity (that is if you dont use and delete the default admin user). */
  readonly displayName: InputMaybe<Scalars["String"]>
  /** A string containing the user's email address. */
  readonly email: InputMaybe<Scalars["String"]>
  /** 	The user's first name. */
  readonly firstName: InputMaybe<Scalars["String"]>
  /** User's Jabber account. */
  readonly jabber: InputMaybe<Scalars["String"]>
  /** The user's last name. */
  readonly lastName: InputMaybe<Scalars["String"]>
  /** User's locale. */
  readonly locale: InputMaybe<Scalars["String"]>
  /** A string that contains a URL-friendly name for the user. The default is the user's username. */
  readonly nicename: InputMaybe<Scalars["String"]>
  /** The user's nickname, defaults to the user's username. */
  readonly nickname: InputMaybe<Scalars["String"]>
  /** A string that contains the plain text password for the user. */
  readonly password: InputMaybe<Scalars["String"]>
  /** The date the user registered. Format is Y-m-d H:i:s. */
  readonly registered: InputMaybe<Scalars["String"]>
  /** A string for whether to enable the rich editor or not. False if not empty. */
  readonly richEditing: InputMaybe<Scalars["String"]>
  /** A string that contains the user's username. */
  readonly username: Scalars["String"]
  /** A string containing the user's URL for the user's web site. */
  readonly websiteUrl: InputMaybe<Scalars["String"]>
  /** User's Yahoo IM account. */
  readonly yim: InputMaybe<Scalars["String"]>
}

/** The payload for the registerUser mutation. */
export type RegisterUserPayload = {
  readonly __typename?: "RegisterUserPayload"
  /** If a &#039;clientMutationId&#039; input is provided to the mutation, it will be returned as output on the mutation. This ID can be used by the client to track the progress of mutations and catch possible duplicate mutation submissions. */
  readonly clientMutationId: Maybe<Scalars["String"]>
  /** The User object mutation type. */
  readonly user: Maybe<User>
}

/** The logical relation between each item in the array when there are more than one. */
export enum RelationEnum {
  /** The logical AND condition returns true if both operands are true, otherwise, it returns false. */
  And = "AND",
  /** The logical OR condition returns false if both operands are false, otherwise, it returns true. */
  Or = "OR",
}

/** Input for the resetUserPassword mutation. */
export type ResetUserPasswordInput = {
  /** This is an ID that can be passed to a mutation by the client to track the progress of mutations and catch possible duplicate mutation submissions. */
  readonly clientMutationId: InputMaybe<Scalars["String"]>
  /** Password reset key */
  readonly key: InputMaybe<Scalars["String"]>
  /** The user's login (username). */
  readonly login: InputMaybe<Scalars["String"]>
  /** The new password. */
  readonly password: InputMaybe<Scalars["String"]>
}

/** The payload for the resetUserPassword mutation. */
export type ResetUserPasswordPayload = {
  readonly __typename?: "ResetUserPasswordPayload"
  /** If a &#039;clientMutationId&#039; input is provided to the mutation, it will be returned as output on the mutation. This ID can be used by the client to track the progress of mutations and catch possible duplicate mutation submissions. */
  readonly clientMutationId: Maybe<Scalars["String"]>
  /** The User object mutation type. */
  readonly user: Maybe<User>
}

/** Input for the restoreComment mutation. */
export type RestoreCommentInput = {
  /** This is an ID that can be passed to a mutation by the client to track the progress of mutations and catch possible duplicate mutation submissions. */
  readonly clientMutationId: InputMaybe<Scalars["String"]>
  /** The ID of the comment to be restored */
  readonly id: Scalars["ID"]
}

/** The payload for the restoreComment mutation. */
export type RestoreCommentPayload = {
  readonly __typename?: "RestoreCommentPayload"
  /** If a &#039;clientMutationId&#039; input is provided to the mutation, it will be returned as output on the mutation. This ID can be used by the client to track the progress of mutations and catch possible duplicate mutation submissions. */
  readonly clientMutationId: Maybe<Scalars["String"]>
  /** The restored comment object */
  readonly comment: Maybe<Comment>
  /** The ID of the restored comment */
  readonly restoredId: Maybe<Scalars["ID"]>
}

/** The root mutation */
export type RootMutation = {
  readonly __typename?: "RootMutation"
  /** The createActionMonitorAction mutation */
  readonly createActionMonitorAction: Maybe<CreateActionMonitorActionPayload>
  /** The createCategory mutation */
  readonly createCategory: Maybe<CreateCategoryPayload>
  /** The createComment mutation */
  readonly createComment: Maybe<CreateCommentPayload>
  /** The createMediaItem mutation */
  readonly createMediaItem: Maybe<CreateMediaItemPayload>
  /** The createPage mutation */
  readonly createPage: Maybe<CreatePagePayload>
  /** The createPost mutation */
  readonly createPost: Maybe<CreatePostPayload>
  /** The createPostFormat mutation */
  readonly createPostFormat: Maybe<CreatePostFormatPayload>
  /** The createTag mutation */
  readonly createTag: Maybe<CreateTagPayload>
  /** The createUser mutation */
  readonly createUser: Maybe<CreateUserPayload>
  /** The deleteActionMonitorAction mutation */
  readonly deleteActionMonitorAction: Maybe<DeleteActionMonitorActionPayload>
  /** The deleteCategory mutation */
  readonly deleteCategory: Maybe<DeleteCategoryPayload>
  /** The deleteComment mutation */
  readonly deleteComment: Maybe<DeleteCommentPayload>
  /** The deleteMediaItem mutation */
  readonly deleteMediaItem: Maybe<DeleteMediaItemPayload>
  /** The deletePage mutation */
  readonly deletePage: Maybe<DeletePagePayload>
  /** The deletePost mutation */
  readonly deletePost: Maybe<DeletePostPayload>
  /** The deletePostFormat mutation */
  readonly deletePostFormat: Maybe<DeletePostFormatPayload>
  /** The deleteTag mutation */
  readonly deleteTag: Maybe<DeleteTagPayload>
  /** The deleteUser mutation */
  readonly deleteUser: Maybe<DeleteUserPayload>
  /** Increase the count. */
  readonly increaseCount: Maybe<Scalars["Int"]>
  /** The registerUser mutation */
  readonly registerUser: Maybe<RegisterUserPayload>
  /** The resetUserPassword mutation */
  readonly resetUserPassword: Maybe<ResetUserPasswordPayload>
  /** The restoreComment mutation */
  readonly restoreComment: Maybe<RestoreCommentPayload>
  /** Send password reset email to user */
  readonly sendPasswordResetEmail: Maybe<SendPasswordResetEmailPayload>
  /** The updateActionMonitorAction mutation */
  readonly updateActionMonitorAction: Maybe<UpdateActionMonitorActionPayload>
  /** The updateCategory mutation */
  readonly updateCategory: Maybe<UpdateCategoryPayload>
  /** The updateComment mutation */
  readonly updateComment: Maybe<UpdateCommentPayload>
  /** The updateMediaItem mutation */
  readonly updateMediaItem: Maybe<UpdateMediaItemPayload>
  /** The updatePage mutation */
  readonly updatePage: Maybe<UpdatePagePayload>
  /** The updatePost mutation */
  readonly updatePost: Maybe<UpdatePostPayload>
  /** The updatePostFormat mutation */
  readonly updatePostFormat: Maybe<UpdatePostFormatPayload>
  /** The updateSettings mutation */
  readonly updateSettings: Maybe<UpdateSettingsPayload>
  /** The updateTag mutation */
  readonly updateTag: Maybe<UpdateTagPayload>
  /** The updateUser mutation */
  readonly updateUser: Maybe<UpdateUserPayload>
  /** The wpGatsbyRemotePreviewStatus mutation */
  readonly wpGatsbyRemotePreviewStatus: Maybe<WpGatsbyRemotePreviewStatusPayload>
}

/** The root mutation */
export type RootMutationCreateActionMonitorActionArgs = {
  input: CreateActionMonitorActionInput
}

/** The root mutation */
export type RootMutationCreateCategoryArgs = {
  input: CreateCategoryInput
}

/** The root mutation */
export type RootMutationCreateCommentArgs = {
  input: CreateCommentInput
}

/** The root mutation */
export type RootMutationCreateMediaItemArgs = {
  input: CreateMediaItemInput
}

/** The root mutation */
export type RootMutationCreatePageArgs = {
  input: CreatePageInput
}

/** The root mutation */
export type RootMutationCreatePostArgs = {
  input: CreatePostInput
}

/** The root mutation */
export type RootMutationCreatePostFormatArgs = {
  input: CreatePostFormatInput
}

/** The root mutation */
export type RootMutationCreateTagArgs = {
  input: CreateTagInput
}

/** The root mutation */
export type RootMutationCreateUserArgs = {
  input: CreateUserInput
}

/** The root mutation */
export type RootMutationDeleteActionMonitorActionArgs = {
  input: DeleteActionMonitorActionInput
}

/** The root mutation */
export type RootMutationDeleteCategoryArgs = {
  input: DeleteCategoryInput
}

/** The root mutation */
export type RootMutationDeleteCommentArgs = {
  input: DeleteCommentInput
}

/** The root mutation */
export type RootMutationDeleteMediaItemArgs = {
  input: DeleteMediaItemInput
}

/** The root mutation */
export type RootMutationDeletePageArgs = {
  input: DeletePageInput
}

/** The root mutation */
export type RootMutationDeletePostArgs = {
  input: DeletePostInput
}

/** The root mutation */
export type RootMutationDeletePostFormatArgs = {
  input: DeletePostFormatInput
}

/** The root mutation */
export type RootMutationDeleteTagArgs = {
  input: DeleteTagInput
}

/** The root mutation */
export type RootMutationDeleteUserArgs = {
  input: DeleteUserInput
}

/** The root mutation */
export type RootMutationIncreaseCountArgs = {
  count: InputMaybe<Scalars["Int"]>
}

/** The root mutation */
export type RootMutationRegisterUserArgs = {
  input: RegisterUserInput
}

/** The root mutation */
export type RootMutationResetUserPasswordArgs = {
  input: ResetUserPasswordInput
}

/** The root mutation */
export type RootMutationRestoreCommentArgs = {
  input: RestoreCommentInput
}

/** The root mutation */
export type RootMutationSendPasswordResetEmailArgs = {
  input: SendPasswordResetEmailInput
}

/** The root mutation */
export type RootMutationUpdateActionMonitorActionArgs = {
  input: UpdateActionMonitorActionInput
}

/** The root mutation */
export type RootMutationUpdateCategoryArgs = {
  input: UpdateCategoryInput
}

/** The root mutation */
export type RootMutationUpdateCommentArgs = {
  input: UpdateCommentInput
}

/** The root mutation */
export type RootMutationUpdateMediaItemArgs = {
  input: UpdateMediaItemInput
}

/** The root mutation */
export type RootMutationUpdatePageArgs = {
  input: UpdatePageInput
}

/** The root mutation */
export type RootMutationUpdatePostArgs = {
  input: UpdatePostInput
}

/** The root mutation */
export type RootMutationUpdatePostFormatArgs = {
  input: UpdatePostFormatInput
}

/** The root mutation */
export type RootMutationUpdateSettingsArgs = {
  input: UpdateSettingsInput
}

/** The root mutation */
export type RootMutationUpdateTagArgs = {
  input: UpdateTagInput
}

/** The root mutation */
export type RootMutationUpdateUserArgs = {
  input: UpdateUserInput
}

/** The root mutation */
export type RootMutationWpGatsbyRemotePreviewStatusArgs = {
  input: WpGatsbyRemotePreviewStatusInput
}

/** The root entry point into the Graph */
export type RootQuery = {
  readonly __typename?: "RootQuery"
  /** An object of the ActionMonitorAction Type. Used to keep a log of actions in WordPress for cache invalidation in gatsby-source-wordpress. */
  readonly actionMonitorAction: Maybe<ActionMonitorAction>
  /**
   * A ActionMonitorAction object
   * @deprecated Deprecated in favor of using the single entry point for this type with ID and IDType fields. For example, instead of postBy( id: &quot;&quot; ), use post(id: &quot;&quot; idType: &quot;&quot;)
   */
  readonly actionMonitorActionBy: Maybe<ActionMonitorAction>
  /** Connection between the RootQuery type and the ActionMonitorAction type */
  readonly actionMonitorActions: Maybe<RootQueryToActionMonitorActionConnection>
  /** Entry point to get all settings for the site */
  readonly allSettings: Maybe<Settings>
  /** Connection between the RootQuery type and the category type */
  readonly categories: Maybe<RootQueryToCategoryConnection>
  /** A 0bject */
  readonly category: Maybe<Category>
  /** Returns a Comment */
  readonly comment: Maybe<Comment>
  /** Connection between the RootQuery type and the Comment type */
  readonly comments: Maybe<RootQueryToCommentConnection>
  /** A node used to manage content */
  readonly contentNode: Maybe<ContentNode>
  /** Connection between the RootQuery type and the ContentNode type */
  readonly contentNodes: Maybe<RootQueryToContentNodeConnection>
  /** Fetch a Content Type node by unique Identifier */
  readonly contentType: Maybe<ContentType>
  /** Connection between the RootQuery type and the ContentType type */
  readonly contentTypes: Maybe<RootQueryToContentTypeConnection>
  /** Fields of the &#039;DiscussionSettings&#039; settings group */
  readonly discussionSettings: Maybe<DiscussionSettings>
  /** Fields of the &#039;GeneralSettings&#039; settings group */
  readonly generalSettings: Maybe<GeneralSettings>
  /** Confirms this is a WP Gatsby site */
  readonly isWpGatsby: Maybe<Scalars["Boolean"]>
  /** An object of the mediaItem Type.  */
  readonly mediaItem: Maybe<MediaItem>
  /**
   * A mediaItem object
   * @deprecated Deprecated in favor of using the single entry point for this type with ID and IDType fields. For example, instead of postBy( id: &quot;&quot; ), use post(id: &quot;&quot; idType: &quot;&quot;)
   */
  readonly mediaItemBy: Maybe<MediaItem>
  /** Connection between the RootQuery type and the mediaItem type */
  readonly mediaItems: Maybe<RootQueryToMediaItemConnection>
  /** A WordPress navigation menu */
  readonly menu: Maybe<Menu>
  /** A WordPress navigation menu item */
  readonly menuItem: Maybe<MenuItem>
  /** Connection between the RootQuery type and the MenuItem type */
  readonly menuItems: Maybe<RootQueryToMenuItemConnection>
  /** Connection between the RootQuery type and the Menu type */
  readonly menus: Maybe<RootQueryToMenuConnection>
  /** Fetches an object given its ID */
  readonly node: Maybe<Node>
  /** Fetches an object given its Unique Resource Identifier */
  readonly nodeByUri: Maybe<UniformResourceIdentifiable>
  /** An object of the page Type.  */
  readonly page: Maybe<Page>
  /**
   * A page object
   * @deprecated Deprecated in favor of using the single entry point for this type with ID and IDType fields. For example, instead of postBy( id: &quot;&quot; ), use post(id: &quot;&quot; idType: &quot;&quot;)
   */
  readonly pageBy: Maybe<Page>
  /** Connection between the RootQuery type and the page type */
  readonly pages: Maybe<RootQueryToPageConnection>
  /** A WordPress plugin */
  readonly plugin: Maybe<Plugin>
  /** Connection between the RootQuery type and the Plugin type */
  readonly plugins: Maybe<RootQueryToPluginConnection>
  /** An object of the post Type.  */
  readonly post: Maybe<Post>
  /**
   * A post object
   * @deprecated Deprecated in favor of using the single entry point for this type with ID and IDType fields. For example, instead of postBy( id: &quot;&quot; ), use post(id: &quot;&quot; idType: &quot;&quot;)
   */
  readonly postBy: Maybe<Post>
  /** A 0bject */
  readonly postFormat: Maybe<PostFormat>
  /** Connection between the RootQuery type and the postFormat type */
  readonly postFormats: Maybe<RootQueryToPostFormatConnection>
  /** Connection between the RootQuery type and the post type */
  readonly posts: Maybe<RootQueryToPostConnection>
  /** Fields of the &#039;ReadingSettings&#039; settings group */
  readonly readingSettings: Maybe<ReadingSettings>
  /** Connection between the RootQuery type and the EnqueuedScript type */
  readonly registeredScripts: Maybe<RootQueryToEnqueuedScriptConnection>
  /** Connection between the RootQuery type and the EnqueuedStylesheet type */
  readonly registeredStylesheets: Maybe<RootQueryToEnqueuedStylesheetConnection>
  /** Connection between the RootQuery type and the ContentNode type */
  readonly revisions: Maybe<RootQueryToRevisionsConnection>
  /** Returns an MD5 hash of the schema, useful in determining if the schema has changed. */
  readonly schemaMd5: Maybe<Scalars["String"]>
  /** A 0bject */
  readonly tag: Maybe<Tag>
  /** Connection between the RootQuery type and the tag type */
  readonly tags: Maybe<RootQueryToTagConnection>
  /** Connection between the RootQuery type and the Taxonomy type */
  readonly taxonomies: Maybe<RootQueryToTaxonomyConnection>
  /** Fetch a Taxonomy node by unique Identifier */
  readonly taxonomy: Maybe<Taxonomy>
  /** A node in a taxonomy used to group and relate content nodes */
  readonly termNode: Maybe<TermNode>
  /** Connection between the RootQuery type and the TermNode type */
  readonly terms: Maybe<RootQueryToTermNodeConnection>
  /** A Theme object */
  readonly theme: Maybe<Theme>
  /** Connection between the RootQuery type and the Theme type */
  readonly themes: Maybe<RootQueryToThemeConnection>
  /** Returns a user */
  readonly user: Maybe<User>
  /** Returns a user role */
  readonly userRole: Maybe<UserRole>
  /** Connection between the RootQuery type and the UserRole type */
  readonly userRoles: Maybe<RootQueryToUserRoleConnection>
  /** Connection between the RootQuery type and the User type */
  readonly users: Maybe<RootQueryToUserConnection>
  /** Returns the current user */
  readonly viewer: Maybe<User>
  /** Information needed by gatsby-source-wordpress. */
  readonly wpGatsby: Maybe<WpGatsby>
  /** Information about the compatibility of the WordPress server with a provided version of gatsby-source-wordpress. */
  readonly wpGatsbyCompatibility: Maybe<WpGatsbyCompatibility>
  /** Fields of the &#039;WritingSettings&#039; settings group */
  readonly writingSettings: Maybe<WritingSettings>
}

/** The root entry point into the Graph */
export type RootQueryActionMonitorActionArgs = {
  asPreview: InputMaybe<Scalars["Boolean"]>
  id: Scalars["ID"]
  idType: InputMaybe<ActionMonitorActionIdType>
}

/** The root entry point into the Graph */
export type RootQueryActionMonitorActionByArgs = {
  actionMonitorActionId: InputMaybe<Scalars["Int"]>
  id: InputMaybe<Scalars["ID"]>
  slug: InputMaybe<Scalars["String"]>
  uri: InputMaybe<Scalars["String"]>
}

/** The root entry point into the Graph */
export type RootQueryActionMonitorActionsArgs = {
  after: InputMaybe<Scalars["String"]>
  before: InputMaybe<Scalars["String"]>
  first: InputMaybe<Scalars["Int"]>
  last: InputMaybe<Scalars["Int"]>
  where: InputMaybe<RootQueryToActionMonitorActionConnectionWhereArgs>
}

/** The root entry point into the Graph */
export type RootQueryCategoriesArgs = {
  after: InputMaybe<Scalars["String"]>
  before: InputMaybe<Scalars["String"]>
  first: InputMaybe<Scalars["Int"]>
  last: InputMaybe<Scalars["Int"]>
  where: InputMaybe<RootQueryToCategoryConnectionWhereArgs>
}

/** The root entry point into the Graph */
export type RootQueryCategoryArgs = {
  id: Scalars["ID"]
  idType: InputMaybe<CategoryIdType>
}

/** The root entry point into the Graph */
export type RootQueryCommentArgs = {
  id: Scalars["ID"]
  idType: InputMaybe<CommentNodeIdTypeEnum>
}

/** The root entry point into the Graph */
export type RootQueryCommentsArgs = {
  after: InputMaybe<Scalars["String"]>
  before: InputMaybe<Scalars["String"]>
  first: InputMaybe<Scalars["Int"]>
  last: InputMaybe<Scalars["Int"]>
  where: InputMaybe<RootQueryToCommentConnectionWhereArgs>
}

/** The root entry point into the Graph */
export type RootQueryContentNodeArgs = {
  asPreview: InputMaybe<Scalars["Boolean"]>
  contentType: InputMaybe<ContentTypeEnum>
  id: Scalars["ID"]
  idType: InputMaybe<ContentNodeIdTypeEnum>
}

/** The root entry point into the Graph */
export type RootQueryContentNodesArgs = {
  after: InputMaybe<Scalars["String"]>
  before: InputMaybe<Scalars["String"]>
  first: InputMaybe<Scalars["Int"]>
  last: InputMaybe<Scalars["Int"]>
  where: InputMaybe<RootQueryToContentNodeConnectionWhereArgs>
}

/** The root entry point into the Graph */
export type RootQueryContentTypeArgs = {
  id: Scalars["ID"]
  idType: InputMaybe<ContentTypeIdTypeEnum>
}

/** The root entry point into the Graph */
export type RootQueryContentTypesArgs = {
  after: InputMaybe<Scalars["String"]>
  before: InputMaybe<Scalars["String"]>
  first: InputMaybe<Scalars["Int"]>
  last: InputMaybe<Scalars["Int"]>
}

/** The root entry point into the Graph */
export type RootQueryMediaItemArgs = {
  asPreview: InputMaybe<Scalars["Boolean"]>
  id: Scalars["ID"]
  idType: InputMaybe<MediaItemIdType>
}

/** The root entry point into the Graph */
export type RootQueryMediaItemByArgs = {
  id: InputMaybe<Scalars["ID"]>
  mediaItemId: InputMaybe<Scalars["Int"]>
  slug: InputMaybe<Scalars["String"]>
  uri: InputMaybe<Scalars["String"]>
}

/** The root entry point into the Graph */
export type RootQueryMediaItemsArgs = {
  after: InputMaybe<Scalars["String"]>
  before: InputMaybe<Scalars["String"]>
  first: InputMaybe<Scalars["Int"]>
  last: InputMaybe<Scalars["Int"]>
  where: InputMaybe<RootQueryToMediaItemConnectionWhereArgs>
}

/** The root entry point into the Graph */
export type RootQueryMenuArgs = {
  id: Scalars["ID"]
  idType: InputMaybe<MenuNodeIdTypeEnum>
}

/** The root entry point into the Graph */
export type RootQueryMenuItemArgs = {
  id: Scalars["ID"]
  idType: InputMaybe<MenuItemNodeIdTypeEnum>
}

/** The root entry point into the Graph */
export type RootQueryMenuItemsArgs = {
  after: InputMaybe<Scalars["String"]>
  before: InputMaybe<Scalars["String"]>
  first: InputMaybe<Scalars["Int"]>
  last: InputMaybe<Scalars["Int"]>
  where: InputMaybe<RootQueryToMenuItemConnectionWhereArgs>
}

/** The root entry point into the Graph */
export type RootQueryMenusArgs = {
  after: InputMaybe<Scalars["String"]>
  before: InputMaybe<Scalars["String"]>
  first: InputMaybe<Scalars["Int"]>
  last: InputMaybe<Scalars["Int"]>
  where: InputMaybe<RootQueryToMenuConnectionWhereArgs>
}

/** The root entry point into the Graph */
export type RootQueryNodeArgs = {
  id: InputMaybe<Scalars["ID"]>
}

/** The root entry point into the Graph */
export type RootQueryNodeByUriArgs = {
  uri: Scalars["String"]
}

/** The root entry point into the Graph */
export type RootQueryPageArgs = {
  asPreview: InputMaybe<Scalars["Boolean"]>
  id: Scalars["ID"]
  idType: InputMaybe<PageIdType>
}

/** The root entry point into the Graph */
export type RootQueryPageByArgs = {
  id: InputMaybe<Scalars["ID"]>
  pageId: InputMaybe<Scalars["Int"]>
  uri: InputMaybe<Scalars["String"]>
}

/** The root entry point into the Graph */
export type RootQueryPagesArgs = {
  after: InputMaybe<Scalars["String"]>
  before: InputMaybe<Scalars["String"]>
  first: InputMaybe<Scalars["Int"]>
  last: InputMaybe<Scalars["Int"]>
  where: InputMaybe<RootQueryToPageConnectionWhereArgs>
}

/** The root entry point into the Graph */
export type RootQueryPluginArgs = {
  id: Scalars["ID"]
}

/** The root entry point into the Graph */
export type RootQueryPluginsArgs = {
  after: InputMaybe<Scalars["String"]>
  before: InputMaybe<Scalars["String"]>
  first: InputMaybe<Scalars["Int"]>
  last: InputMaybe<Scalars["Int"]>
  where: InputMaybe<RootQueryToPluginConnectionWhereArgs>
}

/** The root entry point into the Graph */
export type RootQueryPostArgs = {
  asPreview: InputMaybe<Scalars["Boolean"]>
  id: Scalars["ID"]
  idType: InputMaybe<PostIdType>
}

/** The root entry point into the Graph */
export type RootQueryPostByArgs = {
  id: InputMaybe<Scalars["ID"]>
  postId: InputMaybe<Scalars["Int"]>
  slug: InputMaybe<Scalars["String"]>
  uri: InputMaybe<Scalars["String"]>
}

/** The root entry point into the Graph */
export type RootQueryPostFormatArgs = {
  id: Scalars["ID"]
  idType: InputMaybe<PostFormatIdType>
}

/** The root entry point into the Graph */
export type RootQueryPostFormatsArgs = {
  after: InputMaybe<Scalars["String"]>
  before: InputMaybe<Scalars["String"]>
  first: InputMaybe<Scalars["Int"]>
  last: InputMaybe<Scalars["Int"]>
  where: InputMaybe<RootQueryToPostFormatConnectionWhereArgs>
}

/** The root entry point into the Graph */
export type RootQueryPostsArgs = {
  after: InputMaybe<Scalars["String"]>
  before: InputMaybe<Scalars["String"]>
  first: InputMaybe<Scalars["Int"]>
  last: InputMaybe<Scalars["Int"]>
  where: InputMaybe<RootQueryToPostConnectionWhereArgs>
}

/** The root entry point into the Graph */
export type RootQueryRegisteredScriptsArgs = {
  after: InputMaybe<Scalars["String"]>
  before: InputMaybe<Scalars["String"]>
  first: InputMaybe<Scalars["Int"]>
  last: InputMaybe<Scalars["Int"]>
}

/** The root entry point into the Graph */
export type RootQueryRegisteredStylesheetsArgs = {
  after: InputMaybe<Scalars["String"]>
  before: InputMaybe<Scalars["String"]>
  first: InputMaybe<Scalars["Int"]>
  last: InputMaybe<Scalars["Int"]>
}

/** The root entry point into the Graph */
export type RootQueryRevisionsArgs = {
  after: InputMaybe<Scalars["String"]>
  before: InputMaybe<Scalars["String"]>
  first: InputMaybe<Scalars["Int"]>
  last: InputMaybe<Scalars["Int"]>
  where: InputMaybe<RootQueryToRevisionsConnectionWhereArgs>
}

/** The root entry point into the Graph */
export type RootQueryTagArgs = {
  id: Scalars["ID"]
  idType: InputMaybe<TagIdType>
}

/** The root entry point into the Graph */
export type RootQueryTagsArgs = {
  after: InputMaybe<Scalars["String"]>
  before: InputMaybe<Scalars["String"]>
  first: InputMaybe<Scalars["Int"]>
  last: InputMaybe<Scalars["Int"]>
  where: InputMaybe<RootQueryToTagConnectionWhereArgs>
}

/** The root entry point into the Graph */
export type RootQueryTaxonomiesArgs = {
  after: InputMaybe<Scalars["String"]>
  before: InputMaybe<Scalars["String"]>
  first: InputMaybe<Scalars["Int"]>
  last: InputMaybe<Scalars["Int"]>
}

/** The root entry point into the Graph */
export type RootQueryTaxonomyArgs = {
  id: Scalars["ID"]
  idType: InputMaybe<TaxonomyIdTypeEnum>
}

/** The root entry point into the Graph */
export type RootQueryTermNodeArgs = {
  id: Scalars["ID"]
  idType: InputMaybe<TermNodeIdTypeEnum>
  taxonomy: InputMaybe<TaxonomyEnum>
}

/** The root entry point into the Graph */
export type RootQueryTermsArgs = {
  after: InputMaybe<Scalars["String"]>
  before: InputMaybe<Scalars["String"]>
  first: InputMaybe<Scalars["Int"]>
  last: InputMaybe<Scalars["Int"]>
  where: InputMaybe<RootQueryToTermNodeConnectionWhereArgs>
}

/** The root entry point into the Graph */
export type RootQueryThemeArgs = {
  id: Scalars["ID"]
}

/** The root entry point into the Graph */
export type RootQueryThemesArgs = {
  after: InputMaybe<Scalars["String"]>
  before: InputMaybe<Scalars["String"]>
  first: InputMaybe<Scalars["Int"]>
  last: InputMaybe<Scalars["Int"]>
}

/** The root entry point into the Graph */
export type RootQueryUserArgs = {
  id: Scalars["ID"]
  idType: InputMaybe<UserNodeIdTypeEnum>
}

/** The root entry point into the Graph */
export type RootQueryUserRoleArgs = {
  id: Scalars["ID"]
}

/** The root entry point into the Graph */
export type RootQueryUserRolesArgs = {
  after: InputMaybe<Scalars["String"]>
  before: InputMaybe<Scalars["String"]>
  first: InputMaybe<Scalars["Int"]>
  last: InputMaybe<Scalars["Int"]>
}

/** The root entry point into the Graph */
export type RootQueryUsersArgs = {
  after: InputMaybe<Scalars["String"]>
  before: InputMaybe<Scalars["String"]>
  first: InputMaybe<Scalars["Int"]>
  last: InputMaybe<Scalars["Int"]>
  where: InputMaybe<RootQueryToUserConnectionWhereArgs>
}

/** The root entry point into the Graph */
export type RootQueryWpGatsbyCompatibilityArgs = {
  wpGQLVersionRange: Scalars["String"]
  wpGatsbyVersionRange: Scalars["String"]
}

/** Connection between the RootQuery type and the ActionMonitorAction type */
export type RootQueryToActionMonitorActionConnection =
  ActionMonitorActionConnection &
    Connection & {
      readonly __typename?: "RootQueryToActionMonitorActionConnection"
      /** Edges for the RootQueryToActionMonitorActionConnection connection */
      readonly edges: ReadonlyArray<RootQueryToActionMonitorActionConnectionEdge>
      /** The nodes of the connection, without the edges */
      readonly nodes: ReadonlyArray<ActionMonitorAction>
      /** Information about pagination in a connection. */
      readonly pageInfo: RootQueryToActionMonitorActionConnectionPageInfo
    }

/** An edge in a connection */
export type RootQueryToActionMonitorActionConnectionEdge =
  ActionMonitorActionConnectionEdge &
    Edge & {
      readonly __typename?: "RootQueryToActionMonitorActionConnectionEdge"
      /** A cursor for use in pagination */
      readonly cursor: Maybe<Scalars["String"]>
      /** The item at the end of the edge */
      readonly node: ActionMonitorAction
    }

/** Page Info on the &quot;RootQueryToActionMonitorActionConnection&quot; */
export type RootQueryToActionMonitorActionConnectionPageInfo =
  ActionMonitorActionConnectionPageInfo &
    PageInfo &
    WpPageInfo & {
      readonly __typename?: "RootQueryToActionMonitorActionConnectionPageInfo"
      /** When paginating forwards, the cursor to continue. */
      readonly endCursor: Maybe<Scalars["String"]>
      /** When paginating forwards, are there more items? */
      readonly hasNextPage: Scalars["Boolean"]
      /** When paginating backwards, are there more items? */
      readonly hasPreviousPage: Scalars["Boolean"]
      /** When paginating backwards, the cursor to continue. */
      readonly startCursor: Maybe<Scalars["String"]>
    }

/** Arguments for filtering the RootQueryToActionMonitorActionConnection connection */
export type RootQueryToActionMonitorActionConnectionWhereArgs = {
  /** Filter the connection based on dates */
  readonly dateQuery: InputMaybe<DateQueryInput>
  /** True for objects with passwords; False for objects without passwords; null for all objects with or without passwords */
  readonly hasPassword: InputMaybe<Scalars["Boolean"]>
  /** Specific database ID of the object */
  readonly id: InputMaybe<Scalars["Int"]>
  /** Array of IDs for the objects to retrieve */
  readonly in: InputMaybe<ReadonlyArray<InputMaybe<Scalars["ID"]>>>
  /** Get objects with a specific mimeType property */
  readonly mimeType: InputMaybe<MimeTypeEnum>
  /** Slug / post_name of the object */
  readonly name: InputMaybe<Scalars["String"]>
  /** Specify objects to retrieve. Use slugs */
  readonly nameIn: InputMaybe<ReadonlyArray<InputMaybe<Scalars["String"]>>>
  /** Specify IDs NOT to retrieve. If this is used in the same query as "in", it will be ignored */
  readonly notIn: InputMaybe<ReadonlyArray<InputMaybe<Scalars["ID"]>>>
  /** What parameter to use to order the objects by. */
  readonly orderby: InputMaybe<
    ReadonlyArray<InputMaybe<PostObjectsConnectionOrderbyInput>>
  >
  /** Use ID to return only children. Use 0 to return only top-level items */
  readonly parent: InputMaybe<Scalars["ID"]>
  /** Specify objects whose parent is in an array */
  readonly parentIn: InputMaybe<ReadonlyArray<InputMaybe<Scalars["ID"]>>>
  /** Specify posts whose parent is not in an array */
  readonly parentNotIn: InputMaybe<ReadonlyArray<InputMaybe<Scalars["ID"]>>>
  /** Show posts with a specific password. */
  readonly password: InputMaybe<Scalars["String"]>
  /** List Actions of the PREVIEW stream type. */
  readonly previewStream: InputMaybe<Scalars["Boolean"]>
  /** Show Posts based on a keyword search */
  readonly search: InputMaybe<Scalars["String"]>
  /** List Actions performed since a timestamp. */
  readonly sinceTimestamp: InputMaybe<Scalars["Float"]>
  /** Retrieve posts where post status is in an array. */
  readonly stati: InputMaybe<ReadonlyArray<InputMaybe<PostStatusEnum>>>
  /** Show posts with a specific status. */
  readonly status: InputMaybe<PostStatusEnum>
  /** Title of the object */
  readonly title: InputMaybe<Scalars["String"]>
}

/** Connection between the RootQuery type and the category type */
export type RootQueryToCategoryConnection = CategoryConnection &
  Connection & {
    readonly __typename?: "RootQueryToCategoryConnection"
    /** Edges for the RootQueryToCategoryConnection connection */
    readonly edges: ReadonlyArray<RootQueryToCategoryConnectionEdge>
    /** The nodes of the connection, without the edges */
    readonly nodes: ReadonlyArray<Category>
    /** Information about pagination in a connection. */
    readonly pageInfo: RootQueryToCategoryConnectionPageInfo
  }

/** An edge in a connection */
export type RootQueryToCategoryConnectionEdge = CategoryConnectionEdge &
  Edge & {
    readonly __typename?: "RootQueryToCategoryConnectionEdge"
    /** A cursor for use in pagination */
    readonly cursor: Maybe<Scalars["String"]>
    /** The item at the end of the edge */
    readonly node: Category
  }

/** Page Info on the &quot;RootQueryToCategoryConnection&quot; */
export type RootQueryToCategoryConnectionPageInfo = CategoryConnectionPageInfo &
  PageInfo &
  WpPageInfo & {
    readonly __typename?: "RootQueryToCategoryConnectionPageInfo"
    /** When paginating forwards, the cursor to continue. */
    readonly endCursor: Maybe<Scalars["String"]>
    /** When paginating forwards, are there more items? */
    readonly hasNextPage: Scalars["Boolean"]
    /** When paginating backwards, are there more items? */
    readonly hasPreviousPage: Scalars["Boolean"]
    /** When paginating backwards, the cursor to continue. */
    readonly startCursor: Maybe<Scalars["String"]>
  }

/** Arguments for filtering the RootQueryToCategoryConnection connection */
export type RootQueryToCategoryConnectionWhereArgs = {
  /** Unique cache key to be produced when this query is stored in an object cache. Default is 'core'. */
  readonly cacheDomain: InputMaybe<Scalars["String"]>
  /** Term ID to retrieve child terms of. If multiple taxonomies are passed, $child_of is ignored. Default 0. */
  readonly childOf: InputMaybe<Scalars["Int"]>
  /** True to limit results to terms that have no children. This parameter has no effect on non-hierarchical taxonomies. Default false. */
  readonly childless: InputMaybe<Scalars["Boolean"]>
  /** Retrieve terms where the description is LIKE the input value. Default empty. */
  readonly descriptionLike: InputMaybe<Scalars["String"]>
  /** Array of term ids to exclude. If $include is non-empty, $exclude is ignored. Default empty array. */
  readonly exclude: InputMaybe<ReadonlyArray<InputMaybe<Scalars["ID"]>>>
  /** Array of term ids to exclude along with all of their descendant terms. If $include is non-empty, $exclude_tree is ignored. Default empty array. */
  readonly excludeTree: InputMaybe<ReadonlyArray<InputMaybe<Scalars["ID"]>>>
  /** Whether to hide terms not assigned to any posts. Accepts true or false. Default false */
  readonly hideEmpty: InputMaybe<Scalars["Boolean"]>
  /** Whether to include terms that have non-empty descendants (even if $hide_empty is set to true). Default true. */
  readonly hierarchical: InputMaybe<Scalars["Boolean"]>
  /** Array of term ids to include. Default empty array. */
  readonly include: InputMaybe<ReadonlyArray<InputMaybe<Scalars["ID"]>>>
  /** Array of names to return term(s) for. Default empty. */
  readonly name: InputMaybe<ReadonlyArray<InputMaybe<Scalars["String"]>>>
  /** Retrieve terms where the name is LIKE the input value. Default empty. */
  readonly nameLike: InputMaybe<Scalars["String"]>
  /** Array of object IDs. Results will be limited to terms associated with these objects. */
  readonly objectIds: InputMaybe<ReadonlyArray<InputMaybe<Scalars["ID"]>>>
  /** Direction the connection should be ordered in */
  readonly order: InputMaybe<OrderEnum>
  /** Field(s) to order terms by. Defaults to 'name'. */
  readonly orderby: InputMaybe<TermObjectsConnectionOrderbyEnum>
  /** Whether to pad the quantity of a term's children in the quantity of each term's "count" object variable. Default false. */
  readonly padCounts: InputMaybe<Scalars["Boolean"]>
  /** Parent term ID to retrieve direct-child terms of. Default empty. */
  readonly parent: InputMaybe<Scalars["Int"]>
  /** Search criteria to match terms. Will be SQL-formatted with wildcards before and after. Default empty. */
  readonly search: InputMaybe<Scalars["String"]>
  /** Array of slugs to return term(s) for. Default empty. */
  readonly slug: InputMaybe<ReadonlyArray<InputMaybe<Scalars["String"]>>>
  /** Array of term taxonomy IDs, to match when querying terms. */
  readonly termTaxonomId: InputMaybe<ReadonlyArray<InputMaybe<Scalars["ID"]>>>
  /** Array of term taxonomy IDs, to match when querying terms. */
  readonly termTaxonomyId: InputMaybe<ReadonlyArray<InputMaybe<Scalars["ID"]>>>
  /** Whether to prime meta caches for matched terms. Default true. */
  readonly updateTermMetaCache: InputMaybe<Scalars["Boolean"]>
}

/** Connection between the RootQuery type and the Comment type */
export type RootQueryToCommentConnection = CommentConnection &
  Connection & {
    readonly __typename?: "RootQueryToCommentConnection"
    /** Edges for the RootQueryToCommentConnection connection */
    readonly edges: ReadonlyArray<RootQueryToCommentConnectionEdge>
    /** The nodes of the connection, without the edges */
    readonly nodes: ReadonlyArray<Comment>
    /** Information about pagination in a connection. */
    readonly pageInfo: RootQueryToCommentConnectionPageInfo
  }

/** An edge in a connection */
export type RootQueryToCommentConnectionEdge = CommentConnectionEdge &
  Edge & {
    readonly __typename?: "RootQueryToCommentConnectionEdge"
    /** A cursor for use in pagination */
    readonly cursor: Maybe<Scalars["String"]>
    /** The item at the end of the edge */
    readonly node: Comment
  }

/** Page Info on the &quot;RootQueryToCommentConnection&quot; */
export type RootQueryToCommentConnectionPageInfo = CommentConnectionPageInfo &
  PageInfo &
  WpPageInfo & {
    readonly __typename?: "RootQueryToCommentConnectionPageInfo"
    /** When paginating forwards, the cursor to continue. */
    readonly endCursor: Maybe<Scalars["String"]>
    /** When paginating forwards, are there more items? */
    readonly hasNextPage: Scalars["Boolean"]
    /** When paginating backwards, are there more items? */
    readonly hasPreviousPage: Scalars["Boolean"]
    /** When paginating backwards, the cursor to continue. */
    readonly startCursor: Maybe<Scalars["String"]>
  }

/** Arguments for filtering the RootQueryToCommentConnection connection */
export type RootQueryToCommentConnectionWhereArgs = {
  /** Comment author email address. */
  readonly authorEmail: InputMaybe<Scalars["String"]>
  /** Array of author IDs to include comments for. */
  readonly authorIn: InputMaybe<ReadonlyArray<InputMaybe<Scalars["ID"]>>>
  /** Array of author IDs to exclude comments for. */
  readonly authorNotIn: InputMaybe<ReadonlyArray<InputMaybe<Scalars["ID"]>>>
  /** Comment author URL. */
  readonly authorUrl: InputMaybe<Scalars["String"]>
  /** Array of comment IDs to include. */
  readonly commentIn: InputMaybe<ReadonlyArray<InputMaybe<Scalars["ID"]>>>
  /** Array of IDs of users whose unapproved comments will be returned by the query regardless of status. */
  readonly commentNotIn: InputMaybe<ReadonlyArray<InputMaybe<Scalars["ID"]>>>
  /** Include comments of a given type. */
  readonly commentType: InputMaybe<Scalars["String"]>
  /** Include comments from a given array of comment types. */
  readonly commentTypeIn: InputMaybe<
    ReadonlyArray<InputMaybe<Scalars["String"]>>
  >
  /** Exclude comments from a given array of comment types. */
  readonly commentTypeNotIn: InputMaybe<Scalars["String"]>
  /** Content object author ID to limit results by. */
  readonly contentAuthor: InputMaybe<ReadonlyArray<InputMaybe<Scalars["ID"]>>>
  /** Array of author IDs to retrieve comments for. */
  readonly contentAuthorIn: InputMaybe<ReadonlyArray<InputMaybe<Scalars["ID"]>>>
  /** Array of author IDs *not* to retrieve comments for. */
  readonly contentAuthorNotIn: InputMaybe<
    ReadonlyArray<InputMaybe<Scalars["ID"]>>
  >
  /** Limit results to those affiliated with a given content object ID. */
  readonly contentId: InputMaybe<Scalars["ID"]>
  /** Array of content object IDs to include affiliated comments for. */
  readonly contentIdIn: InputMaybe<ReadonlyArray<InputMaybe<Scalars["ID"]>>>
  /** Array of content object IDs to exclude affiliated comments for. */
  readonly contentIdNotIn: InputMaybe<ReadonlyArray<InputMaybe<Scalars["ID"]>>>
  /** Content object name (i.e. slug ) to retrieve affiliated comments for. */
  readonly contentName: InputMaybe<Scalars["String"]>
  /** Content Object parent ID to retrieve affiliated comments for. */
  readonly contentParent: InputMaybe<Scalars["Int"]>
  /** Array of content object statuses to retrieve affiliated comments for. Pass 'any' to match any value. */
  readonly contentStatus: InputMaybe<ReadonlyArray<InputMaybe<PostStatusEnum>>>
  /** Content object type or array of types to retrieve affiliated comments for. Pass 'any' to match any value. */
  readonly contentType: InputMaybe<ReadonlyArray<InputMaybe<ContentTypeEnum>>>
  /** Array of IDs or email addresses of users whose unapproved comments will be returned by the query regardless of $status. Default empty */
  readonly includeUnapproved: InputMaybe<
    ReadonlyArray<InputMaybe<Scalars["ID"]>>
  >
  /** Karma score to retrieve matching comments for. */
  readonly karma: InputMaybe<Scalars["Int"]>
  /** The cardinality of the order of the connection */
  readonly order: InputMaybe<OrderEnum>
  /** Field to order the comments by. */
  readonly orderby: InputMaybe<CommentsConnectionOrderbyEnum>
  /** Parent ID of comment to retrieve children of. */
  readonly parent: InputMaybe<Scalars["Int"]>
  /** Array of parent IDs of comments to retrieve children for. */
  readonly parentIn: InputMaybe<ReadonlyArray<InputMaybe<Scalars["ID"]>>>
  /** Array of parent IDs of comments *not* to retrieve children for. */
  readonly parentNotIn: InputMaybe<ReadonlyArray<InputMaybe<Scalars["ID"]>>>
  /** Search term(s) to retrieve matching comments for. */
  readonly search: InputMaybe<Scalars["String"]>
  /** Comment status to limit results by. */
  readonly status: InputMaybe<Scalars["String"]>
  /** Include comments for a specific user ID. */
  readonly userId: InputMaybe<Scalars["ID"]>
}

/** Connection between the RootQuery type and the ContentNode type */
export type RootQueryToContentNodeConnection = Connection &
  ContentNodeConnection & {
    readonly __typename?: "RootQueryToContentNodeConnection"
    /** Edges for the RootQueryToContentNodeConnection connection */
    readonly edges: ReadonlyArray<RootQueryToContentNodeConnectionEdge>
    /** The nodes of the connection, without the edges */
    readonly nodes: ReadonlyArray<ContentNode>
    /** Information about pagination in a connection. */
    readonly pageInfo: RootQueryToContentNodeConnectionPageInfo
  }

/** An edge in a connection */
export type RootQueryToContentNodeConnectionEdge = ContentNodeConnectionEdge &
  Edge & {
    readonly __typename?: "RootQueryToContentNodeConnectionEdge"
    /** A cursor for use in pagination */
    readonly cursor: Maybe<Scalars["String"]>
    /** The item at the end of the edge */
    readonly node: ContentNode
  }

/** Page Info on the &quot;RootQueryToContentNodeConnection&quot; */
export type RootQueryToContentNodeConnectionPageInfo =
  ContentNodeConnectionPageInfo &
    PageInfo &
    WpPageInfo & {
      readonly __typename?: "RootQueryToContentNodeConnectionPageInfo"
      /** When paginating forwards, the cursor to continue. */
      readonly endCursor: Maybe<Scalars["String"]>
      /** When paginating forwards, are there more items? */
      readonly hasNextPage: Scalars["Boolean"]
      /** When paginating backwards, are there more items? */
      readonly hasPreviousPage: Scalars["Boolean"]
      /** When paginating backwards, the cursor to continue. */
      readonly startCursor: Maybe<Scalars["String"]>
    }

/** Arguments for filtering the RootQueryToContentNodeConnection connection */
export type RootQueryToContentNodeConnectionWhereArgs = {
  /** The Types of content to filter */
  readonly contentTypes: InputMaybe<ReadonlyArray<InputMaybe<ContentTypeEnum>>>
  /** Filter the connection based on dates */
  readonly dateQuery: InputMaybe<DateQueryInput>
  /** True for objects with passwords; False for objects without passwords; null for all objects with or without passwords */
  readonly hasPassword: InputMaybe<Scalars["Boolean"]>
  /** Specific database ID of the object */
  readonly id: InputMaybe<Scalars["Int"]>
  /** Array of IDs for the objects to retrieve */
  readonly in: InputMaybe<ReadonlyArray<InputMaybe<Scalars["ID"]>>>
  /** Get objects with a specific mimeType property */
  readonly mimeType: InputMaybe<MimeTypeEnum>
  /** Slug / post_name of the object */
  readonly name: InputMaybe<Scalars["String"]>
  /** Specify objects to retrieve. Use slugs */
  readonly nameIn: InputMaybe<ReadonlyArray<InputMaybe<Scalars["String"]>>>
  /** Specify IDs NOT to retrieve. If this is used in the same query as "in", it will be ignored */
  readonly notIn: InputMaybe<ReadonlyArray<InputMaybe<Scalars["ID"]>>>
  /** What parameter to use to order the objects by. */
  readonly orderby: InputMaybe<
    ReadonlyArray<InputMaybe<PostObjectsConnectionOrderbyInput>>
  >
  /** Use ID to return only children. Use 0 to return only top-level items */
  readonly parent: InputMaybe<Scalars["ID"]>
  /** Specify objects whose parent is in an array */
  readonly parentIn: InputMaybe<ReadonlyArray<InputMaybe<Scalars["ID"]>>>
  /** Specify posts whose parent is not in an array */
  readonly parentNotIn: InputMaybe<ReadonlyArray<InputMaybe<Scalars["ID"]>>>
  /** Show posts with a specific password. */
  readonly password: InputMaybe<Scalars["String"]>
  /** Show Posts based on a keyword search */
  readonly search: InputMaybe<Scalars["String"]>
  /** Retrieve posts where post status is in an array. */
  readonly stati: InputMaybe<ReadonlyArray<InputMaybe<PostStatusEnum>>>
  /** Show posts with a specific status. */
  readonly status: InputMaybe<PostStatusEnum>
  /** Title of the object */
  readonly title: InputMaybe<Scalars["String"]>
}

/** Connection between the RootQuery type and the ContentType type */
export type RootQueryToContentTypeConnection = Connection &
  ContentTypeConnection & {
    readonly __typename?: "RootQueryToContentTypeConnection"
    /** Edges for the RootQueryToContentTypeConnection connection */
    readonly edges: ReadonlyArray<RootQueryToContentTypeConnectionEdge>
    /** The nodes of the connection, without the edges */
    readonly nodes: ReadonlyArray<ContentType>
    /** Information about pagination in a connection. */
    readonly pageInfo: RootQueryToContentTypeConnectionPageInfo
  }

/** An edge in a connection */
export type RootQueryToContentTypeConnectionEdge = ContentTypeConnectionEdge &
  Edge & {
    readonly __typename?: "RootQueryToContentTypeConnectionEdge"
    /** A cursor for use in pagination */
    readonly cursor: Maybe<Scalars["String"]>
    /** The item at the end of the edge */
    readonly node: ContentType
  }

/** Page Info on the &quot;RootQueryToContentTypeConnection&quot; */
export type RootQueryToContentTypeConnectionPageInfo =
  ContentTypeConnectionPageInfo &
    PageInfo &
    WpPageInfo & {
      readonly __typename?: "RootQueryToContentTypeConnectionPageInfo"
      /** When paginating forwards, the cursor to continue. */
      readonly endCursor: Maybe<Scalars["String"]>
      /** When paginating forwards, are there more items? */
      readonly hasNextPage: Scalars["Boolean"]
      /** When paginating backwards, are there more items? */
      readonly hasPreviousPage: Scalars["Boolean"]
      /** When paginating backwards, the cursor to continue. */
      readonly startCursor: Maybe<Scalars["String"]>
    }

/** Connection between the RootQuery type and the EnqueuedScript type */
export type RootQueryToEnqueuedScriptConnection = Connection &
  EnqueuedScriptConnection & {
    readonly __typename?: "RootQueryToEnqueuedScriptConnection"
    /** Edges for the RootQueryToEnqueuedScriptConnection connection */
    readonly edges: ReadonlyArray<RootQueryToEnqueuedScriptConnectionEdge>
    /** The nodes of the connection, without the edges */
    readonly nodes: ReadonlyArray<EnqueuedScript>
    /** Information about pagination in a connection. */
    readonly pageInfo: RootQueryToEnqueuedScriptConnectionPageInfo
  }

/** An edge in a connection */
export type RootQueryToEnqueuedScriptConnectionEdge = Edge &
  EnqueuedScriptConnectionEdge & {
    readonly __typename?: "RootQueryToEnqueuedScriptConnectionEdge"
    /** A cursor for use in pagination */
    readonly cursor: Maybe<Scalars["String"]>
    /** The item at the end of the edge */
    readonly node: EnqueuedScript
  }

/** Page Info on the &quot;RootQueryToEnqueuedScriptConnection&quot; */
export type RootQueryToEnqueuedScriptConnectionPageInfo =
  EnqueuedScriptConnectionPageInfo &
    PageInfo &
    WpPageInfo & {
      readonly __typename?: "RootQueryToEnqueuedScriptConnectionPageInfo"
      /** When paginating forwards, the cursor to continue. */
      readonly endCursor: Maybe<Scalars["String"]>
      /** When paginating forwards, are there more items? */
      readonly hasNextPage: Scalars["Boolean"]
      /** When paginating backwards, are there more items? */
      readonly hasPreviousPage: Scalars["Boolean"]
      /** When paginating backwards, the cursor to continue. */
      readonly startCursor: Maybe<Scalars["String"]>
    }

/** Connection between the RootQuery type and the EnqueuedStylesheet type */
export type RootQueryToEnqueuedStylesheetConnection = Connection &
  EnqueuedStylesheetConnection & {
    readonly __typename?: "RootQueryToEnqueuedStylesheetConnection"
    /** Edges for the RootQueryToEnqueuedStylesheetConnection connection */
    readonly edges: ReadonlyArray<RootQueryToEnqueuedStylesheetConnectionEdge>
    /** The nodes of the connection, without the edges */
    readonly nodes: ReadonlyArray<EnqueuedStylesheet>
    /** Information about pagination in a connection. */
    readonly pageInfo: RootQueryToEnqueuedStylesheetConnectionPageInfo
  }

/** An edge in a connection */
export type RootQueryToEnqueuedStylesheetConnectionEdge = Edge &
  EnqueuedStylesheetConnectionEdge & {
    readonly __typename?: "RootQueryToEnqueuedStylesheetConnectionEdge"
    /** A cursor for use in pagination */
    readonly cursor: Maybe<Scalars["String"]>
    /** The item at the end of the edge */
    readonly node: EnqueuedStylesheet
  }

/** Page Info on the &quot;RootQueryToEnqueuedStylesheetConnection&quot; */
export type RootQueryToEnqueuedStylesheetConnectionPageInfo =
  EnqueuedStylesheetConnectionPageInfo &
    PageInfo &
    WpPageInfo & {
      readonly __typename?: "RootQueryToEnqueuedStylesheetConnectionPageInfo"
      /** When paginating forwards, the cursor to continue. */
      readonly endCursor: Maybe<Scalars["String"]>
      /** When paginating forwards, are there more items? */
      readonly hasNextPage: Scalars["Boolean"]
      /** When paginating backwards, are there more items? */
      readonly hasPreviousPage: Scalars["Boolean"]
      /** When paginating backwards, the cursor to continue. */
      readonly startCursor: Maybe<Scalars["String"]>
    }

/** Connection between the RootQuery type and the mediaItem type */
export type RootQueryToMediaItemConnection = Connection &
  MediaItemConnection & {
    readonly __typename?: "RootQueryToMediaItemConnection"
    /** Edges for the RootQueryToMediaItemConnection connection */
    readonly edges: ReadonlyArray<RootQueryToMediaItemConnectionEdge>
    /** The nodes of the connection, without the edges */
    readonly nodes: ReadonlyArray<MediaItem>
    /** Information about pagination in a connection. */
    readonly pageInfo: RootQueryToMediaItemConnectionPageInfo
  }

/** An edge in a connection */
export type RootQueryToMediaItemConnectionEdge = Edge &
  MediaItemConnectionEdge & {
    readonly __typename?: "RootQueryToMediaItemConnectionEdge"
    /** A cursor for use in pagination */
    readonly cursor: Maybe<Scalars["String"]>
    /** The item at the end of the edge */
    readonly node: MediaItem
  }

/** Page Info on the &quot;RootQueryToMediaItemConnection&quot; */
export type RootQueryToMediaItemConnectionPageInfo =
  MediaItemConnectionPageInfo &
    PageInfo &
    WpPageInfo & {
      readonly __typename?: "RootQueryToMediaItemConnectionPageInfo"
      /** When paginating forwards, the cursor to continue. */
      readonly endCursor: Maybe<Scalars["String"]>
      /** When paginating forwards, are there more items? */
      readonly hasNextPage: Scalars["Boolean"]
      /** When paginating backwards, are there more items? */
      readonly hasPreviousPage: Scalars["Boolean"]
      /** When paginating backwards, the cursor to continue. */
      readonly startCursor: Maybe<Scalars["String"]>
    }

/** Arguments for filtering the RootQueryToMediaItemConnection connection */
export type RootQueryToMediaItemConnectionWhereArgs = {
  /** The user that's connected as the author of the object. Use the userId for the author object. */
  readonly author: InputMaybe<Scalars["Int"]>
  /** Find objects connected to author(s) in the array of author's userIds */
  readonly authorIn: InputMaybe<ReadonlyArray<InputMaybe<Scalars["ID"]>>>
  /** Find objects connected to the author by the author's nicename */
  readonly authorName: InputMaybe<Scalars["String"]>
  /** Find objects NOT connected to author(s) in the array of author's userIds */
  readonly authorNotIn: InputMaybe<ReadonlyArray<InputMaybe<Scalars["ID"]>>>
  /** Filter the connection based on dates */
  readonly dateQuery: InputMaybe<DateQueryInput>
  /** True for objects with passwords; False for objects without passwords; null for all objects with or without passwords */
  readonly hasPassword: InputMaybe<Scalars["Boolean"]>
  /** Specific database ID of the object */
  readonly id: InputMaybe<Scalars["Int"]>
  /** Array of IDs for the objects to retrieve */
  readonly in: InputMaybe<ReadonlyArray<InputMaybe<Scalars["ID"]>>>
  /** Get objects with a specific mimeType property */
  readonly mimeType: InputMaybe<MimeTypeEnum>
  /** Slug / post_name of the object */
  readonly name: InputMaybe<Scalars["String"]>
  /** Specify objects to retrieve. Use slugs */
  readonly nameIn: InputMaybe<ReadonlyArray<InputMaybe<Scalars["String"]>>>
  /** Specify IDs NOT to retrieve. If this is used in the same query as "in", it will be ignored */
  readonly notIn: InputMaybe<ReadonlyArray<InputMaybe<Scalars["ID"]>>>
  /** What parameter to use to order the objects by. */
  readonly orderby: InputMaybe<
    ReadonlyArray<InputMaybe<PostObjectsConnectionOrderbyInput>>
  >
  /** Use ID to return only children. Use 0 to return only top-level items */
  readonly parent: InputMaybe<Scalars["ID"]>
  /** Specify objects whose parent is in an array */
  readonly parentIn: InputMaybe<ReadonlyArray<InputMaybe<Scalars["ID"]>>>
  /** Specify posts whose parent is not in an array */
  readonly parentNotIn: InputMaybe<ReadonlyArray<InputMaybe<Scalars["ID"]>>>
  /** Show posts with a specific password. */
  readonly password: InputMaybe<Scalars["String"]>
  /** Show Posts based on a keyword search */
  readonly search: InputMaybe<Scalars["String"]>
  /** Retrieve posts where post status is in an array. */
  readonly stati: InputMaybe<ReadonlyArray<InputMaybe<PostStatusEnum>>>
  /** Show posts with a specific status. */
  readonly status: InputMaybe<PostStatusEnum>
  /** Title of the object */
  readonly title: InputMaybe<Scalars["String"]>
}

/** Connection between the RootQuery type and the Menu type */
export type RootQueryToMenuConnection = Connection &
  MenuConnection & {
    readonly __typename?: "RootQueryToMenuConnection"
    /** Edges for the RootQueryToMenuConnection connection */
    readonly edges: ReadonlyArray<RootQueryToMenuConnectionEdge>
    /** The nodes of the connection, without the edges */
    readonly nodes: ReadonlyArray<Menu>
    /** Information about pagination in a connection. */
    readonly pageInfo: RootQueryToMenuConnectionPageInfo
  }

/** An edge in a connection */
export type RootQueryToMenuConnectionEdge = Edge &
  MenuConnectionEdge & {
    readonly __typename?: "RootQueryToMenuConnectionEdge"
    /** A cursor for use in pagination */
    readonly cursor: Maybe<Scalars["String"]>
    /** The item at the end of the edge */
    readonly node: Menu
  }

/** Page Info on the &quot;RootQueryToMenuConnection&quot; */
export type RootQueryToMenuConnectionPageInfo = MenuConnectionPageInfo &
  PageInfo &
  WpPageInfo & {
    readonly __typename?: "RootQueryToMenuConnectionPageInfo"
    /** When paginating forwards, the cursor to continue. */
    readonly endCursor: Maybe<Scalars["String"]>
    /** When paginating forwards, are there more items? */
    readonly hasNextPage: Scalars["Boolean"]
    /** When paginating backwards, are there more items? */
    readonly hasPreviousPage: Scalars["Boolean"]
    /** When paginating backwards, the cursor to continue. */
    readonly startCursor: Maybe<Scalars["String"]>
  }

/** Arguments for filtering the RootQueryToMenuConnection connection */
export type RootQueryToMenuConnectionWhereArgs = {
  /** The database ID of the object */
  readonly id: InputMaybe<Scalars["Int"]>
  /** The menu location for the menu being queried */
  readonly location: InputMaybe<MenuLocationEnum>
  /** The slug of the menu to query items for */
  readonly slug: InputMaybe<Scalars["String"]>
}

/** Connection between the RootQuery type and the MenuItem type */
export type RootQueryToMenuItemConnection = Connection &
  MenuItemConnection & {
    readonly __typename?: "RootQueryToMenuItemConnection"
    /** Edges for the RootQueryToMenuItemConnection connection */
    readonly edges: ReadonlyArray<RootQueryToMenuItemConnectionEdge>
    /** The nodes of the connection, without the edges */
    readonly nodes: ReadonlyArray<MenuItem>
    /** Information about pagination in a connection. */
    readonly pageInfo: RootQueryToMenuItemConnectionPageInfo
  }

/** An edge in a connection */
export type RootQueryToMenuItemConnectionEdge = Edge &
  MenuItemConnectionEdge & {
    readonly __typename?: "RootQueryToMenuItemConnectionEdge"
    /** A cursor for use in pagination */
    readonly cursor: Maybe<Scalars["String"]>
    /** The item at the end of the edge */
    readonly node: MenuItem
  }

/** Page Info on the &quot;RootQueryToMenuItemConnection&quot; */
export type RootQueryToMenuItemConnectionPageInfo = MenuItemConnectionPageInfo &
  PageInfo &
  WpPageInfo & {
    readonly __typename?: "RootQueryToMenuItemConnectionPageInfo"
    /** When paginating forwards, the cursor to continue. */
    readonly endCursor: Maybe<Scalars["String"]>
    /** When paginating forwards, are there more items? */
    readonly hasNextPage: Scalars["Boolean"]
    /** When paginating backwards, are there more items? */
    readonly hasPreviousPage: Scalars["Boolean"]
    /** When paginating backwards, the cursor to continue. */
    readonly startCursor: Maybe<Scalars["String"]>
  }

/** Arguments for filtering the RootQueryToMenuItemConnection connection */
export type RootQueryToMenuItemConnectionWhereArgs = {
  /** The database ID of the object */
  readonly id: InputMaybe<Scalars["Int"]>
  /** The menu location for the menu being queried */
  readonly location: InputMaybe<MenuLocationEnum>
  /** The database ID of the parent menu object */
  readonly parentDatabaseId: InputMaybe<Scalars["Int"]>
  /** The ID of the parent menu object */
  readonly parentId: InputMaybe<Scalars["ID"]>
}

/** Connection between the RootQuery type and the page type */
export type RootQueryToPageConnection = Connection &
  PageConnection & {
    readonly __typename?: "RootQueryToPageConnection"
    /** Edges for the RootQueryToPageConnection connection */
    readonly edges: ReadonlyArray<RootQueryToPageConnectionEdge>
    /** The nodes of the connection, without the edges */
    readonly nodes: ReadonlyArray<Page>
    /** Information about pagination in a connection. */
    readonly pageInfo: RootQueryToPageConnectionPageInfo
  }

/** An edge in a connection */
export type RootQueryToPageConnectionEdge = Edge &
  PageConnectionEdge & {
    readonly __typename?: "RootQueryToPageConnectionEdge"
    /** A cursor for use in pagination */
    readonly cursor: Maybe<Scalars["String"]>
    /** The item at the end of the edge */
    readonly node: Page
  }

/** Page Info on the &quot;RootQueryToPageConnection&quot; */
export type RootQueryToPageConnectionPageInfo = PageConnectionPageInfo &
  PageInfo &
  WpPageInfo & {
    readonly __typename?: "RootQueryToPageConnectionPageInfo"
    /** When paginating forwards, the cursor to continue. */
    readonly endCursor: Maybe<Scalars["String"]>
    /** When paginating forwards, are there more items? */
    readonly hasNextPage: Scalars["Boolean"]
    /** When paginating backwards, are there more items? */
    readonly hasPreviousPage: Scalars["Boolean"]
    /** When paginating backwards, the cursor to continue. */
    readonly startCursor: Maybe<Scalars["String"]>
  }

/** Arguments for filtering the RootQueryToPageConnection connection */
export type RootQueryToPageConnectionWhereArgs = {
  /** The user that's connected as the author of the object. Use the userId for the author object. */
  readonly author: InputMaybe<Scalars["Int"]>
  /** Find objects connected to author(s) in the array of author's userIds */
  readonly authorIn: InputMaybe<ReadonlyArray<InputMaybe<Scalars["ID"]>>>
  /** Find objects connected to the author by the author's nicename */
  readonly authorName: InputMaybe<Scalars["String"]>
  /** Find objects NOT connected to author(s) in the array of author's userIds */
  readonly authorNotIn: InputMaybe<ReadonlyArray<InputMaybe<Scalars["ID"]>>>
  /** Filter the connection based on dates */
  readonly dateQuery: InputMaybe<DateQueryInput>
  /** True for objects with passwords; False for objects without passwords; null for all objects with or without passwords */
  readonly hasPassword: InputMaybe<Scalars["Boolean"]>
  /** Specific database ID of the object */
  readonly id: InputMaybe<Scalars["Int"]>
  /** Array of IDs for the objects to retrieve */
  readonly in: InputMaybe<ReadonlyArray<InputMaybe<Scalars["ID"]>>>
  /** Get objects with a specific mimeType property */
  readonly mimeType: InputMaybe<MimeTypeEnum>
  /** Slug / post_name of the object */
  readonly name: InputMaybe<Scalars["String"]>
  /** Specify objects to retrieve. Use slugs */
  readonly nameIn: InputMaybe<ReadonlyArray<InputMaybe<Scalars["String"]>>>
  /** Specify IDs NOT to retrieve. If this is used in the same query as "in", it will be ignored */
  readonly notIn: InputMaybe<ReadonlyArray<InputMaybe<Scalars["ID"]>>>
  /** What parameter to use to order the objects by. */
  readonly orderby: InputMaybe<
    ReadonlyArray<InputMaybe<PostObjectsConnectionOrderbyInput>>
  >
  /** Use ID to return only children. Use 0 to return only top-level items */
  readonly parent: InputMaybe<Scalars["ID"]>
  /** Specify objects whose parent is in an array */
  readonly parentIn: InputMaybe<ReadonlyArray<InputMaybe<Scalars["ID"]>>>
  /** Specify posts whose parent is not in an array */
  readonly parentNotIn: InputMaybe<ReadonlyArray<InputMaybe<Scalars["ID"]>>>
  /** Show posts with a specific password. */
  readonly password: InputMaybe<Scalars["String"]>
  /** Show Posts based on a keyword search */
  readonly search: InputMaybe<Scalars["String"]>
  /** Retrieve posts where post status is in an array. */
  readonly stati: InputMaybe<ReadonlyArray<InputMaybe<PostStatusEnum>>>
  /** Show posts with a specific status. */
  readonly status: InputMaybe<PostStatusEnum>
  /** Title of the object */
  readonly title: InputMaybe<Scalars["String"]>
}

/** Connection between the RootQuery type and the Plugin type */
export type RootQueryToPluginConnection = Connection &
  PluginConnection & {
    readonly __typename?: "RootQueryToPluginConnection"
    /** Edges for the RootQueryToPluginConnection connection */
    readonly edges: ReadonlyArray<RootQueryToPluginConnectionEdge>
    /** The nodes of the connection, without the edges */
    readonly nodes: ReadonlyArray<Plugin>
    /** Information about pagination in a connection. */
    readonly pageInfo: RootQueryToPluginConnectionPageInfo
  }

/** An edge in a connection */
export type RootQueryToPluginConnectionEdge = Edge &
  PluginConnectionEdge & {
    readonly __typename?: "RootQueryToPluginConnectionEdge"
    /** A cursor for use in pagination */
    readonly cursor: Maybe<Scalars["String"]>
    /** The item at the end of the edge */
    readonly node: Plugin
  }

/** Page Info on the &quot;RootQueryToPluginConnection&quot; */
export type RootQueryToPluginConnectionPageInfo = PageInfo &
  PluginConnectionPageInfo &
  WpPageInfo & {
    readonly __typename?: "RootQueryToPluginConnectionPageInfo"
    /** When paginating forwards, the cursor to continue. */
    readonly endCursor: Maybe<Scalars["String"]>
    /** When paginating forwards, are there more items? */
    readonly hasNextPage: Scalars["Boolean"]
    /** When paginating backwards, are there more items? */
    readonly hasPreviousPage: Scalars["Boolean"]
    /** When paginating backwards, the cursor to continue. */
    readonly startCursor: Maybe<Scalars["String"]>
  }

/** Arguments for filtering the RootQueryToPluginConnection connection */
export type RootQueryToPluginConnectionWhereArgs = {
  /** Show plugin based on a keyword search. */
  readonly search: InputMaybe<Scalars["String"]>
  /** Retrieve plugins where plugin status is in an array. */
  readonly stati: InputMaybe<ReadonlyArray<InputMaybe<PluginStatusEnum>>>
  /** Show plugins with a specific status. */
  readonly status: InputMaybe<PluginStatusEnum>
}

/** Connection between the RootQuery type and the post type */
export type RootQueryToPostConnection = Connection &
  PostConnection & {
    readonly __typename?: "RootQueryToPostConnection"
    /** Edges for the RootQueryToPostConnection connection */
    readonly edges: ReadonlyArray<RootQueryToPostConnectionEdge>
    /** The nodes of the connection, without the edges */
    readonly nodes: ReadonlyArray<Post>
    /** Information about pagination in a connection. */
    readonly pageInfo: RootQueryToPostConnectionPageInfo
  }

/** An edge in a connection */
export type RootQueryToPostConnectionEdge = Edge &
  PostConnectionEdge & {
    readonly __typename?: "RootQueryToPostConnectionEdge"
    /** A cursor for use in pagination */
    readonly cursor: Maybe<Scalars["String"]>
    /** The item at the end of the edge */
    readonly node: Post
  }

/** Page Info on the &quot;RootQueryToPostConnection&quot; */
export type RootQueryToPostConnectionPageInfo = PageInfo &
  PostConnectionPageInfo &
  WpPageInfo & {
    readonly __typename?: "RootQueryToPostConnectionPageInfo"
    /** When paginating forwards, the cursor to continue. */
    readonly endCursor: Maybe<Scalars["String"]>
    /** When paginating forwards, are there more items? */
    readonly hasNextPage: Scalars["Boolean"]
    /** When paginating backwards, are there more items? */
    readonly hasPreviousPage: Scalars["Boolean"]
    /** When paginating backwards, the cursor to continue. */
    readonly startCursor: Maybe<Scalars["String"]>
  }

/** Arguments for filtering the RootQueryToPostConnection connection */
export type RootQueryToPostConnectionWhereArgs = {
  /** The user that's connected as the author of the object. Use the userId for the author object. */
  readonly author: InputMaybe<Scalars["Int"]>
  /** Find objects connected to author(s) in the array of author's userIds */
  readonly authorIn: InputMaybe<ReadonlyArray<InputMaybe<Scalars["ID"]>>>
  /** Find objects connected to the author by the author's nicename */
  readonly authorName: InputMaybe<Scalars["String"]>
  /** Find objects NOT connected to author(s) in the array of author's userIds */
  readonly authorNotIn: InputMaybe<ReadonlyArray<InputMaybe<Scalars["ID"]>>>
  /** Category ID */
  readonly categoryId: InputMaybe<Scalars["Int"]>
  /** Array of category IDs, used to display objects from one category OR another */
  readonly categoryIn: InputMaybe<ReadonlyArray<InputMaybe<Scalars["ID"]>>>
  /** Use Category Slug */
  readonly categoryName: InputMaybe<Scalars["String"]>
  /** Array of category IDs, used to display objects from one category OR another */
  readonly categoryNotIn: InputMaybe<ReadonlyArray<InputMaybe<Scalars["ID"]>>>
  /** Filter the connection based on dates */
  readonly dateQuery: InputMaybe<DateQueryInput>
  /** True for objects with passwords; False for objects without passwords; null for all objects with or without passwords */
  readonly hasPassword: InputMaybe<Scalars["Boolean"]>
  /** Specific database ID of the object */
  readonly id: InputMaybe<Scalars["Int"]>
  /** Array of IDs for the objects to retrieve */
  readonly in: InputMaybe<ReadonlyArray<InputMaybe<Scalars["ID"]>>>
  /** Get objects with a specific mimeType property */
  readonly mimeType: InputMaybe<MimeTypeEnum>
  /** Slug / post_name of the object */
  readonly name: InputMaybe<Scalars["String"]>
  /** Specify objects to retrieve. Use slugs */
  readonly nameIn: InputMaybe<ReadonlyArray<InputMaybe<Scalars["String"]>>>
  /** Specify IDs NOT to retrieve. If this is used in the same query as "in", it will be ignored */
  readonly notIn: InputMaybe<ReadonlyArray<InputMaybe<Scalars["ID"]>>>
  /** What parameter to use to order the objects by. */
  readonly orderby: InputMaybe<
    ReadonlyArray<InputMaybe<PostObjectsConnectionOrderbyInput>>
  >
  /** Use ID to return only children. Use 0 to return only top-level items */
  readonly parent: InputMaybe<Scalars["ID"]>
  /** Specify objects whose parent is in an array */
  readonly parentIn: InputMaybe<ReadonlyArray<InputMaybe<Scalars["ID"]>>>
  /** Specify posts whose parent is not in an array */
  readonly parentNotIn: InputMaybe<ReadonlyArray<InputMaybe<Scalars["ID"]>>>
  /** Show posts with a specific password. */
  readonly password: InputMaybe<Scalars["String"]>
  /** Show Posts based on a keyword search */
  readonly search: InputMaybe<Scalars["String"]>
  /** Retrieve posts where post status is in an array. */
  readonly stati: InputMaybe<ReadonlyArray<InputMaybe<PostStatusEnum>>>
  /** Show posts with a specific status. */
  readonly status: InputMaybe<PostStatusEnum>
  /** Tag Slug */
  readonly tag: InputMaybe<Scalars["String"]>
  /** Use Tag ID */
  readonly tagId: InputMaybe<Scalars["String"]>
  /** Array of tag IDs, used to display objects from one tag OR another */
  readonly tagIn: InputMaybe<ReadonlyArray<InputMaybe<Scalars["ID"]>>>
  /** Array of tag IDs, used to display objects from one tag OR another */
  readonly tagNotIn: InputMaybe<ReadonlyArray<InputMaybe<Scalars["ID"]>>>
  /** Array of tag slugs, used to display objects from one tag AND another */
  readonly tagSlugAnd: InputMaybe<ReadonlyArray<InputMaybe<Scalars["String"]>>>
  /** Array of tag slugs, used to include objects in ANY specified tags */
  readonly tagSlugIn: InputMaybe<ReadonlyArray<InputMaybe<Scalars["String"]>>>
  /** Title of the object */
  readonly title: InputMaybe<Scalars["String"]>
}

/** Connection between the RootQuery type and the postFormat type */
export type RootQueryToPostFormatConnection = Connection &
  PostFormatConnection & {
    readonly __typename?: "RootQueryToPostFormatConnection"
    /** Edges for the RootQueryToPostFormatConnection connection */
    readonly edges: ReadonlyArray<RootQueryToPostFormatConnectionEdge>
    /** The nodes of the connection, without the edges */
    readonly nodes: ReadonlyArray<PostFormat>
    /** Information about pagination in a connection. */
    readonly pageInfo: RootQueryToPostFormatConnectionPageInfo
  }

/** An edge in a connection */
export type RootQueryToPostFormatConnectionEdge = Edge &
  PostFormatConnectionEdge & {
    readonly __typename?: "RootQueryToPostFormatConnectionEdge"
    /** A cursor for use in pagination */
    readonly cursor: Maybe<Scalars["String"]>
    /** The item at the end of the edge */
    readonly node: PostFormat
  }

/** Page Info on the &quot;RootQueryToPostFormatConnection&quot; */
export type RootQueryToPostFormatConnectionPageInfo = PageInfo &
  PostFormatConnectionPageInfo &
  WpPageInfo & {
    readonly __typename?: "RootQueryToPostFormatConnectionPageInfo"
    /** When paginating forwards, the cursor to continue. */
    readonly endCursor: Maybe<Scalars["String"]>
    /** When paginating forwards, are there more items? */
    readonly hasNextPage: Scalars["Boolean"]
    /** When paginating backwards, are there more items? */
    readonly hasPreviousPage: Scalars["Boolean"]
    /** When paginating backwards, the cursor to continue. */
    readonly startCursor: Maybe<Scalars["String"]>
  }

/** Arguments for filtering the RootQueryToPostFormatConnection connection */
export type RootQueryToPostFormatConnectionWhereArgs = {
  /** Unique cache key to be produced when this query is stored in an object cache. Default is 'core'. */
  readonly cacheDomain: InputMaybe<Scalars["String"]>
  /** Term ID to retrieve child terms of. If multiple taxonomies are passed, $child_of is ignored. Default 0. */
  readonly childOf: InputMaybe<Scalars["Int"]>
  /** True to limit results to terms that have no children. This parameter has no effect on non-hierarchical taxonomies. Default false. */
  readonly childless: InputMaybe<Scalars["Boolean"]>
  /** Retrieve terms where the description is LIKE the input value. Default empty. */
  readonly descriptionLike: InputMaybe<Scalars["String"]>
  /** Array of term ids to exclude. If $include is non-empty, $exclude is ignored. Default empty array. */
  readonly exclude: InputMaybe<ReadonlyArray<InputMaybe<Scalars["ID"]>>>
  /** Array of term ids to exclude along with all of their descendant terms. If $include is non-empty, $exclude_tree is ignored. Default empty array. */
  readonly excludeTree: InputMaybe<ReadonlyArray<InputMaybe<Scalars["ID"]>>>
  /** Whether to hide terms not assigned to any posts. Accepts true or false. Default false */
  readonly hideEmpty: InputMaybe<Scalars["Boolean"]>
  /** Whether to include terms that have non-empty descendants (even if $hide_empty is set to true). Default true. */
  readonly hierarchical: InputMaybe<Scalars["Boolean"]>
  /** Array of term ids to include. Default empty array. */
  readonly include: InputMaybe<ReadonlyArray<InputMaybe<Scalars["ID"]>>>
  /** Array of names to return term(s) for. Default empty. */
  readonly name: InputMaybe<ReadonlyArray<InputMaybe<Scalars["String"]>>>
  /** Retrieve terms where the name is LIKE the input value. Default empty. */
  readonly nameLike: InputMaybe<Scalars["String"]>
  /** Array of object IDs. Results will be limited to terms associated with these objects. */
  readonly objectIds: InputMaybe<ReadonlyArray<InputMaybe<Scalars["ID"]>>>
  /** Direction the connection should be ordered in */
  readonly order: InputMaybe<OrderEnum>
  /** Field(s) to order terms by. Defaults to 'name'. */
  readonly orderby: InputMaybe<TermObjectsConnectionOrderbyEnum>
  /** Whether to pad the quantity of a term's children in the quantity of each term's "count" object variable. Default false. */
  readonly padCounts: InputMaybe<Scalars["Boolean"]>
  /** Parent term ID to retrieve direct-child terms of. Default empty. */
  readonly parent: InputMaybe<Scalars["Int"]>
  /** Search criteria to match terms. Will be SQL-formatted with wildcards before and after. Default empty. */
  readonly search: InputMaybe<Scalars["String"]>
  /** Array of slugs to return term(s) for. Default empty. */
  readonly slug: InputMaybe<ReadonlyArray<InputMaybe<Scalars["String"]>>>
  /** Array of term taxonomy IDs, to match when querying terms. */
  readonly termTaxonomId: InputMaybe<ReadonlyArray<InputMaybe<Scalars["ID"]>>>
  /** Array of term taxonomy IDs, to match when querying terms. */
  readonly termTaxonomyId: InputMaybe<ReadonlyArray<InputMaybe<Scalars["ID"]>>>
  /** Whether to prime meta caches for matched terms. Default true. */
  readonly updateTermMetaCache: InputMaybe<Scalars["Boolean"]>
}

/** Connection between the RootQuery type and the ContentNode type */
export type RootQueryToRevisionsConnection = Connection &
  ContentNodeConnection & {
    readonly __typename?: "RootQueryToRevisionsConnection"
    /** Edges for the RootQueryToRevisionsConnection connection */
    readonly edges: ReadonlyArray<RootQueryToRevisionsConnectionEdge>
    /** The nodes of the connection, without the edges */
    readonly nodes: ReadonlyArray<ContentNode>
    /** Information about pagination in a connection. */
    readonly pageInfo: RootQueryToRevisionsConnectionPageInfo
  }

/** An edge in a connection */
export type RootQueryToRevisionsConnectionEdge = ContentNodeConnectionEdge &
  Edge & {
    readonly __typename?: "RootQueryToRevisionsConnectionEdge"
    /** A cursor for use in pagination */
    readonly cursor: Maybe<Scalars["String"]>
    /** The item at the end of the edge */
    readonly node: ContentNode
  }

/** Page Info on the &quot;RootQueryToRevisionsConnection&quot; */
export type RootQueryToRevisionsConnectionPageInfo =
  ContentNodeConnectionPageInfo &
    PageInfo &
    WpPageInfo & {
      readonly __typename?: "RootQueryToRevisionsConnectionPageInfo"
      /** When paginating forwards, the cursor to continue. */
      readonly endCursor: Maybe<Scalars["String"]>
      /** When paginating forwards, are there more items? */
      readonly hasNextPage: Scalars["Boolean"]
      /** When paginating backwards, are there more items? */
      readonly hasPreviousPage: Scalars["Boolean"]
      /** When paginating backwards, the cursor to continue. */
      readonly startCursor: Maybe<Scalars["String"]>
    }

/** Arguments for filtering the RootQueryToRevisionsConnection connection */
export type RootQueryToRevisionsConnectionWhereArgs = {
  /** The Types of content to filter */
  readonly contentTypes: InputMaybe<ReadonlyArray<InputMaybe<ContentTypeEnum>>>
  /** Filter the connection based on dates */
  readonly dateQuery: InputMaybe<DateQueryInput>
  /** True for objects with passwords; False for objects without passwords; null for all objects with or without passwords */
  readonly hasPassword: InputMaybe<Scalars["Boolean"]>
  /** Specific database ID of the object */
  readonly id: InputMaybe<Scalars["Int"]>
  /** Array of IDs for the objects to retrieve */
  readonly in: InputMaybe<ReadonlyArray<InputMaybe<Scalars["ID"]>>>
  /** Get objects with a specific mimeType property */
  readonly mimeType: InputMaybe<MimeTypeEnum>
  /** Slug / post_name of the object */
  readonly name: InputMaybe<Scalars["String"]>
  /** Specify objects to retrieve. Use slugs */
  readonly nameIn: InputMaybe<ReadonlyArray<InputMaybe<Scalars["String"]>>>
  /** Specify IDs NOT to retrieve. If this is used in the same query as "in", it will be ignored */
  readonly notIn: InputMaybe<ReadonlyArray<InputMaybe<Scalars["ID"]>>>
  /** What parameter to use to order the objects by. */
  readonly orderby: InputMaybe<
    ReadonlyArray<InputMaybe<PostObjectsConnectionOrderbyInput>>
  >
  /** Use ID to return only children. Use 0 to return only top-level items */
  readonly parent: InputMaybe<Scalars["ID"]>
  /** Specify objects whose parent is in an array */
  readonly parentIn: InputMaybe<ReadonlyArray<InputMaybe<Scalars["ID"]>>>
  /** Specify posts whose parent is not in an array */
  readonly parentNotIn: InputMaybe<ReadonlyArray<InputMaybe<Scalars["ID"]>>>
  /** Show posts with a specific password. */
  readonly password: InputMaybe<Scalars["String"]>
  /** Show Posts based on a keyword search */
  readonly search: InputMaybe<Scalars["String"]>
  /** Retrieve posts where post status is in an array. */
  readonly stati: InputMaybe<ReadonlyArray<InputMaybe<PostStatusEnum>>>
  /** Show posts with a specific status. */
  readonly status: InputMaybe<PostStatusEnum>
  /** Title of the object */
  readonly title: InputMaybe<Scalars["String"]>
}

/** Connection between the RootQuery type and the tag type */
export type RootQueryToTagConnection = Connection &
  TagConnection & {
    readonly __typename?: "RootQueryToTagConnection"
    /** Edges for the RootQueryToTagConnection connection */
    readonly edges: ReadonlyArray<RootQueryToTagConnectionEdge>
    /** The nodes of the connection, without the edges */
    readonly nodes: ReadonlyArray<Tag>
    /** Information about pagination in a connection. */
    readonly pageInfo: RootQueryToTagConnectionPageInfo
  }

/** An edge in a connection */
export type RootQueryToTagConnectionEdge = Edge &
  TagConnectionEdge & {
    readonly __typename?: "RootQueryToTagConnectionEdge"
    /** A cursor for use in pagination */
    readonly cursor: Maybe<Scalars["String"]>
    /** The item at the end of the edge */
    readonly node: Tag
  }

/** Page Info on the &quot;RootQueryToTagConnection&quot; */
export type RootQueryToTagConnectionPageInfo = PageInfo &
  TagConnectionPageInfo &
  WpPageInfo & {
    readonly __typename?: "RootQueryToTagConnectionPageInfo"
    /** When paginating forwards, the cursor to continue. */
    readonly endCursor: Maybe<Scalars["String"]>
    /** When paginating forwards, are there more items? */
    readonly hasNextPage: Scalars["Boolean"]
    /** When paginating backwards, are there more items? */
    readonly hasPreviousPage: Scalars["Boolean"]
    /** When paginating backwards, the cursor to continue. */
    readonly startCursor: Maybe<Scalars["String"]>
  }

/** Arguments for filtering the RootQueryToTagConnection connection */
export type RootQueryToTagConnectionWhereArgs = {
  /** Unique cache key to be produced when this query is stored in an object cache. Default is 'core'. */
  readonly cacheDomain: InputMaybe<Scalars["String"]>
  /** Term ID to retrieve child terms of. If multiple taxonomies are passed, $child_of is ignored. Default 0. */
  readonly childOf: InputMaybe<Scalars["Int"]>
  /** True to limit results to terms that have no children. This parameter has no effect on non-hierarchical taxonomies. Default false. */
  readonly childless: InputMaybe<Scalars["Boolean"]>
  /** Retrieve terms where the description is LIKE the input value. Default empty. */
  readonly descriptionLike: InputMaybe<Scalars["String"]>
  /** Array of term ids to exclude. If $include is non-empty, $exclude is ignored. Default empty array. */
  readonly exclude: InputMaybe<ReadonlyArray<InputMaybe<Scalars["ID"]>>>
  /** Array of term ids to exclude along with all of their descendant terms. If $include is non-empty, $exclude_tree is ignored. Default empty array. */
  readonly excludeTree: InputMaybe<ReadonlyArray<InputMaybe<Scalars["ID"]>>>
  /** Whether to hide terms not assigned to any posts. Accepts true or false. Default false */
  readonly hideEmpty: InputMaybe<Scalars["Boolean"]>
  /** Whether to include terms that have non-empty descendants (even if $hide_empty is set to true). Default true. */
  readonly hierarchical: InputMaybe<Scalars["Boolean"]>
  /** Array of term ids to include. Default empty array. */
  readonly include: InputMaybe<ReadonlyArray<InputMaybe<Scalars["ID"]>>>
  /** Array of names to return term(s) for. Default empty. */
  readonly name: InputMaybe<ReadonlyArray<InputMaybe<Scalars["String"]>>>
  /** Retrieve terms where the name is LIKE the input value. Default empty. */
  readonly nameLike: InputMaybe<Scalars["String"]>
  /** Array of object IDs. Results will be limited to terms associated with these objects. */
  readonly objectIds: InputMaybe<ReadonlyArray<InputMaybe<Scalars["ID"]>>>
  /** Direction the connection should be ordered in */
  readonly order: InputMaybe<OrderEnum>
  /** Field(s) to order terms by. Defaults to 'name'. */
  readonly orderby: InputMaybe<TermObjectsConnectionOrderbyEnum>
  /** Whether to pad the quantity of a term's children in the quantity of each term's "count" object variable. Default false. */
  readonly padCounts: InputMaybe<Scalars["Boolean"]>
  /** Parent term ID to retrieve direct-child terms of. Default empty. */
  readonly parent: InputMaybe<Scalars["Int"]>
  /** Search criteria to match terms. Will be SQL-formatted with wildcards before and after. Default empty. */
  readonly search: InputMaybe<Scalars["String"]>
  /** Array of slugs to return term(s) for. Default empty. */
  readonly slug: InputMaybe<ReadonlyArray<InputMaybe<Scalars["String"]>>>
  /** Array of term taxonomy IDs, to match when querying terms. */
  readonly termTaxonomId: InputMaybe<ReadonlyArray<InputMaybe<Scalars["ID"]>>>
  /** Array of term taxonomy IDs, to match when querying terms. */
  readonly termTaxonomyId: InputMaybe<ReadonlyArray<InputMaybe<Scalars["ID"]>>>
  /** Whether to prime meta caches for matched terms. Default true. */
  readonly updateTermMetaCache: InputMaybe<Scalars["Boolean"]>
}

/** Connection between the RootQuery type and the Taxonomy type */
export type RootQueryToTaxonomyConnection = Connection &
  TaxonomyConnection & {
    readonly __typename?: "RootQueryToTaxonomyConnection"
    /** Edges for the RootQueryToTaxonomyConnection connection */
    readonly edges: ReadonlyArray<RootQueryToTaxonomyConnectionEdge>
    /** The nodes of the connection, without the edges */
    readonly nodes: ReadonlyArray<Taxonomy>
    /** Information about pagination in a connection. */
    readonly pageInfo: RootQueryToTaxonomyConnectionPageInfo
  }

/** An edge in a connection */
export type RootQueryToTaxonomyConnectionEdge = Edge &
  TaxonomyConnectionEdge & {
    readonly __typename?: "RootQueryToTaxonomyConnectionEdge"
    /** A cursor for use in pagination */
    readonly cursor: Maybe<Scalars["String"]>
    /** The item at the end of the edge */
    readonly node: Taxonomy
  }

/** Page Info on the &quot;RootQueryToTaxonomyConnection&quot; */
export type RootQueryToTaxonomyConnectionPageInfo = PageInfo &
  TaxonomyConnectionPageInfo &
  WpPageInfo & {
    readonly __typename?: "RootQueryToTaxonomyConnectionPageInfo"
    /** When paginating forwards, the cursor to continue. */
    readonly endCursor: Maybe<Scalars["String"]>
    /** When paginating forwards, are there more items? */
    readonly hasNextPage: Scalars["Boolean"]
    /** When paginating backwards, are there more items? */
    readonly hasPreviousPage: Scalars["Boolean"]
    /** When paginating backwards, the cursor to continue. */
    readonly startCursor: Maybe<Scalars["String"]>
  }

/** Connection between the RootQuery type and the TermNode type */
export type RootQueryToTermNodeConnection = Connection &
  TermNodeConnection & {
    readonly __typename?: "RootQueryToTermNodeConnection"
    /** Edges for the RootQueryToTermNodeConnection connection */
    readonly edges: ReadonlyArray<RootQueryToTermNodeConnectionEdge>
    /** The nodes of the connection, without the edges */
    readonly nodes: ReadonlyArray<TermNode>
    /** Information about pagination in a connection. */
    readonly pageInfo: RootQueryToTermNodeConnectionPageInfo
  }

/** An edge in a connection */
export type RootQueryToTermNodeConnectionEdge = Edge &
  TermNodeConnectionEdge & {
    readonly __typename?: "RootQueryToTermNodeConnectionEdge"
    /** A cursor for use in pagination */
    readonly cursor: Maybe<Scalars["String"]>
    /** The item at the end of the edge */
    readonly node: TermNode
  }

/** Page Info on the &quot;RootQueryToTermNodeConnection&quot; */
export type RootQueryToTermNodeConnectionPageInfo = PageInfo &
  TermNodeConnectionPageInfo &
  WpPageInfo & {
    readonly __typename?: "RootQueryToTermNodeConnectionPageInfo"
    /** When paginating forwards, the cursor to continue. */
    readonly endCursor: Maybe<Scalars["String"]>
    /** When paginating forwards, are there more items? */
    readonly hasNextPage: Scalars["Boolean"]
    /** When paginating backwards, are there more items? */
    readonly hasPreviousPage: Scalars["Boolean"]
    /** When paginating backwards, the cursor to continue. */
    readonly startCursor: Maybe<Scalars["String"]>
  }

/** Arguments for filtering the RootQueryToTermNodeConnection connection */
export type RootQueryToTermNodeConnectionWhereArgs = {
  /** Unique cache key to be produced when this query is stored in an object cache. Default is 'core'. */
  readonly cacheDomain: InputMaybe<Scalars["String"]>
  /** Term ID to retrieve child terms of. If multiple taxonomies are passed, $child_of is ignored. Default 0. */
  readonly childOf: InputMaybe<Scalars["Int"]>
  /** True to limit results to terms that have no children. This parameter has no effect on non-hierarchical taxonomies. Default false. */
  readonly childless: InputMaybe<Scalars["Boolean"]>
  /** Retrieve terms where the description is LIKE the input value. Default empty. */
  readonly descriptionLike: InputMaybe<Scalars["String"]>
  /** Array of term ids to exclude. If $include is non-empty, $exclude is ignored. Default empty array. */
  readonly exclude: InputMaybe<ReadonlyArray<InputMaybe<Scalars["ID"]>>>
  /** Array of term ids to exclude along with all of their descendant terms. If $include is non-empty, $exclude_tree is ignored. Default empty array. */
  readonly excludeTree: InputMaybe<ReadonlyArray<InputMaybe<Scalars["ID"]>>>
  /** Whether to hide terms not assigned to any posts. Accepts true or false. Default false */
  readonly hideEmpty: InputMaybe<Scalars["Boolean"]>
  /** Whether to include terms that have non-empty descendants (even if $hide_empty is set to true). Default true. */
  readonly hierarchical: InputMaybe<Scalars["Boolean"]>
  /** Array of term ids to include. Default empty array. */
  readonly include: InputMaybe<ReadonlyArray<InputMaybe<Scalars["ID"]>>>
  /** Array of names to return term(s) for. Default empty. */
  readonly name: InputMaybe<ReadonlyArray<InputMaybe<Scalars["String"]>>>
  /** Retrieve terms where the name is LIKE the input value. Default empty. */
  readonly nameLike: InputMaybe<Scalars["String"]>
  /** Array of object IDs. Results will be limited to terms associated with these objects. */
  readonly objectIds: InputMaybe<ReadonlyArray<InputMaybe<Scalars["ID"]>>>
  /** Direction the connection should be ordered in */
  readonly order: InputMaybe<OrderEnum>
  /** Field(s) to order terms by. Defaults to 'name'. */
  readonly orderby: InputMaybe<TermObjectsConnectionOrderbyEnum>
  /** Whether to pad the quantity of a term's children in the quantity of each term's "count" object variable. Default false. */
  readonly padCounts: InputMaybe<Scalars["Boolean"]>
  /** Parent term ID to retrieve direct-child terms of. Default empty. */
  readonly parent: InputMaybe<Scalars["Int"]>
  /** Search criteria to match terms. Will be SQL-formatted with wildcards before and after. Default empty. */
  readonly search: InputMaybe<Scalars["String"]>
  /** Array of slugs to return term(s) for. Default empty. */
  readonly slug: InputMaybe<ReadonlyArray<InputMaybe<Scalars["String"]>>>
  /** The Taxonomy to filter terms by */
  readonly taxonomies: InputMaybe<ReadonlyArray<InputMaybe<TaxonomyEnum>>>
  /** Array of term taxonomy IDs, to match when querying terms. */
  readonly termTaxonomId: InputMaybe<ReadonlyArray<InputMaybe<Scalars["ID"]>>>
  /** Array of term taxonomy IDs, to match when querying terms. */
  readonly termTaxonomyId: InputMaybe<ReadonlyArray<InputMaybe<Scalars["ID"]>>>
  /** Whether to prime meta caches for matched terms. Default true. */
  readonly updateTermMetaCache: InputMaybe<Scalars["Boolean"]>
}

/** Connection between the RootQuery type and the Theme type */
export type RootQueryToThemeConnection = Connection &
  ThemeConnection & {
    readonly __typename?: "RootQueryToThemeConnection"
    /** Edges for the RootQueryToThemeConnection connection */
    readonly edges: ReadonlyArray<RootQueryToThemeConnectionEdge>
    /** The nodes of the connection, without the edges */
    readonly nodes: ReadonlyArray<Theme>
    /** Information about pagination in a connection. */
    readonly pageInfo: RootQueryToThemeConnectionPageInfo
  }

/** An edge in a connection */
export type RootQueryToThemeConnectionEdge = Edge &
  ThemeConnectionEdge & {
    readonly __typename?: "RootQueryToThemeConnectionEdge"
    /** A cursor for use in pagination */
    readonly cursor: Maybe<Scalars["String"]>
    /** The item at the end of the edge */
    readonly node: Theme
  }

/** Page Info on the &quot;RootQueryToThemeConnection&quot; */
export type RootQueryToThemeConnectionPageInfo = PageInfo &
  ThemeConnectionPageInfo &
  WpPageInfo & {
    readonly __typename?: "RootQueryToThemeConnectionPageInfo"
    /** When paginating forwards, the cursor to continue. */
    readonly endCursor: Maybe<Scalars["String"]>
    /** When paginating forwards, are there more items? */
    readonly hasNextPage: Scalars["Boolean"]
    /** When paginating backwards, are there more items? */
    readonly hasPreviousPage: Scalars["Boolean"]
    /** When paginating backwards, the cursor to continue. */
    readonly startCursor: Maybe<Scalars["String"]>
  }

/** Connection between the RootQuery type and the User type */
export type RootQueryToUserConnection = Connection &
  UserConnection & {
    readonly __typename?: "RootQueryToUserConnection"
    /** Edges for the RootQueryToUserConnection connection */
    readonly edges: ReadonlyArray<RootQueryToUserConnectionEdge>
    /** The nodes of the connection, without the edges */
    readonly nodes: ReadonlyArray<User>
    /** Information about pagination in a connection. */
    readonly pageInfo: RootQueryToUserConnectionPageInfo
  }

/** An edge in a connection */
export type RootQueryToUserConnectionEdge = Edge &
  UserConnectionEdge & {
    readonly __typename?: "RootQueryToUserConnectionEdge"
    /** A cursor for use in pagination */
    readonly cursor: Maybe<Scalars["String"]>
    /** The item at the end of the edge */
    readonly node: User
  }

/** Page Info on the &quot;RootQueryToUserConnection&quot; */
export type RootQueryToUserConnectionPageInfo = PageInfo &
  UserConnectionPageInfo &
  WpPageInfo & {
    readonly __typename?: "RootQueryToUserConnectionPageInfo"
    /** When paginating forwards, the cursor to continue. */
    readonly endCursor: Maybe<Scalars["String"]>
    /** When paginating forwards, are there more items? */
    readonly hasNextPage: Scalars["Boolean"]
    /** When paginating backwards, are there more items? */
    readonly hasPreviousPage: Scalars["Boolean"]
    /** When paginating backwards, the cursor to continue. */
    readonly startCursor: Maybe<Scalars["String"]>
  }

/** Arguments for filtering the RootQueryToUserConnection connection */
export type RootQueryToUserConnectionWhereArgs = {
  /** Array of userIds to exclude. */
  readonly exclude: InputMaybe<ReadonlyArray<InputMaybe<Scalars["Int"]>>>
  /** Pass an array of post types to filter results to users who have published posts in those post types. */
  readonly hasPublishedPosts: InputMaybe<
    ReadonlyArray<InputMaybe<ContentTypeEnum>>
  >
  /** Array of userIds to include. */
  readonly include: InputMaybe<ReadonlyArray<InputMaybe<Scalars["Int"]>>>
  /** The user login. */
  readonly login: InputMaybe<Scalars["String"]>
  /** An array of logins to include. Users matching one of these logins will be included in results. */
  readonly loginIn: InputMaybe<ReadonlyArray<InputMaybe<Scalars["String"]>>>
  /** An array of logins to exclude. Users matching one of these logins will not be included in results. */
  readonly loginNotIn: InputMaybe<ReadonlyArray<InputMaybe<Scalars["String"]>>>
  /** The user nicename. */
  readonly nicename: InputMaybe<Scalars["String"]>
  /** An array of nicenames to include. Users matching one of these nicenames will be included in results. */
  readonly nicenameIn: InputMaybe<ReadonlyArray<InputMaybe<Scalars["String"]>>>
  /** An array of nicenames to exclude. Users matching one of these nicenames will not be included in results. */
  readonly nicenameNotIn: InputMaybe<
    ReadonlyArray<InputMaybe<Scalars["String"]>>
  >
  /** What parameter to use to order the objects by. */
  readonly orderby: InputMaybe<
    ReadonlyArray<InputMaybe<UsersConnectionOrderbyInput>>
  >
  /** An array of role names that users must match to be included in results. Note that this is an inclusive list: users must match *each* role. */
  readonly role: InputMaybe<UserRoleEnum>
  /** An array of role names. Matched users must have at least one of these roles. */
  readonly roleIn: InputMaybe<ReadonlyArray<InputMaybe<UserRoleEnum>>>
  /** An array of role names to exclude. Users matching one or more of these roles will not be included in results. */
  readonly roleNotIn: InputMaybe<ReadonlyArray<InputMaybe<UserRoleEnum>>>
  /** Search keyword. Searches for possible string matches on columns. When "searchColumns" is left empty, it tries to determine which column to search in based on search string. */
  readonly search: InputMaybe<Scalars["String"]>
  /** Array of column names to be searched. Accepts 'ID', 'login', 'nicename', 'email', 'url'. */
  readonly searchColumns: InputMaybe<
    ReadonlyArray<InputMaybe<UsersConnectionSearchColumnEnum>>
  >
}

/** Connection between the RootQuery type and the UserRole type */
export type RootQueryToUserRoleConnection = Connection &
  UserRoleConnection & {
    readonly __typename?: "RootQueryToUserRoleConnection"
    /** Edges for the RootQueryToUserRoleConnection connection */
    readonly edges: ReadonlyArray<RootQueryToUserRoleConnectionEdge>
    /** The nodes of the connection, without the edges */
    readonly nodes: ReadonlyArray<UserRole>
    /** Information about pagination in a connection. */
    readonly pageInfo: RootQueryToUserRoleConnectionPageInfo
  }

/** An edge in a connection */
export type RootQueryToUserRoleConnectionEdge = Edge &
  UserRoleConnectionEdge & {
    readonly __typename?: "RootQueryToUserRoleConnectionEdge"
    /** A cursor for use in pagination */
    readonly cursor: Maybe<Scalars["String"]>
    /** The item at the end of the edge */
    readonly node: UserRole
  }

/** Page Info on the &quot;RootQueryToUserRoleConnection&quot; */
export type RootQueryToUserRoleConnectionPageInfo = PageInfo &
  UserRoleConnectionPageInfo &
  WpPageInfo & {
    readonly __typename?: "RootQueryToUserRoleConnectionPageInfo"
    /** When paginating forwards, the cursor to continue. */
    readonly endCursor: Maybe<Scalars["String"]>
    /** When paginating forwards, are there more items? */
    readonly hasNextPage: Scalars["Boolean"]
    /** When paginating backwards, are there more items? */
    readonly hasPreviousPage: Scalars["Boolean"]
    /** When paginating backwards, the cursor to continue. */
    readonly startCursor: Maybe<Scalars["String"]>
  }

/** The strategy to use when loading the script */
export enum ScriptLoadingStrategyEnum {
  /** Use the script `async` attribute */
  Async = "ASYNC",
  /** Use the script `defer` attribute */
  Defer = "DEFER",
}

/** Input for the sendPasswordResetEmail mutation. */
export type SendPasswordResetEmailInput = {
  /** This is an ID that can be passed to a mutation by the client to track the progress of mutations and catch possible duplicate mutation submissions. */
  readonly clientMutationId: InputMaybe<Scalars["String"]>
  /** A string that contains the user's username or email address. */
  readonly username: Scalars["String"]
}

/** The payload for the sendPasswordResetEmail mutation. */
export type SendPasswordResetEmailPayload = {
  readonly __typename?: "SendPasswordResetEmailPayload"
  /** If a &#039;clientMutationId&#039; input is provided to the mutation, it will be returned as output on the mutation. This ID can be used by the client to track the progress of mutations and catch possible duplicate mutation submissions. */
  readonly clientMutationId: Maybe<Scalars["String"]>
  /** Whether the mutation completed successfully. This does NOT necessarily mean that an email was sent. */
  readonly success: Maybe<Scalars["Boolean"]>
  /**
   * The user that the password reset email was sent to
   * @deprecated This field will be removed in a future version of WPGraphQL
   */
  readonly user: Maybe<User>
}

/** All of the registered settings */
export type Settings = {
  readonly __typename?: "Settings"
  /** Settings of the the string Settings Group */
  readonly discussionSettingsDefaultCommentStatus: Maybe<Scalars["String"]>
  /** Settings of the the string Settings Group */
  readonly discussionSettingsDefaultPingStatus: Maybe<Scalars["String"]>
  /** Settings of the the string Settings Group */
  readonly generalSettingsDateFormat: Maybe<Scalars["String"]>
  /** Settings of the the string Settings Group */
  readonly generalSettingsDescription: Maybe<Scalars["String"]>
  /** Settings of the the string Settings Group */
  readonly generalSettingsEmail: Maybe<Scalars["String"]>
  /** Settings of the the string Settings Group */
  readonly generalSettingsLanguage: Maybe<Scalars["String"]>
  /** Settings of the the integer Settings Group */
  readonly generalSettingsStartOfWeek: Maybe<Scalars["Int"]>
  /** Settings of the the string Settings Group */
  readonly generalSettingsTimeFormat: Maybe<Scalars["String"]>
  /** Settings of the the string Settings Group */
  readonly generalSettingsTimezone: Maybe<Scalars["String"]>
  /** Settings of the the string Settings Group */
  readonly generalSettingsTitle: Maybe<Scalars["String"]>
  /** Settings of the the string Settings Group */
  readonly generalSettingsUrl: Maybe<Scalars["String"]>
  /** Settings of the the integer Settings Group */
  readonly readingSettingsPostsPerPage: Maybe<Scalars["Int"]>
  /** Settings of the the integer Settings Group */
  readonly writingSettingsDefaultCategory: Maybe<Scalars["Int"]>
  /** Settings of the the string Settings Group */
  readonly writingSettingsDefaultPostFormat: Maybe<Scalars["String"]>
  /** Settings of the the boolean Settings Group */
  readonly writingSettingsUseSmilies: Maybe<Scalars["Boolean"]>
}

/** The tag type */
export type Tag = DatabaseIdentifier &
  MenuItemLinkable &
  Node &
  TermNode &
  UniformResourceIdentifiable & {
    readonly __typename?: "Tag"
    /** Connection between the Tag type and the ContentNode type */
    readonly contentNodes: Maybe<TagToContentNodeConnection>
    /** The number of objects connected to the object */
    readonly count: Maybe<Scalars["Int"]>
    /** The unique identifier stored in the database */
    readonly databaseId: Scalars["Int"]
    /** The description of the object */
    readonly description: Maybe<Scalars["String"]>
    /** Connection between the TermNode type and the EnqueuedScript type */
    readonly enqueuedScripts: Maybe<TermNodeToEnqueuedScriptConnection>
    /** Connection between the TermNode type and the EnqueuedStylesheet type */
    readonly enqueuedStylesheets: Maybe<TermNodeToEnqueuedStylesheetConnection>
    /** The unique resource identifier path */
    readonly id: Scalars["ID"]
    /** Whether the node is a Content Node */
    readonly isContentNode: Scalars["Boolean"]
    /** Whether the object is restricted from the current viewer */
    readonly isRestricted: Maybe<Scalars["Boolean"]>
    /** Whether the node is a Term */
    readonly isTermNode: Scalars["Boolean"]
    /** The link to the term */
    readonly link: Maybe<Scalars["String"]>
    /** The human friendly name of the object. */
    readonly name: Maybe<Scalars["String"]>
    /** Connection between the Tag type and the post type */
    readonly posts: Maybe<TagToPostConnection>
    /** An alphanumeric identifier for the object unique to its type. */
    readonly slug: Maybe<Scalars["String"]>
    /**
     * The id field matches the WP_Post-&gt;ID field.
     * @deprecated Deprecated in favor of databaseId
     */
    readonly tagId: Maybe<Scalars["Int"]>
    /** Connection between the Tag type and the Taxonomy type */
    readonly taxonomy: Maybe<TagToTaxonomyConnectionEdge>
    /** The name of the taxonomy that the object is associated with */
    readonly taxonomyName: Maybe<Scalars["String"]>
    /** The ID of the term group that this term object belongs to */
    readonly termGroupId: Maybe<Scalars["Int"]>
    /** The taxonomy ID that the object is associated with */
    readonly termTaxonomyId: Maybe<Scalars["Int"]>
    /** The unique resource identifier path */
    readonly uri: Maybe<Scalars["String"]>
  }

/** The tag type */
export type TagContentNodesArgs = {
  after: InputMaybe<Scalars["String"]>
  before: InputMaybe<Scalars["String"]>
  first: InputMaybe<Scalars["Int"]>
  last: InputMaybe<Scalars["Int"]>
  where: InputMaybe<TagToContentNodeConnectionWhereArgs>
}

/** The tag type */
export type TagEnqueuedScriptsArgs = {
  after: InputMaybe<Scalars["String"]>
  before: InputMaybe<Scalars["String"]>
  first: InputMaybe<Scalars["Int"]>
  last: InputMaybe<Scalars["Int"]>
}

/** The tag type */
export type TagEnqueuedStylesheetsArgs = {
  after: InputMaybe<Scalars["String"]>
  before: InputMaybe<Scalars["String"]>
  first: InputMaybe<Scalars["Int"]>
  last: InputMaybe<Scalars["Int"]>
}

/** The tag type */
export type TagPostsArgs = {
  after: InputMaybe<Scalars["String"]>
  before: InputMaybe<Scalars["String"]>
  first: InputMaybe<Scalars["Int"]>
  last: InputMaybe<Scalars["Int"]>
  where: InputMaybe<TagToPostConnectionWhereArgs>
}

/** Connection to tag Nodes */
export type TagConnection = {
  /** A list of edges (relational context) between RootQuery and connected tag Nodes */
  readonly edges: ReadonlyArray<TagConnectionEdge>
  /** A list of connected tag Nodes */
  readonly nodes: ReadonlyArray<Tag>
  /** Information about pagination in a connection. */
  readonly pageInfo: TagConnectionPageInfo
}

/** Edge between a Node and a connected tag */
export type TagConnectionEdge = {
  /** Opaque reference to the nodes position in the connection. Value can be used with pagination args. */
  readonly cursor: Maybe<Scalars["String"]>
  /** The connected tag Node */
  readonly node: Tag
}

/** Page Info on the connected TagConnectionEdge */
export type TagConnectionPageInfo = {
  /** When paginating forwards, the cursor to continue. */
  readonly endCursor: Maybe<Scalars["String"]>
  /** When paginating forwards, are there more items? */
  readonly hasNextPage: Scalars["Boolean"]
  /** When paginating backwards, are there more items? */
  readonly hasPreviousPage: Scalars["Boolean"]
  /** When paginating backwards, the cursor to continue. */
  readonly startCursor: Maybe<Scalars["String"]>
}

/** The Type of Identifier used to fetch a single resource. Default is ID. */
export enum TagIdType {
  /** The Database ID for the node */
  DatabaseId = "DATABASE_ID",
  /** The hashed Global ID */
  Id = "ID",
  /** The name of the node */
  Name = "NAME",
  /** Url friendly name of the node */
  Slug = "SLUG",
  /** The URI for the node */
  Uri = "URI",
}

/** Connection between the Tag type and the ContentNode type */
export type TagToContentNodeConnection = Connection &
  ContentNodeConnection & {
    readonly __typename?: "TagToContentNodeConnection"
    /** Edges for the TagToContentNodeConnection connection */
    readonly edges: ReadonlyArray<TagToContentNodeConnectionEdge>
    /** The nodes of the connection, without the edges */
    readonly nodes: ReadonlyArray<ContentNode>
    /** Information about pagination in a connection. */
    readonly pageInfo: TagToContentNodeConnectionPageInfo
  }

/** An edge in a connection */
export type TagToContentNodeConnectionEdge = ContentNodeConnectionEdge &
  Edge & {
    readonly __typename?: "TagToContentNodeConnectionEdge"
    /** A cursor for use in pagination */
    readonly cursor: Maybe<Scalars["String"]>
    /** The item at the end of the edge */
    readonly node: ContentNode
  }

/** Page Info on the &quot;TagToContentNodeConnection&quot; */
export type TagToContentNodeConnectionPageInfo = ContentNodeConnectionPageInfo &
  PageInfo &
  WpPageInfo & {
    readonly __typename?: "TagToContentNodeConnectionPageInfo"
    /** When paginating forwards, the cursor to continue. */
    readonly endCursor: Maybe<Scalars["String"]>
    /** When paginating forwards, are there more items? */
    readonly hasNextPage: Scalars["Boolean"]
    /** When paginating backwards, are there more items? */
    readonly hasPreviousPage: Scalars["Boolean"]
    /** When paginating backwards, the cursor to continue. */
    readonly startCursor: Maybe<Scalars["String"]>
  }

/** Arguments for filtering the TagToContentNodeConnection connection */
export type TagToContentNodeConnectionWhereArgs = {
  /** The Types of content to filter */
  readonly contentTypes: InputMaybe<
    ReadonlyArray<InputMaybe<ContentTypesOfTagEnum>>
  >
  /** Filter the connection based on dates */
  readonly dateQuery: InputMaybe<DateQueryInput>
  /** True for objects with passwords; False for objects without passwords; null for all objects with or without passwords */
  readonly hasPassword: InputMaybe<Scalars["Boolean"]>
  /** Specific database ID of the object */
  readonly id: InputMaybe<Scalars["Int"]>
  /** Array of IDs for the objects to retrieve */
  readonly in: InputMaybe<ReadonlyArray<InputMaybe<Scalars["ID"]>>>
  /** Get objects with a specific mimeType property */
  readonly mimeType: InputMaybe<MimeTypeEnum>
  /** Slug / post_name of the object */
  readonly name: InputMaybe<Scalars["String"]>
  /** Specify objects to retrieve. Use slugs */
  readonly nameIn: InputMaybe<ReadonlyArray<InputMaybe<Scalars["String"]>>>
  /** Specify IDs NOT to retrieve. If this is used in the same query as "in", it will be ignored */
  readonly notIn: InputMaybe<ReadonlyArray<InputMaybe<Scalars["ID"]>>>
  /** What parameter to use to order the objects by. */
  readonly orderby: InputMaybe<
    ReadonlyArray<InputMaybe<PostObjectsConnectionOrderbyInput>>
  >
  /** Use ID to return only children. Use 0 to return only top-level items */
  readonly parent: InputMaybe<Scalars["ID"]>
  /** Specify objects whose parent is in an array */
  readonly parentIn: InputMaybe<ReadonlyArray<InputMaybe<Scalars["ID"]>>>
  /** Specify posts whose parent is not in an array */
  readonly parentNotIn: InputMaybe<ReadonlyArray<InputMaybe<Scalars["ID"]>>>
  /** Show posts with a specific password. */
  readonly password: InputMaybe<Scalars["String"]>
  /** Show Posts based on a keyword search */
  readonly search: InputMaybe<Scalars["String"]>
  /** Retrieve posts where post status is in an array. */
  readonly stati: InputMaybe<ReadonlyArray<InputMaybe<PostStatusEnum>>>
  /** Show posts with a specific status. */
  readonly status: InputMaybe<PostStatusEnum>
  /** Title of the object */
  readonly title: InputMaybe<Scalars["String"]>
}

/** Connection between the Tag type and the post type */
export type TagToPostConnection = Connection &
  PostConnection & {
    readonly __typename?: "TagToPostConnection"
    /** Edges for the TagToPostConnection connection */
    readonly edges: ReadonlyArray<TagToPostConnectionEdge>
    /** The nodes of the connection, without the edges */
    readonly nodes: ReadonlyArray<Post>
    /** Information about pagination in a connection. */
    readonly pageInfo: TagToPostConnectionPageInfo
  }

/** An edge in a connection */
export type TagToPostConnectionEdge = Edge &
  PostConnectionEdge & {
    readonly __typename?: "TagToPostConnectionEdge"
    /** A cursor for use in pagination */
    readonly cursor: Maybe<Scalars["String"]>
    /** The item at the end of the edge */
    readonly node: Post
  }

/** Page Info on the &quot;TagToPostConnection&quot; */
export type TagToPostConnectionPageInfo = PageInfo &
  PostConnectionPageInfo &
  WpPageInfo & {
    readonly __typename?: "TagToPostConnectionPageInfo"
    /** When paginating forwards, the cursor to continue. */
    readonly endCursor: Maybe<Scalars["String"]>
    /** When paginating forwards, are there more items? */
    readonly hasNextPage: Scalars["Boolean"]
    /** When paginating backwards, are there more items? */
    readonly hasPreviousPage: Scalars["Boolean"]
    /** When paginating backwards, the cursor to continue. */
    readonly startCursor: Maybe<Scalars["String"]>
  }

/** Arguments for filtering the TagToPostConnection connection */
export type TagToPostConnectionWhereArgs = {
  /** The user that's connected as the author of the object. Use the userId for the author object. */
  readonly author: InputMaybe<Scalars["Int"]>
  /** Find objects connected to author(s) in the array of author's userIds */
  readonly authorIn: InputMaybe<ReadonlyArray<InputMaybe<Scalars["ID"]>>>
  /** Find objects connected to the author by the author's nicename */
  readonly authorName: InputMaybe<Scalars["String"]>
  /** Find objects NOT connected to author(s) in the array of author's userIds */
  readonly authorNotIn: InputMaybe<ReadonlyArray<InputMaybe<Scalars["ID"]>>>
  /** Category ID */
  readonly categoryId: InputMaybe<Scalars["Int"]>
  /** Array of category IDs, used to display objects from one category OR another */
  readonly categoryIn: InputMaybe<ReadonlyArray<InputMaybe<Scalars["ID"]>>>
  /** Use Category Slug */
  readonly categoryName: InputMaybe<Scalars["String"]>
  /** Array of category IDs, used to display objects from one category OR another */
  readonly categoryNotIn: InputMaybe<ReadonlyArray<InputMaybe<Scalars["ID"]>>>
  /** Filter the connection based on dates */
  readonly dateQuery: InputMaybe<DateQueryInput>
  /** True for objects with passwords; False for objects without passwords; null for all objects with or without passwords */
  readonly hasPassword: InputMaybe<Scalars["Boolean"]>
  /** Specific database ID of the object */
  readonly id: InputMaybe<Scalars["Int"]>
  /** Array of IDs for the objects to retrieve */
  readonly in: InputMaybe<ReadonlyArray<InputMaybe<Scalars["ID"]>>>
  /** Get objects with a specific mimeType property */
  readonly mimeType: InputMaybe<MimeTypeEnum>
  /** Slug / post_name of the object */
  readonly name: InputMaybe<Scalars["String"]>
  /** Specify objects to retrieve. Use slugs */
  readonly nameIn: InputMaybe<ReadonlyArray<InputMaybe<Scalars["String"]>>>
  /** Specify IDs NOT to retrieve. If this is used in the same query as "in", it will be ignored */
  readonly notIn: InputMaybe<ReadonlyArray<InputMaybe<Scalars["ID"]>>>
  /** What parameter to use to order the objects by. */
  readonly orderby: InputMaybe<
    ReadonlyArray<InputMaybe<PostObjectsConnectionOrderbyInput>>
  >
  /** Use ID to return only children. Use 0 to return only top-level items */
  readonly parent: InputMaybe<Scalars["ID"]>
  /** Specify objects whose parent is in an array */
  readonly parentIn: InputMaybe<ReadonlyArray<InputMaybe<Scalars["ID"]>>>
  /** Specify posts whose parent is not in an array */
  readonly parentNotIn: InputMaybe<ReadonlyArray<InputMaybe<Scalars["ID"]>>>
  /** Show posts with a specific password. */
  readonly password: InputMaybe<Scalars["String"]>
  /** Show Posts based on a keyword search */
  readonly search: InputMaybe<Scalars["String"]>
  /** Retrieve posts where post status is in an array. */
  readonly stati: InputMaybe<ReadonlyArray<InputMaybe<PostStatusEnum>>>
  /** Show posts with a specific status. */
  readonly status: InputMaybe<PostStatusEnum>
  /** Tag Slug */
  readonly tag: InputMaybe<Scalars["String"]>
  /** Use Tag ID */
  readonly tagId: InputMaybe<Scalars["String"]>
  /** Array of tag IDs, used to display objects from one tag OR another */
  readonly tagIn: InputMaybe<ReadonlyArray<InputMaybe<Scalars["ID"]>>>
  /** Array of tag IDs, used to display objects from one tag OR another */
  readonly tagNotIn: InputMaybe<ReadonlyArray<InputMaybe<Scalars["ID"]>>>
  /** Array of tag slugs, used to display objects from one tag AND another */
  readonly tagSlugAnd: InputMaybe<ReadonlyArray<InputMaybe<Scalars["String"]>>>
  /** Array of tag slugs, used to include objects in ANY specified tags */
  readonly tagSlugIn: InputMaybe<ReadonlyArray<InputMaybe<Scalars["String"]>>>
  /** Title of the object */
  readonly title: InputMaybe<Scalars["String"]>
}

/** Connection between the Tag type and the Taxonomy type */
export type TagToTaxonomyConnectionEdge = Edge &
  OneToOneConnection &
  TaxonomyConnectionEdge & {
    readonly __typename?: "TagToTaxonomyConnectionEdge"
    /** Opaque reference to the nodes position in the connection. Value can be used with pagination args. */
    readonly cursor: Maybe<Scalars["String"]>
    /** The node of the connection, without the edges */
    readonly node: Taxonomy
  }

/** A taxonomy object */
export type Taxonomy = Node & {
  readonly __typename?: "Taxonomy"
  /** The url path of the first page of the archive page for this content type. */
  readonly archivePath: Maybe<Scalars["String"]>
  /** List of Content Types associated with the Taxonomy */
  readonly connectedContentTypes: Maybe<TaxonomyToContentTypeConnection>
  /** List of Term Nodes associated with the Taxonomy */
  readonly connectedTerms: Maybe<TaxonomyToTermNodeConnection>
  /** Description of the taxonomy. This field is equivalent to WP_Taxonomy-&gt;description */
  readonly description: Maybe<Scalars["String"]>
  /** The plural name of the post type within the GraphQL Schema. */
  readonly graphqlPluralName: Maybe<Scalars["String"]>
  /** The singular name of the post type within the GraphQL Schema. */
  readonly graphqlSingleName: Maybe<Scalars["String"]>
  /** Whether the taxonomy is hierarchical */
  readonly hierarchical: Maybe<Scalars["Boolean"]>
  /** The globally unique identifier of the taxonomy object. */
  readonly id: Scalars["ID"]
  /** Whether the object is restricted from the current viewer */
  readonly isRestricted: Maybe<Scalars["Boolean"]>
  /** Name of the taxonomy shown in the menu. Usually plural. */
  readonly label: Maybe<Scalars["String"]>
  /** The display name of the taxonomy. This field is equivalent to WP_Taxonomy-&gt;label */
  readonly name: Maybe<Scalars["String"]>
  /** Whether the taxonomy is publicly queryable */
  readonly public: Maybe<Scalars["Boolean"]>
  /** Name of content type to display in REST API &quot;wp/v2&quot; namespace. */
  readonly restBase: Maybe<Scalars["String"]>
  /** The REST Controller class assigned to handling this content type. */
  readonly restControllerClass: Maybe<Scalars["String"]>
  /** Whether to show the taxonomy as part of a tag cloud widget. This field is equivalent to WP_Taxonomy-&gt;show_tagcloud */
  readonly showCloud: Maybe<Scalars["Boolean"]>
  /** Whether to display a column for the taxonomy on its post type listing screens. */
  readonly showInAdminColumn: Maybe<Scalars["Boolean"]>
  /** Whether to add the post type to the GraphQL Schema. */
  readonly showInGraphql: Maybe<Scalars["Boolean"]>
  /** Whether to show the taxonomy in the admin menu */
  readonly showInMenu: Maybe<Scalars["Boolean"]>
  /** Whether the taxonomy is available for selection in navigation menus. */
  readonly showInNavMenus: Maybe<Scalars["Boolean"]>
  /** Whether to show the taxonomy in the quick/bulk edit panel. */
  readonly showInQuickEdit: Maybe<Scalars["Boolean"]>
  /** Whether to add the post type route in the REST API &quot;wp/v2&quot; namespace. */
  readonly showInRest: Maybe<Scalars["Boolean"]>
  /** Whether to generate and allow a UI for managing terms in this taxonomy in the admin */
  readonly showUi: Maybe<Scalars["Boolean"]>
}

/** A taxonomy object */
export type TaxonomyConnectedContentTypesArgs = {
  after: InputMaybe<Scalars["String"]>
  before: InputMaybe<Scalars["String"]>
  first: InputMaybe<Scalars["Int"]>
  last: InputMaybe<Scalars["Int"]>
}

/** A taxonomy object */
export type TaxonomyConnectedTermsArgs = {
  after: InputMaybe<Scalars["String"]>
  before: InputMaybe<Scalars["String"]>
  first: InputMaybe<Scalars["Int"]>
  last: InputMaybe<Scalars["Int"]>
}

/** Connection to Taxonomy Nodes */
export type TaxonomyConnection = {
  /** A list of edges (relational context) between RootQuery and connected Taxonomy Nodes */
  readonly edges: ReadonlyArray<TaxonomyConnectionEdge>
  /** A list of connected Taxonomy Nodes */
  readonly nodes: ReadonlyArray<Taxonomy>
  /** Information about pagination in a connection. */
  readonly pageInfo: TaxonomyConnectionPageInfo
}

/** Edge between a Node and a connected Taxonomy */
export type TaxonomyConnectionEdge = {
  /** Opaque reference to the nodes position in the connection. Value can be used with pagination args. */
  readonly cursor: Maybe<Scalars["String"]>
  /** The connected Taxonomy Node */
  readonly node: Taxonomy
}

/** Page Info on the connected TaxonomyConnectionEdge */
export type TaxonomyConnectionPageInfo = {
  /** When paginating forwards, the cursor to continue. */
  readonly endCursor: Maybe<Scalars["String"]>
  /** When paginating forwards, are there more items? */
  readonly hasNextPage: Scalars["Boolean"]
  /** When paginating backwards, are there more items? */
  readonly hasPreviousPage: Scalars["Boolean"]
  /** When paginating backwards, the cursor to continue. */
  readonly startCursor: Maybe<Scalars["String"]>
}

/** Allowed taxonomies */
export enum TaxonomyEnum {
  /** Taxonomy enum category */
  Category = "CATEGORY",
  /** Taxonomy enum post_format */
  Postformat = "POSTFORMAT",
  /** Taxonomy enum post_tag */
  Tag = "TAG",
}

/** The Type of Identifier used to fetch a single Taxonomy node. To be used along with the "id" field. Default is "ID". */
export enum TaxonomyIdTypeEnum {
  /** The globally unique ID */
  Id = "ID",
  /** The name of the taxonomy */
  Name = "NAME",
}

/** Connection between the Taxonomy type and the ContentType type */
export type TaxonomyToContentTypeConnection = Connection &
  ContentTypeConnection & {
    readonly __typename?: "TaxonomyToContentTypeConnection"
    /** Edges for the TaxonomyToContentTypeConnection connection */
    readonly edges: ReadonlyArray<TaxonomyToContentTypeConnectionEdge>
    /** The nodes of the connection, without the edges */
    readonly nodes: ReadonlyArray<ContentType>
    /** Information about pagination in a connection. */
    readonly pageInfo: TaxonomyToContentTypeConnectionPageInfo
  }

/** An edge in a connection */
export type TaxonomyToContentTypeConnectionEdge = ContentTypeConnectionEdge &
  Edge & {
    readonly __typename?: "TaxonomyToContentTypeConnectionEdge"
    /** A cursor for use in pagination */
    readonly cursor: Maybe<Scalars["String"]>
    /** The item at the end of the edge */
    readonly node: ContentType
  }

/** Page Info on the &quot;TaxonomyToContentTypeConnection&quot; */
export type TaxonomyToContentTypeConnectionPageInfo =
  ContentTypeConnectionPageInfo &
    PageInfo &
    WpPageInfo & {
      readonly __typename?: "TaxonomyToContentTypeConnectionPageInfo"
      /** When paginating forwards, the cursor to continue. */
      readonly endCursor: Maybe<Scalars["String"]>
      /** When paginating forwards, are there more items? */
      readonly hasNextPage: Scalars["Boolean"]
      /** When paginating backwards, are there more items? */
      readonly hasPreviousPage: Scalars["Boolean"]
      /** When paginating backwards, the cursor to continue. */
      readonly startCursor: Maybe<Scalars["String"]>
    }
<<<<<<< HEAD

/** Connection between the Taxonomy type and the TermNode type */
export type TaxonomyToTermNodeConnection = Connection &
  TermNodeConnection & {
    readonly __typename?: "TaxonomyToTermNodeConnection"
    /** Edges for the TaxonomyToTermNodeConnection connection */
    readonly edges: ReadonlyArray<TaxonomyToTermNodeConnectionEdge>
    /** The nodes of the connection, without the edges */
    readonly nodes: ReadonlyArray<TermNode>
    /** Information about pagination in a connection. */
    readonly pageInfo: TaxonomyToTermNodeConnectionPageInfo
  }

/** An edge in a connection */
export type TaxonomyToTermNodeConnectionEdge = Edge &
  TermNodeConnectionEdge & {
    readonly __typename?: "TaxonomyToTermNodeConnectionEdge"
    /** A cursor for use in pagination */
    readonly cursor: Maybe<Scalars["String"]>
    /** The item at the end of the edge */
    readonly node: TermNode
  }

/** Page Info on the &quot;TaxonomyToTermNodeConnection&quot; */
export type TaxonomyToTermNodeConnectionPageInfo = PageInfo &
  TermNodeConnectionPageInfo &
  WpPageInfo & {
    readonly __typename?: "TaxonomyToTermNodeConnectionPageInfo"
    /** When paginating forwards, the cursor to continue. */
    readonly endCursor: Maybe<Scalars["String"]>
    /** When paginating forwards, are there more items? */
    readonly hasNextPage: Scalars["Boolean"]
    /** When paginating backwards, are there more items? */
    readonly hasPreviousPage: Scalars["Boolean"]
    /** When paginating backwards, the cursor to continue. */
    readonly startCursor: Maybe<Scalars["String"]>
  }
=======
>>>>>>> 9f580065

/** The template assigned to the node */
export type Template_PageBuilder = ContentTemplate & {
  readonly __typename?: "Template_PageBuilder"
  /** The name of the template */
  readonly templateName: Maybe<Scalars["String"]>
}

/** Terms are nodes within a Taxonomy, used to group and relate other nodes. */
export type TermNode = {
  /** The number of objects connected to the object */
  readonly count: Maybe<Scalars["Int"]>
  /** Identifies the primary key from the database. */
  readonly databaseId: Scalars["Int"]
  /** The description of the object */
  readonly description: Maybe<Scalars["String"]>
  /** Connection between the TermNode type and the EnqueuedScript type */
  readonly enqueuedScripts: Maybe<TermNodeToEnqueuedScriptConnection>
  /** Connection between the TermNode type and the EnqueuedStylesheet type */
  readonly enqueuedStylesheets: Maybe<TermNodeToEnqueuedStylesheetConnection>
  /** The unique resource identifier path */
  readonly id: Scalars["ID"]
  /** Whether the node is a Content Node */
  readonly isContentNode: Scalars["Boolean"]
  /** Whether the object is restricted from the current viewer */
  readonly isRestricted: Maybe<Scalars["Boolean"]>
  /** Whether the node is a Term */
  readonly isTermNode: Scalars["Boolean"]
  /** The link to the term */
  readonly link: Maybe<Scalars["String"]>
  /** The human friendly name of the object. */
  readonly name: Maybe<Scalars["String"]>
  /** An alphanumeric identifier for the object unique to its type. */
  readonly slug: Maybe<Scalars["String"]>
  /** The name of the taxonomy that the object is associated with */
  readonly taxonomyName: Maybe<Scalars["String"]>
  /** The ID of the term group that this term object belongs to */
  readonly termGroupId: Maybe<Scalars["Int"]>
  /** The taxonomy ID that the object is associated with */
  readonly termTaxonomyId: Maybe<Scalars["Int"]>
  /** The unique resource identifier path */
  readonly uri: Maybe<Scalars["String"]>
}

/** Terms are nodes within a Taxonomy, used to group and relate other nodes. */
export type TermNodeEnqueuedScriptsArgs = {
  after: InputMaybe<Scalars["String"]>
  before: InputMaybe<Scalars["String"]>
  first: InputMaybe<Scalars["Int"]>
  last: InputMaybe<Scalars["Int"]>
}

/** Terms are nodes within a Taxonomy, used to group and relate other nodes. */
export type TermNodeEnqueuedStylesheetsArgs = {
  after: InputMaybe<Scalars["String"]>
  before: InputMaybe<Scalars["String"]>
  first: InputMaybe<Scalars["Int"]>
  last: InputMaybe<Scalars["Int"]>
}

/** Connection to TermNode Nodes */
export type TermNodeConnection = {
  /** A list of edges (relational context) between RootQuery and connected TermNode Nodes */
  readonly edges: ReadonlyArray<TermNodeConnectionEdge>
  /** A list of connected TermNode Nodes */
  readonly nodes: ReadonlyArray<TermNode>
  /** Information about pagination in a connection. */
  readonly pageInfo: TermNodeConnectionPageInfo
}

/** Edge between a Node and a connected TermNode */
export type TermNodeConnectionEdge = {
  /** Opaque reference to the nodes position in the connection. Value can be used with pagination args. */
  readonly cursor: Maybe<Scalars["String"]>
  /** The connected TermNode Node */
  readonly node: TermNode
}

/** Page Info on the connected TermNodeConnectionEdge */
export type TermNodeConnectionPageInfo = {
  /** When paginating forwards, the cursor to continue. */
  readonly endCursor: Maybe<Scalars["String"]>
  /** When paginating forwards, are there more items? */
  readonly hasNextPage: Scalars["Boolean"]
  /** When paginating backwards, are there more items? */
  readonly hasPreviousPage: Scalars["Boolean"]
  /** When paginating backwards, the cursor to continue. */
  readonly startCursor: Maybe<Scalars["String"]>
}

/** The Type of Identifier used to fetch a single resource. Default is "ID". To be used along with the "id" field. */
export enum TermNodeIdTypeEnum {
  /** The Database ID for the node */
  DatabaseId = "DATABASE_ID",
  /** The hashed Global ID */
  Id = "ID",
  /** The name of the node */
  Name = "NAME",
  /** Url friendly name of the node */
  Slug = "SLUG",
  /** The URI for the node */
  Uri = "URI",
}

/** Connection between the TermNode type and the EnqueuedScript type */
export type TermNodeToEnqueuedScriptConnection = Connection &
  EnqueuedScriptConnection & {
    readonly __typename?: "TermNodeToEnqueuedScriptConnection"
    /** Edges for the TermNodeToEnqueuedScriptConnection connection */
    readonly edges: ReadonlyArray<TermNodeToEnqueuedScriptConnectionEdge>
    /** The nodes of the connection, without the edges */
    readonly nodes: ReadonlyArray<EnqueuedScript>
    /** Information about pagination in a connection. */
    readonly pageInfo: TermNodeToEnqueuedScriptConnectionPageInfo
  }

/** An edge in a connection */
export type TermNodeToEnqueuedScriptConnectionEdge = Edge &
  EnqueuedScriptConnectionEdge & {
    readonly __typename?: "TermNodeToEnqueuedScriptConnectionEdge"
    /** A cursor for use in pagination */
    readonly cursor: Maybe<Scalars["String"]>
    /** The item at the end of the edge */
    readonly node: EnqueuedScript
  }

/** Page Info on the &quot;TermNodeToEnqueuedScriptConnection&quot; */
export type TermNodeToEnqueuedScriptConnectionPageInfo =
  EnqueuedScriptConnectionPageInfo &
    PageInfo &
    WpPageInfo & {
      readonly __typename?: "TermNodeToEnqueuedScriptConnectionPageInfo"
      /** When paginating forwards, the cursor to continue. */
      readonly endCursor: Maybe<Scalars["String"]>
      /** When paginating forwards, are there more items? */
      readonly hasNextPage: Scalars["Boolean"]
      /** When paginating backwards, are there more items? */
      readonly hasPreviousPage: Scalars["Boolean"]
      /** When paginating backwards, the cursor to continue. */
      readonly startCursor: Maybe<Scalars["String"]>
    }

/** Connection between the TermNode type and the EnqueuedStylesheet type */
export type TermNodeToEnqueuedStylesheetConnection = Connection &
  EnqueuedStylesheetConnection & {
    readonly __typename?: "TermNodeToEnqueuedStylesheetConnection"
    /** Edges for the TermNodeToEnqueuedStylesheetConnection connection */
    readonly edges: ReadonlyArray<TermNodeToEnqueuedStylesheetConnectionEdge>
    /** The nodes of the connection, without the edges */
    readonly nodes: ReadonlyArray<EnqueuedStylesheet>
    /** Information about pagination in a connection. */
    readonly pageInfo: TermNodeToEnqueuedStylesheetConnectionPageInfo
  }

/** An edge in a connection */
export type TermNodeToEnqueuedStylesheetConnectionEdge = Edge &
  EnqueuedStylesheetConnectionEdge & {
    readonly __typename?: "TermNodeToEnqueuedStylesheetConnectionEdge"
    /** A cursor for use in pagination */
    readonly cursor: Maybe<Scalars["String"]>
    /** The item at the end of the edge */
    readonly node: EnqueuedStylesheet
  }

/** Page Info on the &quot;TermNodeToEnqueuedStylesheetConnection&quot; */
export type TermNodeToEnqueuedStylesheetConnectionPageInfo =
  EnqueuedStylesheetConnectionPageInfo &
    PageInfo &
    WpPageInfo & {
      readonly __typename?: "TermNodeToEnqueuedStylesheetConnectionPageInfo"
      /** When paginating forwards, the cursor to continue. */
      readonly endCursor: Maybe<Scalars["String"]>
      /** When paginating forwards, are there more items? */
      readonly hasNextPage: Scalars["Boolean"]
      /** When paginating backwards, are there more items? */
      readonly hasPreviousPage: Scalars["Boolean"]
      /** When paginating backwards, the cursor to continue. */
      readonly startCursor: Maybe<Scalars["String"]>
    }

/** Options for ordering the connection by */
export enum TermObjectsConnectionOrderbyEnum {
  /** Order the connection by item count. */
  Count = "COUNT",
  /** Order the connection by description. */
  Description = "DESCRIPTION",
  /** Order the connection by name. */
  Name = "NAME",
  /** Order the connection by slug. */
  Slug = "SLUG",
  /** Order the connection by term group. */
  TermGroup = "TERM_GROUP",
  /** Order the connection by term id. */
  TermId = "TERM_ID",
  /** Order the connection by term order. */
  TermOrder = "TERM_ORDER",
}

/** A theme object */
export type Theme = Node & {
  readonly __typename?: "Theme"
  /** Name of the theme author(s), could also be a company name. This field is equivalent to WP_Theme-&gt;get( &quot;Author&quot; ). */
  readonly author: Maybe<Scalars["String"]>
  /** URI for the author/company website. This field is equivalent to WP_Theme-&gt;get( &quot;AuthorURI&quot; ). */
  readonly authorUri: Maybe<Scalars["String"]>
  /** The description of the theme. This field is equivalent to WP_Theme-&gt;get( &quot;Description&quot; ). */
  readonly description: Maybe<Scalars["String"]>
  /** The globally unique identifier of the theme object. */
  readonly id: Scalars["ID"]
  /** Whether the object is restricted from the current viewer */
  readonly isRestricted: Maybe<Scalars["Boolean"]>
  /** Display name of the theme. This field is equivalent to WP_Theme-&gt;get( &quot;Name&quot; ). */
  readonly name: Maybe<Scalars["String"]>
  /** The URL of the screenshot for the theme. The screenshot is intended to give an overview of what the theme looks like. This field is equivalent to WP_Theme-&gt;get_screenshot(). */
  readonly screenshot: Maybe<Scalars["String"]>
  /** The theme slug is used to internally match themes. Theme slugs can have subdirectories like: my-theme/sub-theme. This field is equivalent to WP_Theme-&gt;get_stylesheet(). */
  readonly slug: Maybe<Scalars["String"]>
  /** URI for the author/company website. This field is equivalent to WP_Theme-&gt;get( &quot;Tags&quot; ). */
  readonly tags: Maybe<ReadonlyArray<Maybe<Scalars["String"]>>>
  /** A URI if the theme has a website associated with it. The Theme URI is handy for directing users to a theme site for support etc. This field is equivalent to WP_Theme-&gt;get( &quot;ThemeURI&quot; ). */
  readonly themeUri: Maybe<Scalars["String"]>
  /** The current version of the theme. This field is equivalent to WP_Theme-&gt;get( &quot;Version&quot; ). */
  readonly version: Maybe<Scalars["String"]>
}

/** Connection to Theme Nodes */
export type ThemeConnection = {
  /** A list of edges (relational context) between RootQuery and connected Theme Nodes */
  readonly edges: ReadonlyArray<ThemeConnectionEdge>
  /** A list of connected Theme Nodes */
  readonly nodes: ReadonlyArray<Theme>
  /** Information about pagination in a connection. */
  readonly pageInfo: ThemeConnectionPageInfo
}

/** Edge between a Node and a connected Theme */
export type ThemeConnectionEdge = {
  /** Opaque reference to the nodes position in the connection. Value can be used with pagination args. */
  readonly cursor: Maybe<Scalars["String"]>
  /** The connected Theme Node */
  readonly node: Theme
}

/** Page Info on the connected ThemeConnectionEdge */
export type ThemeConnectionPageInfo = {
  /** When paginating forwards, the cursor to continue. */
  readonly endCursor: Maybe<Scalars["String"]>
  /** When paginating forwards, are there more items? */
  readonly hasNextPage: Scalars["Boolean"]
  /** When paginating backwards, are there more items? */
  readonly hasPreviousPage: Scalars["Boolean"]
  /** When paginating backwards, the cursor to continue. */
  readonly startCursor: Maybe<Scalars["String"]>
}

/** Any node that has a URI */
export type UniformResourceIdentifiable = {
  /** The unique resource identifier path */
  readonly id: Scalars["ID"]
  /** Whether the node is a Content Node */
  readonly isContentNode: Scalars["Boolean"]
  /** Whether the node is a Term */
  readonly isTermNode: Scalars["Boolean"]
  /** The unique resource identifier path */
  readonly uri: Maybe<Scalars["String"]>
}

/** Input for the updateActionMonitorAction mutation. */
export type UpdateActionMonitorActionInput = {
  /** This is an ID that can be passed to a mutation by the client to track the progress of mutations and catch possible duplicate mutation submissions. */
  readonly clientMutationId: InputMaybe<Scalars["String"]>
  /** The content of the object */
  readonly content: InputMaybe<Scalars["String"]>
  /** The date of the object. Preferable to enter as year/month/day (e.g. 01/31/2017) as it will rearrange date as fit if it is not specified. Incomplete dates may have unintended results for example, "2017" as the input will use current date with timestamp 20:17  */
  readonly date: InputMaybe<Scalars["String"]>
  /** The ID of the ActionMonitorAction object */
  readonly id: Scalars["ID"]
  /** Override the edit lock when another user is editing the post */
  readonly ignoreEditLock: InputMaybe<Scalars["Boolean"]>
  /** A field used for ordering posts. This is typically used with nav menu items or for special ordering of hierarchical content types. */
  readonly menuOrder: InputMaybe<Scalars["Int"]>
  /** The password used to protect the content of the object */
  readonly password: InputMaybe<Scalars["String"]>
  /** The slug of the object */
  readonly slug: InputMaybe<Scalars["String"]>
  /** The status of the object */
  readonly status: InputMaybe<PostStatusEnum>
  /** The title of the object */
  readonly title: InputMaybe<Scalars["String"]>
}

/** The payload for the updateActionMonitorAction mutation. */
export type UpdateActionMonitorActionPayload = {
  readonly __typename?: "UpdateActionMonitorActionPayload"
  /** The Post object mutation type. */
  readonly actionMonitorAction: Maybe<ActionMonitorAction>
  /** If a &#039;clientMutationId&#039; input is provided to the mutation, it will be returned as output on the mutation. This ID can be used by the client to track the progress of mutations and catch possible duplicate mutation submissions. */
  readonly clientMutationId: Maybe<Scalars["String"]>
}

/** Input for the updateCategory mutation. */
export type UpdateCategoryInput = {
  /** The slug that the category will be an alias of */
  readonly aliasOf: InputMaybe<Scalars["String"]>
  /** This is an ID that can be passed to a mutation by the client to track the progress of mutations and catch possible duplicate mutation submissions. */
  readonly clientMutationId: InputMaybe<Scalars["String"]>
  /** The description of the category object */
  readonly description: InputMaybe<Scalars["String"]>
  /** The ID of the category object to update */
  readonly id: Scalars["ID"]
  /** The name of the category object to mutate */
  readonly name: InputMaybe<Scalars["String"]>
  /** The ID of the category that should be set as the parent */
  readonly parentId: InputMaybe<Scalars["ID"]>
  /** If this argument exists then the slug will be checked to see if it is not an existing valid term. If that check succeeds (it is not a valid term), then it is added and the term id is given. If it fails, then a check is made to whether the taxonomy is hierarchical and the parent argument is not empty. If the second check succeeds, the term will be inserted and the term id will be given. If the slug argument is empty, then it will be calculated from the term name. */
  readonly slug: InputMaybe<Scalars["String"]>
}

/** The payload for the updateCategory mutation. */
export type UpdateCategoryPayload = {
  readonly __typename?: "UpdateCategoryPayload"
  /** The created category */
  readonly category: Maybe<Category>
  /** If a &#039;clientMutationId&#039; input is provided to the mutation, it will be returned as output on the mutation. This ID can be used by the client to track the progress of mutations and catch possible duplicate mutation submissions. */
  readonly clientMutationId: Maybe<Scalars["String"]>
}

/** Input for the updateComment mutation. */
export type UpdateCommentInput = {
  /** The approval status of the comment. */
  readonly approved: InputMaybe<Scalars["String"]>
  /** The name of the comment's author. */
  readonly author: InputMaybe<Scalars["String"]>
  /** The email of the comment's author. */
  readonly authorEmail: InputMaybe<Scalars["String"]>
  /** The url of the comment's author. */
  readonly authorUrl: InputMaybe<Scalars["String"]>
  /** This is an ID that can be passed to a mutation by the client to track the progress of mutations and catch possible duplicate mutation submissions. */
  readonly clientMutationId: InputMaybe<Scalars["String"]>
  /** The database ID of the post object the comment belongs to. */
  readonly commentOn: InputMaybe<Scalars["Int"]>
  /** Content of the comment. */
  readonly content: InputMaybe<Scalars["String"]>
  /** The date of the object. Preferable to enter as year/month/day ( e.g. 01/31/2017 ) as it will rearrange date as fit if it is not specified. Incomplete dates may have unintended results for example, "2017" as the input will use current date with timestamp 20:17  */
  readonly date: InputMaybe<Scalars["String"]>
  /** The ID of the comment being updated. */
  readonly id: Scalars["ID"]
  /** Parent comment ID of current comment. */
  readonly parent: InputMaybe<Scalars["ID"]>
  /** The approval status of the comment */
  readonly status: InputMaybe<CommentStatusEnum>
  /** Type of comment. */
  readonly type: InputMaybe<Scalars["String"]>
}

/** The payload for the updateComment mutation. */
export type UpdateCommentPayload = {
  readonly __typename?: "UpdateCommentPayload"
  /** If a &#039;clientMutationId&#039; input is provided to the mutation, it will be returned as output on the mutation. This ID can be used by the client to track the progress of mutations and catch possible duplicate mutation submissions. */
  readonly clientMutationId: Maybe<Scalars["String"]>
  /** The comment that was created */
  readonly comment: Maybe<Comment>
  /** Whether the mutation succeeded. If the comment is not approved, the server will not return the comment to a non authenticated user, but a success message can be returned if the create succeeded, and the client can optimistically add the comment to the client cache */
  readonly success: Maybe<Scalars["Boolean"]>
}

/** Input for the updateMediaItem mutation. */
export type UpdateMediaItemInput = {
  /** Alternative text to display when mediaItem is not displayed */
  readonly altText: InputMaybe<Scalars["String"]>
  /** The userId to assign as the author of the mediaItem */
  readonly authorId: InputMaybe<Scalars["ID"]>
  /** The caption for the mediaItem */
  readonly caption: InputMaybe<Scalars["String"]>
  /** This is an ID that can be passed to a mutation by the client to track the progress of mutations and catch possible duplicate mutation submissions. */
  readonly clientMutationId: InputMaybe<Scalars["String"]>
  /** The comment status for the mediaItem */
  readonly commentStatus: InputMaybe<Scalars["String"]>
  /** The date of the mediaItem */
  readonly date: InputMaybe<Scalars["String"]>
  /** The date (in GMT zone) of the mediaItem */
  readonly dateGmt: InputMaybe<Scalars["String"]>
  /** Description of the mediaItem */
  readonly description: InputMaybe<Scalars["String"]>
  /** The file name of the mediaItem */
  readonly filePath: InputMaybe<Scalars["String"]>
  /** The file type of the mediaItem */
  readonly fileType: InputMaybe<MimeTypeEnum>
  /** The ID of the mediaItem object */
  readonly id: Scalars["ID"]
  /** The ID of the parent object */
  readonly parentId: InputMaybe<Scalars["ID"]>
  /** The ping status for the mediaItem */
  readonly pingStatus: InputMaybe<Scalars["String"]>
  /** The slug of the mediaItem */
  readonly slug: InputMaybe<Scalars["String"]>
  /** The status of the mediaItem */
  readonly status: InputMaybe<MediaItemStatusEnum>
  /** The title of the mediaItem */
  readonly title: InputMaybe<Scalars["String"]>
}

/** The payload for the updateMediaItem mutation. */
export type UpdateMediaItemPayload = {
  readonly __typename?: "UpdateMediaItemPayload"
  /** If a &#039;clientMutationId&#039; input is provided to the mutation, it will be returned as output on the mutation. This ID can be used by the client to track the progress of mutations and catch possible duplicate mutation submissions. */
  readonly clientMutationId: Maybe<Scalars["String"]>
  /** The MediaItem object mutation type. */
  readonly mediaItem: Maybe<MediaItem>
}

/** Input for the updatePage mutation. */
export type UpdatePageInput = {
  /** The userId to assign as the author of the object */
  readonly authorId: InputMaybe<Scalars["ID"]>
  /** This is an ID that can be passed to a mutation by the client to track the progress of mutations and catch possible duplicate mutation submissions. */
  readonly clientMutationId: InputMaybe<Scalars["String"]>
  /** The comment status for the object */
  readonly commentStatus: InputMaybe<Scalars["String"]>
  /** The content of the object */
  readonly content: InputMaybe<Scalars["String"]>
  /** The date of the object. Preferable to enter as year/month/day (e.g. 01/31/2017) as it will rearrange date as fit if it is not specified. Incomplete dates may have unintended results for example, "2017" as the input will use current date with timestamp 20:17  */
  readonly date: InputMaybe<Scalars["String"]>
  /** The ID of the page object */
  readonly id: Scalars["ID"]
  /** Override the edit lock when another user is editing the post */
  readonly ignoreEditLock: InputMaybe<Scalars["Boolean"]>
  /** A field used for ordering posts. This is typically used with nav menu items or for special ordering of hierarchical content types. */
  readonly menuOrder: InputMaybe<Scalars["Int"]>
  /** The ID of the parent object */
  readonly parentId: InputMaybe<Scalars["ID"]>
  /** The password used to protect the content of the object */
  readonly password: InputMaybe<Scalars["String"]>
  /** The slug of the object */
  readonly slug: InputMaybe<Scalars["String"]>
  /** The status of the object */
  readonly status: InputMaybe<PostStatusEnum>
  /** The title of the object */
  readonly title: InputMaybe<Scalars["String"]>
}

/** The payload for the updatePage mutation. */
export type UpdatePagePayload = {
  readonly __typename?: "UpdatePagePayload"
  /** If a &#039;clientMutationId&#039; input is provided to the mutation, it will be returned as output on the mutation. This ID can be used by the client to track the progress of mutations and catch possible duplicate mutation submissions. */
  readonly clientMutationId: Maybe<Scalars["String"]>
  /** The Post object mutation type. */
  readonly page: Maybe<Page>
}

/** Input for the updatePostFormat mutation. */
export type UpdatePostFormatInput = {
  /** The slug that the post_format will be an alias of */
  readonly aliasOf: InputMaybe<Scalars["String"]>
  /** This is an ID that can be passed to a mutation by the client to track the progress of mutations and catch possible duplicate mutation submissions. */
  readonly clientMutationId: InputMaybe<Scalars["String"]>
  /** The description of the post_format object */
  readonly description: InputMaybe<Scalars["String"]>
  /** The ID of the postFormat object to update */
  readonly id: Scalars["ID"]
  /** The name of the post_format object to mutate */
  readonly name: InputMaybe<Scalars["String"]>
  /** If this argument exists then the slug will be checked to see if it is not an existing valid term. If that check succeeds (it is not a valid term), then it is added and the term id is given. If it fails, then a check is made to whether the taxonomy is hierarchical and the parent argument is not empty. If the second check succeeds, the term will be inserted and the term id will be given. If the slug argument is empty, then it will be calculated from the term name. */
  readonly slug: InputMaybe<Scalars["String"]>
}

/** The payload for the updatePostFormat mutation. */
export type UpdatePostFormatPayload = {
  readonly __typename?: "UpdatePostFormatPayload"
  /** If a &#039;clientMutationId&#039; input is provided to the mutation, it will be returned as output on the mutation. This ID can be used by the client to track the progress of mutations and catch possible duplicate mutation submissions. */
  readonly clientMutationId: Maybe<Scalars["String"]>
  /** The created post_format */
  readonly postFormat: Maybe<PostFormat>
}

/** Input for the updatePost mutation. */
export type UpdatePostInput = {
  /** The userId to assign as the author of the object */
  readonly authorId: InputMaybe<Scalars["ID"]>
  /** Set connections between the post and categories */
  readonly categories: InputMaybe<PostCategoriesInput>
  /** This is an ID that can be passed to a mutation by the client to track the progress of mutations and catch possible duplicate mutation submissions. */
  readonly clientMutationId: InputMaybe<Scalars["String"]>
  /** The comment status for the object */
  readonly commentStatus: InputMaybe<Scalars["String"]>
  /** The content of the object */
  readonly content: InputMaybe<Scalars["String"]>
  /** The date of the object. Preferable to enter as year/month/day (e.g. 01/31/2017) as it will rearrange date as fit if it is not specified. Incomplete dates may have unintended results for example, "2017" as the input will use current date with timestamp 20:17  */
  readonly date: InputMaybe<Scalars["String"]>
  /** The excerpt of the object */
  readonly excerpt: InputMaybe<Scalars["String"]>
  /** The ID of the post object */
  readonly id: Scalars["ID"]
  /** Override the edit lock when another user is editing the post */
  readonly ignoreEditLock: InputMaybe<Scalars["Boolean"]>
  /** A field used for ordering posts. This is typically used with nav menu items or for special ordering of hierarchical content types. */
  readonly menuOrder: InputMaybe<Scalars["Int"]>
  /** The password used to protect the content of the object */
  readonly password: InputMaybe<Scalars["String"]>
  /** The ping status for the object */
  readonly pingStatus: InputMaybe<Scalars["String"]>
  /** URLs that have been pinged. */
  readonly pinged: InputMaybe<ReadonlyArray<InputMaybe<Scalars["String"]>>>
  /** Set connections between the post and postFormats */
  readonly postFormats: InputMaybe<PostPostFormatsInput>
  /** The slug of the object */
  readonly slug: InputMaybe<Scalars["String"]>
  /** The status of the object */
  readonly status: InputMaybe<PostStatusEnum>
  /** Set connections between the post and tags */
  readonly tags: InputMaybe<PostTagsInput>
  /** The title of the object */
  readonly title: InputMaybe<Scalars["String"]>
  /** URLs queued to be pinged. */
  readonly toPing: InputMaybe<ReadonlyArray<InputMaybe<Scalars["String"]>>>
}

/** The payload for the updatePost mutation. */
export type UpdatePostPayload = {
  readonly __typename?: "UpdatePostPayload"
  /** If a &#039;clientMutationId&#039; input is provided to the mutation, it will be returned as output on the mutation. This ID can be used by the client to track the progress of mutations and catch possible duplicate mutation submissions. */
  readonly clientMutationId: Maybe<Scalars["String"]>
  /** The Post object mutation type. */
  readonly post: Maybe<Post>
}

/** Input for the updateSettings mutation. */
export type UpdateSettingsInput = {
  /** This is an ID that can be passed to a mutation by the client to track the progress of mutations and catch possible duplicate mutation submissions. */
  readonly clientMutationId: InputMaybe<Scalars["String"]>
  /** Allow people to submit comments on new posts. */
  readonly discussionSettingsDefaultCommentStatus: InputMaybe<Scalars["String"]>
  /** Allow link notifications from other blogs (pingbacks and trackbacks) on new articles. */
  readonly discussionSettingsDefaultPingStatus: InputMaybe<Scalars["String"]>
  /** A date format for all date strings. */
  readonly generalSettingsDateFormat: InputMaybe<Scalars["String"]>
  /** Site tagline. */
  readonly generalSettingsDescription: InputMaybe<Scalars["String"]>
  /** This address is used for admin purposes, like new user notification. */
  readonly generalSettingsEmail: InputMaybe<Scalars["String"]>
  /** WordPress locale code. */
  readonly generalSettingsLanguage: InputMaybe<Scalars["String"]>
  /** A day number of the week that the week should start on. */
  readonly generalSettingsStartOfWeek: InputMaybe<Scalars["Int"]>
  /** A time format for all time strings. */
  readonly generalSettingsTimeFormat: InputMaybe<Scalars["String"]>
  /** A city in the same timezone as you. */
  readonly generalSettingsTimezone: InputMaybe<Scalars["String"]>
  /** Site title. */
  readonly generalSettingsTitle: InputMaybe<Scalars["String"]>
  /** Site URL. */
  readonly generalSettingsUrl: InputMaybe<Scalars["String"]>
  /** Blog pages show at most. */
  readonly readingSettingsPostsPerPage: InputMaybe<Scalars["Int"]>
  /** Default post category. */
  readonly writingSettingsDefaultCategory: InputMaybe<Scalars["Int"]>
  /** Default post format. */
  readonly writingSettingsDefaultPostFormat: InputMaybe<Scalars["String"]>
  /** Convert emoticons like :-) and :-P to graphics on display. */
  readonly writingSettingsUseSmilies: InputMaybe<Scalars["Boolean"]>
}

/** The payload for the updateSettings mutation. */
export type UpdateSettingsPayload = {
  readonly __typename?: "UpdateSettingsPayload"
  /** Update all settings. */
  readonly allSettings: Maybe<Settings>
  /** If a &#039;clientMutationId&#039; input is provided to the mutation, it will be returned as output on the mutation. This ID can be used by the client to track the progress of mutations and catch possible duplicate mutation submissions. */
  readonly clientMutationId: Maybe<Scalars["String"]>
  /** Update the DiscussionSettings setting. */
  readonly discussionSettings: Maybe<DiscussionSettings>
  /** Update the GeneralSettings setting. */
  readonly generalSettings: Maybe<GeneralSettings>
  /** Update the ReadingSettings setting. */
  readonly readingSettings: Maybe<ReadingSettings>
  /** Update the WritingSettings setting. */
  readonly writingSettings: Maybe<WritingSettings>
}

/** Input for the updateTag mutation. */
export type UpdateTagInput = {
  /** The slug that the post_tag will be an alias of */
  readonly aliasOf: InputMaybe<Scalars["String"]>
  /** This is an ID that can be passed to a mutation by the client to track the progress of mutations and catch possible duplicate mutation submissions. */
  readonly clientMutationId: InputMaybe<Scalars["String"]>
  /** The description of the post_tag object */
  readonly description: InputMaybe<Scalars["String"]>
  /** The ID of the tag object to update */
  readonly id: Scalars["ID"]
  /** The name of the post_tag object to mutate */
  readonly name: InputMaybe<Scalars["String"]>
  /** If this argument exists then the slug will be checked to see if it is not an existing valid term. If that check succeeds (it is not a valid term), then it is added and the term id is given. If it fails, then a check is made to whether the taxonomy is hierarchical and the parent argument is not empty. If the second check succeeds, the term will be inserted and the term id will be given. If the slug argument is empty, then it will be calculated from the term name. */
  readonly slug: InputMaybe<Scalars["String"]>
}

/** The payload for the updateTag mutation. */
export type UpdateTagPayload = {
  readonly __typename?: "UpdateTagPayload"
  /** If a &#039;clientMutationId&#039; input is provided to the mutation, it will be returned as output on the mutation. This ID can be used by the client to track the progress of mutations and catch possible duplicate mutation submissions. */
  readonly clientMutationId: Maybe<Scalars["String"]>
  /** The created post_tag */
  readonly tag: Maybe<Tag>
}

/** Input for the updateUser mutation. */
export type UpdateUserInput = {
  /** User's AOL IM account. */
  readonly aim: InputMaybe<Scalars["String"]>
  /** This is an ID that can be passed to a mutation by the client to track the progress of mutations and catch possible duplicate mutation submissions. */
  readonly clientMutationId: InputMaybe<Scalars["String"]>
  /** A string containing content about the user. */
  readonly description: InputMaybe<Scalars["String"]>
  /** A string that will be shown on the site. Defaults to user's username. It is likely that you will want to change this, for both appearance and security through obscurity (that is if you dont use and delete the default admin user). */
  readonly displayName: InputMaybe<Scalars["String"]>
  /** A string containing the user's email address. */
  readonly email: InputMaybe<Scalars["String"]>
  /** 	The user's first name. */
  readonly firstName: InputMaybe<Scalars["String"]>
  /** The ID of the user */
  readonly id: Scalars["ID"]
  /** User's Jabber account. */
  readonly jabber: InputMaybe<Scalars["String"]>
  /** The user's last name. */
  readonly lastName: InputMaybe<Scalars["String"]>
  /** User's locale. */
  readonly locale: InputMaybe<Scalars["String"]>
  /** A string that contains a URL-friendly name for the user. The default is the user's username. */
  readonly nicename: InputMaybe<Scalars["String"]>
  /** The user's nickname, defaults to the user's username. */
  readonly nickname: InputMaybe<Scalars["String"]>
  /** A string that contains the plain text password for the user. */
  readonly password: InputMaybe<Scalars["String"]>
  /** The date the user registered. Format is Y-m-d H:i:s. */
  readonly registered: InputMaybe<Scalars["String"]>
  /** A string for whether to enable the rich editor or not. False if not empty. */
  readonly richEditing: InputMaybe<Scalars["String"]>
  /** An array of roles to be assigned to the user. */
  readonly roles: InputMaybe<ReadonlyArray<InputMaybe<Scalars["String"]>>>
  /** A string containing the user's URL for the user's web site. */
  readonly websiteUrl: InputMaybe<Scalars["String"]>
  /** User's Yahoo IM account. */
  readonly yim: InputMaybe<Scalars["String"]>
}

/** The payload for the updateUser mutation. */
export type UpdateUserPayload = {
  readonly __typename?: "UpdateUserPayload"
  /** If a &#039;clientMutationId&#039; input is provided to the mutation, it will be returned as output on the mutation. This ID can be used by the client to track the progress of mutations and catch possible duplicate mutation submissions. */
  readonly clientMutationId: Maybe<Scalars["String"]>
  /** The User object mutation type. */
  readonly user: Maybe<User>
}

/** A User object */
export type User = Commenter &
  DatabaseIdentifier &
  Node &
  UniformResourceIdentifiable & {
    readonly __typename?: "User"
    /** Avatar object for user. The avatar object can be retrieved in different sizes by specifying the size argument. */
    readonly avatar: Maybe<Avatar>
    /** User metadata option name. Usually it will be &quot;wp_capabilities&quot;. */
    readonly capKey: Maybe<Scalars["String"]>
    /** A list of capabilities (permissions) granted to the user */
    readonly capabilities: Maybe<ReadonlyArray<Maybe<Scalars["String"]>>>
    /** Connection between the User type and the Comment type */
    readonly comments: Maybe<UserToCommentConnection>
    /** Identifies the primary key from the database. */
    readonly databaseId: Scalars["Int"]
    /** Description of the user. */
    readonly description: Maybe<Scalars["String"]>
    /** Email address of the user. This is equivalent to the WP_User-&gt;user_email property. */
    readonly email: Maybe<Scalars["String"]>
    /** Connection between the User type and the EnqueuedScript type */
    readonly enqueuedScripts: Maybe<UserToEnqueuedScriptConnection>
    /** Connection between the User type and the EnqueuedStylesheet type */
    readonly enqueuedStylesheets: Maybe<UserToEnqueuedStylesheetConnection>
    /** A complete list of capabilities including capabilities inherited from a role. This is equivalent to the array keys of WP_User-&gt;allcaps. */
    readonly extraCapabilities: Maybe<ReadonlyArray<Maybe<Scalars["String"]>>>
    /** First name of the user. This is equivalent to the WP_User-&gt;user_first_name property. */
    readonly firstName: Maybe<Scalars["String"]>
    /** The globally unique identifier for the user object. */
    readonly id: Scalars["ID"]
    /** Whether the node is a Content Node */
    readonly isContentNode: Scalars["Boolean"]
    /** Whether the object is restricted from the current viewer */
    readonly isRestricted: Maybe<Scalars["Boolean"]>
    /** Whether the node is a Term */
    readonly isTermNode: Scalars["Boolean"]
    /** Last name of the user. This is equivalent to the WP_User-&gt;user_last_name property. */
    readonly lastName: Maybe<Scalars["String"]>
    /** The preferred language locale set for the user. Value derived from get_user_locale(). */
    readonly locale: Maybe<Scalars["String"]>
    /** Connection between the User type and the mediaItem type */
    readonly mediaItems: Maybe<UserToMediaItemConnection>
    /** Display name of the user. This is equivalent to the WP_User-&gt;display_name property. */
    readonly name: Maybe<Scalars["String"]>
    /** The nicename for the user. This field is equivalent to WP_User-&gt;user_nicename */
    readonly nicename: Maybe<Scalars["String"]>
    /** Nickname of the user. */
    readonly nickname: Maybe<Scalars["String"]>
    /** Connection between the User type and the page type */
    readonly pages: Maybe<UserToPageConnection>
    /** Connection between the User type and the post type */
    readonly posts: Maybe<UserToPostConnection>
    /** The date the user registered or was created. The field follows a full ISO8601 date string format. */
    readonly registeredDate: Maybe<Scalars["String"]>
    /** Connection between the User and Revisions authored by the user */
    readonly revisions: Maybe<UserToRevisionsConnection>
    /** Connection between the User type and the UserRole type */
    readonly roles: Maybe<UserToUserRoleConnection>
    /** Whether the Toolbar should be displayed when the user is viewing the site. */
    readonly shouldShowAdminToolbar: Maybe<Scalars["Boolean"]>
    /** The slug for the user. This field is equivalent to WP_User-&gt;user_nicename */
    readonly slug: Maybe<Scalars["String"]>
    /** The unique resource identifier path */
    readonly uri: Maybe<Scalars["String"]>
    /** A website url that is associated with the user. */
    readonly url: Maybe<Scalars["String"]>
    /**
     * The Id of the user. Equivalent to WP_User-&gt;ID
     * @deprecated Deprecated in favor of the databaseId field
     */
    readonly userId: Maybe<Scalars["Int"]>
    /** Username for the user. This field is equivalent to WP_User-&gt;user_login. */
    readonly username: Maybe<Scalars["String"]>
  }

/** A User object */
export type UserAvatarArgs = {
  forceDefault: InputMaybe<Scalars["Boolean"]>
  rating: InputMaybe<AvatarRatingEnum>
  size?: InputMaybe<Scalars["Int"]>
}

/** A User object */
export type UserCommentsArgs = {
  after: InputMaybe<Scalars["String"]>
  before: InputMaybe<Scalars["String"]>
  first: InputMaybe<Scalars["Int"]>
  last: InputMaybe<Scalars["Int"]>
  where: InputMaybe<UserToCommentConnectionWhereArgs>
}

/** A User object */
export type UserEnqueuedScriptsArgs = {
  after: InputMaybe<Scalars["String"]>
  before: InputMaybe<Scalars["String"]>
  first: InputMaybe<Scalars["Int"]>
  last: InputMaybe<Scalars["Int"]>
}

/** A User object */
export type UserEnqueuedStylesheetsArgs = {
  after: InputMaybe<Scalars["String"]>
  before: InputMaybe<Scalars["String"]>
  first: InputMaybe<Scalars["Int"]>
  last: InputMaybe<Scalars["Int"]>
}

/** A User object */
export type UserMediaItemsArgs = {
  after: InputMaybe<Scalars["String"]>
  before: InputMaybe<Scalars["String"]>
  first: InputMaybe<Scalars["Int"]>
  last: InputMaybe<Scalars["Int"]>
  where: InputMaybe<UserToMediaItemConnectionWhereArgs>
}

/** A User object */
export type UserPagesArgs = {
  after: InputMaybe<Scalars["String"]>
  before: InputMaybe<Scalars["String"]>
  first: InputMaybe<Scalars["Int"]>
  last: InputMaybe<Scalars["Int"]>
  where: InputMaybe<UserToPageConnectionWhereArgs>
}

/** A User object */
export type UserPostsArgs = {
  after: InputMaybe<Scalars["String"]>
  before: InputMaybe<Scalars["String"]>
  first: InputMaybe<Scalars["Int"]>
  last: InputMaybe<Scalars["Int"]>
  where: InputMaybe<UserToPostConnectionWhereArgs>
}

/** A User object */
export type UserRevisionsArgs = {
  after: InputMaybe<Scalars["String"]>
  before: InputMaybe<Scalars["String"]>
  first: InputMaybe<Scalars["Int"]>
  last: InputMaybe<Scalars["Int"]>
  where: InputMaybe<UserToRevisionsConnectionWhereArgs>
}

/** A User object */
export type UserRolesArgs = {
  after: InputMaybe<Scalars["String"]>
  before: InputMaybe<Scalars["String"]>
  first: InputMaybe<Scalars["Int"]>
  last: InputMaybe<Scalars["Int"]>
}

/** Connection to User Nodes */
export type UserConnection = {
  /** A list of edges (relational context) between RootQuery and connected User Nodes */
  readonly edges: ReadonlyArray<UserConnectionEdge>
  /** A list of connected User Nodes */
  readonly nodes: ReadonlyArray<User>
  /** Information about pagination in a connection. */
  readonly pageInfo: UserConnectionPageInfo
}

/** Edge between a Node and a connected User */
export type UserConnectionEdge = {
  /** Opaque reference to the nodes position in the connection. Value can be used with pagination args. */
  readonly cursor: Maybe<Scalars["String"]>
  /** The connected User Node */
  readonly node: User
}

/** Page Info on the connected UserConnectionEdge */
export type UserConnectionPageInfo = {
  /** When paginating forwards, the cursor to continue. */
  readonly endCursor: Maybe<Scalars["String"]>
  /** When paginating forwards, are there more items? */
  readonly hasNextPage: Scalars["Boolean"]
  /** When paginating backwards, are there more items? */
  readonly hasPreviousPage: Scalars["Boolean"]
  /** When paginating backwards, the cursor to continue. */
  readonly startCursor: Maybe<Scalars["String"]>
}

/** The Type of Identifier used to fetch a single User node. To be used along with the "id" field. Default is "ID". */
export enum UserNodeIdTypeEnum {
  /** The Database ID for the node */
  DatabaseId = "DATABASE_ID",
  /** The Email of the User */
  Email = "EMAIL",
  /** The hashed Global ID */
  Id = "ID",
  /** The slug of the User */
  Slug = "SLUG",
  /** The URI for the node */
  Uri = "URI",
  /** The username the User uses to login with */
  Username = "USERNAME",
}

/** A user role object */
export type UserRole = Node & {
  readonly __typename?: "UserRole"
  /** The capabilities that belong to this role */
  readonly capabilities: Maybe<ReadonlyArray<Maybe<Scalars["String"]>>>
  /** The display name of the role */
  readonly displayName: Maybe<Scalars["String"]>
  /** The globally unique identifier for the user role object. */
  readonly id: Scalars["ID"]
  /** Whether the object is restricted from the current viewer */
  readonly isRestricted: Maybe<Scalars["Boolean"]>
  /** The registered name of the role */
  readonly name: Maybe<Scalars["String"]>
}

/** Connection to UserRole Nodes */
export type UserRoleConnection = {
  /** A list of edges (relational context) between RootQuery and connected UserRole Nodes */
  readonly edges: ReadonlyArray<UserRoleConnectionEdge>
  /** A list of connected UserRole Nodes */
  readonly nodes: ReadonlyArray<UserRole>
  /** Information about pagination in a connection. */
  readonly pageInfo: UserRoleConnectionPageInfo
}

/** Edge between a Node and a connected UserRole */
export type UserRoleConnectionEdge = {
  /** Opaque reference to the nodes position in the connection. Value can be used with pagination args. */
  readonly cursor: Maybe<Scalars["String"]>
  /** The connected UserRole Node */
  readonly node: UserRole
}

/** Page Info on the connected UserRoleConnectionEdge */
export type UserRoleConnectionPageInfo = {
  /** When paginating forwards, the cursor to continue. */
  readonly endCursor: Maybe<Scalars["String"]>
  /** When paginating forwards, are there more items? */
  readonly hasNextPage: Scalars["Boolean"]
  /** When paginating backwards, are there more items? */
  readonly hasPreviousPage: Scalars["Boolean"]
  /** When paginating backwards, the cursor to continue. */
  readonly startCursor: Maybe<Scalars["String"]>
}

/** Names of available user roles */
export enum UserRoleEnum {
  /** User role with specific capabilities */
  Administrator = "ADMINISTRATOR",
  /** User role with specific capabilities */
  Author = "AUTHOR",
  /** User role with specific capabilities */
  Contributor = "CONTRIBUTOR",
  /** User role with specific capabilities */
  Editor = "EDITOR",
  /** User role with specific capabilities */
  Subscriber = "SUBSCRIBER",
}

/** Connection between the User type and the Comment type */
export type UserToCommentConnection = CommentConnection &
  Connection & {
    readonly __typename?: "UserToCommentConnection"
    /** Edges for the UserToCommentConnection connection */
    readonly edges: ReadonlyArray<UserToCommentConnectionEdge>
    /** The nodes of the connection, without the edges */
    readonly nodes: ReadonlyArray<Comment>
    /** Information about pagination in a connection. */
    readonly pageInfo: UserToCommentConnectionPageInfo
  }

/** An edge in a connection */
export type UserToCommentConnectionEdge = CommentConnectionEdge &
  Edge & {
    readonly __typename?: "UserToCommentConnectionEdge"
    /** A cursor for use in pagination */
    readonly cursor: Maybe<Scalars["String"]>
    /** The item at the end of the edge */
    readonly node: Comment
  }

/** Page Info on the &quot;UserToCommentConnection&quot; */
export type UserToCommentConnectionPageInfo = CommentConnectionPageInfo &
  PageInfo &
  WpPageInfo & {
    readonly __typename?: "UserToCommentConnectionPageInfo"
    /** When paginating forwards, the cursor to continue. */
    readonly endCursor: Maybe<Scalars["String"]>
    /** When paginating forwards, are there more items? */
    readonly hasNextPage: Scalars["Boolean"]
    /** When paginating backwards, are there more items? */
    readonly hasPreviousPage: Scalars["Boolean"]
    /** When paginating backwards, the cursor to continue. */
    readonly startCursor: Maybe<Scalars["String"]>
  }

/** Arguments for filtering the UserToCommentConnection connection */
export type UserToCommentConnectionWhereArgs = {
  /** Comment author email address. */
  readonly authorEmail: InputMaybe<Scalars["String"]>
  /** Array of author IDs to include comments for. */
  readonly authorIn: InputMaybe<ReadonlyArray<InputMaybe<Scalars["ID"]>>>
  /** Array of author IDs to exclude comments for. */
  readonly authorNotIn: InputMaybe<ReadonlyArray<InputMaybe<Scalars["ID"]>>>
  /** Comment author URL. */
  readonly authorUrl: InputMaybe<Scalars["String"]>
  /** Array of comment IDs to include. */
  readonly commentIn: InputMaybe<ReadonlyArray<InputMaybe<Scalars["ID"]>>>
  /** Array of IDs of users whose unapproved comments will be returned by the query regardless of status. */
  readonly commentNotIn: InputMaybe<ReadonlyArray<InputMaybe<Scalars["ID"]>>>
  /** Include comments of a given type. */
  readonly commentType: InputMaybe<Scalars["String"]>
  /** Include comments from a given array of comment types. */
  readonly commentTypeIn: InputMaybe<
    ReadonlyArray<InputMaybe<Scalars["String"]>>
  >
  /** Exclude comments from a given array of comment types. */
  readonly commentTypeNotIn: InputMaybe<Scalars["String"]>
  /** Content object author ID to limit results by. */
  readonly contentAuthor: InputMaybe<ReadonlyArray<InputMaybe<Scalars["ID"]>>>
  /** Array of author IDs to retrieve comments for. */
  readonly contentAuthorIn: InputMaybe<ReadonlyArray<InputMaybe<Scalars["ID"]>>>
  /** Array of author IDs *not* to retrieve comments for. */
  readonly contentAuthorNotIn: InputMaybe<
    ReadonlyArray<InputMaybe<Scalars["ID"]>>
  >
  /** Limit results to those affiliated with a given content object ID. */
  readonly contentId: InputMaybe<Scalars["ID"]>
  /** Array of content object IDs to include affiliated comments for. */
  readonly contentIdIn: InputMaybe<ReadonlyArray<InputMaybe<Scalars["ID"]>>>
  /** Array of content object IDs to exclude affiliated comments for. */
  readonly contentIdNotIn: InputMaybe<ReadonlyArray<InputMaybe<Scalars["ID"]>>>
  /** Content object name (i.e. slug ) to retrieve affiliated comments for. */
  readonly contentName: InputMaybe<Scalars["String"]>
  /** Content Object parent ID to retrieve affiliated comments for. */
  readonly contentParent: InputMaybe<Scalars["Int"]>
  /** Array of content object statuses to retrieve affiliated comments for. Pass 'any' to match any value. */
  readonly contentStatus: InputMaybe<ReadonlyArray<InputMaybe<PostStatusEnum>>>
  /** Content object type or array of types to retrieve affiliated comments for. Pass 'any' to match any value. */
  readonly contentType: InputMaybe<ReadonlyArray<InputMaybe<ContentTypeEnum>>>
  /** Array of IDs or email addresses of users whose unapproved comments will be returned by the query regardless of $status. Default empty */
  readonly includeUnapproved: InputMaybe<
    ReadonlyArray<InputMaybe<Scalars["ID"]>>
  >
  /** Karma score to retrieve matching comments for. */
  readonly karma: InputMaybe<Scalars["Int"]>
  /** The cardinality of the order of the connection */
  readonly order: InputMaybe<OrderEnum>
  /** Field to order the comments by. */
  readonly orderby: InputMaybe<CommentsConnectionOrderbyEnum>
  /** Parent ID of comment to retrieve children of. */
  readonly parent: InputMaybe<Scalars["Int"]>
  /** Array of parent IDs of comments to retrieve children for. */
  readonly parentIn: InputMaybe<ReadonlyArray<InputMaybe<Scalars["ID"]>>>
  /** Array of parent IDs of comments *not* to retrieve children for. */
  readonly parentNotIn: InputMaybe<ReadonlyArray<InputMaybe<Scalars["ID"]>>>
  /** Search term(s) to retrieve matching comments for. */
  readonly search: InputMaybe<Scalars["String"]>
  /** Comment status to limit results by. */
  readonly status: InputMaybe<Scalars["String"]>
  /** Include comments for a specific user ID. */
  readonly userId: InputMaybe<Scalars["ID"]>
}

/** Connection between the User type and the EnqueuedScript type */
export type UserToEnqueuedScriptConnection = Connection &
  EnqueuedScriptConnection & {
    readonly __typename?: "UserToEnqueuedScriptConnection"
    /** Edges for the UserToEnqueuedScriptConnection connection */
    readonly edges: ReadonlyArray<UserToEnqueuedScriptConnectionEdge>
    /** The nodes of the connection, without the edges */
    readonly nodes: ReadonlyArray<EnqueuedScript>
    /** Information about pagination in a connection. */
    readonly pageInfo: UserToEnqueuedScriptConnectionPageInfo
  }

/** An edge in a connection */
export type UserToEnqueuedScriptConnectionEdge = Edge &
  EnqueuedScriptConnectionEdge & {
    readonly __typename?: "UserToEnqueuedScriptConnectionEdge"
    /** A cursor for use in pagination */
    readonly cursor: Maybe<Scalars["String"]>
    /** The item at the end of the edge */
    readonly node: EnqueuedScript
  }

/** Page Info on the &quot;UserToEnqueuedScriptConnection&quot; */
export type UserToEnqueuedScriptConnectionPageInfo =
  EnqueuedScriptConnectionPageInfo &
    PageInfo &
    WpPageInfo & {
      readonly __typename?: "UserToEnqueuedScriptConnectionPageInfo"
      /** When paginating forwards, the cursor to continue. */
      readonly endCursor: Maybe<Scalars["String"]>
      /** When paginating forwards, are there more items? */
      readonly hasNextPage: Scalars["Boolean"]
      /** When paginating backwards, are there more items? */
      readonly hasPreviousPage: Scalars["Boolean"]
      /** When paginating backwards, the cursor to continue. */
      readonly startCursor: Maybe<Scalars["String"]>
    }

/** Connection between the User type and the EnqueuedStylesheet type */
export type UserToEnqueuedStylesheetConnection = Connection &
  EnqueuedStylesheetConnection & {
    readonly __typename?: "UserToEnqueuedStylesheetConnection"
    /** Edges for the UserToEnqueuedStylesheetConnection connection */
    readonly edges: ReadonlyArray<UserToEnqueuedStylesheetConnectionEdge>
    /** The nodes of the connection, without the edges */
    readonly nodes: ReadonlyArray<EnqueuedStylesheet>
    /** Information about pagination in a connection. */
    readonly pageInfo: UserToEnqueuedStylesheetConnectionPageInfo
  }

/** An edge in a connection */
export type UserToEnqueuedStylesheetConnectionEdge = Edge &
  EnqueuedStylesheetConnectionEdge & {
    readonly __typename?: "UserToEnqueuedStylesheetConnectionEdge"
    /** A cursor for use in pagination */
    readonly cursor: Maybe<Scalars["String"]>
    /** The item at the end of the edge */
    readonly node: EnqueuedStylesheet
  }

/** Page Info on the &quot;UserToEnqueuedStylesheetConnection&quot; */
export type UserToEnqueuedStylesheetConnectionPageInfo =
  EnqueuedStylesheetConnectionPageInfo &
    PageInfo &
    WpPageInfo & {
      readonly __typename?: "UserToEnqueuedStylesheetConnectionPageInfo"
      /** When paginating forwards, the cursor to continue. */
      readonly endCursor: Maybe<Scalars["String"]>
      /** When paginating forwards, are there more items? */
      readonly hasNextPage: Scalars["Boolean"]
      /** When paginating backwards, are there more items? */
      readonly hasPreviousPage: Scalars["Boolean"]
      /** When paginating backwards, the cursor to continue. */
      readonly startCursor: Maybe<Scalars["String"]>
    }

/** Connection between the User type and the mediaItem type */
export type UserToMediaItemConnection = Connection &
  MediaItemConnection & {
    readonly __typename?: "UserToMediaItemConnection"
    /** Edges for the UserToMediaItemConnection connection */
    readonly edges: ReadonlyArray<UserToMediaItemConnectionEdge>
    /** The nodes of the connection, without the edges */
    readonly nodes: ReadonlyArray<MediaItem>
    /** Information about pagination in a connection. */
    readonly pageInfo: UserToMediaItemConnectionPageInfo
  }

/** An edge in a connection */
export type UserToMediaItemConnectionEdge = Edge &
  MediaItemConnectionEdge & {
    readonly __typename?: "UserToMediaItemConnectionEdge"
    /** A cursor for use in pagination */
    readonly cursor: Maybe<Scalars["String"]>
    /** The item at the end of the edge */
    readonly node: MediaItem
  }

/** Page Info on the &quot;UserToMediaItemConnection&quot; */
export type UserToMediaItemConnectionPageInfo = MediaItemConnectionPageInfo &
  PageInfo &
  WpPageInfo & {
    readonly __typename?: "UserToMediaItemConnectionPageInfo"
    /** When paginating forwards, the cursor to continue. */
    readonly endCursor: Maybe<Scalars["String"]>
    /** When paginating forwards, are there more items? */
    readonly hasNextPage: Scalars["Boolean"]
    /** When paginating backwards, are there more items? */
    readonly hasPreviousPage: Scalars["Boolean"]
    /** When paginating backwards, the cursor to continue. */
    readonly startCursor: Maybe<Scalars["String"]>
  }

/** Arguments for filtering the UserToMediaItemConnection connection */
export type UserToMediaItemConnectionWhereArgs = {
  /** The user that's connected as the author of the object. Use the userId for the author object. */
  readonly author: InputMaybe<Scalars["Int"]>
  /** Find objects connected to author(s) in the array of author's userIds */
  readonly authorIn: InputMaybe<ReadonlyArray<InputMaybe<Scalars["ID"]>>>
  /** Find objects connected to the author by the author's nicename */
  readonly authorName: InputMaybe<Scalars["String"]>
  /** Find objects NOT connected to author(s) in the array of author's userIds */
  readonly authorNotIn: InputMaybe<ReadonlyArray<InputMaybe<Scalars["ID"]>>>
  /** Filter the connection based on dates */
  readonly dateQuery: InputMaybe<DateQueryInput>
  /** True for objects with passwords; False for objects without passwords; null for all objects with or without passwords */
  readonly hasPassword: InputMaybe<Scalars["Boolean"]>
  /** Specific database ID of the object */
  readonly id: InputMaybe<Scalars["Int"]>
  /** Array of IDs for the objects to retrieve */
  readonly in: InputMaybe<ReadonlyArray<InputMaybe<Scalars["ID"]>>>
  /** Get objects with a specific mimeType property */
  readonly mimeType: InputMaybe<MimeTypeEnum>
  /** Slug / post_name of the object */
  readonly name: InputMaybe<Scalars["String"]>
  /** Specify objects to retrieve. Use slugs */
  readonly nameIn: InputMaybe<ReadonlyArray<InputMaybe<Scalars["String"]>>>
  /** Specify IDs NOT to retrieve. If this is used in the same query as "in", it will be ignored */
  readonly notIn: InputMaybe<ReadonlyArray<InputMaybe<Scalars["ID"]>>>
  /** What parameter to use to order the objects by. */
  readonly orderby: InputMaybe<
    ReadonlyArray<InputMaybe<PostObjectsConnectionOrderbyInput>>
  >
  /** Use ID to return only children. Use 0 to return only top-level items */
  readonly parent: InputMaybe<Scalars["ID"]>
  /** Specify objects whose parent is in an array */
  readonly parentIn: InputMaybe<ReadonlyArray<InputMaybe<Scalars["ID"]>>>
  /** Specify posts whose parent is not in an array */
  readonly parentNotIn: InputMaybe<ReadonlyArray<InputMaybe<Scalars["ID"]>>>
  /** Show posts with a specific password. */
  readonly password: InputMaybe<Scalars["String"]>
  /** Show Posts based on a keyword search */
  readonly search: InputMaybe<Scalars["String"]>
  /** Retrieve posts where post status is in an array. */
  readonly stati: InputMaybe<ReadonlyArray<InputMaybe<PostStatusEnum>>>
  /** Show posts with a specific status. */
  readonly status: InputMaybe<PostStatusEnum>
  /** Title of the object */
  readonly title: InputMaybe<Scalars["String"]>
}

/** Connection between the User type and the page type */
export type UserToPageConnection = Connection &
  PageConnection & {
    readonly __typename?: "UserToPageConnection"
    /** Edges for the UserToPageConnection connection */
    readonly edges: ReadonlyArray<UserToPageConnectionEdge>
    /** The nodes of the connection, without the edges */
    readonly nodes: ReadonlyArray<Page>
    /** Information about pagination in a connection. */
    readonly pageInfo: UserToPageConnectionPageInfo
  }

/** An edge in a connection */
export type UserToPageConnectionEdge = Edge &
  PageConnectionEdge & {
    readonly __typename?: "UserToPageConnectionEdge"
    /** A cursor for use in pagination */
    readonly cursor: Maybe<Scalars["String"]>
    /** The item at the end of the edge */
    readonly node: Page
  }

/** Page Info on the &quot;UserToPageConnection&quot; */
export type UserToPageConnectionPageInfo = PageConnectionPageInfo &
  PageInfo &
  WpPageInfo & {
    readonly __typename?: "UserToPageConnectionPageInfo"
    /** When paginating forwards, the cursor to continue. */
    readonly endCursor: Maybe<Scalars["String"]>
    /** When paginating forwards, are there more items? */
    readonly hasNextPage: Scalars["Boolean"]
    /** When paginating backwards, are there more items? */
    readonly hasPreviousPage: Scalars["Boolean"]
    /** When paginating backwards, the cursor to continue. */
    readonly startCursor: Maybe<Scalars["String"]>
  }

/** Arguments for filtering the UserToPageConnection connection */
export type UserToPageConnectionWhereArgs = {
  /** The user that's connected as the author of the object. Use the userId for the author object. */
  readonly author: InputMaybe<Scalars["Int"]>
  /** Find objects connected to author(s) in the array of author's userIds */
  readonly authorIn: InputMaybe<ReadonlyArray<InputMaybe<Scalars["ID"]>>>
  /** Find objects connected to the author by the author's nicename */
  readonly authorName: InputMaybe<Scalars["String"]>
  /** Find objects NOT connected to author(s) in the array of author's userIds */
  readonly authorNotIn: InputMaybe<ReadonlyArray<InputMaybe<Scalars["ID"]>>>
  /** Filter the connection based on dates */
  readonly dateQuery: InputMaybe<DateQueryInput>
  /** True for objects with passwords; False for objects without passwords; null for all objects with or without passwords */
  readonly hasPassword: InputMaybe<Scalars["Boolean"]>
  /** Specific database ID of the object */
  readonly id: InputMaybe<Scalars["Int"]>
  /** Array of IDs for the objects to retrieve */
  readonly in: InputMaybe<ReadonlyArray<InputMaybe<Scalars["ID"]>>>
  /** Get objects with a specific mimeType property */
  readonly mimeType: InputMaybe<MimeTypeEnum>
  /** Slug / post_name of the object */
  readonly name: InputMaybe<Scalars["String"]>
  /** Specify objects to retrieve. Use slugs */
  readonly nameIn: InputMaybe<ReadonlyArray<InputMaybe<Scalars["String"]>>>
  /** Specify IDs NOT to retrieve. If this is used in the same query as "in", it will be ignored */
  readonly notIn: InputMaybe<ReadonlyArray<InputMaybe<Scalars["ID"]>>>
  /** What parameter to use to order the objects by. */
  readonly orderby: InputMaybe<
    ReadonlyArray<InputMaybe<PostObjectsConnectionOrderbyInput>>
  >
  /** Use ID to return only children. Use 0 to return only top-level items */
  readonly parent: InputMaybe<Scalars["ID"]>
  /** Specify objects whose parent is in an array */
  readonly parentIn: InputMaybe<ReadonlyArray<InputMaybe<Scalars["ID"]>>>
  /** Specify posts whose parent is not in an array */
  readonly parentNotIn: InputMaybe<ReadonlyArray<InputMaybe<Scalars["ID"]>>>
  /** Show posts with a specific password. */
  readonly password: InputMaybe<Scalars["String"]>
  /** Show Posts based on a keyword search */
  readonly search: InputMaybe<Scalars["String"]>
  /** Retrieve posts where post status is in an array. */
  readonly stati: InputMaybe<ReadonlyArray<InputMaybe<PostStatusEnum>>>
  /** Show posts with a specific status. */
  readonly status: InputMaybe<PostStatusEnum>
  /** Title of the object */
  readonly title: InputMaybe<Scalars["String"]>
}

/** Connection between the User type and the post type */
export type UserToPostConnection = Connection &
  PostConnection & {
    readonly __typename?: "UserToPostConnection"
    /** Edges for the UserToPostConnection connection */
    readonly edges: ReadonlyArray<UserToPostConnectionEdge>
    /** The nodes of the connection, without the edges */
    readonly nodes: ReadonlyArray<Post>
    /** Information about pagination in a connection. */
    readonly pageInfo: UserToPostConnectionPageInfo
  }

/** An edge in a connection */
export type UserToPostConnectionEdge = Edge &
  PostConnectionEdge & {
    readonly __typename?: "UserToPostConnectionEdge"
    /** A cursor for use in pagination */
    readonly cursor: Maybe<Scalars["String"]>
    /** The item at the end of the edge */
    readonly node: Post
  }

/** Page Info on the &quot;UserToPostConnection&quot; */
export type UserToPostConnectionPageInfo = PageInfo &
  PostConnectionPageInfo &
  WpPageInfo & {
    readonly __typename?: "UserToPostConnectionPageInfo"
    /** When paginating forwards, the cursor to continue. */
    readonly endCursor: Maybe<Scalars["String"]>
    /** When paginating forwards, are there more items? */
    readonly hasNextPage: Scalars["Boolean"]
    /** When paginating backwards, are there more items? */
    readonly hasPreviousPage: Scalars["Boolean"]
    /** When paginating backwards, the cursor to continue. */
    readonly startCursor: Maybe<Scalars["String"]>
  }

/** Arguments for filtering the UserToPostConnection connection */
export type UserToPostConnectionWhereArgs = {
  /** The user that's connected as the author of the object. Use the userId for the author object. */
  readonly author: InputMaybe<Scalars["Int"]>
  /** Find objects connected to author(s) in the array of author's userIds */
  readonly authorIn: InputMaybe<ReadonlyArray<InputMaybe<Scalars["ID"]>>>
  /** Find objects connected to the author by the author's nicename */
  readonly authorName: InputMaybe<Scalars["String"]>
  /** Find objects NOT connected to author(s) in the array of author's userIds */
  readonly authorNotIn: InputMaybe<ReadonlyArray<InputMaybe<Scalars["ID"]>>>
  /** Category ID */
  readonly categoryId: InputMaybe<Scalars["Int"]>
  /** Array of category IDs, used to display objects from one category OR another */
  readonly categoryIn: InputMaybe<ReadonlyArray<InputMaybe<Scalars["ID"]>>>
  /** Use Category Slug */
  readonly categoryName: InputMaybe<Scalars["String"]>
  /** Array of category IDs, used to display objects from one category OR another */
  readonly categoryNotIn: InputMaybe<ReadonlyArray<InputMaybe<Scalars["ID"]>>>
  /** Filter the connection based on dates */
  readonly dateQuery: InputMaybe<DateQueryInput>
  /** True for objects with passwords; False for objects without passwords; null for all objects with or without passwords */
  readonly hasPassword: InputMaybe<Scalars["Boolean"]>
  /** Specific database ID of the object */
  readonly id: InputMaybe<Scalars["Int"]>
  /** Array of IDs for the objects to retrieve */
  readonly in: InputMaybe<ReadonlyArray<InputMaybe<Scalars["ID"]>>>
  /** Get objects with a specific mimeType property */
  readonly mimeType: InputMaybe<MimeTypeEnum>
  /** Slug / post_name of the object */
  readonly name: InputMaybe<Scalars["String"]>
  /** Specify objects to retrieve. Use slugs */
  readonly nameIn: InputMaybe<ReadonlyArray<InputMaybe<Scalars["String"]>>>
  /** Specify IDs NOT to retrieve. If this is used in the same query as "in", it will be ignored */
  readonly notIn: InputMaybe<ReadonlyArray<InputMaybe<Scalars["ID"]>>>
  /** What parameter to use to order the objects by. */
  readonly orderby: InputMaybe<
    ReadonlyArray<InputMaybe<PostObjectsConnectionOrderbyInput>>
  >
  /** Use ID to return only children. Use 0 to return only top-level items */
  readonly parent: InputMaybe<Scalars["ID"]>
  /** Specify objects whose parent is in an array */
  readonly parentIn: InputMaybe<ReadonlyArray<InputMaybe<Scalars["ID"]>>>
  /** Specify posts whose parent is not in an array */
  readonly parentNotIn: InputMaybe<ReadonlyArray<InputMaybe<Scalars["ID"]>>>
  /** Show posts with a specific password. */
  readonly password: InputMaybe<Scalars["String"]>
  /** Show Posts based on a keyword search */
  readonly search: InputMaybe<Scalars["String"]>
  /** Retrieve posts where post status is in an array. */
  readonly stati: InputMaybe<ReadonlyArray<InputMaybe<PostStatusEnum>>>
  /** Show posts with a specific status. */
  readonly status: InputMaybe<PostStatusEnum>
  /** Tag Slug */
  readonly tag: InputMaybe<Scalars["String"]>
  /** Use Tag ID */
  readonly tagId: InputMaybe<Scalars["String"]>
  /** Array of tag IDs, used to display objects from one tag OR another */
  readonly tagIn: InputMaybe<ReadonlyArray<InputMaybe<Scalars["ID"]>>>
  /** Array of tag IDs, used to display objects from one tag OR another */
  readonly tagNotIn: InputMaybe<ReadonlyArray<InputMaybe<Scalars["ID"]>>>
  /** Array of tag slugs, used to display objects from one tag AND another */
  readonly tagSlugAnd: InputMaybe<ReadonlyArray<InputMaybe<Scalars["String"]>>>
  /** Array of tag slugs, used to include objects in ANY specified tags */
  readonly tagSlugIn: InputMaybe<ReadonlyArray<InputMaybe<Scalars["String"]>>>
  /** Title of the object */
  readonly title: InputMaybe<Scalars["String"]>
}

/** Connection between the User type and the ContentNode type */
export type UserToRevisionsConnection = Connection &
  ContentNodeConnection & {
    readonly __typename?: "UserToRevisionsConnection"
    /** Edges for the UserToRevisionsConnection connection */
    readonly edges: ReadonlyArray<UserToRevisionsConnectionEdge>
    /** The nodes of the connection, without the edges */
    readonly nodes: ReadonlyArray<ContentNode>
    /** Information about pagination in a connection. */
    readonly pageInfo: UserToRevisionsConnectionPageInfo
  }

/** An edge in a connection */
export type UserToRevisionsConnectionEdge = ContentNodeConnectionEdge &
  Edge & {
    readonly __typename?: "UserToRevisionsConnectionEdge"
    /** A cursor for use in pagination */
    readonly cursor: Maybe<Scalars["String"]>
    /** The item at the end of the edge */
    readonly node: ContentNode
  }

/** Page Info on the &quot;UserToRevisionsConnection&quot; */
export type UserToRevisionsConnectionPageInfo = ContentNodeConnectionPageInfo &
  PageInfo &
  WpPageInfo & {
    readonly __typename?: "UserToRevisionsConnectionPageInfo"
    /** When paginating forwards, the cursor to continue. */
    readonly endCursor: Maybe<Scalars["String"]>
    /** When paginating forwards, are there more items? */
    readonly hasNextPage: Scalars["Boolean"]
    /** When paginating backwards, are there more items? */
    readonly hasPreviousPage: Scalars["Boolean"]
    /** When paginating backwards, the cursor to continue. */
    readonly startCursor: Maybe<Scalars["String"]>
  }

/** Arguments for filtering the UserToRevisionsConnection connection */
export type UserToRevisionsConnectionWhereArgs = {
  /** The Types of content to filter */
  readonly contentTypes: InputMaybe<ReadonlyArray<InputMaybe<ContentTypeEnum>>>
  /** Filter the connection based on dates */
  readonly dateQuery: InputMaybe<DateQueryInput>
  /** True for objects with passwords; False for objects without passwords; null for all objects with or without passwords */
  readonly hasPassword: InputMaybe<Scalars["Boolean"]>
  /** Specific database ID of the object */
  readonly id: InputMaybe<Scalars["Int"]>
  /** Array of IDs for the objects to retrieve */
  readonly in: InputMaybe<ReadonlyArray<InputMaybe<Scalars["ID"]>>>
  /** Get objects with a specific mimeType property */
  readonly mimeType: InputMaybe<MimeTypeEnum>
  /** Slug / post_name of the object */
  readonly name: InputMaybe<Scalars["String"]>
  /** Specify objects to retrieve. Use slugs */
  readonly nameIn: InputMaybe<ReadonlyArray<InputMaybe<Scalars["String"]>>>
  /** Specify IDs NOT to retrieve. If this is used in the same query as "in", it will be ignored */
  readonly notIn: InputMaybe<ReadonlyArray<InputMaybe<Scalars["ID"]>>>
  /** What parameter to use to order the objects by. */
  readonly orderby: InputMaybe<
    ReadonlyArray<InputMaybe<PostObjectsConnectionOrderbyInput>>
  >
  /** Use ID to return only children. Use 0 to return only top-level items */
  readonly parent: InputMaybe<Scalars["ID"]>
  /** Specify objects whose parent is in an array */
  readonly parentIn: InputMaybe<ReadonlyArray<InputMaybe<Scalars["ID"]>>>
  /** Specify posts whose parent is not in an array */
  readonly parentNotIn: InputMaybe<ReadonlyArray<InputMaybe<Scalars["ID"]>>>
  /** Show posts with a specific password. */
  readonly password: InputMaybe<Scalars["String"]>
  /** Show Posts based on a keyword search */
  readonly search: InputMaybe<Scalars["String"]>
  /** Retrieve posts where post status is in an array. */
  readonly stati: InputMaybe<ReadonlyArray<InputMaybe<PostStatusEnum>>>
  /** Show posts with a specific status. */
  readonly status: InputMaybe<PostStatusEnum>
  /** Title of the object */
  readonly title: InputMaybe<Scalars["String"]>
}

/** Connection between the User type and the UserRole type */
export type UserToUserRoleConnection = Connection &
  UserRoleConnection & {
    readonly __typename?: "UserToUserRoleConnection"
    /** Edges for the UserToUserRoleConnection connection */
    readonly edges: ReadonlyArray<UserToUserRoleConnectionEdge>
    /** The nodes of the connection, without the edges */
    readonly nodes: ReadonlyArray<UserRole>
    /** Information about pagination in a connection. */
    readonly pageInfo: UserToUserRoleConnectionPageInfo
  }

/** An edge in a connection */
export type UserToUserRoleConnectionEdge = Edge &
  UserRoleConnectionEdge & {
    readonly __typename?: "UserToUserRoleConnectionEdge"
    /** A cursor for use in pagination */
    readonly cursor: Maybe<Scalars["String"]>
    /** The item at the end of the edge */
    readonly node: UserRole
  }

/** Page Info on the &quot;UserToUserRoleConnection&quot; */
export type UserToUserRoleConnectionPageInfo = PageInfo &
  UserRoleConnectionPageInfo &
  WpPageInfo & {
    readonly __typename?: "UserToUserRoleConnectionPageInfo"
    /** When paginating forwards, the cursor to continue. */
    readonly endCursor: Maybe<Scalars["String"]>
    /** When paginating forwards, are there more items? */
    readonly hasNextPage: Scalars["Boolean"]
    /** When paginating backwards, are there more items? */
    readonly hasPreviousPage: Scalars["Boolean"]
    /** When paginating backwards, the cursor to continue. */
    readonly startCursor: Maybe<Scalars["String"]>
  }

/** Field to order the connection by */
export enum UsersConnectionOrderbyEnum {
  /** Order by display name */
  DisplayName = "DISPLAY_NAME",
  /** Order by email address */
  Email = "EMAIL",
  /** Order by login */
  Login = "LOGIN",
  /** Preserve the login order given in the LOGIN_IN array */
  LoginIn = "LOGIN_IN",
  /** Order by nice name */
  NiceName = "NICE_NAME",
  /** Preserve the nice name order given in the NICE_NAME_IN array */
  NiceNameIn = "NICE_NAME_IN",
  /** Order by registration date */
  Registered = "REGISTERED",
  /** Order by URL */
  Url = "URL",
}

/** Options for ordering the connection */
export type UsersConnectionOrderbyInput = {
  /** The field name used to sort the results. */
  readonly field: UsersConnectionOrderbyEnum
  /** The cardinality of the order of the connection */
  readonly order: InputMaybe<OrderEnum>
}

/** Column used for searching for users. */
export enum UsersConnectionSearchColumnEnum {
  /** The user's email address. */
  Email = "EMAIL",
  /** The globally unique ID. */
  Id = "ID",
  /** The username the User uses to login with. */
  Login = "LOGIN",
  /** A URL-friendly name for the user. The default is the user's username. */
  Nicename = "NICENAME",
  /** The URL of the user's website. */
  Url = "URL",
}

/** Information needed by gatsby-source-wordpress. */
export type WpGatsby = {
  readonly __typename?: "WPGatsby"
  /** Returns wether or not pretty permalinks are enabled. */
  readonly arePrettyPermalinksEnabled: Maybe<Scalars["Boolean"]>
  /** The current status of a Gatsby Preview. */
  readonly gatsbyPreviewStatus: Maybe<WpGatsbyPreviewStatus>
  /** Wether or not the Preview frontend URL is online. */
  readonly isPreviewFrontendOnline: Maybe<Scalars["Boolean"]>
}

/** Information needed by gatsby-source-wordpress. */
export type WpGatsbyGatsbyPreviewStatusArgs = {
  nodeId: Scalars["Float"]
}

/** Check compatibility with a given version of gatsby-source-wordpress and the WordPress source site. */
export type WpGatsbyCompatibility = {
  readonly __typename?: "WPGatsbyCompatibility"
  readonly satisfies: Maybe<WpGatsbySatisfies>
}

/** A previewed Gatsby page node. */
export type WpGatsbyPageNode = {
  readonly __typename?: "WPGatsbyPageNode"
  readonly path: Maybe<Scalars["String"]>
}

/** Check compatibility with a given version of gatsby-source-wordpress and the WordPress source site. */
export type WpGatsbyPreviewStatus = {
  readonly __typename?: "WPGatsbyPreviewStatus"
  readonly modifiedLocal: Maybe<Scalars["String"]>
  readonly modifiedRemote: Maybe<Scalars["String"]>
  readonly pageNode: Maybe<WpGatsbyPageNode>
  readonly remoteStatus: Maybe<WpGatsbyRemotePreviewStatusEnum>
  readonly statusContext: Maybe<Scalars["String"]>
  readonly statusType: Maybe<WpGatsbyWpPreviewedNodeStatus>
}

/** The different statuses a Gatsby Preview can be in for a single node. */
export enum WpGatsbyRemotePreviewStatusEnum {
  GatsbyPreviewProcessError = "GATSBY_PREVIEW_PROCESS_ERROR",
  NoPageCreatedForPreviewedNode = "NO_PAGE_CREATED_FOR_PREVIEWED_NODE",
  PreviewSuccess = "PREVIEW_SUCCESS",
  ReceivedPreviewDataFromWrongUrl = "RECEIVED_PREVIEW_DATA_FROM_WRONG_URL",
}

/** Check compatibility with WPGatsby and WPGraphQL. */
export type WpGatsbySatisfies = {
  readonly __typename?: "WPGatsbySatisfies"
  /** Whether the provided version range requirement for WPGraphQL is met by this WP instance. */
  readonly wpGQL: Maybe<Scalars["Boolean"]>
  /** Whether the provided version range requirement for WPGatsby is met by this WP instance. */
  readonly wpGatsby: Maybe<Scalars["Boolean"]>
}

/** The different statuses a Gatsby Preview can be in for a single node. */
export enum WpGatsbyWpPreviewedNodeStatus {
  NoNodeFound = "NO_NODE_FOUND",
  NoPreviewPathFound = "NO_PREVIEW_PATH_FOUND",
  PreviewPageUpdatedButNotYetDeployed = "PREVIEW_PAGE_UPDATED_BUT_NOT_YET_DEPLOYED",
  PreviewReady = "PREVIEW_READY",
  ReceivedPreviewDataFromWrongUrl = "RECEIVED_PREVIEW_DATA_FROM_WRONG_URL",
  RemoteNodeNotYetUpdated = "REMOTE_NODE_NOT_YET_UPDATED",
}

/** Information about pagination in a connection. */
export type WpPageInfo = {
  /** When paginating forwards, the cursor to continue. */
  readonly endCursor: Maybe<Scalars["String"]>
  /** When paginating forwards, are there more items? */
  readonly hasNextPage: Scalars["Boolean"]
  /** When paginating backwards, are there more items? */
  readonly hasPreviousPage: Scalars["Boolean"]
  /** When paginating backwards, the cursor to continue. */
  readonly startCursor: Maybe<Scalars["String"]>
}

/** Input for the wpGatsbyRemotePreviewStatus mutation. */
export type WpGatsbyRemotePreviewStatusInput = {
  /** This is an ID that can be passed to a mutation by the client to track the progress of mutations and catch possible duplicate mutation submissions. */
  readonly clientMutationId: InputMaybe<Scalars["String"]>
  /** The modified date of the latest revision for this preview. */
  readonly modified: InputMaybe<Scalars["String"]>
  /** The Gatsby page path for this preview. */
  readonly pagePath: InputMaybe<Scalars["String"]>
  /** The previewed revisions post parent id */
  readonly parentDatabaseId: InputMaybe<Scalars["Float"]>
  /** The remote status of the previewed node */
  readonly status: WpGatsbyRemotePreviewStatusEnum
  /** Additional context about the preview status */
  readonly statusContext: InputMaybe<Scalars["String"]>
}

/** The payload for the wpGatsbyRemotePreviewStatus mutation. */
export type WpGatsbyRemotePreviewStatusPayload = {
  readonly __typename?: "WpGatsbyRemotePreviewStatusPayload"
  /** If a &#039;clientMutationId&#039; input is provided to the mutation, it will be returned as output on the mutation. This ID can be used by the client to track the progress of mutations and catch possible duplicate mutation submissions. */
  readonly clientMutationId: Maybe<Scalars["String"]>
  /** Wether or not the revision mutation was successful */
  readonly success: Maybe<Scalars["Boolean"]>
}

/** The writing setting type */
export type WritingSettings = {
  readonly __typename?: "WritingSettings"
  /** Default post category. */
  readonly defaultCategory: Maybe<Scalars["Int"]>
  /** Default post format. */
  readonly defaultPostFormat: Maybe<Scalars["String"]>
  /** Convert emoticons like :-) and :-P to graphics on display. */
  readonly useSmilies: Maybe<Scalars["Boolean"]>
}

export type PageQueryVariables = Exact<{
  slug: Scalars["String"]
}>

export type PageQuery = { readonly __typename?: "RootQuery" } & {
  readonly page: Maybe<
    | { readonly __typename: "ActionMonitorAction" }
    | { readonly __typename: "Category" }
    | { readonly __typename: "ContentType" }
    | { readonly __typename: "MediaItem" }
    | ({ readonly __typename: "Page" } & Pick<Page, "title" | "content">)
    | { readonly __typename: "Post" }
    | { readonly __typename: "PostFormat" }
    | { readonly __typename: "Tag" }
    | { readonly __typename: "User" }
  >
}

export type PageIndexQueryVariables = Exact<{ [key: string]: never }>

export type PageIndexQuery = { readonly __typename?: "RootQuery" } & {
  readonly pages: Maybe<
    { readonly __typename?: "RootQueryToPageConnection" } & {
      readonly nodes: ReadonlyArray<
        { readonly __typename?: "Page" } & Pick<
          Page,
          "id" | "slug" | "link" | "status" | "uri"
        >
      >
    }
  >
}

export type MenuByIdQueryVariables = Exact<{
  id: Scalars["Int"]
}>

export type MenuByIdQuery = { readonly __typename?: "RootQuery" } & {
  readonly menus: Maybe<
    { readonly __typename?: "RootQueryToMenuConnection" } & {
      readonly nodes: ReadonlyArray<
        { readonly __typename?: "Menu" } & Pick<Menu, "databaseId"> & {
            readonly menuItems: Maybe<
              { readonly __typename?: "MenuToMenuItemConnection" } & {
                readonly nodes: ReadonlyArray<
                  { readonly __typename?: "MenuItem" } & Pick<
                    MenuItem,
                    "label" | "path"
                  > & {
                      readonly childItems: Maybe<
                        {
                          readonly __typename?: "MenuItemToMenuItemConnection"
                        } & {
                          readonly nodes: ReadonlyArray<
                            { readonly __typename?: "MenuItem" } & Pick<
                              MenuItem,
                              "label" | "path"
                            >
                          >
                        }
                      >
                    }
                >
              }
            >
          }
      >
    }
  >
}

export const PageDocument = gql`
  query Page($slug: String!) {
    page: nodeByUri(uri: $slug) {
      __typename
      ... on Page {
        title
        content
      }
    }
  }
`

export function usePageQuery(
  options: Omit<Urql.UseQueryArgs<PageQueryVariables>, "query">
) {
  return Urql.useQuery<PageQuery, PageQueryVariables>({
    query: PageDocument,
    ...options,
  })
}
export const PageIndexDocument = gql`
  query PageIndex {
    pages(where: { status: PUBLISH }, last: 100) {
      nodes {
        id
        slug
        link
        status
        uri
      }
    }
  }
`

export function usePageIndexQuery(
  options?: Omit<Urql.UseQueryArgs<PageIndexQueryVariables>, "query">
) {
  return Urql.useQuery<PageIndexQuery, PageIndexQueryVariables>({
    query: PageIndexDocument,
    ...options,
  })
}
export const MenuByIdDocument = gql`
  query MenuByID($id: Int!) {
    menus(where: { id: $id }) {
      nodes {
        databaseId
        menuItems(where: { parentDatabaseId: 0 }) {
          nodes {
            label
            path
            childItems {
              nodes {
                label
                path
              }
            }
          }
        }
      }
    }
  }
`

export function useMenuByIdQuery(
  options: Omit<Urql.UseQueryArgs<MenuByIdQueryVariables>, "query">
) {
  return Urql.useQuery<MenuByIdQuery, MenuByIdQueryVariables>({
    query: MenuByIdDocument,
    ...options,
  })
}<|MERGE_RESOLUTION|>--- conflicted
+++ resolved
@@ -8515,8 +8515,7 @@
       readonly hasPreviousPage: Scalars["Boolean"]
       /** When paginating backwards, the cursor to continue. */
       readonly startCursor: Maybe<Scalars["String"]>
-    }
-<<<<<<< HEAD
+}
 
 /** Connection between the Taxonomy type and the TermNode type */
 export type TaxonomyToTermNodeConnection = Connection &
@@ -8554,8 +8553,6 @@
     /** When paginating backwards, the cursor to continue. */
     readonly startCursor: Maybe<Scalars["String"]>
   }
-=======
->>>>>>> 9f580065
 
 /** The template assigned to the node */
 export type Template_PageBuilder = ContentTemplate & {
