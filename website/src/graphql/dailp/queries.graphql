query CollectionsListing {
  allCollections {
    name
    slug
  }
}

query DocumentsPages {
  allDocuments {
    id
    slug
    isReference
  }
}

# Data about a document needed to render various high level components, such as
# a DocumentHeader. Contrast with the fields resolved on DocumentContents query.
fragment DocumentFields on AnnotatedDoc {
  id
  title
  slug
  isReference
  date {
    year
  }
  bookmarkedOn {
    formattedDate
  }
  sources {
    name
    link
  }
  editedAudio {
    ...AudioSliceFields
    recordedBy {
      id
      displayName
    }
    recordedAt {
      formattedDate
    }
  }
  userContributedAudio {
    ...AudioSliceFields
    recordedBy {
      id
      displayName
    }
    recordedAt {
      formattedDate
    }
  }
  translatedPages {
    image {
      url
    }
  }
  chapters {
    id
    path
  }
}

query AnnotatedDocument($slug: String!) {
  document(slug: $slug) {
    ...DocumentFields
  }
}

query DocumentContents(
  $slug: String!
  $morphemeSystem: CherokeeOrthography!
  $isReference: Boolean!
) {
  document(slug: $slug) {
    id
    slug
    translatedPages @skip(if: $isReference) {
      pageNumber
      paragraphs {
        __typename
        source {
          __typename
          ... on AnnotatedForm {
            ...FormFields
          }
        }
        id
        translation
        index
        comments {
          id
        }
      }
    }
    forms @include(if: $isReference) {
      __typename
      ...FormFields
    }
  }
}

fragment AudioSliceFields on AudioSlice {
  sliceId
  index # if this is used as a caching key, we will have performance issues
  resourceUrl
  startTime
  endTime
  includeInEditedCollection
  recordedBy {
    displayName
  }
  recordedAt {
    formattedDate
  }
}

fragment DocFormFields on AnnotatedDoc {
  id
  title
  date {
    day
    month
    year
  }
<<<<<<< HEAD
  languages {
=======
  subjectHeadings {
    id
    name
    status
  }
  contributors {
    id
    name
    role
  }
  spatialCoverage {
>>>>>>> 2a23788d
    id
    name
    status
  }
}

fragment ParagraphFormFields on DocumentParagraph {
  __typename
  id
  index
  translation
  source {
    __typename
    ...FormFields
  }
  comments {
    id
  }
}

fragment CommentFormFields on Comment {
  id
  textContent
  commentType
  edited
}

fragment FormFields on AnnotatedForm {
  __typename
  id
  index
  source
  romanizedSource(system: $morphemeSystem)
  phonemic
  segments(system: $morphemeSystem) {
    morpheme
    gloss
    matchingTag {
      tag
      title
    }
    role
    previousSeparator
  }
  englishGloss
  commentary
  ingestedAudioTrack {
    ...AudioSliceFields
  }
  editedAudio {
    ...AudioSliceFields
    recordedBy {
      id
      displayName
    }
    recordedAt {
      formattedDate
    }
  }
  userContributedAudio {
    ...AudioSliceFields
    recordedBy {
      id
      displayName
    }
    recordedAt {
      formattedDate
    }
  }
  position {
    documentId
  }
  comments {
    id
  }
}

query Collection($slug: String!) {
  collection(slug: $slug) {
    name
    documents {
      id
      slug
      title
      date {
        year
      }
      orderIndex
    }
  }
}

query EditedCollections {
  allEditedCollections {
    id
    title
    slug
    description
    chapters {
      id
      path
    }
    thumbnailUrl
  }
}

query EditedCollection($slug: String!) {
  editedCollection(slug: $slug) {
    id
    title
    slug
    chapters {
      id
      title
      indexInParent
      section
      path
      slug
    }
  }
}

query WordSearch($query: String!) {
  wordSearch(query: $query) {
    source
    normalizedSource
    romanizedSource(system: LEARNER)
    englishGloss
    index
    document {
      id
      slug
      isReference
    }
  }
}

query AllSources {
  allDocuments {
    isReference
    id
    slug
    title
    date {
      year
    }
    contributors {
      name
    }
    formCount
  }
}

query Glossary($system: CherokeeOrthography!) {
  allTags(system: $system) {
    tag
    title
    definition
    morphemeType
  }
}

query Timeline($gloss: String!) {
  morphemeTimeClusters(gloss: $gloss, clusterYears: 50) {
    start {
      year
    }
    end {
      year
    }
    forms {
      source
      normalizedSource
      romanizedSource(system: LEARNER)
      phonemic
      documentId
      englishGloss
    }
  }
}

query DocumentDetails($slug: String!) {
  document(slug: $slug) {
    id
    slug
    title
    date {
      year
    }
    contributors {
      name
      role
    }
    sources {
      name
      link
    }
  }
}

query EditablePage($id: String!) {
  page(id: $id) {
    id
    title
    body {
      __typename
      ... on Markdown {
        content
      }
    }
  }
}

query Tag($gloss: String!, $system: CherokeeOrthography!) {
  tag: morphemeTag(id: $gloss, system: $system) {
    morphemeType
    tag
    title
    definition
  }
}

query Morpheme($documentId: UUID, $morphemeGloss: String!) {
  documents: morphemesByDocument(
    documentId: $documentId
    morphemeGloss: $morphemeGloss
  ) {
    documentType
    forms {
      index
      source
      normalizedSource
      englishGloss
      document {
        id
        slug
      }
    }
  }
}

query UserInfo {
  userInfo {
    id
    email
    groups
  }
}

mutation NewPage($data: JSON!) {
  updatePage(data: $data)
}

query DocSlice(
  $slug: String!
  $start: Int!
  $end: Int
  $morphemeSystem: CherokeeOrthography!
) {
  document(slug: $slug) {
    title
    ingestedAudioTrack {
      resourceUrl
      startTime
      endTime
    }
    forms(start: $start, end: $end) {
      __typename
      ...FormFields
    }
  }
}

query CollectionChapter($collectionSlug: String!, $chapterSlug: String!) {
  chapter(collectionSlug: $collectionSlug, chapterSlug: $chapterSlug) {
    id
    title
    wordpressId
    slug
    breadcrumbs {
      name
      slug
    }
    document {
      ...DocumentFields
    }
  }
}

query BookmarkedDocuments {
  bookmarkedDocuments {
    ...DocumentFields
  }
}

fragment CommentFields on Comment {
  id
  postedAt {
    timestamp
    date {
      year
      month
      day
      formattedDate
    }
  }
  postedBy {
    id
    displayName
  }
  textContent
  edited
  commentType
}

query WordComments($wordId: UUID!) {
  wordById(id: $wordId) {
    id
    comments {
      ...CommentFields
    }
  }
}

query ParagraphComments($paragraphId: UUID!) {
  paragraphById(id: $paragraphId) {
    id
    comments {
      ...CommentFields
    }
  }
}

mutation UpdateWord(
  $word: AnnotatedFormUpdate!
  $morphemeSystem: CherokeeOrthography!
) {
  updateWord(word: $word) {
    ...FormFields
  }
}

mutation AttachAudioToWord($input: AttachAudioToWordInput!) {
  attachAudioToWord(input: $input) {
    # ...FormFields
    id
    userContributedAudio {
      ...AudioSliceFields
      recordedBy {
        id
        displayName
      }
    }
  }
}

mutation CurateDocumentAudio($input: CurateDocumentAudioInput!) {
  curateDocumentAudio(input: $input) {
    id
    editedAudio {
      ...AudioSliceFields
    }
  }
}

mutation CurateWordAudio($input: CurateWordAudioInput!) {
  curateWordAudio(input: $input) {
    # ...FormFields
    id
    userContributedAudio {
      ...AudioSliceFields
      recordedBy {
        id
        displayName
      }
    }
  }
}

mutation AttachAudioToDocument($input: AttachAudioToDocumentInput!) {
  attachAudioToDocument(input: $input) {
    id
    title
    slug
    userContributedAudio {
      ...AudioSliceFields
      recordedAt {
        formattedDate
      }
      recordedBy {
        id
        displayName
      }
    }
  }
}

fragment BookmarkedDocument on AnnotatedDoc {
  id
  title
  slug
  bookmarkedOn {
    formattedDate
  }
}

mutation AddBookmark($documentId: UUID!) {
  addBookmark(documentId: $documentId) {
    ...BookmarkedDocument
  }
}

mutation RemoveBookmark($documentId: UUID!) {
  removeBookmark(documentId: $documentId) {
    ...BookmarkedDocument
  }
}

mutation UpdateParagraph($paragraph: ParagraphUpdate!) {
  updateParagraph(paragraph: $paragraph) {
    id
    translation
  }
}

mutation UpdateContributorAttribution(
  $contribution: UpdateContributorAttribution!
) {
  updateContributorAttribution(contribution: $contribution)
}

mutation DeleteContributorAttribution(
  $contribution: DeleteContributorAttribution!
) {
  deleteContributorAttribution(contribution: $contribution)
}

mutation UpdateDocumentMetadata($document: DocumentMetadataUpdate!) {
  updateDocumentMetadata(document: $document)
}

mutation UpdateComment($comment: CommentUpdate!) {
  updateComment(comment: $comment) {
    ... on AnnotatedForm {
      __typename
      id
      comments {
        ...CommentFields
      }
    }
    ... on DocumentParagraph {
      __typename
      id
      comments {
        ...CommentFields
      }
    }
  }
}

mutation PostComment($input: PostCommentInput!) {
  postComment(input: $input) {
    ... on AnnotatedForm {
      __typename
      id
      comments {
        ...CommentFields
      }
    }
    ... on DocumentParagraph {
      __typename
      id
      comments {
        ...CommentFields
      }
    }
  }
}

mutation DeleteComment($commentId: DeleteCommentInput!) {
  deleteComment(input: $commentId) {
    ... on AnnotatedForm {
      __typename
      id
      comments {
        ...CommentFields
      }
    }
    ... on DocumentParagraph {
      __typename
      id
      comments {
        ...CommentFields
      }
    }
  }
}

mutation AddDocument($input: CreateDocumentFromFormInput!) {
  addDocument(input: $input) {
    id
    title
    slug
    collectionSlug
    chapterSlug
  }
}

mutation AddEditedCollection($input: CreateEditedCollectionInput!) {
  createEditedCollection(input: $input)
}

mutation updateUser($user: UserUpdate!) {
  updateUser(user: $user) {
    id
    displayName
    avatarUrl
    bio
    organization
    location
    role
  }
}

query UserById($id: UUID!) {
  dailpUserById(id: $id) {
    id
    displayName
    createdAt {
      day
      month
      year
    }
    avatarUrl
    bio
    organization
    location
    role
  }
}

query AllCollections {
  allCollections {
    name
    slug
    id
  }
}

mutation InsertCustomMorphemeTag(
  $tag: String!
  $title: String!
  $system: String!
) {
  insertCustomMorphemeTag(tag: $tag, title: $title, system: $system)
}

mutation UpsertPage($pageInput: NewPageInput!) {
  upsertPage(page: $pageInput)
}

query pageByPath($path: String!) {
  pageByPath(path: $path) {
    title
    body {
      __typename
      ... on Markdown {
        content
      }
      ... on Gallery {
        mediaUrls
      }
    }
  }
}

query MenuBySlug($slug: String!) {
  menuBySlug(slug: $slug) {
    id
    name
    slug
    items {
      label
      path
      items {
        label
        path
      }
    }
  }
}

mutation UpdateMenu($menu: MenuUpdate!) {
  updateMenu(menu: $menu) {
    id
    name
    slug
    items {
      label
      path
      items {
        label
        path
      }
    }
  }
}<|MERGE_RESOLUTION|>--- conflicted
+++ resolved
@@ -123,9 +123,11 @@
     month
     year
   }
-<<<<<<< HEAD
   languages {
-=======
+    id
+    name
+    status
+  }
   subjectHeadings {
     id
     name
@@ -137,7 +139,6 @@
     role
   }
   spatialCoverage {
->>>>>>> 2a23788d
     id
     name
     status
