--- conflicted
+++ resolved
@@ -156,13 +156,10 @@
     id
     name
   }
-<<<<<<< HEAD
-=======
   genre {
     id
     name
   }
->>>>>>> ab9d1bcf
 }
 
 fragment ParagraphFormFields on DocumentParagraph {
