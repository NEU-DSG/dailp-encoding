--- conflicted
+++ resolved
@@ -681,7 +681,6 @@
   }
 }
 
-<<<<<<< HEAD
 mutation AddDocument($input: CreateDocumentFromFormInput!) {
   addDocument(input: $input) {
     id
@@ -690,8 +689,6 @@
   }
 }
 
-=======
->>>>>>> c4b59fe2
 mutation AddEditedCollection($input: CreateEditedCollectionInput!) {
   createEditedCollection(input: $input)
 }
@@ -725,19 +722,16 @@
   }
 }
 
-<<<<<<< HEAD
 query AllCollections {
   allCollections {
     name
     slug
     id
   }
-=======
 mutation InsertCustomMorphemeTag(
   $tag: String!
   $title: String!
   $system: String!
 ) {
   insertCustomMorphemeTag(tag: $tag, title: $title, system: $system)
->>>>>>> c4b59fe2
 }