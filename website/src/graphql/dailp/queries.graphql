--- conflicted
+++ resolved
@@ -80,11 +80,7 @@
       tag
       title
     }
-<<<<<<< HEAD
-    segmentType
-=======
     role
->>>>>>> f8424663
     previousSeparator
   }
   englishGloss
