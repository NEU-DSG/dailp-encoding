query CollectionsListing {
  allCollections {
    name
    slug
  }
}

query DocumentsPages {
  allDocuments {
    id
    slug
    isReference
  }
}

# Data about a document needed to render various high level components, such as
# a DocumentHeader. Contrast with the fields resolved on DocumentContents query.
fragment DocumentFields on AnnotatedDoc {
  id
  title
  slug
  isReference
  date {
    year
  }
  bookmarkedOn {
    formattedDate
  }
  sources {
    name
    link
  }
  editedAudio {
    ...AudioSliceFields
    recordedBy {
      id
      displayName
    }
    recordedAt {
      formattedDate
    }
  }
  userContributedAudio {
    ...AudioSliceFields
    recordedBy {
      id
      displayName
    }
    recordedAt {
      formattedDate
    }
  }
  translatedPages {
    image {
      url
    }
  }
  chapters {
    id
    path
  }
}

query AnnotatedDocument($slug: String!) {
  document(slug: $slug) {
    ...DocumentFields
  }
}

query DocumentContents(
  $slug: String!
  $morphemeSystem: CherokeeOrthography!
  $isReference: Boolean!
) {
  document(slug: $slug) {
    id
    slug
    translatedPages @skip(if: $isReference) {
      pageNumber
      paragraphs {
        __typename
        source {
          __typename
          ... on AnnotatedForm {
            ...FormFields
          }
        }
        id
        translation
        index
        comments {
          id
        }
      }
    }
    forms @include(if: $isReference) {
      __typename
      ...FormFields
    }
  }
}

fragment AudioSliceFields on AudioSlice {
  sliceId
  index # if this is used as a caching key, we will have performance issues
  resourceUrl
  startTime
  endTime
  includeInEditedCollection
  recordedBy {
    displayName
  }
  recordedAt {
    formattedDate
  }
}

fragment DocFormFields on AnnotatedDoc {
  id
  title
  date {
    day
    month
    year
  }
<<<<<<< HEAD
  genre {
=======
  keywords {
    id
    name
    status
  }
  languages {
    id
    name
    status
  }
  subjectHeadings {
    id
    name
    status
  }
  contributors {
    id
    name
    role
  }
  spatialCoverage {
    id
    name
    status
  }
  creators {
    id
    name
  }
  format {
>>>>>>> d1a83454
    id
    name
  }
}

fragment ParagraphFormFields on DocumentParagraph {
  __typename
  id
  index
  translation
  source {
    __typename
    ...FormFields
  }
  comments {
    id
  }
}

fragment CommentFormFields on Comment {
  id
  textContent
  commentType
  edited
}

fragment FormFields on AnnotatedForm {
  __typename
  id
  index
  source
  romanizedSource(system: $morphemeSystem)
  phonemic
  segments(system: $morphemeSystem) {
    morpheme
    gloss
    matchingTag {
      tag
      title
    }
    role
    previousSeparator
  }
  englishGloss
  commentary
  ingestedAudioTrack {
    ...AudioSliceFields
  }
  editedAudio {
    ...AudioSliceFields
    recordedBy {
      id
      displayName
    }
    recordedAt {
      formattedDate
    }
  }
  userContributedAudio {
    ...AudioSliceFields
    recordedBy {
      id
      displayName
    }
    recordedAt {
      formattedDate
    }
  }
  position {
    documentId
  }
  comments {
    id
  }
}

query Collection($slug: String!) {
  collection(slug: $slug) {
    name
    documents {
      id
      slug
      title
      date {
        year
      }
      orderIndex
    }
  }
}

query EditedCollections {
  allEditedCollections {
    id
    title
    slug
    description
    chapters {
      id
      path
    }
    thumbnailUrl
  }
}

query EditedCollection($slug: String!) {
  editedCollection(slug: $slug) {
    id
    title
    slug
    chapters {
      id
      title
      indexInParent
      section
      path
      slug
    }
  }
}

query WordSearch($query: String!) {
  wordSearch(query: $query) {
    source
    normalizedSource
    romanizedSource(system: LEARNER)
    englishGloss
    index
    document {
      id
      slug
      isReference
    }
  }
}

query AllSources {
  allDocuments {
    isReference
    id
    slug
    title
    date {
      year
    }
    contributors {
      name
    }
    formCount
  }
}

query Glossary($system: CherokeeOrthography!) {
  allTags(system: $system) {
    tag
    title
    definition
    morphemeType
  }
}

query Timeline($gloss: String!) {
  morphemeTimeClusters(gloss: $gloss, clusterYears: 50) {
    start {
      year
    }
    end {
      year
    }
    forms {
      source
      normalizedSource
      romanizedSource(system: LEARNER)
      phonemic
      documentId
      englishGloss
    }
  }
}

query DocumentDetails($slug: String!) {
  document(slug: $slug) {
    id
    slug
    title
    date {
      year
    }
    contributors {
      name
      role
    }
    sources {
      name
      link
    }
  }
}

query EditablePage($id: String!) {
  page(id: $id) {
    id
    title
    body {
      __typename
      ... on Markdown {
        content
      }
    }
  }
}

query Tag($gloss: String!, $system: CherokeeOrthography!) {
  tag: morphemeTag(id: $gloss, system: $system) {
    morphemeType
    tag
    title
    definition
  }
}

query Morpheme($documentId: UUID, $morphemeGloss: String!) {
  documents: morphemesByDocument(
    documentId: $documentId
    morphemeGloss: $morphemeGloss
  ) {
    documentType
    forms {
      index
      source
      normalizedSource
      englishGloss
      document {
        id
        slug
      }
    }
  }
}

query UserInfo {
  userInfo {
    id
    email
    groups
  }
}

mutation NewPage($data: JSON!) {
  updatePage(data: $data)
}

query DocSlice(
  $slug: String!
  $start: Int!
  $end: Int
  $morphemeSystem: CherokeeOrthography!
) {
  document(slug: $slug) {
    title
    ingestedAudioTrack {
      resourceUrl
      startTime
      endTime
    }
    forms(start: $start, end: $end) {
      __typename
      ...FormFields
    }
  }
}

query CollectionChapter($collectionSlug: String!, $chapterSlug: String!) {
  chapter(collectionSlug: $collectionSlug, chapterSlug: $chapterSlug) {
    id
    title
    wordpressId
    slug
    breadcrumbs {
      name
      slug
    }
    document {
      ...DocumentFields
    }
  }
}

query BookmarkedDocuments {
  bookmarkedDocuments {
    ...DocumentFields
  }
}

fragment CommentFields on Comment {
  id
  postedAt {
    timestamp
    date {
      year
      month
      day
      formattedDate
    }
  }
  postedBy {
    id
    displayName
  }
  textContent
  edited
  commentType
}

query WordComments($wordId: UUID!) {
  wordById(id: $wordId) {
    id
    comments {
      ...CommentFields
    }
  }
}

query ParagraphComments($paragraphId: UUID!) {
  paragraphById(id: $paragraphId) {
    id
    comments {
      ...CommentFields
    }
  }
}

mutation UpdateWord(
  $word: AnnotatedFormUpdate!
  $morphemeSystem: CherokeeOrthography!
) {
  updateWord(word: $word) {
    ...FormFields
  }
}

mutation AttachAudioToWord($input: AttachAudioToWordInput!) {
  attachAudioToWord(input: $input) {
    # ...FormFields
    id
    userContributedAudio {
      ...AudioSliceFields
      recordedBy {
        id
        displayName
      }
    }
  }
}

mutation CurateDocumentAudio($input: CurateDocumentAudioInput!) {
  curateDocumentAudio(input: $input) {
    id
    editedAudio {
      ...AudioSliceFields
    }
  }
}

mutation CurateWordAudio($input: CurateWordAudioInput!) {
  curateWordAudio(input: $input) {
    # ...FormFields
    id
    userContributedAudio {
      ...AudioSliceFields
      recordedBy {
        id
        displayName
      }
    }
  }
}

mutation AttachAudioToDocument($input: AttachAudioToDocumentInput!) {
  attachAudioToDocument(input: $input) {
    id
    title
    slug
    userContributedAudio {
      ...AudioSliceFields
      recordedAt {
        formattedDate
      }
      recordedBy {
        id
        displayName
      }
    }
  }
}

fragment BookmarkedDocument on AnnotatedDoc {
  id
  title
  slug
  bookmarkedOn {
    formattedDate
  }
}

mutation AddBookmark($documentId: UUID!) {
  addBookmark(documentId: $documentId) {
    ...BookmarkedDocument
  }
}

mutation RemoveBookmark($documentId: UUID!) {
  removeBookmark(documentId: $documentId) {
    ...BookmarkedDocument
  }
}

mutation UpdateParagraph($paragraph: ParagraphUpdate!) {
  updateParagraph(paragraph: $paragraph) {
    id
    translation
  }
}

mutation UpdateContributorAttribution(
  $contribution: UpdateContributorAttribution!
) {
  updateContributorAttribution(contribution: $contribution)
}

mutation DeleteContributorAttribution(
  $contribution: DeleteContributorAttribution!
) {
  deleteContributorAttribution(contribution: $contribution)
}

mutation UpdateDocumentMetadata($document: DocumentMetadataUpdate!) {
  updateDocumentMetadata(document: $document)
}

mutation UpdateComment($comment: CommentUpdate!) {
  updateComment(comment: $comment) {
    ... on AnnotatedForm {
      __typename
      id
      comments {
        ...CommentFields
      }
    }
    ... on DocumentParagraph {
      __typename
      id
      comments {
        ...CommentFields
      }
    }
  }
}

mutation PostComment($input: PostCommentInput!) {
  postComment(input: $input) {
    ... on AnnotatedForm {
      __typename
      id
      comments {
        ...CommentFields
      }
    }
    ... on DocumentParagraph {
      __typename
      id
      comments {
        ...CommentFields
      }
    }
  }
}

mutation DeleteComment($commentId: DeleteCommentInput!) {
  deleteComment(input: $commentId) {
    ... on AnnotatedForm {
      __typename
      id
      comments {
        ...CommentFields
      }
    }
    ... on DocumentParagraph {
      __typename
      id
      comments {
        ...CommentFields
      }
    }
  }
}

mutation AddDocument($input: CreateDocumentFromFormInput!) {
  addDocument(input: $input) {
    id
    title
    slug
    collectionSlug
    chapterSlug
  }
}

mutation AddEditedCollection($input: CreateEditedCollectionInput!) {
  createEditedCollection(input: $input)
}

mutation updateUser($user: UserUpdate!) {
  updateUser(user: $user) {
    id
    displayName
    avatarUrl
    bio
    organization
    location
    role
  }
}

query UserById($id: UUID!) {
  dailpUserById(id: $id) {
    id
    displayName
    createdAt {
      day
      month
      year
    }
    avatarUrl
    bio
    organization
    location
    role
  }
}

query AllCollections {
  allCollections {
    name
    slug
    id
  }
}

mutation InsertCustomMorphemeTag(
  $tag: String!
  $title: String!
  $system: String!
) {
  insertCustomMorphemeTag(tag: $tag, title: $title, system: $system)
}

mutation UpsertPage($pageInput: NewPageInput!) {
  upsertPage(page: $pageInput)
}

query pageByPath($path: String!) {
  pageByPath(path: $path) {
    title
    body {
      __typename
      ... on Markdown {
        content
      }
      ... on Gallery {
        mediaUrls
      }
    }
  }
}

query MenuBySlug($slug: String!) {
  menuBySlug(slug: $slug) {
    id
    name
    slug
    items {
      label
      path
      items {
        label
        path
      }
    }
  }
}

mutation UpdateMenu($menu: MenuUpdate!) {
  updateMenu(menu: $menu) {
    id
    name
    slug
    items {
      label
      path
      items {
        label
        path
      }
    }
  }
}<|MERGE_RESOLUTION|>--- conflicted
+++ resolved
@@ -123,40 +123,40 @@
     month
     year
   }
-<<<<<<< HEAD
+  keywords {
+    id
+    name
+    status
+  }
+  languages {
+    id
+    name
+    status
+  }
+  subjectHeadings {
+    id
+    name
+    status
+  }
+  contributors {
+    id
+    name
+    role
+  }
+  spatialCoverage {
+    id
+    name
+    status
+  }
+  creators {
+    id
+    name
+  }
+  format {
+    id
+    name
+  }
   genre {
-=======
-  keywords {
-    id
-    name
-    status
-  }
-  languages {
-    id
-    name
-    status
-  }
-  subjectHeadings {
-    id
-    name
-    status
-  }
-  contributors {
-    id
-    name
-    role
-  }
-  spatialCoverage {
-    id
-    name
-    status
-  }
-  creators {
-    id
-    name
-  }
-  format {
->>>>>>> d1a83454
     id
     name
   }
