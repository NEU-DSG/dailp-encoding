--- conflicted
+++ resolved
@@ -683,21 +683,6 @@
 
 mutation AddDocument($input: CreateDocumentFromFormInput!) {
   addDocument(input: $input) {
-<<<<<<< HEAD
-=======
-    id
-    title
-    slug
-  }
-}
-
-mutation AddEditedCollection($input: CreateEditedCollectionInput!) {
-  createEditedCollection(input: $input)
-}
-
-mutation updateUser($user: UserUpdate!) {
-  updateUser(user: $user) {
->>>>>>> ecddc819
     id
     title
     slug
@@ -729,65 +714,4 @@
     slug
     id
   }
-<<<<<<< HEAD
-=======
-}
-
-mutation InsertCustomMorphemeTag(
-  $tag: String!
-  $title: String!
-  $system: String!
-) {
-  insertCustomMorphemeTag(tag: $tag, title: $title, system: $system)
-}
-
-mutation UpsertPage($pageInput: NewPageInput!) {
-  upsertPage(page: $pageInput)
-}
-
-query pageByPath($path: String!) {
-  pageByPath(path: $path) {
-    title
-    body {
-      __typename
-      ... on Markdown {
-        content
-      }
-      ... on Gallery {
-        mediaUrls
-      }
-    }
-  }
-}
-query MenuBySlug($slug: String!) {
-  menuBySlug(slug: $slug) {
-    id
-    name
-    slug
-    items {
-      label
-      path
-      items {
-        label
-        path
-      }
-    }
-  }
-}
-
-mutation UpdateMenu($menu: MenuUpdate!) {
-  updateMenu(menu: $menu) {
-    id
-    name
-    slug
-    items {
-      label
-      path
-      items {
-        label
-        path
-      }
-    }
-  }
->>>>>>> ecddc819
 }