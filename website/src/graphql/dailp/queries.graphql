query CollectionsListing {
  allCollections {
    name
    slug
  }
}

query DocumentsPages {
  allDocuments {
    id
    slug
    isReference
  }
}

query AnnotatedDocument($slug: String!) {
  document(slug: $slug) {
    id
    title
    slug
    isReference
    date {
      year
    }
    sources {
      name
      link
    }
    audioRecording {
      resourceUrl
      startTime
      endTime
    }
    translatedPages {
      image {
        url
      }
    }
    chapters {
      path
    }
  }
}

query DocumentContents(
  $slug: String!
  $morphemeSystem: CherokeeOrthography!
  $isReference: Boolean!
) {
  document(slug: $slug) {
    translatedPages @skip(if: $isReference) {
      pageNumber
      paragraphs {
        source {
          __typename
          ... on AnnotatedForm {
            ...FormFields
          }
        }
        translation
        index
      }
    }
    forms @include(if: $isReference) {
      __typename
      ...FormFields
    }
  }
}

fragment AudioSliceFields on AudioSlice {
  sliceId
  index # if this is used as a caching key, we will have performance issues
  resourceUrl
  startTime
  endTime
  includeInEditedCollection
}

fragment FormFields on AnnotatedForm {
  id
  index
  source
  romanizedSource(system: $morphemeSystem)
  phonemic
  segments(system: $morphemeSystem) {
    morpheme
    gloss
    matchingTag {
      tag
      title
    }
    role
    previousSeparator
  }
  englishGloss
  commentary
  ingestedAudioTrack {
    ...AudioSliceFields
  }
  editedAudio {
    ...AudioSliceFields
  }
  userContributedAudio {
    ...AudioSliceFields
    recordedBy {
      id
      displayName
    }
  }
}

query Collection($slug: String!) {
  collection(slug: $slug) {
    name
    documents {
      id
      slug
      title
      date {
        year
      }
      orderIndex
    }
  }
}

query EditedCollections {
  allEditedCollections {
    title
    slug
    chapters {
      path
    }
  }
}

query EditedCollection($slug: String!) {
  editedCollection(slug: $slug) {
    chapters {
      title
      indexInParent
      section
      path
      slug
    }
  }
}

query WordSearch($query: String!) {
  wordSearch(query: $query) {
    source
    normalizedSource
    romanizedSource(system: LEARNER)
    englishGloss
    index
    document {
      slug
      isReference
    }
  }
}

query AllSources {
  allDocuments {
    isReference
    id
    slug
    title
    date {
      year
    }
    contributors {
      name
    }
    formCount
  }
}

query Glossary($system: CherokeeOrthography!) {
  allTags(system: $system) {
    tag
    title
    definition
    morphemeType
  }
}

query Timeline($gloss: String!) {
  morphemeTimeClusters(gloss: $gloss, clusterYears: 50) {
    start {
      year
    }
    end {
      year
    }
    forms {
      source
      normalizedSource
      romanizedSource(system: LEARNER)
      phonemic
      documentId
      englishGloss
    }
  }
}

query DocumentDetails($slug: String!) {
  document(slug: $slug) {
    id
    slug
    title
    date {
      year
    }
    contributors {
      name
      role
    }
    sources {
      name
      link
    }
  }
}

query EditablePage($id: String!) {
  page(id: $id) {
    id
    title
    body {
      __typename
      ... on Markdown {
        content
      }
    }
  }
}

query Tag($gloss: String!, $system: CherokeeOrthography!) {
  tag: morphemeTag(id: $gloss, system: $system) {
    morphemeType
    tag
    title
    definition
  }
}

query Morpheme($documentId: UUID, $morphemeGloss: String!) {
  documents: morphemesByDocument(
    documentId: $documentId
    morphemeGloss: $morphemeGloss
  ) {
    documentType
    forms {
      index
      source
      normalizedSource
      englishGloss
      document {
        slug
      }
    }
  }
}

mutation NewPage($data: JSON!) {
  updatePage(data: $data)
}

query DocSlice(
  $slug: String!
  $start: Int!
  $end: Int
  $morphemeSystem: CherokeeOrthography!
) {
  document(slug: $slug) {
    title
    audioRecording {
      resourceUrl
      startTime
      endTime
    }
    forms(start: $start, end: $end) {
      __typename
      ...FormFields
    }
  }
}

query CollectionChapter($collectionSlug: String!, $chapterSlug: String!) {
  chapter(collectionSlug: $collectionSlug, chapterSlug: $chapterSlug) {
    title
    wordpressId
    slug
    breadcrumbs {
      name
      slug
    }
    document {
      id
      title
      slug
      isReference
      date {
        year
      }
      sources {
        name
        link
      }
      audioRecording {
        resourceUrl
        startTime
        endTime
      }
      translatedPages {
        image {
          url
        }
      }
      chapters {
        path
      }
    }
  }
}

<<<<<<< HEAD
mutation UpdateWord($word: AnnotatedFormUpdate!) {
  updateWord(word: $word)
}

mutation UpdateParagraph($paragraph: ParagraphUpdate!) {
  updateParagraph(paragraph: $paragraph)
}

mutation UpdateContributorAttribution(
  $contribution: UpdateContributorAttribution!
) {
  updateContributorAttribution(contribution: $contribution)
}

mutation DeleteContributorAttribution(
  $contribution: DeleteContributorAttribution!
) {
  deleteContributorAttribution(contribution: $contribution)
=======
mutation UpdateWord(
  $word: AnnotatedFormUpdate!
  $morphemeSystem: CherokeeOrthography!
) {
  updateWord(word: $word) {
    ...FormFields
  }
}

mutation AttachAudioToWord($input: AttachAudioToWordInput!) {
  attachAudioToWord(input: $input) {
    # ...FormFields
    id
    userContributedAudio {
      ...AudioSliceFields
      recordedBy {
        id
        displayName
      }
    }
  }
}

mutation CurateWordAudio($input: CurateWordAudioInput!) {
  curateWordAudio(input: $input) {
    # ...FormFields
    id
    userContributedAudio {
      ...AudioSliceFields
      recordedBy {
        id
        displayName
      }
    }
  }
>>>>>>> 0247b8e0
}<|MERGE_RESOLUTION|>--- conflicted
+++ resolved
@@ -326,26 +326,6 @@
   }
 }
 
-<<<<<<< HEAD
-mutation UpdateWord($word: AnnotatedFormUpdate!) {
-  updateWord(word: $word)
-}
-
-mutation UpdateParagraph($paragraph: ParagraphUpdate!) {
-  updateParagraph(paragraph: $paragraph)
-}
-
-mutation UpdateContributorAttribution(
-  $contribution: UpdateContributorAttribution!
-) {
-  updateContributorAttribution(contribution: $contribution)
-}
-
-mutation DeleteContributorAttribution(
-  $contribution: DeleteContributorAttribution!
-) {
-  deleteContributorAttribution(contribution: $contribution)
-=======
 mutation UpdateWord(
   $word: AnnotatedFormUpdate!
   $morphemeSystem: CherokeeOrthography!
@@ -381,5 +361,20 @@
       }
     }
   }
->>>>>>> 0247b8e0
+}
+
+mutation UpdateParagraph($paragraph: ParagraphUpdate!) {
+  updateParagraph(paragraph: $paragraph)
+}
+
+mutation UpdateContributorAttribution(
+  $contribution: UpdateContributorAttribution!
+) {
+  updateContributorAttribution(contribution: $contribution)
+}
+
+mutation DeleteContributorAttribution(
+  $contribution: DeleteContributorAttribution!
+) {
+  deleteContributorAttribution(contribution: $contribution)
 }