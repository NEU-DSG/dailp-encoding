query CollectionsListing {
  allCollections {
    name
    slug
  }
}

query DocumentsPages {
  allDocuments {
    id
    slug
    isReference
  }
}

query AnnotatedDocument($slug: String!) {
  document(slug: $slug) {
    id
    title
    slug
    isReference
    date {
      year
    }
    bookmarkedOn {
      formattedDate
    }
    sources {
      name
      link
    }
    audioRecording {
      resourceUrl
      startTime
      endTime
    }
    translatedPages {
      image {
        url
      }
    }
    chapters {
      path
    }
  }
}

query AnnotatedDocumentById($id: UUID!) {
  documentByUuid(id: $id) {
    id
    title
    slug
    isReference
    date {
      year
    }
    bookmarkedOn {
      formattedDate
    }
    sources {
      name
      link
    }
    audioRecording {
      resourceUrl
      startTime
      endTime
    }
    translatedPages {
      image {
        url
      }
    }
    chapters {
      path
    }
  }
}

query DocumentContents(
  $slug: String!
  $morphemeSystem: CherokeeOrthography!
  $isReference: Boolean!
) {
  document(slug: $slug) {
    id
    slug
    translatedPages @skip(if: $isReference) {
      pageNumber
      paragraphs {
        __typename
        source {
          __typename
          ... on AnnotatedForm {
            ...FormFields
          }
        }
        id
        translation
        index
        comments {
          id
        }
      }
    }
    forms @include(if: $isReference) {
      __typename
      ...FormFields
    }
  }
}

fragment AudioSliceFields on AudioSlice {
  sliceId
  index # if this is used as a caching key, we will have performance issues
  resourceUrl
  startTime
  endTime
  includeInEditedCollection
}

fragment DocFormFields on AnnotatedDoc {
  id
  title
  date {
    day
    month
    year
  }
}

fragment ParagraphFormFields on DocumentParagraph {
  __typename
  id
  index
  translation
  source {
    __typename
    ...FormFields
  }
  comments {
    id
  }
}

fragment CommentFormFields on Comment {
  id
  textContent
  commentType
  edited
}

fragment FormFields on AnnotatedForm {
  __typename
  id
  index
  source
  romanizedSource(system: $morphemeSystem)
  phonemic
  segments(system: $morphemeSystem) {
    morpheme
    gloss
    matchingTag {
      tag
      title
    }
    role
    previousSeparator
  }
  englishGloss
  commentary
  ingestedAudioTrack {
    ...AudioSliceFields
  }
  editedAudio {
    ...AudioSliceFields
  }
  userContributedAudio {
    ...AudioSliceFields
    recordedBy {
      id
      displayName
    }
  }
  position {
    documentId
  }
  comments {
    id
  }
}

query Collection($slug: String!) {
  collection(slug: $slug) {
    name
    documents {
      id
      slug
      title
      date {
        year
      }
      orderIndex
    }
  }
}

query EditedCollections {
  allEditedCollections {
    id
    title
    slug
    description
    chapters {
      id
      path
    }
    thumbnailUrl
  }
}

query EditedCollection($slug: String!) {
  editedCollection(slug: $slug) {
    id
    title
    slug
    chapters {
      id
      title
      indexInParent
      section
      path
      slug
    }
  }
}

query WordSearch($query: String!) {
  wordSearch(query: $query) {
    source
    normalizedSource
    romanizedSource(system: LEARNER)
    englishGloss
    index
    document {
      id
      slug
      isReference
    }
  }
}

query AllSources {
  allDocuments {
    isReference
    id
    slug
    title
    date {
      year
    }
    contributors {
      name
    }
    formCount
  }
}

query Glossary($system: CherokeeOrthography!) {
  allTags(system: $system) {
    tag
    title
    definition
    morphemeType
  }
}

query Timeline($gloss: String!) {
  morphemeTimeClusters(gloss: $gloss, clusterYears: 50) {
    start {
      year
    }
    end {
      year
    }
    forms {
      source
      normalizedSource
      romanizedSource(system: LEARNER)
      phonemic
      documentId
      englishGloss
    }
  }
}

query DocumentDetails($slug: String!) {
  document(slug: $slug) {
    id
    slug
    title
    date {
      year
    }
    contributors {
      name
      role
    }
    sources {
      name
      link
    }
  }
}

query EditablePage($id: String!) {
  page(id: $id) {
    id
    title
    body {
      __typename
      ... on Markdown {
        content
      }
    }
  }
}

query Tag($gloss: String!, $system: CherokeeOrthography!) {
  tag: morphemeTag(id: $gloss, system: $system) {
    morphemeType
    tag
    title
    definition
  }
}

query Morpheme($documentId: UUID, $morphemeGloss: String!) {
  documents: morphemesByDocument(
    documentId: $documentId
    morphemeGloss: $morphemeGloss
  ) {
    documentType
    forms {
      index
      source
      normalizedSource
      englishGloss
      document {
        id
        slug
      }
    }
  }
}

query UserInfo {
  userInfo {
    id
    email
    groups
  }
}

mutation NewPage($data: JSON!) {
  updatePage(data: $data)
}

query DocSlice(
  $slug: String!
  $start: Int!
  $end: Int
  $morphemeSystem: CherokeeOrthography!
) {
  document(slug: $slug) {
    title
    audioRecording {
      resourceUrl
      startTime
      endTime
    }
    forms(start: $start, end: $end) {
      __typename
      ...FormFields
    }
  }
}

query CollectionChapter($collectionSlug: String!, $chapterSlug: String!) {
  chapter(collectionSlug: $collectionSlug, chapterSlug: $chapterSlug) {
    id
    title
    wordpressId
    slug
    breadcrumbs {
      name
      slug
    }
    document {
      id
      title
      slug
      isReference
      date {
        year
      }
      bookmarkedOn {
        formattedDate
      }
      sources {
        name
        link
      }
      audioRecording {
        resourceUrl
        startTime
        endTime
      }
      translatedPages {
        image {
          url
        }
      }
      chapters {
        id
        path
      }
    }
  }
}

query BookmarkedDocuments {
  bookmarkedDocuments {
    id
    title
    slug
    isReference
    date {
      year
    }
    bookmarkedOn {
      formattedDate
    }
    sources {
      name
      link
    }
    audioRecording {
      resourceUrl
      startTime
      endTime
    }
    translatedPages {
      image {
        url
      }
    }
    chapters {
      id
      path
    }
  }
}

fragment CommentFields on Comment {
  id
  postedAt {
    timestamp
    date {
      year
      month
      day
      formattedDate
    }
  }
  postedBy {
    id
    displayName
  }
  textContent
  edited
  commentType
}

query WordComments($wordId: UUID!) {
  wordById(id: $wordId) {
    id
    comments {
      ...CommentFields
    }
  }
}

query ParagraphComments($paragraphId: UUID!) {
  paragraphById(id: $paragraphId) {
    id
    comments {
      ...CommentFields
    }
  }
}

mutation UpdateWord(
  $word: AnnotatedFormUpdate!
  $morphemeSystem: CherokeeOrthography!
) {
  updateWord(word: $word) {
    ...FormFields
  }
}

mutation AttachAudioToWord($input: AttachAudioToWordInput!) {
  attachAudioToWord(input: $input) {
    # ...FormFields
    id
    userContributedAudio {
      ...AudioSliceFields
      recordedBy {
        id
        displayName
      }
    }
  }
}

mutation CurateWordAudio($input: CurateWordAudioInput!) {
  curateWordAudio(input: $input) {
    # ...FormFields
    id
    userContributedAudio {
      ...AudioSliceFields
      recordedBy {
        id
        displayName
      }
    }
  }
}

mutation AddBookmark($documentId: UUID!) {
  addBookmark(documentId: $documentId) {
    id
    title
    slug
    isReference
    date {
      year
    }
    bookmarkedOn {
      formattedDate
    }
    sources {
      name
      link
    }
    audioRecording {
      resourceUrl
      startTime
      endTime
    }
    translatedPages {
      image {
        url
      }
    }
    chapters {
      path
    }
  }
}

mutation RemoveBookmark($documentId: UUID!) {
  removeBookmark(documentId: $documentId) {
    id
    title
    slug
    isReference
    date {
      year
    }
    bookmarkedOn {
      formattedDate
    }
    sources {
      name
      link
    }
    audioRecording {
      resourceUrl
      startTime
      endTime
    }
    translatedPages {
      image {
        url
      }
    }
    chapters {
      path
    }
  }
}

mutation UpdateParagraph($paragraph: ParagraphUpdate!) {
  updateParagraph(paragraph: $paragraph) {
    id
    translation
  }
}

mutation UpdateContributorAttribution(
  $contribution: UpdateContributorAttribution!
) {
  updateContributorAttribution(contribution: $contribution)
}

mutation DeleteContributorAttribution(
  $contribution: DeleteContributorAttribution!
) {
  deleteContributorAttribution(contribution: $contribution)
}

mutation UpdateDocumentMetadata($document: DocumentMetadataUpdate!) {
  updateDocumentMetadata(document: $document)
}

mutation UpdateComment($comment: CommentUpdate!) {
  updateComment(comment: $comment) {
    ... on AnnotatedForm {
      __typename
      id
      comments {
        ...CommentFields
      }
    }
    ... on DocumentParagraph {
      __typename
      id
      comments {
        ...CommentFields
      }
    }
  }
}

mutation PostComment($input: PostCommentInput!) {
  postComment(input: $input) {
    ... on AnnotatedForm {
      __typename
      id
      comments {
        ...CommentFields
      }
    }
    ... on DocumentParagraph {
      __typename
      id
      comments {
        ...CommentFields
      }
    }
  }
}

mutation DeleteComment($commentId: DeleteCommentInput!) {
  deleteComment(input: $commentId) {
    ... on AnnotatedForm {
      __typename
      id
      comments {
        ...CommentFields
      }
    }
    ... on DocumentParagraph {
      __typename
      id
      comments {
        ...CommentFields
      }
    }
  }
}

mutation AddDocument($input: CreateDocumentFromFormInput!) {
  addDocument(input: $input) {
    id
    title
    slug
  }
}

mutation AddEditedCollection($input: CreateEditedCollectionInput!) {
  createEditedCollection(input: $input)
}

mutation updateUser($user: UserUpdate!) {
  updateUser(user: $user) {
    id
    displayName
    avatarUrl
    bio
    organization
    location
    role
  }
}

query UserById($id: UUID!) {
  dailpUserById(id: $id) {
    id
    displayName
    createdAt {
      day
      month
      year
    }
    avatarUrl
    bio
    organization
    location
    role
  }
}

query AllCollections {
  allCollections {
    name
    slug
    id
  }
}

mutation InsertCustomMorphemeTag(
  $tag: String!
  $title: String!
  $system: String!
) {
  insertCustomMorphemeTag(tag: $tag, title: $title, system: $system)
}

<<<<<<< HEAD
mutation UpsertPage($pageInput: NewPageInput!) {
  upsertPage(page: $pageInput)
}

query pageByPath($path: String!) {
  pageByPath(path: $path) {
    title
    body {
      __typename
      ... on Markdown {
        content
      }
      ... on Gallery {
        mediaUrls
=======
query MenuBySlug($slug: String!) {
  menuBySlug(slug: $slug) {
    id
    name
    slug
    items {
      label
      path
      items {
        label
        path
      }
    }
  }
}

mutation UpdateMenu($menu: MenuUpdate!) {
  updateMenu(menu: $menu) {
    id
    name
    slug
    items {
      label
      path
      items {
        label
        path
>>>>>>> 89507a59
      }
    }
  }
}<|MERGE_RESOLUTION|>--- conflicted
+++ resolved
@@ -738,7 +738,6 @@
   insertCustomMorphemeTag(tag: $tag, title: $title, system: $system)
 }
 
-<<<<<<< HEAD
 mutation UpsertPage($pageInput: NewPageInput!) {
   upsertPage(page: $pageInput)
 }
@@ -753,7 +752,7 @@
       }
       ... on Gallery {
         mediaUrls
-=======
+      }}}}
 query MenuBySlug($slug: String!) {
   menuBySlug(slug: $slug) {
     id
@@ -781,7 +780,6 @@
       items {
         label
         path
->>>>>>> 89507a59
       }
     }
   }
