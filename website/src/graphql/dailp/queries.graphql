--- conflicted
+++ resolved
@@ -738,7 +738,106 @@
   insertCustomMorphemeTag(tag: $tag, title: $title, system: $system)
 }
 
-<<<<<<< HEAD
+mutation UpsertPage($pageInput: NewPageInput!) {
+  upsertPage(page: $pageInput)
+}
+
+query pageByPath($path: String!) {
+  pageByPath(path: $path) {
+    title
+    body {
+      __typename
+      ... on Markdown {
+        content
+      }
+      ... on Gallery {
+        mediaUrls
+      }
+    }
+  }
+}
+query MenuBySlug($slug: String!) {
+  menuBySlug(slug: $slug) {
+    id
+    name
+    slug
+    items {
+      label
+      path
+      items {
+        label
+        path
+      }
+    }
+  }
+}
+
+mutation UpdateMenu($menu: MenuUpdate!) {
+  updateMenu(menu: $menu) {
+    id
+    name
+    slug
+    items {
+      label
+      path
+      items {
+        label
+        path
+      }
+    }
+  }
+}
+
+mutation UpsertPage($pageInput: NewPageInput!) {
+  upsertPage(page: $pageInput)
+}
+
+query pageByPath($path: String!) {
+  pageByPath(path: $path) {
+    title
+    body {
+      __typename
+      ... on Markdown {
+        content
+      }
+      ... on Gallery {
+        mediaUrls
+      }
+    }
+  }
+}
+query MenuBySlug($slug: String!) {
+  menuBySlug(slug: $slug) {
+    id
+    name
+    slug
+    items {
+      label
+      path
+      items {
+        label
+        path
+      }
+    }
+  }
+}
+
+mutation UpdateMenu($menu: MenuUpdate!) {
+  updateMenu(menu: $menu) {
+    id
+    name
+    slug
+    items {
+      label
+      path
+      items {
+        label
+        path
+      }
+    }
+  }
+}
+
 mutation Signup($input: SignupInput!) {
   signup(input: $input) {
     message
@@ -783,54 +882,5 @@
 mutation VerifyEmail($token: String!) {
   verifyEmail(token: $token) {
     message
-=======
-mutation UpsertPage($pageInput: NewPageInput!) {
-  upsertPage(page: $pageInput)
-}
-
-query pageByPath($path: String!) {
-  pageByPath(path: $path) {
-    title
-    body {
-      __typename
-      ... on Markdown {
-        content
-      }
-      ... on Gallery {
-        mediaUrls
-      }
-    }
-  }
-}
-query MenuBySlug($slug: String!) {
-  menuBySlug(slug: $slug) {
-    id
-    name
-    slug
-    items {
-      label
-      path
-      items {
-        label
-        path
-      }
-    }
-  }
-}
-
-mutation UpdateMenu($menu: MenuUpdate!) {
-  updateMenu(menu: $menu) {
-    id
-    name
-    slug
-    items {
-      label
-      path
-      items {
-        label
-        path
-      }
-    }
->>>>>>> ecddc819
   }
 }