--- conflicted
+++ resolved
@@ -68,7 +68,15 @@
   }
 }
 
-<<<<<<< HEAD
+fragment AudioSliceFields on AudioSlice {
+  sliceId
+  index # if this is used as a caching key, we will have performance issues
+  resourceUrl
+  startTime
+  endTime
+  includeInEditedCollection
+}
+
 fragment DocFormFields on AnnotatedDoc {
   id
   title
@@ -77,15 +85,6 @@
     month
     year
   }
-=======
-fragment AudioSliceFields on AudioSlice {
-  sliceId
-  index # if this is used as a caching key, we will have performance issues
-  resourceUrl
-  startTime
-  endTime
-  includeInEditedCollection
->>>>>>> 95803326
 }
 
 fragment FormFields on AnnotatedForm {
@@ -337,14 +336,6 @@
   }
 }
 
-<<<<<<< HEAD
-mutation UpdateWord($word: AnnotatedFormUpdate!) {
-  updateWord(word: $word)
-}
-
-mutation UpdateDocumentMetadata($document: DocumentMetadataUpdate!) {
-  updateDocumentMetadata(document: $document)
-=======
 mutation UpdateWord(
   $word: AnnotatedFormUpdate!
   $morphemeSystem: CherokeeOrthography!
@@ -396,5 +387,8 @@
   $contribution: DeleteContributorAttribution!
 ) {
   deleteContributorAttribution(contribution: $contribution)
->>>>>>> 95803326
+}
+
+mutation UpdateDocumentMetadata($document: DocumentMetadataUpdate!) {
+  updateDocumentMetadata(document: $document)
 }