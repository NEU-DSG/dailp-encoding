query CollectionsListing {
  allCollections {
    name
    slug
  }
}

query DocumentsPages {
  allDocuments {
    id
    slug
    isReference
  }
}

# Data about a document needed to render various high level components, such as
# a DocumentHeader. Contrast with the fields resolved on DocumentContents query.
fragment DocumentFields on AnnotatedDoc {
  id
  title
  slug
  isReference
  date {
    year
  }
  bookmarkedOn {
    formattedDate
  }
  sources {
    name
    link
  }
  editedAudio {
    ...AudioSliceFields
    recordedBy {
      id
      displayName
    }
    recordedAt {
      formattedDate
    }
  }
  userContributedAudio {
    ...AudioSliceFields
    recordedBy {
      id
      displayName
    }
    recordedAt {
      formattedDate
    }
  }
  translatedPages {
    image {
      url
    }
  }
  chapters {
    id
    path
  }
}

query AnnotatedDocument($slug: String!) {
  document(slug: $slug) {
    ...DocumentFields
  }
}

query DocumentContents(
  $slug: String!
  $morphemeSystem: CherokeeOrthography!
  $isReference: Boolean!
) {
  document(slug: $slug) {
    id
    slug
    translatedPages @skip(if: $isReference) {
      pageNumber
      paragraphs {
        __typename
        source {
          __typename
          ... on AnnotatedForm {
            ...FormFields
          }
        }
        id
        translation
        index
        comments {
          id
        }
      }
    }
    forms @include(if: $isReference) {
      __typename
      ...FormFields
    }
  }
}

fragment AudioSliceFields on AudioSlice {
  sliceId
  index # if this is used as a caching key, we will have performance issues
  resourceUrl
  startTime
  endTime
  includeInEditedCollection
  recordedBy {
    displayName
  }
  recordedAt {
    formattedDate
  }
}

fragment DocFormFields on AnnotatedDoc {
  id
  title
  date {
    day
    month
    year
  }
<<<<<<< HEAD
  subjectHeadings {
=======
  contributors {
    id
    name
    role
  }
  spatialCoverage {
>>>>>>> f68dd008
    id
    name
    status
  }
}

fragment ParagraphFormFields on DocumentParagraph {
  __typename
  id
  index
  translation
  source {
    __typename
    ...FormFields
  }
  comments {
    id
  }
}

fragment CommentFormFields on Comment {
  id
  textContent
  commentType
  edited
}

fragment FormFields on AnnotatedForm {
  __typename
  id
  index
  source
  romanizedSource(system: $morphemeSystem)
  phonemic
  segments(system: $morphemeSystem) {
    morpheme
    gloss
    matchingTag {
      tag
      title
    }
    role
    previousSeparator
  }
  englishGloss
  commentary
  ingestedAudioTrack {
    ...AudioSliceFields
  }
  editedAudio {
    ...AudioSliceFields
    recordedBy {
      id
      displayName
    }
    recordedAt {
      formattedDate
    }
  }
  userContributedAudio {
    ...AudioSliceFields
    recordedBy {
      id
      displayName
    }
    recordedAt {
      formattedDate
    }
  }
  position {
    documentId
  }
  comments {
    id
  }
}

query Collection($slug: String!) {
  collection(slug: $slug) {
    name
    documents {
      id
      slug
      title
      date {
        year
      }
      orderIndex
    }
  }
}

query EditedCollections {
  allEditedCollections {
    id
    title
    slug
    description
    chapters {
      id
      path
    }
    thumbnailUrl
  }
}

query EditedCollection($slug: String!) {
  editedCollection(slug: $slug) {
    id
    title
    slug
    chapters {
      id
      title
      indexInParent
      section
      path
      slug
    }
  }
}

query WordSearch($query: String!) {
  wordSearch(query: $query) {
    source
    normalizedSource
    romanizedSource(system: LEARNER)
    englishGloss
    index
    document {
      id
      slug
      isReference
    }
  }
}

query AllSources {
  allDocuments {
    isReference
    id
    slug
    title
    date {
      year
    }
    contributors {
      name
    }
    formCount
  }
}

query Glossary($system: CherokeeOrthography!) {
  allTags(system: $system) {
    tag
    title
    definition
    morphemeType
  }
}

query Timeline($gloss: String!) {
  morphemeTimeClusters(gloss: $gloss, clusterYears: 50) {
    start {
      year
    }
    end {
      year
    }
    forms {
      source
      normalizedSource
      romanizedSource(system: LEARNER)
      phonemic
      documentId
      englishGloss
    }
  }
}

query DocumentDetails($slug: String!) {
  document(slug: $slug) {
    id
    slug
    title
    date {
      year
    }
    contributors {
      name
      role
    }
    sources {
      name
      link
    }
  }
}

query EditablePage($id: String!) {
  page(id: $id) {
    id
    title
    body {
      __typename
      ... on Markdown {
        content
      }
    }
  }
}

query Tag($gloss: String!, $system: CherokeeOrthography!) {
  tag: morphemeTag(id: $gloss, system: $system) {
    morphemeType
    tag
    title
    definition
  }
}

query Morpheme($documentId: UUID, $morphemeGloss: String!) {
  documents: morphemesByDocument(
    documentId: $documentId
    morphemeGloss: $morphemeGloss
  ) {
    documentType
    forms {
      index
      source
      normalizedSource
      englishGloss
      document {
        id
        slug
      }
    }
  }
}

query UserInfo {
  userInfo {
    id
    email
    groups
  }
}

mutation NewPage($data: JSON!) {
  updatePage(data: $data)
}

query DocSlice(
  $slug: String!
  $start: Int!
  $end: Int
  $morphemeSystem: CherokeeOrthography!
) {
  document(slug: $slug) {
    title
    ingestedAudioTrack {
      resourceUrl
      startTime
      endTime
    }
    forms(start: $start, end: $end) {
      __typename
      ...FormFields
    }
  }
}

query CollectionChapter($collectionSlug: String!, $chapterSlug: String!) {
  chapter(collectionSlug: $collectionSlug, chapterSlug: $chapterSlug) {
    id
    title
    wordpressId
    slug
    breadcrumbs {
      name
      slug
    }
    document {
      ...DocumentFields
    }
  }
}

query BookmarkedDocuments {
  bookmarkedDocuments {
    ...DocumentFields
  }
}

fragment CommentFields on Comment {
  id
  postedAt {
    timestamp
    date {
      year
      month
      day
      formattedDate
    }
  }
  postedBy {
    id
    displayName
  }
  textContent
  edited
  commentType
}

query WordComments($wordId: UUID!) {
  wordById(id: $wordId) {
    id
    comments {
      ...CommentFields
    }
  }
}

query ParagraphComments($paragraphId: UUID!) {
  paragraphById(id: $paragraphId) {
    id
    comments {
      ...CommentFields
    }
  }
}

mutation UpdateWord(
  $word: AnnotatedFormUpdate!
  $morphemeSystem: CherokeeOrthography!
) {
  updateWord(word: $word) {
    ...FormFields
  }
}

mutation AttachAudioToWord($input: AttachAudioToWordInput!) {
  attachAudioToWord(input: $input) {
    # ...FormFields
    id
    userContributedAudio {
      ...AudioSliceFields
      recordedBy {
        id
        displayName
      }
    }
  }
}

mutation CurateDocumentAudio($input: CurateDocumentAudioInput!) {
  curateDocumentAudio(input: $input) {
    id
    editedAudio {
      ...AudioSliceFields
    }
  }
}

mutation CurateWordAudio($input: CurateWordAudioInput!) {
  curateWordAudio(input: $input) {
    # ...FormFields
    id
    userContributedAudio {
      ...AudioSliceFields
      recordedBy {
        id
        displayName
      }
    }
  }
}

mutation AttachAudioToDocument($input: AttachAudioToDocumentInput!) {
  attachAudioToDocument(input: $input) {
    id
    title
    slug
    userContributedAudio {
      ...AudioSliceFields
      recordedAt {
        formattedDate
      }
      recordedBy {
        id
        displayName
      }
    }
  }
}

fragment BookmarkedDocument on AnnotatedDoc {
  id
  title
  slug
  bookmarkedOn {
    formattedDate
  }
}

mutation AddBookmark($documentId: UUID!) {
  addBookmark(documentId: $documentId) {
    ...BookmarkedDocument
  }
}

mutation RemoveBookmark($documentId: UUID!) {
  removeBookmark(documentId: $documentId) {
    ...BookmarkedDocument
  }
}

mutation UpdateParagraph($paragraph: ParagraphUpdate!) {
  updateParagraph(paragraph: $paragraph) {
    id
    translation
  }
}

mutation UpdateContributorAttribution(
  $contribution: UpdateContributorAttribution!
) {
  updateContributorAttribution(contribution: $contribution)
}

mutation DeleteContributorAttribution(
  $contribution: DeleteContributorAttribution!
) {
  deleteContributorAttribution(contribution: $contribution)
}

mutation UpdateDocumentMetadata($document: DocumentMetadataUpdate!) {
  updateDocumentMetadata(document: $document)
}

mutation UpdateComment($comment: CommentUpdate!) {
  updateComment(comment: $comment) {
    ... on AnnotatedForm {
      __typename
      id
      comments {
        ...CommentFields
      }
    }
    ... on DocumentParagraph {
      __typename
      id
      comments {
        ...CommentFields
      }
    }
  }
}

mutation PostComment($input: PostCommentInput!) {
  postComment(input: $input) {
    ... on AnnotatedForm {
      __typename
      id
      comments {
        ...CommentFields
      }
    }
    ... on DocumentParagraph {
      __typename
      id
      comments {
        ...CommentFields
      }
    }
  }
}

mutation DeleteComment($commentId: DeleteCommentInput!) {
  deleteComment(input: $commentId) {
    ... on AnnotatedForm {
      __typename
      id
      comments {
        ...CommentFields
      }
    }
    ... on DocumentParagraph {
      __typename
      id
      comments {
        ...CommentFields
      }
    }
  }
}

mutation AddDocument($input: CreateDocumentFromFormInput!) {
  addDocument(input: $input) {
    id
    title
    slug
    collectionSlug
    chapterSlug
  }
}

mutation AddEditedCollection($input: CreateEditedCollectionInput!) {
  createEditedCollection(input: $input)
}

mutation updateUser($user: UserUpdate!) {
  updateUser(user: $user) {
    id
    displayName
    avatarUrl
    bio
    organization
    location
    role
  }
}

query UserById($id: UUID!) {
  dailpUserById(id: $id) {
    id
    displayName
    createdAt {
      day
      month
      year
    }
    avatarUrl
    bio
    organization
    location
    role
  }
}

query AllCollections {
  allCollections {
    name
    slug
    id
  }
}

mutation InsertCustomMorphemeTag(
  $tag: String!
  $title: String!
  $system: String!
) {
  insertCustomMorphemeTag(tag: $tag, title: $title, system: $system)
}

mutation UpsertPage($pageInput: NewPageInput!) {
  upsertPage(page: $pageInput)
}

query pageByPath($path: String!) {
  pageByPath(path: $path) {
    title
    body {
      __typename
      ... on Markdown {
        content
      }
      ... on Gallery {
        mediaUrls
      }
    }
  }
}

query MenuBySlug($slug: String!) {
  menuBySlug(slug: $slug) {
    id
    name
    slug
    items {
      label
      path
      items {
        label
        path
      }
    }
  }
}

mutation UpdateMenu($menu: MenuUpdate!) {
  updateMenu(menu: $menu) {
    id
    name
    slug
    items {
      label
      path
      items {
        label
        path
      }
    }
  }
}<|MERGE_RESOLUTION|>--- conflicted
+++ resolved
@@ -123,16 +123,17 @@
     month
     year
   }
-<<<<<<< HEAD
   subjectHeadings {
-=======
+    id
+    name
+    status
+  }
   contributors {
     id
     name
     role
   }
   spatialCoverage {
->>>>>>> f68dd008
     id
     name
     status
