--- conflicted
+++ resolved
@@ -123,17 +123,15 @@
     month
     year
   }
-<<<<<<< HEAD
   contributors {
     id
     name
     role
-=======
+  }
   spatialCoverage {
     id
     name
     status
->>>>>>> 90ac2dc4
   }
 }
 
