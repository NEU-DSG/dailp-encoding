query CollectionsListing {
  allCollections {
    name
    slug
  }
}

query DocumentsPages {
  allDocuments {
    id
    slug
    isReference
  }
}

# Data about a document needed to render various high level components, such as
# a DocumentHeader. Contrast with the fields resolved on DocumentContents query.
fragment DocumentFields on AnnotatedDoc {
  id
  title
  slug
  isReference
  date {
    year
  }
  bookmarkedOn {
    formattedDate
  }
  sources {
    name
    link
  }
  editedAudio {
    ...AudioSliceFields
    recordedBy {
      id
      displayName
    }
    recordedAt {
      formattedDate
    }
  }
  userContributedAudio {
    ...AudioSliceFields
    recordedBy {
      id
      displayName
    }
    recordedAt {
      formattedDate
    }
  }
  translatedPages {
    image {
      url
    }
  }
  chapters {
    id
    path
  }
}

query AnnotatedDocument($slug: String!) {
  document(slug: $slug) {
    ...DocumentFields
  }
}

query DocumentContents(
  $slug: String!
  $morphemeSystem: CherokeeOrthography!
  $isReference: Boolean!
) {
  document(slug: $slug) {
    id
    slug
    translatedPages @skip(if: $isReference) {
      pageNumber
      paragraphs {
        __typename
        source {
          __typename
          ... on AnnotatedForm {
            ...FormFields
          }
        }
        id
        translation
        index
        comments {
          id
        }
      }
    }
    forms @include(if: $isReference) {
      __typename
      ...FormFields
    }
  }
}

fragment AudioSliceFields on AudioSlice {
  sliceId
  index # if this is used as a caching key, we will have performance issues
  resourceUrl
  startTime
  endTime
  includeInEditedCollection
  recordedBy {
    displayName
  }
  recordedAt {
    formattedDate
  }
}

fragment DocFormFields on AnnotatedDoc {
  id
  title
  date {
    day
    month
    year
  }
<<<<<<< HEAD
  keywords {
=======
  languages {
    id
    name
    status
  }
  subjectHeadings {
    id
    name
    status
  }
  contributors {
    id
    name
    role
  }
  spatialCoverage {
>>>>>>> 202c58dc
    id
    name
    status
  }
}

fragment ParagraphFormFields on DocumentParagraph {
  __typename
  id
  index
  translation
  source {
    __typename
    ...FormFields
  }
  comments {
    id
  }
}

fragment CommentFormFields on Comment {
  id
  textContent
  commentType
  edited
}

fragment FormFields on AnnotatedForm {
  __typename
  id
  index
  source
  romanizedSource(system: $morphemeSystem)
  phonemic
  segments(system: $morphemeSystem) {
    morpheme
    gloss
    matchingTag {
      tag
      title
    }
    role
    previousSeparator
  }
  englishGloss
  commentary
  ingestedAudioTrack {
    ...AudioSliceFields
  }
  editedAudio {
    ...AudioSliceFields
    recordedBy {
      id
      displayName
    }
    recordedAt {
      formattedDate
    }
  }
  userContributedAudio {
    ...AudioSliceFields
    recordedBy {
      id
      displayName
    }
    recordedAt {
      formattedDate
    }
  }
  position {
    documentId
  }
  comments {
    id
  }
}

query Collection($slug: String!) {
  collection(slug: $slug) {
    name
    documents {
      id
      slug
      title
      date {
        year
      }
      orderIndex
    }
  }
}

query EditedCollections {
  allEditedCollections {
    id
    title
    slug
    description
    chapters {
      id
      path
    }
    thumbnailUrl
  }
}

query EditedCollection($slug: String!) {
  editedCollection(slug: $slug) {
    id
    title
    slug
    chapters {
      id
      title
      indexInParent
      section
      path
      slug
    }
  }
}

query WordSearch($query: String!) {
  wordSearch(query: $query) {
    source
    normalizedSource
    romanizedSource(system: LEARNER)
    englishGloss
    index
    document {
      id
      slug
      isReference
    }
  }
}

query AllSources {
  allDocuments {
    isReference
    id
    slug
    title
    date {
      year
    }
    contributors {
      name
    }
    formCount
  }
}

query Glossary($system: CherokeeOrthography!) {
  allTags(system: $system) {
    tag
    title
    definition
    morphemeType
  }
}

query Timeline($gloss: String!) {
  morphemeTimeClusters(gloss: $gloss, clusterYears: 50) {
    start {
      year
    }
    end {
      year
    }
    forms {
      source
      normalizedSource
      romanizedSource(system: LEARNER)
      phonemic
      documentId
      englishGloss
    }
  }
}

query DocumentDetails($slug: String!) {
  document(slug: $slug) {
    id
    slug
    title
    date {
      year
    }
    contributors {
      name
      role
    }
    sources {
      name
      link
    }
  }
}

query EditablePage($id: String!) {
  page(id: $id) {
    id
    title
    body {
      __typename
      ... on Markdown {
        content
      }
    }
  }
}

query Tag($gloss: String!, $system: CherokeeOrthography!) {
  tag: morphemeTag(id: $gloss, system: $system) {
    morphemeType
    tag
    title
    definition
  }
}

query Morpheme($documentId: UUID, $morphemeGloss: String!) {
  documents: morphemesByDocument(
    documentId: $documentId
    morphemeGloss: $morphemeGloss
  ) {
    documentType
    forms {
      index
      source
      normalizedSource
      englishGloss
      document {
        id
        slug
      }
    }
  }
}

query UserInfo {
  userInfo {
    id
    email
    groups
  }
}

mutation NewPage($data: JSON!) {
  updatePage(data: $data)
}

query DocSlice(
  $slug: String!
  $start: Int!
  $end: Int
  $morphemeSystem: CherokeeOrthography!
) {
  document(slug: $slug) {
    title
    ingestedAudioTrack {
      resourceUrl
      startTime
      endTime
    }
    forms(start: $start, end: $end) {
      __typename
      ...FormFields
    }
  }
}

query CollectionChapter($collectionSlug: String!, $chapterSlug: String!) {
  chapter(collectionSlug: $collectionSlug, chapterSlug: $chapterSlug) {
    id
    title
    wordpressId
    slug
    breadcrumbs {
      name
      slug
    }
    document {
      ...DocumentFields
    }
  }
}

query BookmarkedDocuments {
  bookmarkedDocuments {
    ...DocumentFields
  }
}

fragment CommentFields on Comment {
  id
  postedAt {
    timestamp
    date {
      year
      month
      day
      formattedDate
    }
  }
  postedBy {
    id
    displayName
  }
  textContent
  edited
  commentType
}

query WordComments($wordId: UUID!) {
  wordById(id: $wordId) {
    id
    comments {
      ...CommentFields
    }
  }
}

query ParagraphComments($paragraphId: UUID!) {
  paragraphById(id: $paragraphId) {
    id
    comments {
      ...CommentFields
    }
  }
}

mutation UpdateWord(
  $word: AnnotatedFormUpdate!
  $morphemeSystem: CherokeeOrthography!
) {
  updateWord(word: $word) {
    ...FormFields
  }
}

mutation AttachAudioToWord($input: AttachAudioToWordInput!) {
  attachAudioToWord(input: $input) {
    # ...FormFields
    id
    userContributedAudio {
      ...AudioSliceFields
      recordedBy {
        id
        displayName
      }
    }
  }
}

mutation CurateDocumentAudio($input: CurateDocumentAudioInput!) {
  curateDocumentAudio(input: $input) {
    id
    editedAudio {
      ...AudioSliceFields
    }
  }
}

mutation CurateWordAudio($input: CurateWordAudioInput!) {
  curateWordAudio(input: $input) {
    # ...FormFields
    id
    userContributedAudio {
      ...AudioSliceFields
      recordedBy {
        id
        displayName
      }
    }
  }
}

mutation AttachAudioToDocument($input: AttachAudioToDocumentInput!) {
  attachAudioToDocument(input: $input) {
    id
    title
    slug
    userContributedAudio {
      ...AudioSliceFields
      recordedAt {
        formattedDate
      }
      recordedBy {
        id
        displayName
      }
    }
  }
}

fragment BookmarkedDocument on AnnotatedDoc {
  id
  title
  slug
  bookmarkedOn {
    formattedDate
  }
}

mutation AddBookmark($documentId: UUID!) {
  addBookmark(documentId: $documentId) {
    ...BookmarkedDocument
  }
}

mutation RemoveBookmark($documentId: UUID!) {
  removeBookmark(documentId: $documentId) {
    ...BookmarkedDocument
  }
}

mutation UpdateParagraph($paragraph: ParagraphUpdate!) {
  updateParagraph(paragraph: $paragraph) {
    id
    translation
  }
}

mutation UpdateContributorAttribution(
  $contribution: UpdateContributorAttribution!
) {
  updateContributorAttribution(contribution: $contribution)
}

mutation DeleteContributorAttribution(
  $contribution: DeleteContributorAttribution!
) {
  deleteContributorAttribution(contribution: $contribution)
}

mutation UpdateDocumentMetadata($document: DocumentMetadataUpdate!) {
  updateDocumentMetadata(document: $document)
}

mutation UpdateComment($comment: CommentUpdate!) {
  updateComment(comment: $comment) {
    ... on AnnotatedForm {
      __typename
      id
      comments {
        ...CommentFields
      }
    }
    ... on DocumentParagraph {
      __typename
      id
      comments {
        ...CommentFields
      }
    }
  }
}

mutation PostComment($input: PostCommentInput!) {
  postComment(input: $input) {
    ... on AnnotatedForm {
      __typename
      id
      comments {
        ...CommentFields
      }
    }
    ... on DocumentParagraph {
      __typename
      id
      comments {
        ...CommentFields
      }
    }
  }
}

mutation DeleteComment($commentId: DeleteCommentInput!) {
  deleteComment(input: $commentId) {
    ... on AnnotatedForm {
      __typename
      id
      comments {
        ...CommentFields
      }
    }
    ... on DocumentParagraph {
      __typename
      id
      comments {
        ...CommentFields
      }
    }
  }
}

mutation AddDocument($input: CreateDocumentFromFormInput!) {
  addDocument(input: $input) {
    id
    title
    slug
    collectionSlug
    chapterSlug
  }
}

mutation AddEditedCollection($input: CreateEditedCollectionInput!) {
  createEditedCollection(input: $input)
}

mutation updateUser($user: UserUpdate!) {
  updateUser(user: $user) {
    id
    displayName
    avatarUrl
    bio
    organization
    location
    role
  }
}

query UserById($id: UUID!) {
  dailpUserById(id: $id) {
    id
    displayName
    createdAt {
      day
      month
      year
    }
    avatarUrl
    bio
    organization
    location
    role
  }
}

query AllCollections {
  allCollections {
    name
    slug
    id
  }
}

mutation InsertCustomMorphemeTag(
  $tag: String!
  $title: String!
  $system: String!
) {
  insertCustomMorphemeTag(tag: $tag, title: $title, system: $system)
}

mutation UpsertPage($pageInput: NewPageInput!) {
  upsertPage(page: $pageInput)
}

query pageByPath($path: String!) {
  pageByPath(path: $path) {
    title
    body {
      __typename
      ... on Markdown {
        content
      }
      ... on Gallery {
        mediaUrls
      }
    }
  }
}

query MenuBySlug($slug: String!) {
  menuBySlug(slug: $slug) {
    id
    name
    slug
    items {
      label
      path
      items {
        label
        path
      }
    }
  }
}

mutation UpdateMenu($menu: MenuUpdate!) {
  updateMenu(menu: $menu) {
    id
    name
    slug
    items {
      label
      path
      items {
        label
        path
      }
    }
  }
}<|MERGE_RESOLUTION|>--- conflicted
+++ resolved
@@ -123,9 +123,11 @@
     month
     year
   }
-<<<<<<< HEAD
   keywords {
-=======
+    id
+    name
+    status
+  }
   languages {
     id
     name
@@ -142,7 +144,6 @@
     role
   }
   spatialCoverage {
->>>>>>> 202c58dc
     id
     name
     status
