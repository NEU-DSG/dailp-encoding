--- conflicted
+++ resolved
@@ -651,8 +651,6 @@
   /** Mutation for paragraph and translation editing */
   readonly updateParagraph: Scalars["UUID"]
   readonly updateWord: AnnotatedForm
-<<<<<<< HEAD
-=======
 }
 
 export type MutationAttachAudioToWordArgs = {
@@ -673,7 +671,6 @@
 
 export type MutationPostCommentArgs = {
   input: PostCommentInput
->>>>>>> 065ac17e
 }
 
 export type MutationUpdateAnnotationArgs = {
@@ -1037,7 +1034,6 @@
 
 export type DocumentContentsQuery = { readonly __typename?: "Query" } & {
   readonly document: Maybe<
-<<<<<<< HEAD
     { readonly __typename?: "AnnotatedDoc" } & Pick<
       AnnotatedDoc,
       "id" | "slug"
@@ -1082,21 +1078,46 @@
                               readonly ingestedAudioTrack: Maybe<
                                 { readonly __typename?: "AudioSlice" } & Pick<
                                   AudioSlice,
+                                  | "sliceId"
                                   | "index"
                                   | "resourceUrl"
                                   | "startTime"
                                   | "endTime"
+                                  | "includeInEditedCollection"
                                 >
                               >
                               readonly editedAudio: ReadonlyArray<
                                 { readonly __typename?: "AudioSlice" } & Pick<
                                   AudioSlice,
+                                  | "sliceId"
                                   | "index"
                                   | "resourceUrl"
                                   | "startTime"
                                   | "endTime"
+                                  | "includeInEditedCollection"
                                 >
                               >
+                              readonly userContributedAudio: ReadonlyArray<
+                                { readonly __typename?: "AudioSlice" } & Pick<
+                                  AudioSlice,
+                                  | "sliceId"
+                                  | "index"
+                                  | "resourceUrl"
+                                  | "startTime"
+                                  | "endTime"
+                                  | "includeInEditedCollection"
+                                > & {
+                                    readonly recordedBy: Maybe<
+                                      { readonly __typename?: "User" } & Pick<
+                                        User,
+                                        "id" | "displayName"
+                                      >
+                                    >
+                                  }
+                              >
+                              readonly position: {
+                                readonly __typename?: "PositionInDocument"
+                              } & Pick<PositionInDocument, "documentId">
                             })
                         | { readonly __typename: "LineBreak" }
                       >
@@ -1132,179 +1153,49 @@
               readonly ingestedAudioTrack: Maybe<
                 { readonly __typename?: "AudioSlice" } & Pick<
                   AudioSlice,
-                  "index" | "resourceUrl" | "startTime" | "endTime"
+                  | "sliceId"
+                  | "index"
+                  | "resourceUrl"
+                  | "startTime"
+                  | "endTime"
+                  | "includeInEditedCollection"
                 >
               >
               readonly editedAudio: ReadonlyArray<
                 { readonly __typename?: "AudioSlice" } & Pick<
                   AudioSlice,
-                  "index" | "resourceUrl" | "startTime" | "endTime"
+                  | "sliceId"
+                  | "index"
+                  | "resourceUrl"
+                  | "startTime"
+                  | "endTime"
+                  | "includeInEditedCollection"
                 >
               >
-            }
-        >
-      }
-=======
-    { readonly __typename?: "AnnotatedDoc" } & {
-      readonly translatedPages?: Maybe<
-        ReadonlyArray<
-          { readonly __typename?: "DocumentPage" } & Pick<
-            DocumentPage,
-            "pageNumber"
-          > & {
-              readonly paragraphs: ReadonlyArray<
-                { readonly __typename?: "DocumentParagraph" } & Pick<
-                  DocumentParagraph,
-                  "translation" | "index"
+              readonly userContributedAudio: ReadonlyArray<
+                { readonly __typename?: "AudioSlice" } & Pick<
+                  AudioSlice,
+                  | "sliceId"
+                  | "index"
+                  | "resourceUrl"
+                  | "startTime"
+                  | "endTime"
+                  | "includeInEditedCollection"
                 > & {
-                    readonly source: ReadonlyArray<
-                      | ({ readonly __typename: "AnnotatedForm" } & Pick<
-                          AnnotatedForm,
-                          | "id"
-                          | "index"
-                          | "source"
-                          | "romanizedSource"
-                          | "phonemic"
-                          | "englishGloss"
-                          | "commentary"
-                        > & {
-                            readonly segments: ReadonlyArray<
-                              { readonly __typename?: "WordSegment" } & Pick<
-                                WordSegment,
-                                | "morpheme"
-                                | "gloss"
-                                | "role"
-                                | "previousSeparator"
-                              > & {
-                                  readonly matchingTag: Maybe<
-                                    {
-                                      readonly __typename?: "MorphemeTag"
-                                    } & Pick<MorphemeTag, "tag" | "title">
-                                  >
-                                }
-                            >
-                            readonly ingestedAudioTrack: Maybe<
-                              { readonly __typename?: "AudioSlice" } & Pick<
-                                AudioSlice,
-                                | "sliceId"
-                                | "index"
-                                | "resourceUrl"
-                                | "startTime"
-                                | "endTime"
-                                | "includeInEditedCollection"
-                              >
-                            >
-                            readonly editedAudio: ReadonlyArray<
-                              { readonly __typename?: "AudioSlice" } & Pick<
-                                AudioSlice,
-                                | "sliceId"
-                                | "index"
-                                | "resourceUrl"
-                                | "startTime"
-                                | "endTime"
-                                | "includeInEditedCollection"
-                              >
-                            >
-                            readonly userContributedAudio: ReadonlyArray<
-                              { readonly __typename?: "AudioSlice" } & Pick<
-                                AudioSlice,
-                                | "sliceId"
-                                | "index"
-                                | "resourceUrl"
-                                | "startTime"
-                                | "endTime"
-                                | "includeInEditedCollection"
-                              > & {
-                                  readonly recordedBy: Maybe<
-                                    { readonly __typename?: "User" } & Pick<
-                                      User,
-                                      "id" | "displayName"
-                                    >
-                                  >
-                                }
-                            >
-                            readonly position: {
-                              readonly __typename?: "PositionInDocument"
-                            } & Pick<PositionInDocument, "documentId">
-                          })
-                      | { readonly __typename: "LineBreak" }
+                    readonly recordedBy: Maybe<
+                      { readonly __typename?: "User" } & Pick<
+                        User,
+                        "id" | "displayName"
+                      >
                     >
                   }
               >
+              readonly position: {
+                readonly __typename?: "PositionInDocument"
+              } & Pick<PositionInDocument, "documentId">
             }
         >
-      >
-      readonly forms?: ReadonlyArray<
-        { readonly __typename: "AnnotatedForm" } & Pick<
-          AnnotatedForm,
-          | "id"
-          | "index"
-          | "source"
-          | "romanizedSource"
-          | "phonemic"
-          | "englishGloss"
-          | "commentary"
-        > & {
-            readonly segments: ReadonlyArray<
-              { readonly __typename?: "WordSegment" } & Pick<
-                WordSegment,
-                "morpheme" | "gloss" | "role" | "previousSeparator"
-              > & {
-                  readonly matchingTag: Maybe<
-                    { readonly __typename?: "MorphemeTag" } & Pick<
-                      MorphemeTag,
-                      "tag" | "title"
-                    >
-                  >
-                }
-            >
-            readonly ingestedAudioTrack: Maybe<
-              { readonly __typename?: "AudioSlice" } & Pick<
-                AudioSlice,
-                | "sliceId"
-                | "index"
-                | "resourceUrl"
-                | "startTime"
-                | "endTime"
-                | "includeInEditedCollection"
-              >
-            >
-            readonly editedAudio: ReadonlyArray<
-              { readonly __typename?: "AudioSlice" } & Pick<
-                AudioSlice,
-                | "sliceId"
-                | "index"
-                | "resourceUrl"
-                | "startTime"
-                | "endTime"
-                | "includeInEditedCollection"
-              >
-            >
-            readonly userContributedAudio: ReadonlyArray<
-              { readonly __typename?: "AudioSlice" } & Pick<
-                AudioSlice,
-                | "sliceId"
-                | "index"
-                | "resourceUrl"
-                | "startTime"
-                | "endTime"
-                | "includeInEditedCollection"
-              > & {
-                  readonly recordedBy: Maybe<
-                    { readonly __typename?: "User" } & Pick<
-                      User,
-                      "id" | "displayName"
-                    >
-                  >
-                }
-            >
-            readonly position: {
-              readonly __typename?: "PositionInDocument"
-            } & Pick<PositionInDocument, "documentId">
-          }
-      >
-    }
->>>>>>> 065ac17e
+      }
   >
 }
 
@@ -1817,26 +1708,17 @@
       readonly ingestedAudioTrack: Maybe<
         { readonly __typename?: "AudioSlice" } & Pick<
           AudioSlice,
-<<<<<<< HEAD
-          "index" | "resourceUrl" | "startTime" | "endTime"
-=======
           | "sliceId"
           | "index"
           | "resourceUrl"
           | "startTime"
           | "endTime"
           | "includeInEditedCollection"
->>>>>>> 065ac17e
         >
       >
       readonly editedAudio: ReadonlyArray<
         { readonly __typename?: "AudioSlice" } & Pick<
           AudioSlice,
-<<<<<<< HEAD
-          "index" | "resourceUrl" | "startTime" | "endTime"
-        >
-      >
-=======
           | "sliceId"
           | "index"
           | "resourceUrl"
@@ -1867,7 +1749,6 @@
         PositionInDocument,
         "documentId"
       >
->>>>>>> 065ac17e
     }
 }
 
@@ -2499,10 +2380,7 @@
     }
   }
   ${FormFieldsFragmentDoc}
-<<<<<<< HEAD
-=======
   ${AudioSliceFieldsFragmentDoc}
->>>>>>> 065ac17e
 `
 
 export function useUpdateWordMutation() {
