--- conflicted
+++ resolved
@@ -799,14 +799,10 @@
    * Assumes user requesting mutation recoreded the audio
    */
   readonly attachAudioToWord: AnnotatedForm
-<<<<<<< HEAD
+  readonly createEditedCollection: Scalars["String"]
   /** Decide if a piece of document audio should be included in edited collection */
   readonly curateDocumentAudio: AnnotatedDoc
   /** Decide if a piece of word audio should be included in edited collection */
-=======
-  readonly createEditedCollection: Scalars["String"]
-  /** Decide if a piece audio should be included in edited collection */
->>>>>>> b0966e5c
   readonly curateWordAudio: AnnotatedForm
   /**
    * Delete a comment.
@@ -840,26 +836,24 @@
   documentId: Scalars["UUID"]
 }
 
-<<<<<<< HEAD
+export type MutationAddDocumentArgs = {
+  input: CreateDocumentFromFormInput
+}
+
 export type MutationAttachAudioToDocumentArgs = {
   input: AttachAudioToDocumentInput
-=======
-export type MutationAddDocumentArgs = {
-  input: CreateDocumentFromFormInput
->>>>>>> b0966e5c
 }
 
 export type MutationAttachAudioToWordArgs = {
   input: AttachAudioToWordInput
 }
 
-<<<<<<< HEAD
+export type MutationCreateEditedCollectionArgs = {
+  input: CreateEditedCollectionInput
+}
+
 export type MutationCurateDocumentAudioArgs = {
   input: CurateDocumentAudioInput
-=======
-export type MutationCreateEditedCollectionArgs = {
-  input: CreateEditedCollectionInput
->>>>>>> b0966e5c
 }
 
 export type MutationCurateWordAudioArgs = {
@@ -2789,56 +2783,6 @@
         })
 }
 
-<<<<<<< HEAD
-export const DocumentFieldsFragmentDoc = gql`
-  fragment DocumentFields on AnnotatedDoc {
-    id
-    title
-    slug
-    isReference
-    date {
-      year
-    }
-    bookmarkedOn {
-      formattedDate
-    }
-    sources {
-      name
-      link
-    }
-    editedAudio {
-      resourceUrl
-      startTime
-      endTime
-      recordedBy {
-        displayName
-      }
-      recordedAt {
-        formattedDate
-      }
-    }
-    userContributedAudio {
-      resourceUrl
-      startTime
-      endTime
-      recordedBy {
-        displayName
-      }
-      recordedAt {
-        formattedDate
-      }
-    }
-    translatedPages {
-      image {
-        url
-      }
-    }
-    chapters {
-      path
-    }
-  }
-`
-=======
 export type AddDocumentMutationVariables = Exact<{
   input: CreateDocumentFromFormInput
 }>
@@ -2995,7 +2939,54 @@
     }
 }
 
->>>>>>> b0966e5c
+export const DocumentFieldsFragmentDoc = gql`
+  fragment DocumentFields on AnnotatedDoc {
+    id
+    title
+    slug
+    isReference
+    date {
+      year
+    }
+    bookmarkedOn {
+      formattedDate
+    }
+    sources {
+      name
+      link
+    }
+    editedAudio {
+      resourceUrl
+      startTime
+      endTime
+      recordedBy {
+        displayName
+      }
+      recordedAt {
+        formattedDate
+      }
+    }
+    userContributedAudio {
+      resourceUrl
+      startTime
+      endTime
+      recordedBy {
+        displayName
+      }
+      recordedAt {
+        formattedDate
+      }
+    }
+    translatedPages {
+      image {
+        url
+      }
+    }
+    chapters {
+      path
+    }
+  }
+`
 export const DocFormFieldsFragmentDoc = gql`
   fragment DocFormFields on AnnotatedDoc {
     id
