import gql from "graphql-tag"
import * as Urql from "urql"

export type Maybe<T> = T | null
export type InputMaybe<T> = Maybe<T>
export type Exact<T extends { [key: string]: unknown }> = {
  [K in keyof T]: T[K]
}
export type MakeOptional<T, K extends keyof T> = Omit<T, K> & {
  [SubKey in K]?: Maybe<T[SubKey]>
}
export type MakeMaybe<T, K extends keyof T> = Omit<T, K> & {
  [SubKey in K]: Maybe<T[SubKey]>
}
export type Omit<T, K extends keyof T> = Pick<T, Exclude<keyof T, K>>
/** All built-in and custom scalars, mapped to their actual values */
export type Scalars = {
  ID: string
  String: string
  Boolean: boolean
  Int: number
  Float: number
  /** A scalar that can represent any JSON value. */
  JSON: any
  /**
   * A UUID is a unique 128-bit number, stored as 16 octets. UUIDs are parsed as
   * Strings within GraphQL. UUIDs are used to assign unique identifiers to
   * entities without requiring a central allocating authority.
   *
   * # References
   *
   * * [Wikipedia: Universally Unique Identifier](http://en.wikipedia.org/wiki/Universally_unique_identifier)
   * * [RFC4122: A Universally Unique IDentifier (UUID) URN Namespace](http://tools.ietf.org/html/rfc4122)
   */
  UUID: any
}

export type AddDocumentPayload = {
  readonly __typename?: "AddDocumentPayload"
  readonly chapterSlug: Scalars["String"]
  readonly collectionSlug: Scalars["String"]
  readonly id: Scalars["UUID"]
  readonly slug: Scalars["String"]
  readonly title: Scalars["String"]
}

export type AnnotatedDoc = {
  readonly __typename?: "AnnotatedDoc"
  /** The audio recording resource for this entire document */
  readonly audioRecording: Maybe<AudioSlice>
  /** When the document was bookmarked by the current user, if it was. */
  readonly bookmarkedOn: Maybe<Date>
  /** Collection chapters that contain this document. */
  readonly chapters: Maybe<ReadonlyArray<CollectionChapter>>
  /** Where the source document came from, maybe the name of a collection */
  readonly collection: Maybe<DocumentCollection>
  /**
   * The people involved in producing this document, including the original
   * author, translators, and annotators
   */
  readonly contributors: ReadonlyArray<Contributor>
  /** Date and time this document was written or created */
  readonly date: Maybe<Date>
  readonly formCount: Scalars["Int"]
  /**
   * All the words contained in this document, dropping structural formatting
   * like line and page breaks.
   */
  readonly forms: ReadonlyArray<AnnotatedForm>
  /** The genre of the document, used to group similar ones */
  readonly genre: Maybe<Scalars["String"]>
  /** Official short identifier for this document */
  readonly id: Scalars["UUID"]
  /**
   * Is this document a reference source (unstructured list of words)?
   * Otherwise, it is considered a structured document with a translation.
   */
  readonly isReference: Scalars["Boolean"]
  /**
   * Arbitrary number used for manually ordering documents in a collection.
   * For collections without manual ordering, use zero here.
   */
  readonly orderIndex: Scalars["Int"]
  /** Images of each source document page, in order */
  readonly pageImages: Maybe<IiifImages>
  /** URL-ready slug for this document, generated from the title */
  readonly slug: Scalars["String"]
  /** The original source(s) of this document, the most important first. */
  readonly sources: ReadonlyArray<SourceAttribution>
  /** Full title of the document */
  readonly title: Scalars["String"]
  /** Segments of the document paired with their respective rough translations */
  readonly translatedPages: Maybe<ReadonlyArray<DocumentPage>>
  /**
   * All words in the document that have unanalyzed or unfamiliar parts.
   * These words need to be corrected or reviewed further.
   */
  readonly unresolvedForms: ReadonlyArray<AnnotatedForm>
}

export type AnnotatedDocFormsArgs = {
  end: InputMaybe<Scalars["Int"]>
  start: InputMaybe<Scalars["Int"]>
}

/**
 * A single word in an annotated document.
 * One word contains several layers of interpretation, including the original
 * source text, multiple layers of linguistic annotation, and annotator notes.
 * TODO Split into two types, one for migration and one for SQL + GraphQL
 */
export type AnnotatedForm = {
  readonly __typename?: "AnnotatedForm"
  /** Further details about the annotation layers, including uncertainty */
  readonly commentary: Maybe<Scalars["String"]>
  /** Get comments on this word */
  readonly comments: ReadonlyArray<Comment>
  /** The date and time this form was recorded */
  readonly dateRecorded: Maybe<Date>
  /** The document that contains this word. */
  readonly document: Maybe<AnnotatedDoc>
  /** Unique identifier of the containing document */
  readonly documentId: Scalars["UUID"]
  /**
   * A slices of audio associated with this word in the context of a document.
   * This audio has been selected by an editor from contributions, or is the
   * same as the ingested audio track, if one is available.
   */
  readonly editedAudio: ReadonlyArray<AudioSlice>
  /** English gloss for the whole word */
  readonly englishGloss: ReadonlyArray<Scalars["String"]>
  /** Unique identifier of this form */
  readonly id: Scalars["UUID"]
  /** Number of words preceding this one in the containing document */
  readonly index: Scalars["Int"]
  /** The audio for this word that was ingested from GoogleSheets, if there is any. */
  readonly ingestedAudioTrack: Maybe<AudioSlice>
  /** The character index of a mid-word line break, if there is one */
  readonly lineBreak: Maybe<Scalars["Int"]>
  /** A normalized version of the word */
  readonly normalizedSource: Maybe<Scalars["String"]>
  /** The character index of a mid-word page break, if there is one */
  readonly pageBreak: Maybe<Scalars["Int"]>
  /** Underlying phonemic representation of this word */
  readonly phonemic: Maybe<Scalars["String"]>
  /** Position of the form within the context of its parent document */
  readonly position: PositionInDocument
  readonly romanizedSource: Maybe<Scalars["String"]>
  /**
   * The root morpheme of the word.
   * For example, a verb form glossed as "he catches" might have a root morpheme
   * corresponding to "catch."
   */
  readonly root: Maybe<WordSegment>
  readonly segments: ReadonlyArray<WordSegment>
  /** All other observed words with the same root morpheme as this word. */
  readonly similarForms: ReadonlyArray<AnnotatedForm>
  /** Original source text */
  readonly source: Scalars["String"]
  /**
   * Audio for this word that has been recorded by community members. Will be
   * empty if user does not have access to uncurated contributions.
   * TODO! User guard for contributors only
   */
  readonly userContributedAudio: ReadonlyArray<AudioSlice>
}

/**
 * A single word in an annotated document.
 * One word contains several layers of interpretation, including the original
 * source text, multiple layers of linguistic annotation, and annotator notes.
 * TODO Split into two types, one for migration and one for SQL + GraphQL
 */
export type AnnotatedFormRomanizedSourceArgs = {
  system: CherokeeOrthography
}

/**
 * A single word in an annotated document.
 * One word contains several layers of interpretation, including the original
 * source text, multiple layers of linguistic annotation, and annotator notes.
 * TODO Split into two types, one for migration and one for SQL + GraphQL
 */
export type AnnotatedFormSegmentsArgs = {
  system: CherokeeOrthography
}

/**
 * A single word in an annotated document that can be edited.
 * All fields except id are optional.
 */
export type AnnotatedFormUpdate = {
  /** Possible update to commentary */
  readonly commentary: InputMaybe<Scalars["String"]>
  /** Possible updated english gloss */
  readonly englishGloss: InputMaybe<Scalars["String"]>
  /** Unique identifier of the form */
  readonly id: Scalars["UUID"]
  /** Possible update to normalized source content */
  readonly romanizedSource: InputMaybe<Scalars["String"]>
  /** Updated segments */
  readonly segments: InputMaybe<ReadonlyArray<MorphemeSegmentUpdate>>
  /** Possible update to source content */
  readonly source: InputMaybe<Scalars["String"]>
}

/** Element within a spreadsheet before being transformed into a full document. */
export type AnnotatedSeg = AnnotatedForm | LineBreak

/** Request to attach user-recorded audio to a word */
export type AttachAudioToWordInput = {
  /**
   * A URL to a Cloudfront-proxied user-recorded pronunciation of a word.
   * A new resource will be created to represent the recording if one does not exist already
   */
  readonly contributorAudioUrl: Scalars["String"]
  /** Word to bind audio to */
  readonly wordId: Scalars["UUID"]
}

/**
 * A segment of audio representing a document, word, phrase,
 * or other audio unit
 */
export type AudioSlice = {
  readonly __typename?: "AudioSlice"
  /** Last Editor to decide if audio should be included in edited collection. */
  readonly editedBy: Maybe<User>
  /** The time (in seconds) in the parent track where this slice ends. */
  readonly endTime: Maybe<Scalars["Int"]>
  /** True if audio should be shown to Readers. */
  readonly includeInEditedCollection: Scalars["Boolean"]
  /** This slice's relative position to other slices within an audio resource */
  readonly index: Scalars["Int"]
  /** An audio slice this slice is a subunit of, if there is one */
  readonly parentTrack: Maybe<Scalars["String"]>
  /** When the track was recorded, if available */
  readonly recordedAt: Maybe<Date>
  /** Which user recorded the tracked, if uploaded by a user */
  readonly recordedBy: Maybe<User>
  /** The audio resource this audio slice is taken from, generally pulled from the DRS API */
  readonly resourceUrl: Scalars["String"]
  /** The unique id for this audio slice. Will not be present if audio has not been inserted */
  readonly sliceId: Maybe<Scalars["String"]>
  /** The time (in seconds) in the parent track where this slice begins. */
  readonly startTime: Maybe<Scalars["Int"]>
}

/**
 * One representation of Cherokee phonology.
 * There are several different writing systems for Cherokee phonology and we
 * want to convert between them.
 * This type enumerates all of the systems that we support and provides
 * conversion from our internal orthography into any of these.
 */
export enum CherokeeOrthography {
  Crg = "CRG",
  Learner = "LEARNER",
  Taoc = "TAOC",
}

/** Structure to represent a single chapter. Used to send data to the front end. */
export type CollectionChapter = {
  readonly __typename?: "CollectionChapter"
  /** Breadcrumbs from the top-level archive down to where this document lives. */
  readonly breadcrumbs: ReadonlyArray<DocumentCollection>
  readonly document: Maybe<AnnotatedDoc>
  /** UUID for the chapter */
  readonly id: Scalars["UUID"]
  /** Order within the parent chapter or collection */
  readonly indexInParent: Scalars["Int"]
  /** Full path of the chapter */
  readonly path: ReadonlyArray<Scalars["String"]>
  /** Whether the chapter is an "Intro" or "Body" chapter */
  readonly section: CollectionSection
  readonly slug: Scalars["String"]
  /** Full title of the chapter */
  readonly title: Scalars["String"]
  /** ID of WordPress page with text of the chapter */
  readonly wordpressId: Maybe<Scalars["Int"]>
}

/** Enum to represent the sections in an edited collection */
export enum CollectionSection {
  Body = "BODY",
  Credit = "CREDIT",
  Intro = "INTRO",
}

/** A comment a user has made on some piece of a document. */
export type Comment = {
  readonly __typename?: "Comment"
  /** An optional classification of the comment's content */
  readonly commentType: Maybe<CommentType>
  /** Whether the comment has been edited since it was posted */
  readonly edited: Scalars["Boolean"]
  /** Unique identifier of this comment */
  readonly id: Scalars["UUID"]
  /** When the comment was posted */
  readonly postedAt: DateTime
  /** Who posted the comment */
  readonly postedBy: User
  /** The text of the comment */
  readonly textContent: Scalars["String"]
}

/** Type representing the object that a comment is attached to */
export type CommentParent = AnnotatedForm | DocumentParagraph

/** An enum listing the possible types that a comment could be attached to */
export enum CommentParentType {
  Paragraph = "PARAGRAPH",
  Word = "WORD",
}

/** A type describing the kind of comment being made */
export enum CommentType {
  Question = "QUESTION",
  Story = "STORY",
  Suggestion = "SUGGESTION",
}

/**
 * Used for updating comments.
 * All fields except id are optional.
 */
export type CommentUpdate = {
  /** The type of content in this comment. See dailp::comment::CommentType. */
  readonly commentType: InputMaybe<CommentType>
  /** Whether this comment has been edited in the past */
  readonly edited: Scalars["Boolean"]
  /** The UUID of the comment to perform this operation on. */
  readonly id: Scalars["UUID"]
  /** The text of the comment. */
  readonly textContent: InputMaybe<Scalars["String"]>
}

/**
 * A block of content, which may be one of several types.
 * Each page contains several blocks.
 *
 * This type is intended to enable a custom page builder on the front-end for
 * content editors.
 */
export type ContentBlock = Gallery | Markdown

/**
 * An individual or organization that contributed to the creation or analysis
 * of a particular document or source. Each contributor has a name and a role
 * that specifies the type of their contributions.
 */
export type Contributor = {
  readonly __typename?: "Contributor"
  readonly details: Maybe<ContributorDetails>
  /** Full name of the contributor */
  readonly name: Scalars["String"]
  /** The role that defines most of their contributions to the associated item */
  readonly role: Maybe<ContributorRole>
}

/**
 * Basic personal details of an individual contributor, which can be retrieved
 * from a particular instance of [`Contributor`].
 *
 * They may have transcribed a handwritten manuscript, translated it into
 * English, or analyzed it for linguistic information.
 * This information can be used to track who contributed to the development of
 * each individual document, and track contributions to the archive as a whole.
 */
export type ContributorDetails = {
  readonly __typename?: "ContributorDetails"
  /**
   * Alternate name of this person, may be in a different language or writing
   * system. Used only for descriptive purposes.
   */
  readonly alternateName: Maybe<Scalars["String"]>
  /** The optional date that this contributor was born on. */
  readonly birthDate: Maybe<Date>
  /**
   * Full name of this person, this exact string must be used to identify
   * them elsewhere, like in the attribution for a particular document.
   */
  readonly fullName: Scalars["String"]
  /** Whether or not the contributor's profile is linked to their contributions */
  readonly isVisible: Scalars["Boolean"]
}

/**
 * A contributor can have to any number of roles, which define most of their
 * contributions to the associated item (add or revise as needed)
 */
export enum ContributorRole {
  Annotator = "ANNOTATOR",
  Author = "AUTHOR",
  CulturalAdvisor = "CULTURAL_ADVISOR",
  Editor = "EDITOR",
  Transcriber = "TRANSCRIBER",
  Translator = "TRANSLATOR",
}

export type CreateDocumentFromFormInput = {
  readonly collectionId: Scalars["UUID"]
  readonly documentName: Scalars["String"]
  readonly englishTranslationLines: ReadonlyArray<
    ReadonlyArray<Scalars["String"]>
  >
  readonly rawTextLines: ReadonlyArray<ReadonlyArray<Scalars["String"]>>
  readonly sourceName: Scalars["String"]
  readonly sourceUrl: Scalars["String"]
  readonly unresolvedWords: ReadonlyArray<Scalars["String"]>
}

/** Input for creating an edited collection */
export type CreateEditedCollectionInput = {
  /** Description of the collection */
  readonly description: Scalars["String"]
  /** URL of the thumbnail image for the collection */
  readonly thumbnailUrl: Scalars["String"]
  /** The title of the collection */
  readonly title: Scalars["String"]
}

export type CreateDocumentFromFormInput = {
  readonly collectionId: Scalars["UUID"]
  readonly documentName: Scalars["String"]
  readonly englishTranslationLines: ReadonlyArray<
    ReadonlyArray<Scalars["String"]>
  >
  readonly rawTextLines: ReadonlyArray<ReadonlyArray<Scalars["String"]>>
  readonly sourceName: Scalars["String"]
  readonly sourceUrl: Scalars["String"]
  readonly unresolvedWords: ReadonlyArray<Scalars["String"]>
}

/** Request to update if a piece of audio should be included in an edited collection */
export type CurateWordAudioInput = {
  /** Audio to include/exclude */
  readonly audioSliceId: Scalars["UUID"]
  /** New value */
  readonly includeInEditedCollection: Scalars["Boolean"]
  /** Word audio is attached to */
  readonly wordId: Scalars["UUID"]
}

export type Date = {
  readonly __typename?: "Date"
  /** The day of this date */
  readonly day: Scalars["Int"]
  /** Formatted version of the date for humans to read */
  readonly formattedDate: Scalars["String"]
  /** The month of this date */
  readonly month: Scalars["Int"]
  /** The year of this date */
  readonly year: Scalars["Int"]
}

/** GraphQL input type for dates */
export type DateInput = {
  readonly day: Scalars["Int"]
  readonly month: Scalars["Int"]
  readonly year: Scalars["Int"]
}

export type DateTime = {
  readonly __typename?: "DateTime"
  /** Just the Date component of this DateTime, useful for user-facing display */
  readonly date: Date
  /** UNIX timestamp of the datetime, useful for sorting */
  readonly timestamp: Scalars["Int"]
}

/** Input object for deleting an existing comment */
export type DeleteCommentInput = {
  /** ID of the comment to delete */
  readonly commentId: Scalars["UUID"]
}

/** Delete a contributor attribution for a document based on the two ids */
export type DeleteContributorAttribution = {
  /** The UUID of the contributor to remove from this document's attributions */
  readonly contributorId: Scalars["UUID"]
  /** The document to perform this operation on */
  readonly documentId: Scalars["UUID"]
}

export type DocumentCollection = {
  readonly __typename?: "DocumentCollection"
  /**
   * All documents that are part of this collection
   * TODO Try to unify this return type into AnnotatedDoc
   * This probably requires adding a document_ids field so that we can just
   * pass that to the dataloader below.
   */
  readonly documents: ReadonlyArray<DocumentReference>
  /** Database ID for this collection */
  readonly id: Maybe<Scalars["UUID"]>
  /** Full name of this collection */
  readonly name: Scalars["String"]
  /** URL-ready slug for this collection, generated from the name */
  readonly slug: Scalars["String"]
}

/**
 * Used for updating document metadata.
 * All fields except id are optional.
 */
export type DocumentMetadataUpdate = {
  /** The ID of the document to update */
  readonly id: Scalars["UUID"]
  /** An updated title for this document, or nothing (if title is unchanged) */
  readonly title: InputMaybe<Scalars["String"]>
  /** The date this document was written, or nothing (if unchanged or not applicable) */
  readonly writtenAt: InputMaybe<DateInput>
}

export type DocumentPage = {
  readonly __typename?: "DocumentPage"
  /** Scan of this page as a IIIF resource, if there is one */
  readonly image: Maybe<PageImage>
  /** One-indexed page number */
  readonly pageNumber: Scalars["String"]
  /** Contents of this page as a list of paragraphs */
  readonly paragraphs: ReadonlyArray<DocumentParagraph>
}

/** One paragraph within a [`DocumentPage`] */
export type DocumentParagraph = {
  readonly __typename?: "DocumentParagraph"
  /** Get comments on this paragraph */
  readonly comments: ReadonlyArray<Comment>
  /** Unique identifier for this paragraph */
  readonly id: Scalars["UUID"]
  /** 1-indexed position of this paragraph in a document */
  readonly index: Scalars["Int"]
  /** Source text of the paragraph broken down into words */
  readonly source: ReadonlyArray<AnnotatedSeg>
  /** English translation of the whole paragraph */
  readonly translation: Scalars["String"]
}

/**
 * Reference to a document with a limited subset of fields, namely no contents
 * of the document.
 */
export type DocumentReference = {
  readonly __typename?: "DocumentReference"
  /** Date the document was produced (or `None` if unknown) */
  readonly date: Maybe<Date>
  /** Database ID for the document */
  readonly id: Scalars["UUID"]
  /** Index of the document within its group, used purely for ordering */
  readonly orderIndex: Scalars["Int"]
  /** Unique short name */
  readonly shortName: Scalars["String"]
  /** URL slug for this document */
  readonly slug: Scalars["String"]
  /** Long title of the document */
  readonly title: Scalars["String"]
}

/**
 * The kind of a document in terms of what body it lives within. A reference
 * document is a dictionary or grammar for example, while a corpus document
 * might be a letter, journal, or notice.
 */
export enum DocumentType {
  Corpus = "CORPUS",
  Reference = "REFERENCE",
}

/**
 * Structure to represent an edited collection. Missing certain fields and chapters in it.
 * Used for sending data to the front end
 */
export type EditedCollection = {
  readonly __typename?: "EditedCollection"
  readonly chapters: Maybe<ReadonlyArray<CollectionChapter>>
  /** Description of the collection (optional) */
  readonly description: Maybe<Scalars["String"]>
  /** UUID for the collection */
  readonly id: Scalars["UUID"]
  /** URL slug for the collection, like "cwkw" */
  readonly slug: Scalars["String"]
  /** Cover image URL */
  readonly thumbnailUrl: Maybe<Scalars["String"]>
  /** Full title of the collection */
  readonly title: Scalars["String"]
  /** ID of WordPress menu for navigating the collection */
  readonly wordpressMenuId: Maybe<Scalars["Int"]>
}

export type FormsInTime = {
  readonly __typename?: "FormsInTime"
  readonly end: Maybe<Date>
  readonly forms: ReadonlyArray<AnnotatedForm>
  readonly start: Maybe<Date>
}

/** A gallery of images, which may be rendered as a slideshow or lightbox. */
export type Gallery = {
  readonly __typename?: "Gallery"
  readonly mediaUrls: ReadonlyArray<Scalars["String"]>
}

/**
 * A rectangle slice of something, usually a large document image.
 *
 * Units are a percentage of the containing document.
 * This is more useful than pixels because we can more easily compare
 * geometries between images of different resolutions. For example, we could identify
 * all items in any bottom-right corner with Geometry(90%, 90%, 100%, 100%).
 * Physical units would be better, but IIIF only allows pixels and percentages.
 *
 * Potential use case:
 * Each document is represented by an ordered list of [AnnotatedForm]s. Each
 * form has some geometry on the source image. There are a bunch of other
 * annotations on the source image that are unordered. These may be specific
 * syllabary characters, notes about the handwriting, etc. Using MongoDB
 * comparison queries, we can request a list of all spatial annotations
 * on the same document that lie within or around the geometry of this specific word.
 */
export type Geometry = {
  readonly __typename?: "Geometry"
  readonly xMax: Scalars["Float"]
  readonly xMin: Scalars["Float"]
  readonly yMax: Scalars["Float"]
  readonly yMin: Scalars["Float"]
}

export type IiifImages = {
  readonly __typename?: "IiifImages"
  /** Information about the data source for this set of images */
  readonly source: ImageSource
  /** List of urls for all the images in this collection */
  readonly urls: ReadonlyArray<Scalars["String"]>
}

export type ImageSource = {
  readonly __typename?: "ImageSource"
  /** Base URL for the IIIF server */
  readonly url: Scalars["String"]
}

/** Start of a new line */
export type LineBreak = {
  readonly __typename?: "LineBreak"
  /**
   * Index of this line break within the document. i.e. Indicates the start
   * of line X.
   */
  readonly index: Scalars["Int"]
}

/** A block of prose content, formatted with [Markdown](https://commonmark.org/). */
export type Markdown = {
  readonly __typename?: "Markdown"
  readonly content: Scalars["String"]
}

/** Menu object representing the navbar menu that can be edited. */
export type Menu = {
  readonly __typename?: "Menu"
  /** Id for menu. */
  readonly id: Scalars["UUID"]
  /** Menu items. */
  readonly items: ReadonlyArray<MenuItem>
  /** Name for the menu. */
  readonly name: Scalars["String"]
  /** Slug for the menu. */
  readonly slug: Scalars["String"]
}

/** A single item in the menu. */
export type MenuItem = {
  readonly __typename?: "MenuItem"
  /** Child items (dropdown), optional. */
  readonly items: Maybe<ReadonlyArray<MenuItem>>
  /** Display label. */
  readonly label: Scalars["String"]
  /** Destination path. */
  readonly path: Scalars["String"]
}

/** Input for a single menu item. */
export type MenuItemInput = {
  /** Child items (dropdown), optional. */
  readonly items: InputMaybe<ReadonlyArray<MenuItemInput>>
  /** Display label. */
  readonly label: Scalars["String"]
  /** Destination path. */
  readonly path: Scalars["String"]
}

/** Input for updating a menu. */
export type MenuUpdate = {
  /** Menu id. */
  readonly id: Scalars["UUID"]
  /** New menu items (optional). */
  readonly items: InputMaybe<ReadonlyArray<MenuItemInput>>
  /** New name (optional). */
  readonly name: InputMaybe<Scalars["String"]>
}

/** One particular morpheme and all the known words that contain that exact morpheme. */
export type MorphemeReference = {
  readonly __typename?: "MorphemeReference"
  /** List of words that contain this morpheme. */
  readonly forms: ReadonlyArray<AnnotatedForm>
  /** Phonemic shape of the morpheme. */
  readonly morpheme: Scalars["String"]
}

/** A single unit of meaning and its gloss which can be edited. */
export type MorphemeSegmentUpdate = {
  /** Target language representation of this segment. */
  readonly gloss: Scalars["String"]
  /** Source language representation of this segment. */
  readonly morpheme: Scalars["String"]
  /**
   * This field determines what character should separate this segment from
   * the next one when reconstituting the full segmentation string.
   */
  readonly role: WordSegmentRole
  /** Which Cherokee representation system is this segment written with? */
  readonly system: InputMaybe<CherokeeOrthography>
}

/** A concrete representation of a particular functional morpheme. */
export type MorphemeTag = {
  readonly __typename?: "MorphemeTag"
  /**
   * A prose description of what this morpheme means and how it works in
   * context.
   */
  readonly definition: Scalars["String"]
  /** URL to an external page with more details about this morpheme. */
  readonly detailsUrl: Maybe<Scalars["String"]>
  /**
   * Internal representation of this functional item, which may be one or
   * more word parts in the raw annotation. For example, ["X", "Y"] could map
   * to "Z" in a particular display format.
   */
  readonly internalTags: ReadonlyArray<Scalars["String"]>
  /**
   * What kind of morpheme is this? Examples are "Prepronominal Prefix" or
   * "Aspectual Suffix"
   */
  readonly morphemeType: Scalars["String"]
  /** Overrides the segment type of instances of this tag. */
  readonly roleOverride: Maybe<WordSegmentRole>
  /** How this morpheme looks in original language data */
  readonly shape: Maybe<Scalars["String"]>
  /** How this morpheme is represented in a gloss */
  readonly tag: Scalars["String"]
  /** Plain English title of the morpheme tag */
  readonly title: Scalars["String"]
}

export type Mutation = {
  readonly __typename?: "Mutation"
  /** Adds a bookmark to the user's list of bookmarks. */
  readonly addBookmark: AnnotatedDoc
  /** Minimal mutation to add a document with only essential fields */
  readonly addDocument: AddDocumentPayload
  /**
   * Mutation must have at least one visible field for introspection to work
   * correctly, so we just provide an API version which might be useful in
   * the future.
   */
  readonly apiVersion: Scalars["String"]
  /**
   * Attach audio that has already been uploaded to S3 to a particular word
   * Assumes user requesting mutation recoreded the audio
   */
  readonly attachAudioToWord: AnnotatedForm
  readonly createEditedCollection: Scalars["String"]
  /** Decide if a piece audio should be included in edited collection */
  readonly curateWordAudio: AnnotatedForm
  /**
   * Delete a comment.
   * Will fail if the user making the request is not the poster.
   */
  readonly deleteComment: CommentParent
  /** Mutation for deleting contributor attributions */
  readonly deleteContributorAttribution: Scalars["UUID"]
  readonly insertCustomMorphemeTag: Scalars["Boolean"]
  /** Post a new comment on a given object */
  readonly postComment: CommentParent
  /** Removes a bookmark from a user's list of bookmarks */
  readonly removeBookmark: AnnotatedDoc
  readonly updateAnnotation: Scalars["Boolean"]
  /** Update a comment */
  readonly updateComment: CommentParent
  /** Mutation for adding/changing contributor attributions */
  readonly updateContributorAttribution: Scalars["UUID"]
  readonly updateDocumentMetadata: Scalars["UUID"]
  readonly updateMenu: Menu
  readonly updatePage: Scalars["Boolean"]
  /** Mutation for paragraph and translation editing */
  readonly updateParagraph: DocumentParagraph
  /** Updates a dailp_user's information */
  readonly updateUser: User
  readonly updateWord: AnnotatedForm
  readonly upsertPage: Scalars["String"]
}

export type MutationAddBookmarkArgs = {
  documentId: Scalars["UUID"]
}

export type MutationAddDocumentArgs = {
  input: CreateDocumentFromFormInput
}

export type MutationAttachAudioToWordArgs = {
  input: AttachAudioToWordInput
}

export type MutationCreateEditedCollectionArgs = {
  input: CreateEditedCollectionInput
}

export type MutationCurateWordAudioArgs = {
  input: CurateWordAudioInput
}

export type MutationDeleteCommentArgs = {
  input: DeleteCommentInput
}

export type MutationDeleteContributorAttributionArgs = {
  contribution: DeleteContributorAttribution
}

export type MutationInsertCustomMorphemeTagArgs = {
  system: Scalars["String"]
  tag: Scalars["String"]
  title: Scalars["String"]
}

export type MutationPostCommentArgs = {
  input: PostCommentInput
}

export type MutationRemoveBookmarkArgs = {
  documentId: Scalars["UUID"]
}

export type MutationUpdateAnnotationArgs = {
  data: Scalars["JSON"]
}

export type MutationUpdateCommentArgs = {
  comment: CommentUpdate
}

export type MutationUpdateContributorAttributionArgs = {
  contribution: UpdateContributorAttribution
}

export type MutationUpdateDocumentMetadataArgs = {
  document: DocumentMetadataUpdate
}

export type MutationUpdateMenuArgs = {
  menu: MenuUpdate
}

export type MutationUpdatePageArgs = {
  data: Scalars["JSON"]
}

export type MutationUpdateParagraphArgs = {
  paragraph: ParagraphUpdate
}

export type MutationUpdateUserArgs = {
  user: UserUpdate
}

export type MutationUpdateWordArgs = {
  word: AnnotatedFormUpdate
}

export type MutationUpsertPageArgs = {
  page: NewPageInput
}

/** Input struct for a page. */
export type NewPageInput = {
  /** content for page, needs to be sanitized */
  readonly body: ReadonlyArray<Scalars["String"]>
  /** path of new page */
  readonly path: Scalars["String"]
  /** title of new page */
  readonly title: Scalars["String"]
}

/**
 * A website page which lives at a specific URL and has a list of blocks that
 * define its content.
 */
export type Page = {
  readonly __typename?: "Page"
  readonly body: ReadonlyArray<ContentBlock>
  /**
   * The path that this page lives at, which also uniquely identifies it.
   * For example, "/our-team"
   */
  readonly id: Scalars["String"]
  readonly title: Scalars["String"]
}

export type PageImage = {
  readonly __typename?: "PageImage"
  /** The IIIF source this page image comes from */
  readonly source: ImageSource
  /** The full IIIF url for this image resource */
  readonly url: Scalars["String"]
}

/** A paragraph in an annotated document that can be edited. */
export type ParagraphUpdate = {
  /** Unique identifier of the form */
  readonly id: Scalars["UUID"]
  /** English translation of the paragraph */
  readonly translation: InputMaybe<Scalars["String"]>
}

/** The reference position within a document of one specific form */
export type PositionInDocument = {
  readonly __typename?: "PositionInDocument"
  /** What document is this item within? */
  readonly documentId: Scalars["UUID"]
  /** What section of the document image corresponds to this item? */
  readonly geometry: Maybe<Geometry>
  readonly iiifUrl: Maybe<Scalars["String"]>
  /**
   * How many items come before this one in the whole document?
   *
   * 1-indexed position indicating where the form sits in the ordering of all
   * forms in the document. Used for relative ordering of forms from the
   * same document.
   */
  readonly index: Scalars["Int"]
  /**
   * Index reference for this position, more specific than `page_reference`.
   * Generally used in corpus documents where there are few pages containing
   * many forms each. Example: "WJ23:#21"
   */
  readonly indexReference: Scalars["String"]
  /** What page is it on (starting from 1)? May be a single page or range of pages. */
  readonly pageNumber: Scalars["String"]
  /**
   * Standard page reference for this position, which can be used in citation.
   * Generally formatted like ID:PAGE, i.e "DF2018:55"
   */
  readonly pageReference: Scalars["String"]
}

/** Input object for posting a new comment on some object */
export type PostCommentInput = {
  /** A classifcation for the comment (optional) */
  readonly commentType: InputMaybe<CommentType>
  /** ID of the object that is being commented on */
  readonly parentId: Scalars["UUID"]
  /** Type of the object being commented on */
  readonly parentType: CommentParentType
  /** Content of the comment */
  readonly textContent: Scalars["String"]
}

export type Query = {
  readonly __typename?: "Query"
  readonly abbreviationIdFromShortName: Scalars["UUID"]
  /** List of all the document collections available. */
  readonly allCollections: ReadonlyArray<DocumentCollection>
  /** Listing of all documents excluding their contents by default */
  readonly allDocuments: ReadonlyArray<AnnotatedDoc>
  readonly allEditedCollections: ReadonlyArray<EditedCollection>
  /** List of all content pages */
  readonly allPages: ReadonlyArray<Page>
  /** List of all the functional morpheme tags available */
  readonly allTags: ReadonlyArray<MorphemeTag>
  /** Retrieves all documents that are bookmarked by the current user. */
  readonly bookmarkedDocuments: ReadonlyArray<AnnotatedDoc>
  /** Retrieves a chapter and its contents by its collection and chapter slug. */
  readonly chapter: Maybe<CollectionChapter>
  readonly collection: DocumentCollection
  /** Gets a dailp_user by their id */
  readonly dailpUserById: User
  /** Retrieves a full document from its unique name. */
  readonly document: Maybe<AnnotatedDoc>
  /** Retrieves a full document from its unique identifier. */
  readonly documentByUuid: Maybe<AnnotatedDoc>
  readonly editedCollection: Maybe<EditedCollection>
  readonly menuBySlug: Menu
  /**
   * Retrieve information for the morpheme that corresponds to the given tag
   * string. For example, "3PL.B" is the standard string referring to a 3rd
   * person plural prefix.
   */
  readonly morphemeTag: Maybe<MorphemeTag>
  /** Forms containing the given morpheme gloss or related ones clustered over time. */
  readonly morphemeTimeClusters: ReadonlyArray<FormsInTime>
  /**
   * Lists all words containing a morpheme with the given gloss.
   * Groups these words by the document containing them.
   */
  readonly morphemesByDocument: ReadonlyArray<WordsInDocument>
  /**
   * Lists all forms containing a morpheme with the given gloss.
   * Groups these words by the phonemic shape of the target morpheme.
   */
  readonly morphemesByShape: ReadonlyArray<MorphemeReference>
  /** Retrieves a full document from its unique identifier. */
  readonly page: Maybe<Page>
  readonly pageByPath: Maybe<Page>
  /** Get a single paragraph given the paragraph ID */
  readonly paragraphById: DocumentParagraph
  /**
   * Search for words with the exact same syllabary string, or with very
   * similar looking characters.
   */
  readonly syllabarySearch: ReadonlyArray<AnnotatedForm>
  /** Basic information about the currently authenticated user, if any. */
  readonly userInfo: Maybe<UserInfo>
  /** Get a single word given the word ID */
  readonly wordById: AnnotatedForm
  /**
   * Search for words that match any one of the given queries.
   * Each query may match against multiple fields of a word.
   */
  readonly wordSearch: ReadonlyArray<AnnotatedForm>
}

export type QueryAbbreviationIdFromShortNameArgs = {
  shortName: Scalars["String"]
}

export type QueryAllTagsArgs = {
  system: CherokeeOrthography
}

export type QueryChapterArgs = {
  chapterSlug: Scalars["String"]
  collectionSlug: Scalars["String"]
}

export type QueryCollectionArgs = {
  slug: Scalars["String"]
}

export type QueryDailpUserByIdArgs = {
  id: Scalars["UUID"]
}

export type QueryDocumentArgs = {
  slug: Scalars["String"]
}

export type QueryDocumentByUuidArgs = {
  id: Scalars["UUID"]
}

export type QueryEditedCollectionArgs = {
  slug: Scalars["String"]
}

export type QueryMenuBySlugArgs = {
  slug: Scalars["String"]
}

export type QueryMorphemeTagArgs = {
  id: Scalars["String"]
  system: CherokeeOrthography
}

export type QueryMorphemeTimeClustersArgs = {
  clusterYears?: Scalars["Int"]
  gloss: Scalars["String"]
}

export type QueryMorphemesByDocumentArgs = {
  documentId: InputMaybe<Scalars["UUID"]>
  morphemeGloss: Scalars["String"]
}

export type QueryMorphemesByShapeArgs = {
  compareBy: InputMaybe<CherokeeOrthography>
  gloss: Scalars["String"]
}

export type QueryPageArgs = {
  id: Scalars["String"]
}

export type QueryPageByPathArgs = {
  path: Scalars["String"]
}

export type QueryParagraphByIdArgs = {
  id: Scalars["UUID"]
}

export type QuerySyllabarySearchArgs = {
  query: Scalars["String"]
}

export type QueryWordByIdArgs = {
  id: Scalars["UUID"]
}

export type QueryWordSearchArgs = {
  query: Scalars["String"]
}

/**
 * Attribution for a particular source, whether an institution or an individual.
 * Most commonly, this will represent the details of a library or archive that
 * houses documents used elsewhere.
 */
export type SourceAttribution = {
  readonly __typename?: "SourceAttribution"
  /** URL of this source's homepage, i.e. "https://www.newberry.org/" */
  readonly link: Scalars["String"]
  /** Name of the source, i.e. "The Newberry Library" */
  readonly name: Scalars["String"]
}

/** Update the contributor attribution for a document */
export type UpdateContributorAttribution = {
  /** A description of what the contributor did, like "translation" or "voice" */
  readonly contributionRole: Scalars["String"]
  /** The UUID associated with the contributor being added or changed */
  readonly contributorId: Scalars["UUID"]
  /** The document to perfom this operation on */
  readonly documentId: Scalars["UUID"]
}

/** A user record, for a contributor, editor, etc. */
export type User = {
  readonly __typename?: "User"
  /** URL to the avatar of the user (optional) */
  readonly avatarUrl: Maybe<Scalars["String"]>
  /** Biography of the user (optional) */
  readonly bio: Maybe<Scalars["String"]>
  /** The date this user was created (optional) */
  readonly createdAt: Maybe<Date>
  /** User-facing name for this contributor/curator */
  readonly displayName: Scalars["String"]
  /** Id of the user, which must be a AWS Cognito `sub` claim */
  readonly id: Scalars["String"]
  /** Location of the user (optional) */
  readonly location: Maybe<Scalars["String"]>
  /** Organization of the user (optional) */
  readonly organization: Maybe<Scalars["String"]>
  /** Role of the user (optional) */
  readonly role: Maybe<UserGroup>
}

/** A user belongs to any number of user groups, which give them various permissions. */
export enum UserGroup {
  Contributors = "CONTRIBUTORS",
  Editors = "EDITORS",
  Readers = "READERS",
}

/** Auth metadata on the user making the current request. */
export type UserInfo = {
  readonly __typename?: "UserInfo"
  readonly email: Scalars["String"]
  readonly groups: ReadonlyArray<UserGroup>
  /** Unique ID for the User. Should be an AWS Cognito Sub. */
  readonly id: Scalars["UUID"]
}

export type UserUpdate = {
  /** URL to the avatar of the user (optional) */
  readonly avatarUrl: InputMaybe<Scalars["String"]>
  /** Biography of the user (optional) */
  readonly bio: InputMaybe<Scalars["String"]>
  /** User-facing name for this contributor/curator */
  readonly displayName: InputMaybe<Scalars["String"]>
  /** Id of the user, which must be a AWS Cognito `sub` claim */
  readonly id: Scalars["String"]
  /** Location of the user (optional) */
  readonly location: InputMaybe<Scalars["String"]>
  /** Organization of the user (optional) */
  readonly organization: InputMaybe<Scalars["String"]>
  /** Role of the user (optional) */
  readonly role: InputMaybe<UserGroup>
}

export type WordSegment = {
  readonly __typename?: "WordSegment"
  /** English gloss in standard DAILP format that refers to a lexical item */
  readonly gloss: Scalars["String"]
  /**
   * If this morpheme represents a functional tag that we have further
   * information on, this is the corresponding database entry.
   */
  readonly matchingTag: Maybe<MorphemeTag>
  /** Phonemic representation of the morpheme */
  readonly morpheme: Scalars["String"]
  /**
   * This field determines what character should separate this segment from
   * the previous one when reconstituting the full segmentation string.
   */
  readonly previousSeparator: Scalars["String"]
  /** What kind of thing is this segment? */
  readonly role: WordSegmentRole
}

/**
 * The kind of segment that a particular sequence of characters in a morphemic
 * segmentations represent.
 */
export enum WordSegmentRole {
  Clitic = "CLITIC",
  Modifier = "MODIFIER",
  Morpheme = "MORPHEME",
}

/** A list of words grouped by the document that contains them. */
export type WordsInDocument = {
  readonly __typename?: "WordsInDocument"
  /** Unique identifier of the containing document */
  readonly documentId: Maybe<Scalars["UUID"]>
  /** What kind of document contains these words (e.g. manuscript vs dictionary) */
  readonly documentType: Maybe<DocumentType>
  /** List of annotated and potentially segmented forms */
  readonly forms: ReadonlyArray<AnnotatedForm>
}

export type CollectionsListingQueryVariables = Exact<{ [key: string]: never }>

export type CollectionsListingQuery = { readonly __typename?: "Query" } & {
  readonly allCollections: ReadonlyArray<
    { readonly __typename?: "DocumentCollection" } & Pick<
      DocumentCollection,
      "name" | "slug"
    >
  >
}

export type DocumentsPagesQueryVariables = Exact<{ [key: string]: never }>

export type DocumentsPagesQuery = { readonly __typename?: "Query" } & {
  readonly allDocuments: ReadonlyArray<
    { readonly __typename?: "AnnotatedDoc" } & Pick<
      AnnotatedDoc,
      "id" | "slug" | "isReference"
    >
  >
}

export type AnnotatedDocumentQueryVariables = Exact<{
  slug: Scalars["String"]
}>

export type AnnotatedDocumentQuery = { readonly __typename?: "Query" } & {
  readonly document: Maybe<
    { readonly __typename?: "AnnotatedDoc" } & Pick<
      AnnotatedDoc,
      "id" | "title" | "slug" | "isReference"
    > & {
        readonly date: Maybe<
          { readonly __typename?: "Date" } & Pick<Date, "year">
        >
        readonly bookmarkedOn: Maybe<
          { readonly __typename?: "Date" } & Pick<Date, "formattedDate">
        >
        readonly sources: ReadonlyArray<
          { readonly __typename?: "SourceAttribution" } & Pick<
            SourceAttribution,
            "name" | "link"
          >
        >
        readonly audioRecording: Maybe<
          { readonly __typename?: "AudioSlice" } & Pick<
            AudioSlice,
            "resourceUrl" | "startTime" | "endTime"
          >
        >
        readonly translatedPages: Maybe<
          ReadonlyArray<
            { readonly __typename?: "DocumentPage" } & {
              readonly image: Maybe<
                { readonly __typename?: "PageImage" } & Pick<PageImage, "url">
              >
            }
          >
        >
        readonly chapters: Maybe<
          ReadonlyArray<
            { readonly __typename?: "CollectionChapter" } & Pick<
              CollectionChapter,
              "path"
            >
          >
        >
      }
  >
}

export type AnnotatedDocumentByIdQueryVariables = Exact<{
  id: Scalars["UUID"]
}>

export type AnnotatedDocumentByIdQuery = { readonly __typename?: "Query" } & {
  readonly documentByUuid: Maybe<
    { readonly __typename?: "AnnotatedDoc" } & Pick<
      AnnotatedDoc,
      "id" | "title" | "slug" | "isReference"
    > & {
        readonly date: Maybe<
          { readonly __typename?: "Date" } & Pick<Date, "year">
        >
        readonly bookmarkedOn: Maybe<
          { readonly __typename?: "Date" } & Pick<Date, "formattedDate">
        >
        readonly sources: ReadonlyArray<
          { readonly __typename?: "SourceAttribution" } & Pick<
            SourceAttribution,
            "name" | "link"
          >
        >
        readonly audioRecording: Maybe<
          { readonly __typename?: "AudioSlice" } & Pick<
            AudioSlice,
            "resourceUrl" | "startTime" | "endTime"
          >
        >
        readonly translatedPages: Maybe<
          ReadonlyArray<
            { readonly __typename?: "DocumentPage" } & {
              readonly image: Maybe<
                { readonly __typename?: "PageImage" } & Pick<PageImage, "url">
              >
            }
          >
        >
        readonly chapters: Maybe<
          ReadonlyArray<
            { readonly __typename?: "CollectionChapter" } & Pick<
              CollectionChapter,
              "path"
            >
          >
        >
      }
  >
}

export type DocumentContentsQueryVariables = Exact<{
  slug: Scalars["String"]
  morphemeSystem: CherokeeOrthography
  isReference: Scalars["Boolean"]
}>

export type DocumentContentsQuery = { readonly __typename?: "Query" } & {
  readonly document: Maybe<
    { readonly __typename?: "AnnotatedDoc" } & Pick<
      AnnotatedDoc,
      "id" | "slug"
    > & {
        readonly translatedPages?: Maybe<
          ReadonlyArray<
            { readonly __typename?: "DocumentPage" } & Pick<
              DocumentPage,
              "pageNumber"
            > & {
                readonly paragraphs: ReadonlyArray<
                  { readonly __typename: "DocumentParagraph" } & Pick<
                    DocumentParagraph,
                    "id" | "translation" | "index"
                  > & {
                      readonly source: ReadonlyArray<
                        | ({ readonly __typename: "AnnotatedForm" } & Pick<
                            AnnotatedForm,
                            | "id"
                            | "index"
                            | "source"
                            | "romanizedSource"
                            | "phonemic"
                            | "englishGloss"
                            | "commentary"
                          > & {
                              readonly segments: ReadonlyArray<
                                { readonly __typename?: "WordSegment" } & Pick<
                                  WordSegment,
                                  | "morpheme"
                                  | "gloss"
                                  | "role"
                                  | "previousSeparator"
                                > & {
                                    readonly matchingTag: Maybe<
                                      {
                                        readonly __typename?: "MorphemeTag"
                                      } & Pick<MorphemeTag, "tag" | "title">
                                    >
                                  }
                              >
                              readonly ingestedAudioTrack: Maybe<
                                { readonly __typename?: "AudioSlice" } & Pick<
                                  AudioSlice,
                                  | "sliceId"
                                  | "index"
                                  | "resourceUrl"
                                  | "startTime"
                                  | "endTime"
                                  | "includeInEditedCollection"
                                >
                              >
                              readonly editedAudio: ReadonlyArray<
                                { readonly __typename?: "AudioSlice" } & Pick<
                                  AudioSlice,
                                  | "sliceId"
                                  | "index"
                                  | "resourceUrl"
                                  | "startTime"
                                  | "endTime"
                                  | "includeInEditedCollection"
                                >
                              >
                              readonly userContributedAudio: ReadonlyArray<
                                { readonly __typename?: "AudioSlice" } & Pick<
                                  AudioSlice,
                                  | "sliceId"
                                  | "index"
                                  | "resourceUrl"
                                  | "startTime"
                                  | "endTime"
                                  | "includeInEditedCollection"
                                > & {
                                    readonly recordedBy: Maybe<
                                      { readonly __typename?: "User" } & Pick<
                                        User,
                                        "id" | "displayName"
                                      >
                                    >
                                  }
                              >
                              readonly position: {
                                readonly __typename?: "PositionInDocument"
                              } & Pick<PositionInDocument, "documentId">
                              readonly comments: ReadonlyArray<
                                { readonly __typename?: "Comment" } & Pick<
                                  Comment,
                                  "id"
                                >
                              >
                            })
                        | { readonly __typename: "LineBreak" }
                      >
                      readonly comments: ReadonlyArray<
                        { readonly __typename?: "Comment" } & Pick<
                          Comment,
                          "id"
                        >
                      >
                    }
                >
              }
          >
        >
        readonly forms?: ReadonlyArray<
          { readonly __typename: "AnnotatedForm" } & Pick<
            AnnotatedForm,
            | "id"
            | "index"
            | "source"
            | "romanizedSource"
            | "phonemic"
            | "englishGloss"
            | "commentary"
          > & {
              readonly segments: ReadonlyArray<
                { readonly __typename?: "WordSegment" } & Pick<
                  WordSegment,
                  "morpheme" | "gloss" | "role" | "previousSeparator"
                > & {
                    readonly matchingTag: Maybe<
                      { readonly __typename?: "MorphemeTag" } & Pick<
                        MorphemeTag,
                        "tag" | "title"
                      >
                    >
                  }
              >
              readonly ingestedAudioTrack: Maybe<
                { readonly __typename?: "AudioSlice" } & Pick<
                  AudioSlice,
                  | "sliceId"
                  | "index"
                  | "resourceUrl"
                  | "startTime"
                  | "endTime"
                  | "includeInEditedCollection"
                >
              >
              readonly editedAudio: ReadonlyArray<
                { readonly __typename?: "AudioSlice" } & Pick<
                  AudioSlice,
                  | "sliceId"
                  | "index"
                  | "resourceUrl"
                  | "startTime"
                  | "endTime"
                  | "includeInEditedCollection"
                >
              >
              readonly userContributedAudio: ReadonlyArray<
                { readonly __typename?: "AudioSlice" } & Pick<
                  AudioSlice,
                  | "sliceId"
                  | "index"
                  | "resourceUrl"
                  | "startTime"
                  | "endTime"
                  | "includeInEditedCollection"
                > & {
                    readonly recordedBy: Maybe<
                      { readonly __typename?: "User" } & Pick<
                        User,
                        "id" | "displayName"
                      >
                    >
                  }
              >
              readonly position: {
                readonly __typename?: "PositionInDocument"
              } & Pick<PositionInDocument, "documentId">
              readonly comments: ReadonlyArray<
                { readonly __typename?: "Comment" } & Pick<Comment, "id">
              >
            }
        >
      }
  >
}

export type AudioSliceFieldsFragment = {
  readonly __typename?: "AudioSlice"
} & Pick<
  AudioSlice,
  | "sliceId"
  | "index"
  | "resourceUrl"
  | "startTime"
  | "endTime"
  | "includeInEditedCollection"
>

export type DocFormFieldsFragment = {
  readonly __typename?: "AnnotatedDoc"
} & Pick<AnnotatedDoc, "id" | "title"> & {
    readonly date: Maybe<
      { readonly __typename?: "Date" } & Pick<Date, "day" | "month" | "year">
    >
  }

export type ParagraphFormFieldsFragment = {
  readonly __typename: "DocumentParagraph"
} & Pick<DocumentParagraph, "id" | "index" | "translation"> & {
    readonly source: ReadonlyArray<
      | ({ readonly __typename: "AnnotatedForm" } & Pick<
          AnnotatedForm,
          | "id"
          | "index"
          | "source"
          | "romanizedSource"
          | "phonemic"
          | "englishGloss"
          | "commentary"
        > & {
            readonly segments: ReadonlyArray<
              { readonly __typename?: "WordSegment" } & Pick<
                WordSegment,
                "morpheme" | "gloss" | "role" | "previousSeparator"
              > & {
                  readonly matchingTag: Maybe<
                    { readonly __typename?: "MorphemeTag" } & Pick<
                      MorphemeTag,
                      "tag" | "title"
                    >
                  >
                }
            >
            readonly ingestedAudioTrack: Maybe<
              { readonly __typename?: "AudioSlice" } & Pick<
                AudioSlice,
                | "sliceId"
                | "index"
                | "resourceUrl"
                | "startTime"
                | "endTime"
                | "includeInEditedCollection"
              >
            >
            readonly editedAudio: ReadonlyArray<
              { readonly __typename?: "AudioSlice" } & Pick<
                AudioSlice,
                | "sliceId"
                | "index"
                | "resourceUrl"
                | "startTime"
                | "endTime"
                | "includeInEditedCollection"
              >
            >
            readonly userContributedAudio: ReadonlyArray<
              { readonly __typename?: "AudioSlice" } & Pick<
                AudioSlice,
                | "sliceId"
                | "index"
                | "resourceUrl"
                | "startTime"
                | "endTime"
                | "includeInEditedCollection"
              > & {
                  readonly recordedBy: Maybe<
                    { readonly __typename?: "User" } & Pick<
                      User,
                      "id" | "displayName"
                    >
                  >
                }
            >
            readonly position: {
              readonly __typename?: "PositionInDocument"
            } & Pick<PositionInDocument, "documentId">
            readonly comments: ReadonlyArray<
              { readonly __typename?: "Comment" } & Pick<Comment, "id">
            >
          })
      | { readonly __typename: "LineBreak" }
    >
    readonly comments: ReadonlyArray<
      { readonly __typename?: "Comment" } & Pick<Comment, "id">
    >
  }

export type CommentFormFieldsFragment = {
  readonly __typename?: "Comment"
} & Pick<Comment, "id" | "textContent" | "commentType" | "edited">

export type FormFieldsFragment = {
  readonly __typename: "AnnotatedForm"
} & Pick<
  AnnotatedForm,
  | "id"
  | "index"
  | "source"
  | "romanizedSource"
  | "phonemic"
  | "englishGloss"
  | "commentary"
> & {
    readonly segments: ReadonlyArray<
      { readonly __typename?: "WordSegment" } & Pick<
        WordSegment,
        "morpheme" | "gloss" | "role" | "previousSeparator"
      > & {
          readonly matchingTag: Maybe<
            { readonly __typename?: "MorphemeTag" } & Pick<
              MorphemeTag,
              "tag" | "title"
            >
          >
        }
    >
    readonly ingestedAudioTrack: Maybe<
      { readonly __typename?: "AudioSlice" } & Pick<
        AudioSlice,
        | "sliceId"
        | "index"
        | "resourceUrl"
        | "startTime"
        | "endTime"
        | "includeInEditedCollection"
      >
    >
    readonly editedAudio: ReadonlyArray<
      { readonly __typename?: "AudioSlice" } & Pick<
        AudioSlice,
        | "sliceId"
        | "index"
        | "resourceUrl"
        | "startTime"
        | "endTime"
        | "includeInEditedCollection"
      >
    >
    readonly userContributedAudio: ReadonlyArray<
      { readonly __typename?: "AudioSlice" } & Pick<
        AudioSlice,
        | "sliceId"
        | "index"
        | "resourceUrl"
        | "startTime"
        | "endTime"
        | "includeInEditedCollection"
      > & {
          readonly recordedBy: Maybe<
            { readonly __typename?: "User" } & Pick<User, "id" | "displayName">
          >
        }
    >
    readonly position: { readonly __typename?: "PositionInDocument" } & Pick<
      PositionInDocument,
      "documentId"
    >
    readonly comments: ReadonlyArray<
      { readonly __typename?: "Comment" } & Pick<Comment, "id">
    >
  }

export type CollectionQueryVariables = Exact<{
  slug: Scalars["String"]
}>

export type CollectionQuery = { readonly __typename?: "Query" } & {
  readonly collection: { readonly __typename?: "DocumentCollection" } & Pick<
    DocumentCollection,
    "name"
  > & {
      readonly documents: ReadonlyArray<
        { readonly __typename?: "DocumentReference" } & Pick<
          DocumentReference,
          "id" | "slug" | "title" | "orderIndex"
        > & {
            readonly date: Maybe<
              { readonly __typename?: "Date" } & Pick<Date, "year">
            >
          }
      >
    }
}

export type EditedCollectionsQueryVariables = Exact<{ [key: string]: never }>

export type EditedCollectionsQuery = { readonly __typename?: "Query" } & {
  readonly allEditedCollections: ReadonlyArray<
    { readonly __typename?: "EditedCollection" } & Pick<
      EditedCollection,
      "id" | "title" | "slug" | "description" | "thumbnailUrl"
    > & {
        readonly chapters: Maybe<
          ReadonlyArray<
            { readonly __typename?: "CollectionChapter" } & Pick<
              CollectionChapter,
              "id" | "path"
            >
          >
        >
      }
  >
}

export type EditedCollectionQueryVariables = Exact<{
  slug: Scalars["String"]
}>

export type EditedCollectionQuery = { readonly __typename?: "Query" } & {
  readonly editedCollection: Maybe<
    { readonly __typename?: "EditedCollection" } & Pick<
      EditedCollection,
      "id" | "title" | "slug"
    > & {
        readonly chapters: Maybe<
          ReadonlyArray<
            { readonly __typename?: "CollectionChapter" } & Pick<
              CollectionChapter,
              "id" | "title" | "indexInParent" | "section" | "path" | "slug"
            >
          >
        >
      }
  >
}

export type WordSearchQueryVariables = Exact<{
  query: Scalars["String"]
}>

export type WordSearchQuery = { readonly __typename?: "Query" } & {
  readonly wordSearch: ReadonlyArray<
    { readonly __typename?: "AnnotatedForm" } & Pick<
      AnnotatedForm,
      | "source"
      | "normalizedSource"
      | "romanizedSource"
      | "englishGloss"
      | "index"
    > & {
        readonly document: Maybe<
          { readonly __typename?: "AnnotatedDoc" } & Pick<
            AnnotatedDoc,
            "id" | "slug" | "isReference"
          >
        >
      }
  >
}

export type AllSourcesQueryVariables = Exact<{ [key: string]: never }>

export type AllSourcesQuery = { readonly __typename?: "Query" } & {
  readonly allDocuments: ReadonlyArray<
    { readonly __typename?: "AnnotatedDoc" } & Pick<
      AnnotatedDoc,
      "isReference" | "id" | "slug" | "title" | "formCount"
    > & {
        readonly date: Maybe<
          { readonly __typename?: "Date" } & Pick<Date, "year">
        >
        readonly contributors: ReadonlyArray<
          { readonly __typename?: "Contributor" } & Pick<Contributor, "name">
        >
      }
  >
}

export type GlossaryQueryVariables = Exact<{
  system: CherokeeOrthography
}>

export type GlossaryQuery = { readonly __typename?: "Query" } & {
  readonly allTags: ReadonlyArray<
    { readonly __typename?: "MorphemeTag" } & Pick<
      MorphemeTag,
      "tag" | "title" | "definition" | "morphemeType"
    >
  >
}

export type TimelineQueryVariables = Exact<{
  gloss: Scalars["String"]
}>

export type TimelineQuery = { readonly __typename?: "Query" } & {
  readonly morphemeTimeClusters: ReadonlyArray<
    { readonly __typename?: "FormsInTime" } & {
      readonly start: Maybe<
        { readonly __typename?: "Date" } & Pick<Date, "year">
      >
      readonly end: Maybe<{ readonly __typename?: "Date" } & Pick<Date, "year">>
      readonly forms: ReadonlyArray<
        { readonly __typename?: "AnnotatedForm" } & Pick<
          AnnotatedForm,
          | "source"
          | "normalizedSource"
          | "romanizedSource"
          | "phonemic"
          | "documentId"
          | "englishGloss"
        >
      >
    }
  >
}

export type DocumentDetailsQueryVariables = Exact<{
  slug: Scalars["String"]
}>

export type DocumentDetailsQuery = { readonly __typename?: "Query" } & {
  readonly document: Maybe<
    { readonly __typename?: "AnnotatedDoc" } & Pick<
      AnnotatedDoc,
      "id" | "slug" | "title"
    > & {
        readonly date: Maybe<
          { readonly __typename?: "Date" } & Pick<Date, "year">
        >
        readonly contributors: ReadonlyArray<
          { readonly __typename?: "Contributor" } & Pick<
            Contributor,
            "name" | "role"
          >
        >
        readonly sources: ReadonlyArray<
          { readonly __typename?: "SourceAttribution" } & Pick<
            SourceAttribution,
            "name" | "link"
          >
        >
      }
  >
}

export type EditablePageQueryVariables = Exact<{
  id: Scalars["String"]
}>

export type EditablePageQuery = { readonly __typename?: "Query" } & {
  readonly page: Maybe<
    { readonly __typename?: "Page" } & Pick<Page, "id" | "title"> & {
        readonly body: ReadonlyArray<
          | { readonly __typename: "Gallery" }
          | ({ readonly __typename: "Markdown" } & Pick<Markdown, "content">)
        >
      }
  >
}

export type TagQueryVariables = Exact<{
  gloss: Scalars["String"]
  system: CherokeeOrthography
}>

export type TagQuery = { readonly __typename?: "Query" } & {
  readonly tag: Maybe<
    { readonly __typename?: "MorphemeTag" } & Pick<
      MorphemeTag,
      "morphemeType" | "tag" | "title" | "definition"
    >
  >
}

export type MorphemeQueryVariables = Exact<{
  documentId: InputMaybe<Scalars["UUID"]>
  morphemeGloss: Scalars["String"]
}>

export type MorphemeQuery = { readonly __typename?: "Query" } & {
  readonly documents: ReadonlyArray<
    { readonly __typename?: "WordsInDocument" } & Pick<
      WordsInDocument,
      "documentType"
    > & {
        readonly forms: ReadonlyArray<
          { readonly __typename?: "AnnotatedForm" } & Pick<
            AnnotatedForm,
            "index" | "source" | "normalizedSource" | "englishGloss"
          > & {
              readonly document: Maybe<
                { readonly __typename?: "AnnotatedDoc" } & Pick<
                  AnnotatedDoc,
                  "id" | "slug"
                >
              >
            }
        >
      }
  >
}

export type UserInfoQueryVariables = Exact<{ [key: string]: never }>

export type UserInfoQuery = { readonly __typename?: "Query" } & {
  readonly userInfo: Maybe<
    { readonly __typename?: "UserInfo" } & Pick<
      UserInfo,
      "id" | "email" | "groups"
    >
  >
}

export type NewPageMutationVariables = Exact<{
  data: Scalars["JSON"]
}>

export type NewPageMutation = { readonly __typename?: "Mutation" } & Pick<
  Mutation,
  "updatePage"
>

export type DocSliceQueryVariables = Exact<{
  slug: Scalars["String"]
  start: Scalars["Int"]
  end: InputMaybe<Scalars["Int"]>
  morphemeSystem: CherokeeOrthography
}>

export type DocSliceQuery = { readonly __typename?: "Query" } & {
  readonly document: Maybe<
    { readonly __typename?: "AnnotatedDoc" } & Pick<AnnotatedDoc, "title"> & {
        readonly audioRecording: Maybe<
          { readonly __typename?: "AudioSlice" } & Pick<
            AudioSlice,
            "resourceUrl" | "startTime" | "endTime"
          >
        >
        readonly forms: ReadonlyArray<
          { readonly __typename: "AnnotatedForm" } & Pick<
            AnnotatedForm,
            | "id"
            | "index"
            | "source"
            | "romanizedSource"
            | "phonemic"
            | "englishGloss"
            | "commentary"
          > & {
              readonly segments: ReadonlyArray<
                { readonly __typename?: "WordSegment" } & Pick<
                  WordSegment,
                  "morpheme" | "gloss" | "role" | "previousSeparator"
                > & {
                    readonly matchingTag: Maybe<
                      { readonly __typename?: "MorphemeTag" } & Pick<
                        MorphemeTag,
                        "tag" | "title"
                      >
                    >
                  }
              >
              readonly ingestedAudioTrack: Maybe<
                { readonly __typename?: "AudioSlice" } & Pick<
                  AudioSlice,
                  | "sliceId"
                  | "index"
                  | "resourceUrl"
                  | "startTime"
                  | "endTime"
                  | "includeInEditedCollection"
                >
              >
              readonly editedAudio: ReadonlyArray<
                { readonly __typename?: "AudioSlice" } & Pick<
                  AudioSlice,
                  | "sliceId"
                  | "index"
                  | "resourceUrl"
                  | "startTime"
                  | "endTime"
                  | "includeInEditedCollection"
                >
              >
              readonly userContributedAudio: ReadonlyArray<
                { readonly __typename?: "AudioSlice" } & Pick<
                  AudioSlice,
                  | "sliceId"
                  | "index"
                  | "resourceUrl"
                  | "startTime"
                  | "endTime"
                  | "includeInEditedCollection"
                > & {
                    readonly recordedBy: Maybe<
                      { readonly __typename?: "User" } & Pick<
                        User,
                        "id" | "displayName"
                      >
                    >
                  }
              >
              readonly position: {
                readonly __typename?: "PositionInDocument"
              } & Pick<PositionInDocument, "documentId">
              readonly comments: ReadonlyArray<
                { readonly __typename?: "Comment" } & Pick<Comment, "id">
              >
            }
        >
      }
  >
}

export type CollectionChapterQueryVariables = Exact<{
  collectionSlug: Scalars["String"]
  chapterSlug: Scalars["String"]
}>

export type CollectionChapterQuery = { readonly __typename?: "Query" } & {
  readonly chapter: Maybe<
    { readonly __typename?: "CollectionChapter" } & Pick<
      CollectionChapter,
      "id" | "title" | "wordpressId" | "slug"
    > & {
        readonly breadcrumbs: ReadonlyArray<
          { readonly __typename?: "DocumentCollection" } & Pick<
            DocumentCollection,
            "name" | "slug"
          >
        >
        readonly document: Maybe<
          { readonly __typename?: "AnnotatedDoc" } & Pick<
            AnnotatedDoc,
            "id" | "title" | "slug" | "isReference"
          > & {
              readonly date: Maybe<
                { readonly __typename?: "Date" } & Pick<Date, "year">
              >
              readonly bookmarkedOn: Maybe<
                { readonly __typename?: "Date" } & Pick<Date, "formattedDate">
              >
              readonly sources: ReadonlyArray<
                { readonly __typename?: "SourceAttribution" } & Pick<
                  SourceAttribution,
                  "name" | "link"
                >
              >
              readonly audioRecording: Maybe<
                { readonly __typename?: "AudioSlice" } & Pick<
                  AudioSlice,
                  "resourceUrl" | "startTime" | "endTime"
                >
              >
              readonly translatedPages: Maybe<
                ReadonlyArray<
                  { readonly __typename?: "DocumentPage" } & {
                    readonly image: Maybe<
                      { readonly __typename?: "PageImage" } & Pick<
                        PageImage,
                        "url"
                      >
                    >
                  }
                >
              >
              readonly chapters: Maybe<
                ReadonlyArray<
                  { readonly __typename?: "CollectionChapter" } & Pick<
                    CollectionChapter,
                    "id" | "path"
                  >
                >
              >
            }
        >
      }
  >
}

export type BookmarkedDocumentsQueryVariables = Exact<{ [key: string]: never }>

export type BookmarkedDocumentsQuery = { readonly __typename?: "Query" } & {
  readonly bookmarkedDocuments: ReadonlyArray<
    { readonly __typename?: "AnnotatedDoc" } & Pick<
      AnnotatedDoc,
      "id" | "title" | "slug" | "isReference"
    > & {
        readonly date: Maybe<
          { readonly __typename?: "Date" } & Pick<Date, "year">
        >
        readonly bookmarkedOn: Maybe<
          { readonly __typename?: "Date" } & Pick<Date, "formattedDate">
        >
        readonly sources: ReadonlyArray<
          { readonly __typename?: "SourceAttribution" } & Pick<
            SourceAttribution,
            "name" | "link"
          >
        >
        readonly audioRecording: Maybe<
          { readonly __typename?: "AudioSlice" } & Pick<
            AudioSlice,
            "resourceUrl" | "startTime" | "endTime"
          >
        >
        readonly translatedPages: Maybe<
          ReadonlyArray<
            { readonly __typename?: "DocumentPage" } & {
              readonly image: Maybe<
                { readonly __typename?: "PageImage" } & Pick<PageImage, "url">
              >
            }
          >
        >
        readonly chapters: Maybe<
          ReadonlyArray<
            { readonly __typename?: "CollectionChapter" } & Pick<
              CollectionChapter,
              "id" | "path"
            >
          >
        >
      }
  >
}

export type CommentFieldsFragment = { readonly __typename?: "Comment" } & Pick<
  Comment,
  "id" | "textContent" | "edited" | "commentType"
> & {
    readonly postedAt: { readonly __typename?: "DateTime" } & Pick<
      DateTime,
      "timestamp"
    > & {
        readonly date: { readonly __typename?: "Date" } & Pick<
          Date,
          "year" | "month" | "day" | "formattedDate"
        >
      }
    readonly postedBy: { readonly __typename?: "User" } & Pick<
      User,
      "id" | "displayName"
    >
  }

export type WordCommentsQueryVariables = Exact<{
  wordId: Scalars["UUID"]
}>

export type WordCommentsQuery = { readonly __typename?: "Query" } & {
  readonly wordById: { readonly __typename?: "AnnotatedForm" } & Pick<
    AnnotatedForm,
    "id"
  > & {
      readonly comments: ReadonlyArray<
        { readonly __typename?: "Comment" } & Pick<
          Comment,
          "id" | "textContent" | "edited" | "commentType"
        > & {
            readonly postedAt: { readonly __typename?: "DateTime" } & Pick<
              DateTime,
              "timestamp"
            > & {
                readonly date: { readonly __typename?: "Date" } & Pick<
                  Date,
                  "year" | "month" | "day" | "formattedDate"
                >
              }
            readonly postedBy: { readonly __typename?: "User" } & Pick<
              User,
              "id" | "displayName"
            >
          }
      >
    }
}

export type ParagraphCommentsQueryVariables = Exact<{
  paragraphId: Scalars["UUID"]
}>

export type ParagraphCommentsQuery = { readonly __typename?: "Query" } & {
  readonly paragraphById: { readonly __typename?: "DocumentParagraph" } & Pick<
    DocumentParagraph,
    "id"
  > & {
      readonly comments: ReadonlyArray<
        { readonly __typename?: "Comment" } & Pick<
          Comment,
          "id" | "textContent" | "edited" | "commentType"
        > & {
            readonly postedAt: { readonly __typename?: "DateTime" } & Pick<
              DateTime,
              "timestamp"
            > & {
                readonly date: { readonly __typename?: "Date" } & Pick<
                  Date,
                  "year" | "month" | "day" | "formattedDate"
                >
              }
            readonly postedBy: { readonly __typename?: "User" } & Pick<
              User,
              "id" | "displayName"
            >
          }
      >
    }
}

export type UpdateWordMutationVariables = Exact<{
  word: AnnotatedFormUpdate
  morphemeSystem: CherokeeOrthography
}>

export type UpdateWordMutation = { readonly __typename?: "Mutation" } & {
  readonly updateWord: { readonly __typename: "AnnotatedForm" } & Pick<
    AnnotatedForm,
    | "id"
    | "index"
    | "source"
    | "romanizedSource"
    | "phonemic"
    | "englishGloss"
    | "commentary"
  > & {
      readonly segments: ReadonlyArray<
        { readonly __typename?: "WordSegment" } & Pick<
          WordSegment,
          "morpheme" | "gloss" | "role" | "previousSeparator"
        > & {
            readonly matchingTag: Maybe<
              { readonly __typename?: "MorphemeTag" } & Pick<
                MorphemeTag,
                "tag" | "title"
              >
            >
          }
      >
      readonly ingestedAudioTrack: Maybe<
        { readonly __typename?: "AudioSlice" } & Pick<
          AudioSlice,
          | "sliceId"
          | "index"
          | "resourceUrl"
          | "startTime"
          | "endTime"
          | "includeInEditedCollection"
        >
      >
      readonly editedAudio: ReadonlyArray<
        { readonly __typename?: "AudioSlice" } & Pick<
          AudioSlice,
          | "sliceId"
          | "index"
          | "resourceUrl"
          | "startTime"
          | "endTime"
          | "includeInEditedCollection"
        >
      >
      readonly userContributedAudio: ReadonlyArray<
        { readonly __typename?: "AudioSlice" } & Pick<
          AudioSlice,
          | "sliceId"
          | "index"
          | "resourceUrl"
          | "startTime"
          | "endTime"
          | "includeInEditedCollection"
        > & {
            readonly recordedBy: Maybe<
              { readonly __typename?: "User" } & Pick<
                User,
                "id" | "displayName"
              >
            >
          }
      >
      readonly position: { readonly __typename?: "PositionInDocument" } & Pick<
        PositionInDocument,
        "documentId"
      >
      readonly comments: ReadonlyArray<
        { readonly __typename?: "Comment" } & Pick<Comment, "id">
      >
    }
}

export type AttachAudioToWordMutationVariables = Exact<{
  input: AttachAudioToWordInput
}>

export type AttachAudioToWordMutation = { readonly __typename?: "Mutation" } & {
  readonly attachAudioToWord: { readonly __typename?: "AnnotatedForm" } & Pick<
    AnnotatedForm,
    "id"
  > & {
      readonly userContributedAudio: ReadonlyArray<
        { readonly __typename?: "AudioSlice" } & Pick<
          AudioSlice,
          | "sliceId"
          | "index"
          | "resourceUrl"
          | "startTime"
          | "endTime"
          | "includeInEditedCollection"
        > & {
            readonly recordedBy: Maybe<
              { readonly __typename?: "User" } & Pick<
                User,
                "id" | "displayName"
              >
            >
          }
      >
    }
}

export type CurateWordAudioMutationVariables = Exact<{
  input: CurateWordAudioInput
}>

export type CurateWordAudioMutation = { readonly __typename?: "Mutation" } & {
  readonly curateWordAudio: { readonly __typename?: "AnnotatedForm" } & Pick<
    AnnotatedForm,
    "id"
  > & {
      readonly userContributedAudio: ReadonlyArray<
        { readonly __typename?: "AudioSlice" } & Pick<
          AudioSlice,
          | "sliceId"
          | "index"
          | "resourceUrl"
          | "startTime"
          | "endTime"
          | "includeInEditedCollection"
        > & {
            readonly recordedBy: Maybe<
              { readonly __typename?: "User" } & Pick<
                User,
                "id" | "displayName"
              >
            >
          }
      >
    }
}

export type AddBookmarkMutationVariables = Exact<{
  documentId: Scalars["UUID"]
}>

export type AddBookmarkMutation = { readonly __typename?: "Mutation" } & {
  readonly addBookmark: { readonly __typename?: "AnnotatedDoc" } & Pick<
    AnnotatedDoc,
    "id" | "title" | "slug" | "isReference"
  > & {
      readonly date: Maybe<
        { readonly __typename?: "Date" } & Pick<Date, "year">
      >
      readonly bookmarkedOn: Maybe<
        { readonly __typename?: "Date" } & Pick<Date, "formattedDate">
      >
      readonly sources: ReadonlyArray<
        { readonly __typename?: "SourceAttribution" } & Pick<
          SourceAttribution,
          "name" | "link"
        >
      >
      readonly audioRecording: Maybe<
        { readonly __typename?: "AudioSlice" } & Pick<
          AudioSlice,
          "resourceUrl" | "startTime" | "endTime"
        >
      >
      readonly translatedPages: Maybe<
        ReadonlyArray<
          { readonly __typename?: "DocumentPage" } & {
            readonly image: Maybe<
              { readonly __typename?: "PageImage" } & Pick<PageImage, "url">
            >
          }
        >
      >
      readonly chapters: Maybe<
        ReadonlyArray<
          { readonly __typename?: "CollectionChapter" } & Pick<
            CollectionChapter,
            "path"
          >
        >
      >
    }
}

export type RemoveBookmarkMutationVariables = Exact<{
  documentId: Scalars["UUID"]
}>

export type RemoveBookmarkMutation = { readonly __typename?: "Mutation" } & {
  readonly removeBookmark: { readonly __typename?: "AnnotatedDoc" } & Pick<
    AnnotatedDoc,
    "id" | "title" | "slug" | "isReference"
  > & {
      readonly date: Maybe<
        { readonly __typename?: "Date" } & Pick<Date, "year">
      >
      readonly bookmarkedOn: Maybe<
        { readonly __typename?: "Date" } & Pick<Date, "formattedDate">
      >
      readonly sources: ReadonlyArray<
        { readonly __typename?: "SourceAttribution" } & Pick<
          SourceAttribution,
          "name" | "link"
        >
      >
      readonly audioRecording: Maybe<
        { readonly __typename?: "AudioSlice" } & Pick<
          AudioSlice,
          "resourceUrl" | "startTime" | "endTime"
        >
      >
      readonly translatedPages: Maybe<
        ReadonlyArray<
          { readonly __typename?: "DocumentPage" } & {
            readonly image: Maybe<
              { readonly __typename?: "PageImage" } & Pick<PageImage, "url">
            >
          }
        >
      >
      readonly chapters: Maybe<
        ReadonlyArray<
          { readonly __typename?: "CollectionChapter" } & Pick<
            CollectionChapter,
            "path"
          >
        >
      >
    }
}

export type UpdateParagraphMutationVariables = Exact<{
  paragraph: ParagraphUpdate
}>

export type UpdateParagraphMutation = { readonly __typename?: "Mutation" } & {
  readonly updateParagraph: {
    readonly __typename?: "DocumentParagraph"
  } & Pick<DocumentParagraph, "id" | "translation">
}

export type UpdateContributorAttributionMutationVariables = Exact<{
  contribution: UpdateContributorAttribution
}>

export type UpdateContributorAttributionMutation = {
  readonly __typename?: "Mutation"
} & Pick<Mutation, "updateContributorAttribution">

export type DeleteContributorAttributionMutationVariables = Exact<{
  contribution: DeleteContributorAttribution
}>

export type DeleteContributorAttributionMutation = {
  readonly __typename?: "Mutation"
} & Pick<Mutation, "deleteContributorAttribution">

export type UpdateDocumentMetadataMutationVariables = Exact<{
  document: DocumentMetadataUpdate
}>

export type UpdateDocumentMetadataMutation = {
  readonly __typename?: "Mutation"
} & Pick<Mutation, "updateDocumentMetadata">

export type UpdateCommentMutationVariables = Exact<{
  comment: CommentUpdate
}>

export type UpdateCommentMutation = { readonly __typename?: "Mutation" } & {
  readonly updateComment:
    | ({ readonly __typename: "AnnotatedForm" } & Pick<AnnotatedForm, "id"> & {
          readonly comments: ReadonlyArray<
            { readonly __typename?: "Comment" } & Pick<
              Comment,
              "id" | "textContent" | "edited" | "commentType"
            > & {
                readonly postedAt: { readonly __typename?: "DateTime" } & Pick<
                  DateTime,
                  "timestamp"
                > & {
                    readonly date: { readonly __typename?: "Date" } & Pick<
                      Date,
                      "year" | "month" | "day" | "formattedDate"
                    >
                  }
                readonly postedBy: { readonly __typename?: "User" } & Pick<
                  User,
                  "id" | "displayName"
                >
              }
          >
        })
    | ({ readonly __typename: "DocumentParagraph" } & Pick<
        DocumentParagraph,
        "id"
      > & {
          readonly comments: ReadonlyArray<
            { readonly __typename?: "Comment" } & Pick<
              Comment,
              "id" | "textContent" | "edited" | "commentType"
            > & {
                readonly postedAt: { readonly __typename?: "DateTime" } & Pick<
                  DateTime,
                  "timestamp"
                > & {
                    readonly date: { readonly __typename?: "Date" } & Pick<
                      Date,
                      "year" | "month" | "day" | "formattedDate"
                    >
                  }
                readonly postedBy: { readonly __typename?: "User" } & Pick<
                  User,
                  "id" | "displayName"
                >
              }
          >
        })
}

export type PostCommentMutationVariables = Exact<{
  input: PostCommentInput
}>

export type PostCommentMutation = { readonly __typename?: "Mutation" } & {
  readonly postComment:
    | ({ readonly __typename: "AnnotatedForm" } & Pick<AnnotatedForm, "id"> & {
          readonly comments: ReadonlyArray<
            { readonly __typename?: "Comment" } & Pick<
              Comment,
              "id" | "textContent" | "edited" | "commentType"
            > & {
                readonly postedAt: { readonly __typename?: "DateTime" } & Pick<
                  DateTime,
                  "timestamp"
                > & {
                    readonly date: { readonly __typename?: "Date" } & Pick<
                      Date,
                      "year" | "month" | "day" | "formattedDate"
                    >
                  }
                readonly postedBy: { readonly __typename?: "User" } & Pick<
                  User,
                  "id" | "displayName"
                >
              }
          >
        })
    | ({ readonly __typename: "DocumentParagraph" } & Pick<
        DocumentParagraph,
        "id"
      > & {
          readonly comments: ReadonlyArray<
            { readonly __typename?: "Comment" } & Pick<
              Comment,
              "id" | "textContent" | "edited" | "commentType"
            > & {
                readonly postedAt: { readonly __typename?: "DateTime" } & Pick<
                  DateTime,
                  "timestamp"
                > & {
                    readonly date: { readonly __typename?: "Date" } & Pick<
                      Date,
                      "year" | "month" | "day" | "formattedDate"
                    >
                  }
                readonly postedBy: { readonly __typename?: "User" } & Pick<
                  User,
                  "id" | "displayName"
                >
              }
          >
        })
}

export type DeleteCommentMutationVariables = Exact<{
  commentId: DeleteCommentInput
}>

export type DeleteCommentMutation = { readonly __typename?: "Mutation" } & {
  readonly deleteComment:
    | ({ readonly __typename: "AnnotatedForm" } & Pick<AnnotatedForm, "id"> & {
          readonly comments: ReadonlyArray<
            { readonly __typename?: "Comment" } & Pick<
              Comment,
              "id" | "textContent" | "edited" | "commentType"
            > & {
                readonly postedAt: { readonly __typename?: "DateTime" } & Pick<
                  DateTime,
                  "timestamp"
                > & {
                    readonly date: { readonly __typename?: "Date" } & Pick<
                      Date,
                      "year" | "month" | "day" | "formattedDate"
                    >
                  }
                readonly postedBy: { readonly __typename?: "User" } & Pick<
                  User,
                  "id" | "displayName"
                >
              }
          >
        })
    | ({ readonly __typename: "DocumentParagraph" } & Pick<
        DocumentParagraph,
        "id"
      > & {
          readonly comments: ReadonlyArray<
            { readonly __typename?: "Comment" } & Pick<
              Comment,
              "id" | "textContent" | "edited" | "commentType"
            > & {
                readonly postedAt: { readonly __typename?: "DateTime" } & Pick<
                  DateTime,
                  "timestamp"
                > & {
                    readonly date: { readonly __typename?: "Date" } & Pick<
                      Date,
                      "year" | "month" | "day" | "formattedDate"
                    >
                  }
                readonly postedBy: { readonly __typename?: "User" } & Pick<
                  User,
                  "id" | "displayName"
                >
              }
          >
        })
}

export type AddDocumentMutationVariables = Exact<{
  input: CreateDocumentFromFormInput
<<<<<<< HEAD
=======
}>

export type AddDocumentMutation = { readonly __typename?: "Mutation" } & {
  readonly addDocument: { readonly __typename?: "AddDocumentPayload" } & Pick<
    AddDocumentPayload,
    "id" | "title" | "slug"
  >
}

export type AddEditedCollectionMutationVariables = Exact<{
  input: CreateEditedCollectionInput
}>

export type AddEditedCollectionMutation = {
  readonly __typename?: "Mutation"
} & Pick<Mutation, "createEditedCollection">

export type UpdateUserMutationVariables = Exact<{
  user: UserUpdate
>>>>>>> ecddc819
}>

export type AddDocumentMutation = { readonly __typename?: "Mutation" } & {
  readonly addDocument: { readonly __typename?: "AddDocumentPayload" } & Pick<
    AddDocumentPayload,
    "id" | "title" | "slug" | "collectionSlug" | "chapterSlug"
  >
}

export type UserByIdQueryVariables = Exact<{
  id: Scalars["UUID"]
}>

export type UserByIdQuery = { readonly __typename?: "Query" } & {
  readonly dailpUserById: { readonly __typename?: "User" } & Pick<
    User,
    | "id"
    | "displayName"
    | "avatarUrl"
    | "bio"
    | "organization"
    | "location"
    | "role"
  > & {
      readonly createdAt: Maybe<
        { readonly __typename?: "Date" } & Pick<Date, "day" | "month" | "year">
      >
    }
}

export type AllCollectionsQueryVariables = Exact<{ [key: string]: never }>

export type AllCollectionsQuery = { readonly __typename?: "Query" } & {
  readonly allCollections: ReadonlyArray<
    { readonly __typename?: "DocumentCollection" } & Pick<
      DocumentCollection,
      "name" | "slug" | "id"
    >
  >
}

<<<<<<< HEAD
=======
export type InsertCustomMorphemeTagMutationVariables = Exact<{
  tag: Scalars["String"]
  title: Scalars["String"]
  system: Scalars["String"]
}>

export type InsertCustomMorphemeTagMutation = {
  readonly __typename?: "Mutation"
} & Pick<Mutation, "insertCustomMorphemeTag">

export type UpsertPageMutationVariables = Exact<{
  pageInput: NewPageInput
}>

export type UpsertPageMutation = { readonly __typename?: "Mutation" } & Pick<
  Mutation,
  "upsertPage"
>

export type PageByPathQueryVariables = Exact<{
  path: Scalars["String"]
}>

export type PageByPathQuery = { readonly __typename?: "Query" } & {
  readonly pageByPath: Maybe<
    { readonly __typename?: "Page" } & Pick<Page, "title"> & {
        readonly body: ReadonlyArray<
          | ({ readonly __typename: "Gallery" } & Pick<Gallery, "mediaUrls">)
          | ({ readonly __typename: "Markdown" } & Pick<Markdown, "content">)
        >
      }
  >
}

export type MenuBySlugQueryVariables = Exact<{
  slug: Scalars["String"]
}>

export type MenuBySlugQuery = { readonly __typename?: "Query" } & {
  readonly menuBySlug: { readonly __typename?: "Menu" } & Pick<
    Menu,
    "id" | "name" | "slug"
  > & {
      readonly items: ReadonlyArray<
        { readonly __typename?: "MenuItem" } & Pick<
          MenuItem,
          "label" | "path"
        > & {
            readonly items: Maybe<
              ReadonlyArray<
                { readonly __typename?: "MenuItem" } & Pick<
                  MenuItem,
                  "label" | "path"
                >
              >
            >
          }
      >
    }
}

export type UpdateMenuMutationVariables = Exact<{
  menu: MenuUpdate
}>

export type UpdateMenuMutation = { readonly __typename?: "Mutation" } & {
  readonly updateMenu: { readonly __typename?: "Menu" } & Pick<
    Menu,
    "id" | "name" | "slug"
  > & {
      readonly items: ReadonlyArray<
        { readonly __typename?: "MenuItem" } & Pick<
          MenuItem,
          "label" | "path"
        > & {
            readonly items: Maybe<
              ReadonlyArray<
                { readonly __typename?: "MenuItem" } & Pick<
                  MenuItem,
                  "label" | "path"
                >
              >
            >
          }
      >
    }
}

>>>>>>> ecddc819
export const DocFormFieldsFragmentDoc = gql`
  fragment DocFormFields on AnnotatedDoc {
    id
    title
    date {
      day
      month
      year
    }
  }
`
export const AudioSliceFieldsFragmentDoc = gql`
  fragment AudioSliceFields on AudioSlice {
    sliceId
    index
    resourceUrl
    startTime
    endTime
    includeInEditedCollection
  }
`
export const FormFieldsFragmentDoc = gql`
  fragment FormFields on AnnotatedForm {
    __typename
    id
    index
    source
    romanizedSource(system: $morphemeSystem)
    phonemic
    segments(system: $morphemeSystem) {
      morpheme
      gloss
      matchingTag {
        tag
        title
      }
      role
      previousSeparator
    }
    englishGloss
    commentary
    ingestedAudioTrack {
      ...AudioSliceFields
    }
    editedAudio {
      ...AudioSliceFields
    }
    userContributedAudio {
      ...AudioSliceFields
      recordedBy {
        id
        displayName
      }
    }
    position {
      documentId
    }
    comments {
      id
    }
  }
`
export const ParagraphFormFieldsFragmentDoc = gql`
  fragment ParagraphFormFields on DocumentParagraph {
    __typename
    id
    index
    translation
    source {
      __typename
      ...FormFields
    }
    comments {
      id
    }
  }
`
export const CommentFormFieldsFragmentDoc = gql`
  fragment CommentFormFields on Comment {
    id
    textContent
    commentType
    edited
  }
`
export const CommentFieldsFragmentDoc = gql`
  fragment CommentFields on Comment {
    id
    postedAt {
      timestamp
      date {
        year
        month
        day
        formattedDate
      }
    }
    postedBy {
      id
      displayName
    }
    textContent
    edited
    commentType
  }
`
export const CollectionsListingDocument = gql`
  query CollectionsListing {
    allCollections {
      name
      slug
    }
  }
`

export function useCollectionsListingQuery(
  options?: Omit<Urql.UseQueryArgs<CollectionsListingQueryVariables>, "query">
) {
  return Urql.useQuery<
    CollectionsListingQuery,
    CollectionsListingQueryVariables
  >({ query: CollectionsListingDocument, ...options })
}
export const DocumentsPagesDocument = gql`
  query DocumentsPages {
    allDocuments {
      id
      slug
      isReference
    }
  }
`

export function useDocumentsPagesQuery(
  options?: Omit<Urql.UseQueryArgs<DocumentsPagesQueryVariables>, "query">
) {
  return Urql.useQuery<DocumentsPagesQuery, DocumentsPagesQueryVariables>({
    query: DocumentsPagesDocument,
    ...options,
  })
}
export const AnnotatedDocumentDocument = gql`
  query AnnotatedDocument($slug: String!) {
    document(slug: $slug) {
      id
      title
      slug
      isReference
      date {
        year
      }
      bookmarkedOn {
        formattedDate
      }
      sources {
        name
        link
      }
      audioRecording {
        resourceUrl
        startTime
        endTime
      }
      translatedPages {
        image {
          url
        }
      }
      chapters {
        path
      }
    }
  }
`

export function useAnnotatedDocumentQuery(
  options: Omit<Urql.UseQueryArgs<AnnotatedDocumentQueryVariables>, "query">
) {
  return Urql.useQuery<AnnotatedDocumentQuery, AnnotatedDocumentQueryVariables>(
    { query: AnnotatedDocumentDocument, ...options }
  )
}
export const AnnotatedDocumentByIdDocument = gql`
  query AnnotatedDocumentById($id: UUID!) {
    documentByUuid(id: $id) {
      id
      title
      slug
      isReference
      date {
        year
      }
      bookmarkedOn {
        formattedDate
      }
      sources {
        name
        link
      }
      audioRecording {
        resourceUrl
        startTime
        endTime
      }
      translatedPages {
        image {
          url
        }
      }
      chapters {
        path
      }
    }
  }
`

export function useAnnotatedDocumentByIdQuery(
  options: Omit<Urql.UseQueryArgs<AnnotatedDocumentByIdQueryVariables>, "query">
) {
  return Urql.useQuery<
    AnnotatedDocumentByIdQuery,
    AnnotatedDocumentByIdQueryVariables
  >({ query: AnnotatedDocumentByIdDocument, ...options })
}
export const DocumentContentsDocument = gql`
  query DocumentContents(
    $slug: String!
    $morphemeSystem: CherokeeOrthography!
    $isReference: Boolean!
  ) {
    document(slug: $slug) {
      id
      slug
      translatedPages @skip(if: $isReference) {
        pageNumber
        paragraphs {
          __typename
          source {
            __typename
            ... on AnnotatedForm {
              ...FormFields
            }
          }
          id
          translation
          index
          comments {
            id
          }
        }
      }
      forms @include(if: $isReference) {
        __typename
        ...FormFields
      }
    }
  }
  ${FormFieldsFragmentDoc}
  ${AudioSliceFieldsFragmentDoc}
`

export function useDocumentContentsQuery(
  options: Omit<Urql.UseQueryArgs<DocumentContentsQueryVariables>, "query">
) {
  return Urql.useQuery<DocumentContentsQuery, DocumentContentsQueryVariables>({
    query: DocumentContentsDocument,
    ...options,
  })
}
export const CollectionDocument = gql`
  query Collection($slug: String!) {
    collection(slug: $slug) {
      name
      documents {
        id
        slug
        title
        date {
          year
        }
        orderIndex
      }
    }
  }
`

export function useCollectionQuery(
  options: Omit<Urql.UseQueryArgs<CollectionQueryVariables>, "query">
) {
  return Urql.useQuery<CollectionQuery, CollectionQueryVariables>({
    query: CollectionDocument,
    ...options,
  })
}
export const EditedCollectionsDocument = gql`
  query EditedCollections {
    allEditedCollections {
      id
      title
      slug
      description
      chapters {
        id
        path
      }
      thumbnailUrl
    }
  }
`

export function useEditedCollectionsQuery(
  options?: Omit<Urql.UseQueryArgs<EditedCollectionsQueryVariables>, "query">
) {
  return Urql.useQuery<EditedCollectionsQuery, EditedCollectionsQueryVariables>(
    { query: EditedCollectionsDocument, ...options }
  )
}
export const EditedCollectionDocument = gql`
  query EditedCollection($slug: String!) {
    editedCollection(slug: $slug) {
      id
      title
      slug
      chapters {
        id
        title
        indexInParent
        section
        path
        slug
      }
    }
  }
`

export function useEditedCollectionQuery(
  options: Omit<Urql.UseQueryArgs<EditedCollectionQueryVariables>, "query">
) {
  return Urql.useQuery<EditedCollectionQuery, EditedCollectionQueryVariables>({
    query: EditedCollectionDocument,
    ...options,
  })
}
export const WordSearchDocument = gql`
  query WordSearch($query: String!) {
    wordSearch(query: $query) {
      source
      normalizedSource
      romanizedSource(system: LEARNER)
      englishGloss
      index
      document {
        id
        slug
        isReference
      }
    }
  }
`

export function useWordSearchQuery(
  options: Omit<Urql.UseQueryArgs<WordSearchQueryVariables>, "query">
) {
  return Urql.useQuery<WordSearchQuery, WordSearchQueryVariables>({
    query: WordSearchDocument,
    ...options,
  })
}
export const AllSourcesDocument = gql`
  query AllSources {
    allDocuments {
      isReference
      id
      slug
      title
      date {
        year
      }
      contributors {
        name
      }
      formCount
    }
  }
`

export function useAllSourcesQuery(
  options?: Omit<Urql.UseQueryArgs<AllSourcesQueryVariables>, "query">
) {
  return Urql.useQuery<AllSourcesQuery, AllSourcesQueryVariables>({
    query: AllSourcesDocument,
    ...options,
  })
}
export const GlossaryDocument = gql`
  query Glossary($system: CherokeeOrthography!) {
    allTags(system: $system) {
      tag
      title
      definition
      morphemeType
    }
  }
`

export function useGlossaryQuery(
  options: Omit<Urql.UseQueryArgs<GlossaryQueryVariables>, "query">
) {
  return Urql.useQuery<GlossaryQuery, GlossaryQueryVariables>({
    query: GlossaryDocument,
    ...options,
  })
}
export const TimelineDocument = gql`
  query Timeline($gloss: String!) {
    morphemeTimeClusters(gloss: $gloss, clusterYears: 50) {
      start {
        year
      }
      end {
        year
      }
      forms {
        source
        normalizedSource
        romanizedSource(system: LEARNER)
        phonemic
        documentId
        englishGloss
      }
    }
  }
`

export function useTimelineQuery(
  options: Omit<Urql.UseQueryArgs<TimelineQueryVariables>, "query">
) {
  return Urql.useQuery<TimelineQuery, TimelineQueryVariables>({
    query: TimelineDocument,
    ...options,
  })
}
export const DocumentDetailsDocument = gql`
  query DocumentDetails($slug: String!) {
    document(slug: $slug) {
      id
      slug
      title
      date {
        year
      }
      contributors {
        name
        role
      }
      sources {
        name
        link
      }
    }
  }
`

export function useDocumentDetailsQuery(
  options: Omit<Urql.UseQueryArgs<DocumentDetailsQueryVariables>, "query">
) {
  return Urql.useQuery<DocumentDetailsQuery, DocumentDetailsQueryVariables>({
    query: DocumentDetailsDocument,
    ...options,
  })
}
export const EditablePageDocument = gql`
  query EditablePage($id: String!) {
    page(id: $id) {
      id
      title
      body {
        __typename
        ... on Markdown {
          content
        }
      }
    }
  }
`

export function useEditablePageQuery(
  options: Omit<Urql.UseQueryArgs<EditablePageQueryVariables>, "query">
) {
  return Urql.useQuery<EditablePageQuery, EditablePageQueryVariables>({
    query: EditablePageDocument,
    ...options,
  })
}
export const TagDocument = gql`
  query Tag($gloss: String!, $system: CherokeeOrthography!) {
    tag: morphemeTag(id: $gloss, system: $system) {
      morphemeType
      tag
      title
      definition
    }
  }
`

export function useTagQuery(
  options: Omit<Urql.UseQueryArgs<TagQueryVariables>, "query">
) {
  return Urql.useQuery<TagQuery, TagQueryVariables>({
    query: TagDocument,
    ...options,
  })
}
export const MorphemeDocument = gql`
  query Morpheme($documentId: UUID, $morphemeGloss: String!) {
    documents: morphemesByDocument(
      documentId: $documentId
      morphemeGloss: $morphemeGloss
    ) {
      documentType
      forms {
        index
        source
        normalizedSource
        englishGloss
        document {
          id
          slug
        }
      }
    }
  }
`

export function useMorphemeQuery(
  options: Omit<Urql.UseQueryArgs<MorphemeQueryVariables>, "query">
) {
  return Urql.useQuery<MorphemeQuery, MorphemeQueryVariables>({
    query: MorphemeDocument,
    ...options,
  })
}
export const UserInfoDocument = gql`
  query UserInfo {
    userInfo {
      id
      email
      groups
    }
  }
`

export function useUserInfoQuery(
  options?: Omit<Urql.UseQueryArgs<UserInfoQueryVariables>, "query">
) {
  return Urql.useQuery<UserInfoQuery, UserInfoQueryVariables>({
    query: UserInfoDocument,
    ...options,
  })
}
export const NewPageDocument = gql`
  mutation NewPage($data: JSON!) {
    updatePage(data: $data)
  }
`

export function useNewPageMutation() {
  return Urql.useMutation<NewPageMutation, NewPageMutationVariables>(
    NewPageDocument
  )
}
export const DocSliceDocument = gql`
  query DocSlice(
    $slug: String!
    $start: Int!
    $end: Int
    $morphemeSystem: CherokeeOrthography!
  ) {
    document(slug: $slug) {
      title
      audioRecording {
        resourceUrl
        startTime
        endTime
      }
      forms(start: $start, end: $end) {
        __typename
        ...FormFields
      }
    }
  }
  ${FormFieldsFragmentDoc}
  ${AudioSliceFieldsFragmentDoc}
`

export function useDocSliceQuery(
  options: Omit<Urql.UseQueryArgs<DocSliceQueryVariables>, "query">
) {
  return Urql.useQuery<DocSliceQuery, DocSliceQueryVariables>({
    query: DocSliceDocument,
    ...options,
  })
}
export const CollectionChapterDocument = gql`
  query CollectionChapter($collectionSlug: String!, $chapterSlug: String!) {
    chapter(collectionSlug: $collectionSlug, chapterSlug: $chapterSlug) {
      id
      title
      wordpressId
      slug
      breadcrumbs {
        name
        slug
      }
      document {
        id
        title
        slug
        isReference
        date {
          year
        }
        bookmarkedOn {
          formattedDate
        }
        sources {
          name
          link
        }
        audioRecording {
          resourceUrl
          startTime
          endTime
        }
        translatedPages {
          image {
            url
          }
        }
        chapters {
          id
          path
        }
      }
    }
  }
`

export function useCollectionChapterQuery(
  options: Omit<Urql.UseQueryArgs<CollectionChapterQueryVariables>, "query">
) {
  return Urql.useQuery<CollectionChapterQuery, CollectionChapterQueryVariables>(
    { query: CollectionChapterDocument, ...options }
  )
}
export const BookmarkedDocumentsDocument = gql`
  query BookmarkedDocuments {
    bookmarkedDocuments {
      id
      title
      slug
      isReference
      date {
        year
      }
      bookmarkedOn {
        formattedDate
      }
      sources {
        name
        link
      }
      audioRecording {
        resourceUrl
        startTime
        endTime
      }
      translatedPages {
        image {
          url
        }
      }
      chapters {
        id
        path
      }
    }
  }
`

export function useBookmarkedDocumentsQuery(
  options?: Omit<Urql.UseQueryArgs<BookmarkedDocumentsQueryVariables>, "query">
) {
  return Urql.useQuery<
    BookmarkedDocumentsQuery,
    BookmarkedDocumentsQueryVariables
  >({ query: BookmarkedDocumentsDocument, ...options })
}
export const WordCommentsDocument = gql`
  query WordComments($wordId: UUID!) {
    wordById(id: $wordId) {
      id
      comments {
        ...CommentFields
      }
    }
  }
  ${CommentFieldsFragmentDoc}
`

export function useWordCommentsQuery(
  options: Omit<Urql.UseQueryArgs<WordCommentsQueryVariables>, "query">
) {
  return Urql.useQuery<WordCommentsQuery, WordCommentsQueryVariables>({
    query: WordCommentsDocument,
    ...options,
  })
}
export const ParagraphCommentsDocument = gql`
  query ParagraphComments($paragraphId: UUID!) {
    paragraphById(id: $paragraphId) {
      id
      comments {
        ...CommentFields
      }
    }
  }
  ${CommentFieldsFragmentDoc}
`

export function useParagraphCommentsQuery(
  options: Omit<Urql.UseQueryArgs<ParagraphCommentsQueryVariables>, "query">
) {
  return Urql.useQuery<ParagraphCommentsQuery, ParagraphCommentsQueryVariables>(
    { query: ParagraphCommentsDocument, ...options }
  )
}
export const UpdateWordDocument = gql`
  mutation UpdateWord(
    $word: AnnotatedFormUpdate!
    $morphemeSystem: CherokeeOrthography!
  ) {
    updateWord(word: $word) {
      ...FormFields
    }
  }
  ${FormFieldsFragmentDoc}
  ${AudioSliceFieldsFragmentDoc}
`

export function useUpdateWordMutation() {
  return Urql.useMutation<UpdateWordMutation, UpdateWordMutationVariables>(
    UpdateWordDocument
  )
}
export const AttachAudioToWordDocument = gql`
  mutation AttachAudioToWord($input: AttachAudioToWordInput!) {
    attachAudioToWord(input: $input) {
      id
      userContributedAudio {
        ...AudioSliceFields
        recordedBy {
          id
          displayName
        }
      }
    }
  }
  ${AudioSliceFieldsFragmentDoc}
`

export function useAttachAudioToWordMutation() {
  return Urql.useMutation<
    AttachAudioToWordMutation,
    AttachAudioToWordMutationVariables
  >(AttachAudioToWordDocument)
}
export const CurateWordAudioDocument = gql`
  mutation CurateWordAudio($input: CurateWordAudioInput!) {
    curateWordAudio(input: $input) {
      id
      userContributedAudio {
        ...AudioSliceFields
        recordedBy {
          id
          displayName
        }
      }
    }
  }
  ${AudioSliceFieldsFragmentDoc}
`

export function useCurateWordAudioMutation() {
  return Urql.useMutation<
    CurateWordAudioMutation,
    CurateWordAudioMutationVariables
  >(CurateWordAudioDocument)
}
export const AddBookmarkDocument = gql`
  mutation AddBookmark($documentId: UUID!) {
    addBookmark(documentId: $documentId) {
      id
      title
      slug
      isReference
      date {
        year
      }
      bookmarkedOn {
        formattedDate
      }
      sources {
        name
        link
      }
      audioRecording {
        resourceUrl
        startTime
        endTime
      }
      translatedPages {
        image {
          url
        }
      }
      chapters {
        path
      }
    }
  }
`

export function useAddBookmarkMutation() {
  return Urql.useMutation<AddBookmarkMutation, AddBookmarkMutationVariables>(
    AddBookmarkDocument
  )
}
export const RemoveBookmarkDocument = gql`
  mutation RemoveBookmark($documentId: UUID!) {
    removeBookmark(documentId: $documentId) {
      id
      title
      slug
      isReference
      date {
        year
      }
      bookmarkedOn {
        formattedDate
      }
      sources {
        name
        link
      }
      audioRecording {
        resourceUrl
        startTime
        endTime
      }
      translatedPages {
        image {
          url
        }
      }
      chapters {
        path
      }
    }
  }
`

export function useRemoveBookmarkMutation() {
  return Urql.useMutation<
    RemoveBookmarkMutation,
    RemoveBookmarkMutationVariables
  >(RemoveBookmarkDocument)
}
export const UpdateParagraphDocument = gql`
  mutation UpdateParagraph($paragraph: ParagraphUpdate!) {
    updateParagraph(paragraph: $paragraph) {
      id
      translation
    }
  }
`

export function useUpdateParagraphMutation() {
  return Urql.useMutation<
    UpdateParagraphMutation,
    UpdateParagraphMutationVariables
  >(UpdateParagraphDocument)
}
export const UpdateContributorAttributionDocument = gql`
  mutation UpdateContributorAttribution(
    $contribution: UpdateContributorAttribution!
  ) {
    updateContributorAttribution(contribution: $contribution)
  }
`

export function useUpdateContributorAttributionMutation() {
  return Urql.useMutation<
    UpdateContributorAttributionMutation,
    UpdateContributorAttributionMutationVariables
  >(UpdateContributorAttributionDocument)
}
export const DeleteContributorAttributionDocument = gql`
  mutation DeleteContributorAttribution(
    $contribution: DeleteContributorAttribution!
  ) {
    deleteContributorAttribution(contribution: $contribution)
  }
`

export function useDeleteContributorAttributionMutation() {
  return Urql.useMutation<
    DeleteContributorAttributionMutation,
    DeleteContributorAttributionMutationVariables
  >(DeleteContributorAttributionDocument)
}
export const UpdateDocumentMetadataDocument = gql`
  mutation UpdateDocumentMetadata($document: DocumentMetadataUpdate!) {
    updateDocumentMetadata(document: $document)
  }
`

export function useUpdateDocumentMetadataMutation() {
  return Urql.useMutation<
    UpdateDocumentMetadataMutation,
    UpdateDocumentMetadataMutationVariables
  >(UpdateDocumentMetadataDocument)
}
export const UpdateCommentDocument = gql`
  mutation UpdateComment($comment: CommentUpdate!) {
    updateComment(comment: $comment) {
      ... on AnnotatedForm {
        __typename
        id
        comments {
          ...CommentFields
        }
      }
      ... on DocumentParagraph {
        __typename
        id
        comments {
          ...CommentFields
        }
      }
    }
  }
  ${CommentFieldsFragmentDoc}
`

export function useUpdateCommentMutation() {
  return Urql.useMutation<
    UpdateCommentMutation,
    UpdateCommentMutationVariables
  >(UpdateCommentDocument)
}
export const PostCommentDocument = gql`
  mutation PostComment($input: PostCommentInput!) {
    postComment(input: $input) {
      ... on AnnotatedForm {
        __typename
        id
        comments {
          ...CommentFields
        }
      }
      ... on DocumentParagraph {
        __typename
        id
        comments {
          ...CommentFields
        }
      }
    }
  }
  ${CommentFieldsFragmentDoc}
`

export function usePostCommentMutation() {
  return Urql.useMutation<PostCommentMutation, PostCommentMutationVariables>(
    PostCommentDocument
  )
}
export const DeleteCommentDocument = gql`
  mutation DeleteComment($commentId: DeleteCommentInput!) {
    deleteComment(input: $commentId) {
      ... on AnnotatedForm {
        __typename
        id
        comments {
          ...CommentFields
        }
      }
      ... on DocumentParagraph {
        __typename
        id
        comments {
          ...CommentFields
        }
      }
    }
  }
  ${CommentFieldsFragmentDoc}
`

export function useDeleteCommentMutation() {
  return Urql.useMutation<
    DeleteCommentMutation,
    DeleteCommentMutationVariables
  >(DeleteCommentDocument)
}
export const AddDocumentDocument = gql`
  mutation AddDocument($input: CreateDocumentFromFormInput!) {
    addDocument(input: $input) {
<<<<<<< HEAD
=======
      id
      title
      slug
    }
  }
`

export function useAddDocumentMutation() {
  return Urql.useMutation<AddDocumentMutation, AddDocumentMutationVariables>(
    AddDocumentDocument
  )
}
export const AddEditedCollectionDocument = gql`
  mutation AddEditedCollection($input: CreateEditedCollectionInput!) {
    createEditedCollection(input: $input)
  }
`

export function useAddEditedCollectionMutation() {
  return Urql.useMutation<
    AddEditedCollectionMutation,
    AddEditedCollectionMutationVariables
  >(AddEditedCollectionDocument)
}
export const UpdateUserDocument = gql`
  mutation updateUser($user: UserUpdate!) {
    updateUser(user: $user) {
>>>>>>> ecddc819
      id
      title
      slug
      collectionSlug
      chapterSlug
    }
  }
`

export function useAddDocumentMutation() {
  return Urql.useMutation<AddDocumentMutation, AddDocumentMutationVariables>(
    AddDocumentDocument
  )
}
export const UserByIdDocument = gql`
  query UserById($id: UUID!) {
    dailpUserById(id: $id) {
      id
      displayName
      createdAt {
        day
        month
        year
      }
      avatarUrl
      bio
      organization
      location
      role
    }
  }
`

export function useUserByIdQuery(
  options: Omit<Urql.UseQueryArgs<UserByIdQueryVariables>, "query">
) {
  return Urql.useQuery<UserByIdQuery, UserByIdQueryVariables>({
    query: UserByIdDocument,
    ...options,
  })
}
export const AllCollectionsDocument = gql`
  query AllCollections {
    allCollections {
      name
      slug
      id
    }
  }
`

export function useAllCollectionsQuery(
  options?: Omit<Urql.UseQueryArgs<AllCollectionsQueryVariables>, "query">
) {
  return Urql.useQuery<AllCollectionsQuery, AllCollectionsQueryVariables>({
    query: AllCollectionsDocument,
    ...options,
  })
<<<<<<< HEAD
=======
}
export const InsertCustomMorphemeTagDocument = gql`
  mutation InsertCustomMorphemeTag(
    $tag: String!
    $title: String!
    $system: String!
  ) {
    insertCustomMorphemeTag(tag: $tag, title: $title, system: $system)
  }
`

export function useInsertCustomMorphemeTagMutation() {
  return Urql.useMutation<
    InsertCustomMorphemeTagMutation,
    InsertCustomMorphemeTagMutationVariables
  >(InsertCustomMorphemeTagDocument)
}
export const UpsertPageDocument = gql`
  mutation UpsertPage($pageInput: NewPageInput!) {
    upsertPage(page: $pageInput)
  }
`

export function useUpsertPageMutation() {
  return Urql.useMutation<UpsertPageMutation, UpsertPageMutationVariables>(
    UpsertPageDocument
  )
}
export const PageByPathDocument = gql`
  query pageByPath($path: String!) {
    pageByPath(path: $path) {
      title
      body {
        __typename
        ... on Markdown {
          content
        }
        ... on Gallery {
          mediaUrls
        }
      }
    }
  }
`

export function usePageByPathQuery(
  options: Omit<Urql.UseQueryArgs<PageByPathQueryVariables>, "query">
) {
  return Urql.useQuery<PageByPathQuery, PageByPathQueryVariables>({
    query: PageByPathDocument,
    ...options,
  })
}
export const MenuBySlugDocument = gql`
  query MenuBySlug($slug: String!) {
    menuBySlug(slug: $slug) {
      id
      name
      slug
      items {
        label
        path
        items {
          label
          path
        }
      }
    }
  }
`

export function useMenuBySlugQuery(
  options: Omit<Urql.UseQueryArgs<MenuBySlugQueryVariables>, "query">
) {
  return Urql.useQuery<MenuBySlugQuery, MenuBySlugQueryVariables>({
    query: MenuBySlugDocument,
    ...options,
  })
}
export const UpdateMenuDocument = gql`
  mutation UpdateMenu($menu: MenuUpdate!) {
    updateMenu(menu: $menu) {
      id
      name
      slug
      items {
        label
        path
        items {
          label
          path
        }
      }
    }
  }
`

export function useUpdateMenuMutation() {
  return Urql.useMutation<UpdateMenuMutation, UpdateMenuMutationVariables>(
    UpdateMenuDocument
  )
>>>>>>> ecddc819
}<|MERGE_RESOLUTION|>--- conflicted
+++ resolved
@@ -2690,28 +2690,6 @@
 
 export type AddDocumentMutationVariables = Exact<{
   input: CreateDocumentFromFormInput
-<<<<<<< HEAD
-=======
-}>
-
-export type AddDocumentMutation = { readonly __typename?: "Mutation" } & {
-  readonly addDocument: { readonly __typename?: "AddDocumentPayload" } & Pick<
-    AddDocumentPayload,
-    "id" | "title" | "slug"
-  >
-}
-
-export type AddEditedCollectionMutationVariables = Exact<{
-  input: CreateEditedCollectionInput
-}>
-
-export type AddEditedCollectionMutation = {
-  readonly __typename?: "Mutation"
-} & Pick<Mutation, "createEditedCollection">
-
-export type UpdateUserMutationVariables = Exact<{
-  user: UserUpdate
->>>>>>> ecddc819
 }>
 
 export type AddDocumentMutation = { readonly __typename?: "Mutation" } & {
@@ -2753,97 +2731,6 @@
   >
 }
 
-<<<<<<< HEAD
-=======
-export type InsertCustomMorphemeTagMutationVariables = Exact<{
-  tag: Scalars["String"]
-  title: Scalars["String"]
-  system: Scalars["String"]
-}>
-
-export type InsertCustomMorphemeTagMutation = {
-  readonly __typename?: "Mutation"
-} & Pick<Mutation, "insertCustomMorphemeTag">
-
-export type UpsertPageMutationVariables = Exact<{
-  pageInput: NewPageInput
-}>
-
-export type UpsertPageMutation = { readonly __typename?: "Mutation" } & Pick<
-  Mutation,
-  "upsertPage"
->
-
-export type PageByPathQueryVariables = Exact<{
-  path: Scalars["String"]
-}>
-
-export type PageByPathQuery = { readonly __typename?: "Query" } & {
-  readonly pageByPath: Maybe<
-    { readonly __typename?: "Page" } & Pick<Page, "title"> & {
-        readonly body: ReadonlyArray<
-          | ({ readonly __typename: "Gallery" } & Pick<Gallery, "mediaUrls">)
-          | ({ readonly __typename: "Markdown" } & Pick<Markdown, "content">)
-        >
-      }
-  >
-}
-
-export type MenuBySlugQueryVariables = Exact<{
-  slug: Scalars["String"]
-}>
-
-export type MenuBySlugQuery = { readonly __typename?: "Query" } & {
-  readonly menuBySlug: { readonly __typename?: "Menu" } & Pick<
-    Menu,
-    "id" | "name" | "slug"
-  > & {
-      readonly items: ReadonlyArray<
-        { readonly __typename?: "MenuItem" } & Pick<
-          MenuItem,
-          "label" | "path"
-        > & {
-            readonly items: Maybe<
-              ReadonlyArray<
-                { readonly __typename?: "MenuItem" } & Pick<
-                  MenuItem,
-                  "label" | "path"
-                >
-              >
-            >
-          }
-      >
-    }
-}
-
-export type UpdateMenuMutationVariables = Exact<{
-  menu: MenuUpdate
-}>
-
-export type UpdateMenuMutation = { readonly __typename?: "Mutation" } & {
-  readonly updateMenu: { readonly __typename?: "Menu" } & Pick<
-    Menu,
-    "id" | "name" | "slug"
-  > & {
-      readonly items: ReadonlyArray<
-        { readonly __typename?: "MenuItem" } & Pick<
-          MenuItem,
-          "label" | "path"
-        > & {
-            readonly items: Maybe<
-              ReadonlyArray<
-                { readonly __typename?: "MenuItem" } & Pick<
-                  MenuItem,
-                  "label" | "path"
-                >
-              >
-            >
-          }
-      >
-    }
-}
-
->>>>>>> ecddc819
 export const DocFormFieldsFragmentDoc = gql`
   fragment DocFormFields on AnnotatedDoc {
     id
@@ -3863,36 +3750,6 @@
 export const AddDocumentDocument = gql`
   mutation AddDocument($input: CreateDocumentFromFormInput!) {
     addDocument(input: $input) {
-<<<<<<< HEAD
-=======
-      id
-      title
-      slug
-    }
-  }
-`
-
-export function useAddDocumentMutation() {
-  return Urql.useMutation<AddDocumentMutation, AddDocumentMutationVariables>(
-    AddDocumentDocument
-  )
-}
-export const AddEditedCollectionDocument = gql`
-  mutation AddEditedCollection($input: CreateEditedCollectionInput!) {
-    createEditedCollection(input: $input)
-  }
-`
-
-export function useAddEditedCollectionMutation() {
-  return Urql.useMutation<
-    AddEditedCollectionMutation,
-    AddEditedCollectionMutationVariables
-  >(AddEditedCollectionDocument)
-}
-export const UpdateUserDocument = gql`
-  mutation updateUser($user: UserUpdate!) {
-    updateUser(user: $user) {
->>>>>>> ecddc819
       id
       title
       slug
@@ -3951,108 +3808,4 @@
     query: AllCollectionsDocument,
     ...options,
   })
-<<<<<<< HEAD
-=======
-}
-export const InsertCustomMorphemeTagDocument = gql`
-  mutation InsertCustomMorphemeTag(
-    $tag: String!
-    $title: String!
-    $system: String!
-  ) {
-    insertCustomMorphemeTag(tag: $tag, title: $title, system: $system)
-  }
-`
-
-export function useInsertCustomMorphemeTagMutation() {
-  return Urql.useMutation<
-    InsertCustomMorphemeTagMutation,
-    InsertCustomMorphemeTagMutationVariables
-  >(InsertCustomMorphemeTagDocument)
-}
-export const UpsertPageDocument = gql`
-  mutation UpsertPage($pageInput: NewPageInput!) {
-    upsertPage(page: $pageInput)
-  }
-`
-
-export function useUpsertPageMutation() {
-  return Urql.useMutation<UpsertPageMutation, UpsertPageMutationVariables>(
-    UpsertPageDocument
-  )
-}
-export const PageByPathDocument = gql`
-  query pageByPath($path: String!) {
-    pageByPath(path: $path) {
-      title
-      body {
-        __typename
-        ... on Markdown {
-          content
-        }
-        ... on Gallery {
-          mediaUrls
-        }
-      }
-    }
-  }
-`
-
-export function usePageByPathQuery(
-  options: Omit<Urql.UseQueryArgs<PageByPathQueryVariables>, "query">
-) {
-  return Urql.useQuery<PageByPathQuery, PageByPathQueryVariables>({
-    query: PageByPathDocument,
-    ...options,
-  })
-}
-export const MenuBySlugDocument = gql`
-  query MenuBySlug($slug: String!) {
-    menuBySlug(slug: $slug) {
-      id
-      name
-      slug
-      items {
-        label
-        path
-        items {
-          label
-          path
-        }
-      }
-    }
-  }
-`
-
-export function useMenuBySlugQuery(
-  options: Omit<Urql.UseQueryArgs<MenuBySlugQueryVariables>, "query">
-) {
-  return Urql.useQuery<MenuBySlugQuery, MenuBySlugQueryVariables>({
-    query: MenuBySlugDocument,
-    ...options,
-  })
-}
-export const UpdateMenuDocument = gql`
-  mutation UpdateMenu($menu: MenuUpdate!) {
-    updateMenu(menu: $menu) {
-      id
-      name
-      slug
-      items {
-        label
-        path
-        items {
-          label
-          path
-        }
-      }
-    }
-  }
-`
-
-export function useUpdateMenuMutation() {
-  return Urql.useMutation<UpdateMenuMutation, UpdateMenuMutationVariables>(
-    UpdateMenuDocument
-  )
->>>>>>> ecddc819
 }