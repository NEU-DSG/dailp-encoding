import gql from "graphql-tag"
import * as Urql from "urql"

export type Maybe<T> = T | null
export type InputMaybe<T> = Maybe<T>
export type Exact<T extends { [key: string]: unknown }> = {
  [K in keyof T]: T[K]
}
export type MakeOptional<T, K extends keyof T> = Omit<T, K> & {
  [SubKey in K]?: Maybe<T[SubKey]>
}
export type MakeMaybe<T, K extends keyof T> = Omit<T, K> & {
  [SubKey in K]: Maybe<T[SubKey]>
}
export type Omit<T, K extends keyof T> = Pick<T, Exclude<keyof T, K>>
/** All built-in and custom scalars, mapped to their actual values */
export type Scalars = {
  ID: string
  String: string
  Boolean: boolean
  Int: number
  Float: number
  /** A scalar that can represent any JSON value. */
  JSON: any
  /**
   * A UUID is a unique 128-bit number, stored as 16 octets. UUIDs are parsed as
   * Strings within GraphQL. UUIDs are used to assign unique identifiers to
   * entities without requiring a central allocating authority.
   *
   * # References
   *
   * * [Wikipedia: Universally Unique Identifier](http://en.wikipedia.org/wiki/Universally_unique_identifier)
   * * [RFC4122: A Universally Unique IDentifier (UUID) URN Namespace](http://tools.ietf.org/html/rfc4122)
   */
  UUID: any
}

export type AddDocumentPayload = {
  readonly __typename?: "AddDocumentPayload"
  readonly chapterSlug: Scalars["String"]
  readonly collectionSlug: Scalars["String"]
  readonly id: Scalars["UUID"]
  readonly slug: Scalars["String"]
  readonly title: Scalars["String"]
}

export type AnnotatedDoc = {
  readonly __typename?: "AnnotatedDoc"
  /** When the document was bookmarked by the current user, if it was. */
  readonly bookmarkedOn: Maybe<Date>
  /** Collection chapters that contain this document. */
  readonly chapters: Maybe<ReadonlyArray<CollectionChapter>>
  /** Where the source document came from, maybe the name of a collection */
  readonly collection: Maybe<DocumentCollection>
  /**
   * The people involved in producing this document, including the original
   * author, translators, and annotators
   */
  readonly contributors: ReadonlyArray<Contributor>
  /** Date and time this document was written or created */
  readonly date: Maybe<Date>
  /**
   * A slices of audio associated with this word in the context of a document.
   * This audio has been selected by an editor from contributions, or is the
   * same as the ingested audio track, if one is available.
   */
  readonly editedAudio: ReadonlyArray<AudioSlice>
  readonly formCount: Scalars["Int"]
  /**
   * All the words contained in this document, dropping structural formatting
   * like line and page breaks.
   */
  readonly forms: ReadonlyArray<AnnotatedForm>
  /** The genre of the document, used to group similar ones */
  readonly genre: Maybe<Scalars["String"]>
  /** Official short identifier for this document */
  readonly id: Scalars["UUID"]
  /** The audio for this document that was ingested from GoogleSheets, if there is any. */
  readonly ingestedAudioTrack: Maybe<AudioSlice>
  /**
   * Is this document a reference source (unstructured list of words)?
   * Otherwise, it is considered a structured document with a translation.
   */
  readonly isReference: Scalars["Boolean"]
  /**
   * Arbitrary number used for manually ordering documents in a collection.
   * For collections without manual ordering, use zero here.
   */
  readonly orderIndex: Scalars["Int"]
  /** Images of each source document page, in order */
  readonly pageImages: Maybe<IiifImages>
  /** URL-ready slug for this document, generated from the title */
  readonly slug: Scalars["String"]
  /** The original source(s) of this document, the most important first. */
  readonly sources: ReadonlyArray<SourceAttribution>
  /** The locations associated with this document */
  readonly spatialCoverage: ReadonlyArray<SpatialCoverage>
  /** Full title of the document */
  readonly title: Scalars["String"]
  /** Segments of the document paired with their respective rough translations */
  readonly translatedPages: Maybe<ReadonlyArray<DocumentPage>>
  /**
   * All words in the document that have unanalyzed or unfamiliar parts.
   * These words need to be corrected or reviewed further.
   */
  readonly unresolvedForms: ReadonlyArray<AnnotatedForm>
  /**
   * Audio for this word that has been recorded by community members. Will be
   * empty if user does not have access to uncurated contributions.
   * TODO! User guard for contributors only
   */
  readonly userContributedAudio: ReadonlyArray<AudioSlice>
}

export type AnnotatedDocFormsArgs = {
  end: InputMaybe<Scalars["Int"]>
  start: InputMaybe<Scalars["Int"]>
}

/**
 * A single word in an annotated document.
 * One word contains several layers of interpretation, including the original
 * source text, multiple layers of linguistic annotation, and annotator notes.
 * TODO Split into two types, one for migration and one for SQL + GraphQL
 */
export type AnnotatedForm = {
  readonly __typename?: "AnnotatedForm"
  /** Further details about the annotation layers, including uncertainty */
  readonly commentary: Maybe<Scalars["String"]>
  /** Get comments on this word */
  readonly comments: ReadonlyArray<Comment>
  /** The date and time this form was recorded */
  readonly dateRecorded: Maybe<Date>
  /** The document that contains this word. */
  readonly document: Maybe<AnnotatedDoc>
  /** Unique identifier of the containing document */
  readonly documentId: Scalars["UUID"]
  /**
   * A slices of audio associated with this word in the context of a document.
   * This audio has been selected by an editor from contributions, or is the
   * same as the ingested audio track, if one is available.
   */
  readonly editedAudio: ReadonlyArray<AudioSlice>
  /** English gloss for the whole word */
  readonly englishGloss: ReadonlyArray<Scalars["String"]>
  /** Unique identifier of this form */
  readonly id: Scalars["UUID"]
  /** Number of words preceding this one in the containing document */
  readonly index: Scalars["Int"]
  /** The audio for this word that was ingested from GoogleSheets, if there is any. */
  readonly ingestedAudioTrack: Maybe<AudioSlice>
  /** The character index of a mid-word line break, if there is one */
  readonly lineBreak: Maybe<Scalars["Int"]>
  /** A normalized version of the word */
  readonly normalizedSource: Maybe<Scalars["String"]>
  /** The character index of a mid-word page break, if there is one */
  readonly pageBreak: Maybe<Scalars["Int"]>
  /** Underlying phonemic representation of this word */
  readonly phonemic: Maybe<Scalars["String"]>
  /** Position of the form within the context of its parent document */
  readonly position: PositionInDocument
  readonly romanizedSource: Maybe<Scalars["String"]>
  /**
   * The root morpheme of the word.
   * For example, a verb form glossed as "he catches" might have a root morpheme
   * corresponding to "catch."
   */
  readonly root: Maybe<WordSegment>
  readonly segments: ReadonlyArray<WordSegment>
  /** All other observed words with the same root morpheme as this word. */
  readonly similarForms: ReadonlyArray<AnnotatedForm>
  /** Original source text */
  readonly source: Scalars["String"]
  /**
   * Audio for this word that has been recorded by community members. Will be
   * empty if user does not have access to uncurated contributions.
   * TODO! User guard for contributors only
   */
  readonly userContributedAudio: ReadonlyArray<AudioSlice>
}

/**
 * A single word in an annotated document.
 * One word contains several layers of interpretation, including the original
 * source text, multiple layers of linguistic annotation, and annotator notes.
 * TODO Split into two types, one for migration and one for SQL + GraphQL
 */
export type AnnotatedFormRomanizedSourceArgs = {
  system: CherokeeOrthography
}

/**
 * A single word in an annotated document.
 * One word contains several layers of interpretation, including the original
 * source text, multiple layers of linguistic annotation, and annotator notes.
 * TODO Split into two types, one for migration and one for SQL + GraphQL
 */
export type AnnotatedFormSegmentsArgs = {
  system: CherokeeOrthography
}

/**
 * A single word in an annotated document that can be edited.
 * All fields except id are optional.
 */
export type AnnotatedFormUpdate = {
  /** Possible update to commentary */
  readonly commentary: InputMaybe<Scalars["String"]>
  /** Possible updated english gloss */
  readonly englishGloss: InputMaybe<Scalars["String"]>
  /** Unique identifier of the form */
  readonly id: Scalars["UUID"]
  /** Possible update to normalized source content */
  readonly romanizedSource: InputMaybe<Scalars["String"]>
  /** Updated segments */
  readonly segments: InputMaybe<ReadonlyArray<MorphemeSegmentUpdate>>
  /** Possible update to source content */
  readonly source: InputMaybe<Scalars["String"]>
}

/** Element within a spreadsheet before being transformed into a full document. */
export type AnnotatedSeg = AnnotatedForm | LineBreak

/** Represents the status of a suggestion made by a contributor */
export enum ApprovalStatus {
  Approved = "APPROVED",
  Pending = "PENDING",
  Rejected = "REJECTED",
}
/** Request to attach user-recorded audio to a document */
export type AttachAudioToDocumentInput = {
  /**
   * A URL to a Cloudfront-proxied user-recorded reading of a document.
   * A new resource will be created to represent the recording if one does not exist already
   */
  readonly contributorAudioUrl: Scalars["String"]
  /** Document to bind audio to */
  readonly documentId: Scalars["UUID"]
}

/** Request to attach user-recorded audio to a word */
export type AttachAudioToWordInput = {
  /**
   * A URL to a Cloudfront-proxied user-recorded pronunciation of a word.
   * A new resource will be created to represent the recording if one does not exist already
   */
  readonly contributorAudioUrl: Scalars["String"]
  /** Word to bind audio to */
  readonly wordId: Scalars["UUID"]
}

/**
 * A segment of audio representing a document, word, phrase,
 * or other audio unit
 */
export type AudioSlice = {
  readonly __typename?: "AudioSlice"
  /** Last Editor to decide if audio should be included in edited collection. */
  readonly editedBy: Maybe<User>
  /** The time (in seconds) in the parent track where this slice ends. */
  readonly endTime: Maybe<Scalars["Int"]>
  /** True if audio should be shown to Readers. */
  readonly includeInEditedCollection: Scalars["Boolean"]
  /** This slice's relative position to other slices within an audio resource */
  readonly index: Scalars["Int"]
  /** An audio slice this slice is a subunit of, if there is one */
  readonly parentTrack: Maybe<Scalars["String"]>
  /** When the track was recorded, if available */
  readonly recordedAt: Maybe<Date>
  /** Which user recorded the tracked, if uploaded by a user */
  readonly recordedBy: Maybe<User>
  /** The audio resource this audio slice is taken from, generally pulled from the DRS API */
  readonly resourceUrl: Scalars["String"]
  /** The unique id for this audio slice. Will not be present if audio has not been inserted */
  readonly sliceId: Maybe<Scalars["String"]>
  /** The time (in seconds) in the parent track where this slice begins. */
  readonly startTime: Maybe<Scalars["Int"]>
}

/**
 * One representation of Cherokee phonology.
 * There are several different writing systems for Cherokee phonology and we
 * want to convert between them.
 * This type enumerates all of the systems that we support and provides
 * conversion from our internal orthography into any of these.
 */
export enum CherokeeOrthography {
  Crg = "CRG",
  Learner = "LEARNER",
  Taoc = "TAOC",
}

/** Structure to represent a single chapter. Used to send data to the front end. */
export type CollectionChapter = {
  readonly __typename?: "CollectionChapter"
  /** Breadcrumbs from the top-level archive down to where this document lives. */
  readonly breadcrumbs: ReadonlyArray<DocumentCollection>
  readonly document: Maybe<AnnotatedDoc>
  /** UUID for the chapter */
  readonly id: Scalars["UUID"]
  /** Order within the parent chapter or collection */
  readonly indexInParent: Scalars["Int"]
  /** Full path of the chapter */
  readonly path: ReadonlyArray<Scalars["String"]>
  /** Whether the chapter is an "Intro" or "Body" chapter */
  readonly section: CollectionSection
  readonly slug: Scalars["String"]
  /** Full title of the chapter */
  readonly title: Scalars["String"]
  /** ID of WordPress page with text of the chapter */
  readonly wordpressId: Maybe<Scalars["Int"]>
}

/** Enum to represent the sections in an edited collection */
export enum CollectionSection {
  Body = "BODY",
  Credit = "CREDIT",
  Intro = "INTRO",
}

/** A comment a user has made on some piece of a document. */
export type Comment = {
  readonly __typename?: "Comment"
  /** An optional classification of the comment's content */
  readonly commentType: Maybe<CommentType>
  /** Whether the comment has been edited since it was posted */
  readonly edited: Scalars["Boolean"]
  /** Unique identifier of this comment */
  readonly id: Scalars["UUID"]
  /** When the comment was posted */
  readonly postedAt: DateTime
  /** Who posted the comment */
  readonly postedBy: User
  /** The text of the comment */
  readonly textContent: Scalars["String"]
}

/** Type representing the object that a comment is attached to */
export type CommentParent = AnnotatedForm | DocumentParagraph

/** An enum listing the possible types that a comment could be attached to */
export enum CommentParentType {
  Paragraph = "PARAGRAPH",
  Word = "WORD",
}

/** A type describing the kind of comment being made */
export enum CommentType {
  Question = "QUESTION",
  Story = "STORY",
  Suggestion = "SUGGESTION",
}

/**
 * Used for updating comments.
 * All fields except id are optional.
 */
export type CommentUpdate = {
  /** The type of content in this comment. See dailp::comment::CommentType. */
  readonly commentType: InputMaybe<CommentType>
  /** Whether this comment has been edited in the past */
  readonly edited: Scalars["Boolean"]
  /** The UUID of the comment to perform this operation on. */
  readonly id: Scalars["UUID"]
  /** The text of the comment. */
  readonly textContent: InputMaybe<Scalars["String"]>
}

/**
 * A block of content, which may be one of several types.
 * Each page contains several blocks.
 *
 * This type is intended to enable a custom page builder on the front-end for
 * content editors.
 */
export type ContentBlock = Gallery | Markdown

/**
 * An individual or organization that contributed to the creation or analysis
 * of a particular document or source. Each contributor has a name and a role
 * that specifies the type of their contributions.
 */
export type Contributor = {
  readonly __typename?: "Contributor"
  readonly details: Maybe<ContributorDetails>
  /** UUID of the contributor */
  readonly id: Scalars["UUID"]
  /** Full name of the contributor */
  readonly name: Scalars["String"]
  /** The role that defines most of their contributions to the associated item */
  readonly role: Maybe<ContributorRole>
}

/**
 * Basic personal details of an individual contributor, which can be retrieved
 * from a particular instance of [`Contributor`].
 *
 * They may have transcribed a handwritten manuscript, translated it into
 * English, or analyzed it for linguistic information.
 * This information can be used to track who contributed to the development of
 * each individual document, and track contributions to the archive as a whole.
 */
export type ContributorDetails = {
  readonly __typename?: "ContributorDetails"
  /**
   * Alternate name of this person, may be in a different language or writing
   * system. Used only for descriptive purposes.
   */
  readonly alternateName: Maybe<Scalars["String"]>
  /** The optional date that this contributor was born on. */
  readonly birthDate: Maybe<Date>
  /**
   * Full name of this person, this exact string must be used to identify
   * them elsewhere, like in the attribution for a particular document.
   */
  readonly fullName: Scalars["String"]
  /** Whether or not the contributor's profile is linked to their contributions */
  readonly isVisible: Scalars["Boolean"]
}

/**
 * A contributor can have to any number of roles, which define most of their
 * contributions to the associated item (add or revise as needed)
 */
export enum ContributorRole {
  Annotator = "ANNOTATOR",
  CulturalAdvisor = "CULTURAL_ADVISOR",
  Transcriber = "TRANSCRIBER",
  Translator = "TRANSLATOR",
}

export type CreateDocumentFromFormInput = {
  readonly collectionId: Scalars["UUID"]
  readonly documentName: Scalars["String"]
  readonly englishTranslationLines: ReadonlyArray<
    ReadonlyArray<Scalars["String"]>
  >
  readonly rawTextLines: ReadonlyArray<ReadonlyArray<Scalars["String"]>>
  readonly sourceName: Scalars["String"]
  readonly sourceUrl: Scalars["String"]
  readonly unresolvedWords: ReadonlyArray<Scalars["String"]>
}

/** Input for creating an edited collection */
export type CreateEditedCollectionInput = {
  /** Description of the collection */
  readonly description: Scalars["String"]
  /** URL of the thumbnail image for the collection */
  readonly thumbnailUrl: Scalars["String"]
  /** The title of the collection */
  readonly title: Scalars["String"]
}

/** Request to update if a piece of document audio should be included in an edited collection */
export type CurateDocumentAudioInput = {
  /** Audio to include/exclude */
  readonly audioSliceId: Scalars["UUID"]
  /** Document audio is attached to */
  readonly documentId: Scalars["UUID"]
  /** New value */
  readonly includeInEditedCollection: Scalars["Boolean"]
}

/** Request to update if a piece of word audio should be included in an edited collection */
export type CurateWordAudioInput = {
  /** Audio to include/exclude */
  readonly audioSliceId: Scalars["UUID"]
  /** New value */
  readonly includeInEditedCollection: Scalars["Boolean"]
  /** Word audio is attached to */
  readonly wordId: Scalars["UUID"]
}

export type Date = {
  readonly __typename?: "Date"
  /** The day of this date */
  readonly day: Scalars["Int"]
  /** Formatted version of the date for humans to read */
  readonly formattedDate: Scalars["String"]
  /** The month of this date */
  readonly month: Scalars["Int"]
  /** The year of this date */
  readonly year: Scalars["Int"]
}

/** GraphQL input type for dates */
export type DateInput = {
  readonly day: Scalars["Int"]
  readonly month: Scalars["Int"]
  readonly year: Scalars["Int"]
}

export type DateTime = {
  readonly __typename?: "DateTime"
  /** Just the Date component of this DateTime, useful for user-facing display */
  readonly date: Date
  /** UNIX timestamp of the datetime, useful for sorting */
  readonly timestamp: Scalars["Int"]
}

/** Input object for deleting an existing comment */
export type DeleteCommentInput = {
  /** ID of the comment to delete */
  readonly commentId: Scalars["UUID"]
}

/** Delete a contributor attribution for a document based on the two ids */
export type DeleteContributorAttribution = {
  /** The UUID of the contributor to remove from this document's attributions */
  readonly contributorId: Scalars["UUID"]
  /** The document to perform this operation on */
  readonly documentId: Scalars["UUID"]
}

export type DocumentCollection = {
  readonly __typename?: "DocumentCollection"
  /**
   * All documents that are part of this collection
   * TODO Try to unify this return type into AnnotatedDoc
   * This probably requires adding a document_ids field so that we can just
   * pass that to the dataloader below.
   */
  readonly documents: ReadonlyArray<DocumentReference>
  /** Database ID for this collection */
  readonly id: Maybe<Scalars["UUID"]>
  /** Full name of this collection */
  readonly name: Scalars["String"]
  /** URL-ready slug for this collection, generated from the name */
  readonly slug: Scalars["String"]
}

/**
 * Used for updating document metadata.
 * All fields except id are optional.
 */
export type DocumentMetadataUpdate = {
  /** The editors, translators, etc. of the document */
  readonly contributors: InputMaybe<ReadonlyArray<Scalars["UUID"]>>
  /** The ID of the document to update */
  readonly id: Scalars["UUID"]
  /** The physical locations associated with a document (e.g. where it was written, found) */
  readonly spatialCoverage: InputMaybe<ReadonlyArray<SpatialCoverageUpdate>>
  /** An updated title for this document, or nothing (if title is unchanged) */
  readonly title: InputMaybe<Scalars["String"]>
  /** The date this document was written, or nothing (if unchanged or not applicable) */
  readonly writtenAt: InputMaybe<DateInput>
}

export type DocumentPage = {
  readonly __typename?: "DocumentPage"
  /** Scan of this page as a IIIF resource, if there is one */
  readonly image: Maybe<PageImage>
  /** One-indexed page number */
  readonly pageNumber: Scalars["String"]
  /** Contents of this page as a list of paragraphs */
  readonly paragraphs: ReadonlyArray<DocumentParagraph>
}

/** One paragraph within a [`DocumentPage`] */
export type DocumentParagraph = {
  readonly __typename?: "DocumentParagraph"
  /** Get comments on this paragraph */
  readonly comments: ReadonlyArray<Comment>
  /** Unique identifier for this paragraph */
  readonly id: Scalars["UUID"]
  /** 1-indexed position of this paragraph in a document */
  readonly index: Scalars["Int"]
  /** Source text of the paragraph broken down into words */
  readonly source: ReadonlyArray<AnnotatedSeg>
  /** English translation of the whole paragraph */
  readonly translation: Scalars["String"]
}

/**
 * Reference to a document with a limited subset of fields, namely no contents
 * of the document.
 */
export type DocumentReference = {
  readonly __typename?: "DocumentReference"
  /** Date the document was produced (or `None` if unknown) */
  readonly date: Maybe<Date>
  /** Database ID for the document */
  readonly id: Scalars["UUID"]
  /** Index of the document within its group, used purely for ordering */
  readonly orderIndex: Scalars["Int"]
  /** Unique short name */
  readonly shortName: Scalars["String"]
  /** URL slug for this document */
  readonly slug: Scalars["String"]
  /** Long title of the document */
  readonly title: Scalars["String"]
}

/**
 * The kind of a document in terms of what body it lives within. A reference
 * document is a dictionary or grammar for example, while a corpus document
 * might be a letter, journal, or notice.
 */
export enum DocumentType {
  Corpus = "CORPUS",
  Reference = "REFERENCE",
}

/**
 * Structure to represent an edited collection. Missing certain fields and chapters in it.
 * Used for sending data to the front end
 */
export type EditedCollection = {
  readonly __typename?: "EditedCollection"
  readonly chapters: Maybe<ReadonlyArray<CollectionChapter>>
  /** Description of the collection (optional) */
  readonly description: Maybe<Scalars["String"]>
  /** UUID for the collection */
  readonly id: Scalars["UUID"]
  /** URL slug for the collection, like "cwkw" */
  readonly slug: Scalars["String"]
  /** Cover image URL */
  readonly thumbnailUrl: Maybe<Scalars["String"]>
  /** Full title of the collection */
  readonly title: Scalars["String"]
  /** ID of WordPress menu for navigating the collection */
  readonly wordpressMenuId: Maybe<Scalars["Int"]>
}

export type FormsInTime = {
  readonly __typename?: "FormsInTime"
  readonly end: Maybe<Date>
  readonly forms: ReadonlyArray<AnnotatedForm>
  readonly start: Maybe<Date>
}

/** A gallery of images, which may be rendered as a slideshow or lightbox. */
export type Gallery = {
  readonly __typename?: "Gallery"
  readonly mediaUrls: ReadonlyArray<Scalars["String"]>
}

/**
 * A rectangle slice of something, usually a large document image.
 *
 * Units are a percentage of the containing document.
 * This is more useful than pixels because we can more easily compare
 * geometries between images of different resolutions. For example, we could identify
 * all items in any bottom-right corner with Geometry(90%, 90%, 100%, 100%).
 * Physical units would be better, but IIIF only allows pixels and percentages.
 *
 * Potential use case:
 * Each document is represented by an ordered list of [AnnotatedForm]s. Each
 * form has some geometry on the source image. There are a bunch of other
 * annotations on the source image that are unordered. These may be specific
 * syllabary characters, notes about the handwriting, etc. Using MongoDB
 * comparison queries, we can request a list of all spatial annotations
 * on the same document that lie within or around the geometry of this specific word.
 */
export type Geometry = {
  readonly __typename?: "Geometry"
  readonly xMax: Scalars["Float"]
  readonly xMin: Scalars["Float"]
  readonly yMax: Scalars["Float"]
  readonly yMin: Scalars["Float"]
}

export type IiifImages = {
  readonly __typename?: "IiifImages"
  /** Information about the data source for this set of images */
  readonly source: ImageSource
  /** List of urls for all the images in this collection */
  readonly urls: ReadonlyArray<Scalars["String"]>
}

export type ImageSource = {
  readonly __typename?: "ImageSource"
  /** Base URL for the IIIF server */
  readonly url: Scalars["String"]
}

/** Start of a new line */
export type LineBreak = {
  readonly __typename?: "LineBreak"
  /**
   * Index of this line break within the document. i.e. Indicates the start
   * of line X.
   */
  readonly index: Scalars["Int"]
}

/** A block of prose content, formatted with [Markdown](https://commonmark.org/). */
export type Markdown = {
  readonly __typename?: "Markdown"
  readonly content: Scalars["String"]
}

/** Menu object representing the navbar menu that can be edited. */
export type Menu = {
  readonly __typename?: "Menu"
  /** Id for menu. */
  readonly id: Scalars["UUID"]
  /** Menu items. */
  readonly items: ReadonlyArray<MenuItem>
  /** Name for the menu. */
  readonly name: Scalars["String"]
  /** Slug for the menu. */
  readonly slug: Scalars["String"]
}

/** A single item in the menu. */
export type MenuItem = {
  readonly __typename?: "MenuItem"
  /** Child items (dropdown), optional. */
  readonly items: Maybe<ReadonlyArray<MenuItem>>
  /** Display label. */
  readonly label: Scalars["String"]
  /** Destination path. */
  readonly path: Scalars["String"]
}

/** Input for a single menu item. */
export type MenuItemInput = {
  /** Child items (dropdown), optional. */
  readonly items: InputMaybe<ReadonlyArray<MenuItemInput>>
  /** Display label. */
  readonly label: Scalars["String"]
  /** Destination path. */
  readonly path: Scalars["String"]
}

/** Input for updating a menu. */
export type MenuUpdate = {
  /** Menu id. */
  readonly id: Scalars["UUID"]
  /** New menu items (optional). */
  readonly items: InputMaybe<ReadonlyArray<MenuItemInput>>
  /** New name (optional). */
  readonly name: InputMaybe<Scalars["String"]>
}

/** One particular morpheme and all the known words that contain that exact morpheme. */
export type MorphemeReference = {
  readonly __typename?: "MorphemeReference"
  /** List of words that contain this morpheme. */
  readonly forms: ReadonlyArray<AnnotatedForm>
  /** Phonemic shape of the morpheme. */
  readonly morpheme: Scalars["String"]
}

/** A single unit of meaning and its gloss which can be edited. */
export type MorphemeSegmentUpdate = {
  /** Target language representation of this segment. */
  readonly gloss: Scalars["String"]
  /** Source language representation of this segment. */
  readonly morpheme: Scalars["String"]
  /**
   * This field determines what character should separate this segment from
   * the next one when reconstituting the full segmentation string.
   */
  readonly role: WordSegmentRole
  /** Which Cherokee representation system is this segment written with? */
  readonly system: InputMaybe<CherokeeOrthography>
}

/** A concrete representation of a particular functional morpheme. */
export type MorphemeTag = {
  readonly __typename?: "MorphemeTag"
  /**
   * A prose description of what this morpheme means and how it works in
   * context.
   */
  readonly definition: Scalars["String"]
  /** URL to an external page with more details about this morpheme. */
  readonly detailsUrl: Maybe<Scalars["String"]>
  /**
   * Internal representation of this functional item, which may be one or
   * more word parts in the raw annotation. For example, ["X", "Y"] could map
   * to "Z" in a particular display format.
   */
  readonly internalTags: ReadonlyArray<Scalars["String"]>
  /**
   * What kind of morpheme is this? Examples are "Prepronominal Prefix" or
   * "Aspectual Suffix"
   */
  readonly morphemeType: Scalars["String"]
  /** Overrides the segment type of instances of this tag. */
  readonly roleOverride: Maybe<WordSegmentRole>
  /** How this morpheme looks in original language data */
  readonly shape: Maybe<Scalars["String"]>
  /** How this morpheme is represented in a gloss */
  readonly tag: Scalars["String"]
  /** Plain English title of the morpheme tag */
  readonly title: Scalars["String"]
}

export type Mutation = {
  readonly __typename?: "Mutation"
  /** Adds a bookmark to the user's list of bookmarks. */
  readonly addBookmark: AnnotatedDoc
  /** Minimal mutation to add a document with only essential fields */
  readonly addDocument: AddDocumentPayload
  /**
   * Mutation must have at least one visible field for introspection to work
   * correctly, so we just provide an API version which might be useful in
   * the future.
   */
  readonly apiVersion: Scalars["String"]
  /**
   * Attach audio that has already been uploaded to S3 to a particular document
   * Assumes user requesting mutation recorded the audio
   */
  readonly attachAudioToDocument: AnnotatedDoc
  /**
   * Attach audio that has already been uploaded to S3 to a particular word
   * Assumes user requesting mutation recoreded the audio
   */
  readonly attachAudioToWord: AnnotatedForm
  readonly createEditedCollection: Scalars["String"]
  /** Decide if a piece of document audio should be included in edited collection */
  readonly curateDocumentAudio: AnnotatedDoc
  /** Decide if a piece of word audio should be included in edited collection */
  readonly curateWordAudio: AnnotatedForm
  /**
   * Delete a comment.
   * Will fail if the user making the request is not the poster.
   */
  readonly deleteComment: CommentParent
  /** Mutation for deleting contributor attributions */
  readonly deleteContributorAttribution: Scalars["UUID"]
  readonly insertCustomMorphemeTag: Scalars["Boolean"]
  /** Post a new comment on a given object */
  readonly postComment: CommentParent
  /** Removes a bookmark from a user's list of bookmarks */
  readonly removeBookmark: AnnotatedDoc
  readonly updateAnnotation: Scalars["Boolean"]
  /** Update a comment */
  readonly updateComment: CommentParent
  /** Mutation for adding/changing contributor attributions */
  readonly updateContributorAttribution: Scalars["UUID"]
  readonly updateDocumentMetadata: Scalars["UUID"]
  readonly updateMenu: Menu
  readonly updatePage: Scalars["Boolean"]
  /** Mutation for paragraph and translation editing */
  readonly updateParagraph: DocumentParagraph
  /** Updates a dailp_user's information */
  readonly updateUser: User
  readonly updateWord: AnnotatedForm
  readonly upsertPage: Scalars["String"]
}

export type MutationAddBookmarkArgs = {
  documentId: Scalars["UUID"]
}

export type MutationAddDocumentArgs = {
  input: CreateDocumentFromFormInput
}

export type MutationAttachAudioToDocumentArgs = {
  input: AttachAudioToDocumentInput
}

export type MutationAttachAudioToWordArgs = {
  input: AttachAudioToWordInput
}

export type MutationCreateEditedCollectionArgs = {
  input: CreateEditedCollectionInput
}

export type MutationCurateDocumentAudioArgs = {
  input: CurateDocumentAudioInput
}

export type MutationCurateWordAudioArgs = {
  input: CurateWordAudioInput
}

export type MutationDeleteCommentArgs = {
  input: DeleteCommentInput
}

export type MutationDeleteContributorAttributionArgs = {
  contribution: DeleteContributorAttribution
}

export type MutationInsertCustomMorphemeTagArgs = {
  system: Scalars["String"]
  tag: Scalars["String"]
  title: Scalars["String"]
}

export type MutationPostCommentArgs = {
  input: PostCommentInput
}

export type MutationRemoveBookmarkArgs = {
  documentId: Scalars["UUID"]
}

export type MutationUpdateAnnotationArgs = {
  data: Scalars["JSON"]
}

export type MutationUpdateCommentArgs = {
  comment: CommentUpdate
}

export type MutationUpdateContributorAttributionArgs = {
  contribution: UpdateContributorAttribution
}

export type MutationUpdateDocumentMetadataArgs = {
  document: DocumentMetadataUpdate
}

export type MutationUpdateMenuArgs = {
  menu: MenuUpdate
}

export type MutationUpdatePageArgs = {
  data: Scalars["JSON"]
}

export type MutationUpdateParagraphArgs = {
  paragraph: ParagraphUpdate
}

export type MutationUpdateUserArgs = {
  user: UserUpdate
}

export type MutationUpdateWordArgs = {
  word: AnnotatedFormUpdate
}

export type MutationUpsertPageArgs = {
  page: NewPageInput
}

/** Input struct for a page. */
export type NewPageInput = {
  /** content for page, needs to be sanitized */
  readonly body: ReadonlyArray<Scalars["String"]>
  /** path of new page */
  readonly path: Scalars["String"]
  /** title of new page */
  readonly title: Scalars["String"]
}

/**
 * A website page which lives at a specific URL and has a list of blocks that
 * define its content.
 */
export type Page = {
  readonly __typename?: "Page"
  readonly body: ReadonlyArray<ContentBlock>
  /**
   * The path that this page lives at, which also uniquely identifies it.
   * For example, "/our-team"
   */
  readonly id: Scalars["String"]
  readonly title: Scalars["String"]
}

export type PageImage = {
  readonly __typename?: "PageImage"
  /** The IIIF source this page image comes from */
  readonly source: ImageSource
  /** The full IIIF url for this image resource */
  readonly url: Scalars["String"]
}

/** A paragraph in an annotated document that can be edited. */
export type ParagraphUpdate = {
  /** Unique identifier of the form */
  readonly id: Scalars["UUID"]
  /** English translation of the paragraph */
  readonly translation: InputMaybe<Scalars["String"]>
}

/** The reference position within a document of one specific form */
export type PositionInDocument = {
  readonly __typename?: "PositionInDocument"
  /** What document is this item within? */
  readonly documentId: Scalars["UUID"]
  /** What section of the document image corresponds to this item? */
  readonly geometry: Maybe<Geometry>
  readonly iiifUrl: Maybe<Scalars["String"]>
  /**
   * How many items come before this one in the whole document?
   *
   * 1-indexed position indicating where the form sits in the ordering of all
   * forms in the document. Used for relative ordering of forms from the
   * same document.
   */
  readonly index: Scalars["Int"]
  /**
   * Index reference for this position, more specific than `page_reference`.
   * Generally used in corpus documents where there are few pages containing
   * many forms each. Example: "WJ23:#21"
   */
  readonly indexReference: Scalars["String"]
  /** What page is it on (starting from 1)? May be a single page or range of pages. */
  readonly pageNumber: Scalars["String"]
  /**
   * Standard page reference for this position, which can be used in citation.
   * Generally formatted like ID:PAGE, i.e "DF2018:55"
   */
  readonly pageReference: Scalars["String"]
}

/** Input object for posting a new comment on some object */
export type PostCommentInput = {
  /** A classifcation for the comment (optional) */
  readonly commentType: InputMaybe<CommentType>
  /** ID of the object that is being commented on */
  readonly parentId: Scalars["UUID"]
  /** Type of the object being commented on */
  readonly parentType: CommentParentType
  /** Content of the comment */
  readonly textContent: Scalars["String"]
}

export type Query = {
  readonly __typename?: "Query"
  readonly abbreviationIdFromShortName: Scalars["UUID"]
  /** List of all the document collections available. */
  readonly allCollections: ReadonlyArray<DocumentCollection>
  /** Listing of all documents excluding their contents by default */
  readonly allDocuments: ReadonlyArray<AnnotatedDoc>
  readonly allEditedCollections: ReadonlyArray<EditedCollection>
  /** List of all content pages */
  readonly allPages: ReadonlyArray<Page>
  /** List of all the functional morpheme tags available */
  readonly allTags: ReadonlyArray<MorphemeTag>
  /** Retrieves all documents that are bookmarked by the current user. */
  readonly bookmarkedDocuments: ReadonlyArray<AnnotatedDoc>
  /** Retrieves a chapter and its contents by its collection and chapter slug. */
  readonly chapter: Maybe<CollectionChapter>
  readonly collection: DocumentCollection
  /** Gets a dailp_user by their id */
  readonly dailpUserById: User
  /** Retrieves a full document from its unique name. */
  readonly document: Maybe<AnnotatedDoc>
  /** Retrieves a full document from its unique identifier. */
  readonly documentByUuid: Maybe<AnnotatedDoc>
  readonly editedCollection: Maybe<EditedCollection>
  readonly menuBySlug: Menu
  /**
   * Retrieve information for the morpheme that corresponds to the given tag
   * string. For example, "3PL.B" is the standard string referring to a 3rd
   * person plural prefix.
   */
  readonly morphemeTag: Maybe<MorphemeTag>
  /** Forms containing the given morpheme gloss or related ones clustered over time. */
  readonly morphemeTimeClusters: ReadonlyArray<FormsInTime>
  /**
   * Lists all words containing a morpheme with the given gloss.
   * Groups these words by the document containing them.
   */
  readonly morphemesByDocument: ReadonlyArray<WordsInDocument>
  /**
   * Lists all forms containing a morpheme with the given gloss.
   * Groups these words by the phonemic shape of the target morpheme.
   */
  readonly morphemesByShape: ReadonlyArray<MorphemeReference>
  /** Retrieves a full document from its unique identifier. */
  readonly page: Maybe<Page>
  readonly pageByPath: Maybe<Page>
  /** Get a single paragraph given the paragraph ID */
  readonly paragraphById: DocumentParagraph
  /**
   * Search for words with the exact same syllabary string, or with very
   * similar looking characters.
   */
  readonly syllabarySearch: ReadonlyArray<AnnotatedForm>
  /** Basic information about the currently authenticated user, if any. */
  readonly userInfo: Maybe<UserInfo>
  /** Get a single word given the word ID */
  readonly wordById: AnnotatedForm
  /**
   * Search for words that match any one of the given queries.
   * Each query may match against multiple fields of a word.
   */
  readonly wordSearch: ReadonlyArray<AnnotatedForm>
}

export type QueryAbbreviationIdFromShortNameArgs = {
  shortName: Scalars["String"]
}

export type QueryAllTagsArgs = {
  system: CherokeeOrthography
}

export type QueryChapterArgs = {
  chapterSlug: Scalars["String"]
  collectionSlug: Scalars["String"]
}

export type QueryCollectionArgs = {
  slug: Scalars["String"]
}

export type QueryDailpUserByIdArgs = {
  id: Scalars["UUID"]
}

export type QueryDocumentArgs = {
  slug: Scalars["String"]
}

export type QueryDocumentByUuidArgs = {
  id: Scalars["UUID"]
}

export type QueryEditedCollectionArgs = {
  slug: Scalars["String"]
}

export type QueryMenuBySlugArgs = {
  slug: Scalars["String"]
}

export type QueryMorphemeTagArgs = {
  id: Scalars["String"]
  system: CherokeeOrthography
}

export type QueryMorphemeTimeClustersArgs = {
  clusterYears?: Scalars["Int"]
  gloss: Scalars["String"]
}

export type QueryMorphemesByDocumentArgs = {
  documentId: InputMaybe<Scalars["UUID"]>
  morphemeGloss: Scalars["String"]
}

export type QueryMorphemesByShapeArgs = {
  compareBy: InputMaybe<CherokeeOrthography>
  gloss: Scalars["String"]
}

export type QueryPageArgs = {
  id: Scalars["String"]
}

export type QueryPageByPathArgs = {
  path: Scalars["String"]
}

export type QueryParagraphByIdArgs = {
  id: Scalars["UUID"]
}

export type QuerySyllabarySearchArgs = {
  query: Scalars["String"]
}

export type QueryWordByIdArgs = {
  id: Scalars["UUID"]
}

export type QueryWordSearchArgs = {
  query: Scalars["String"]
}

/**
 * Attribution for a particular source, whether an institution or an individual.
 * Most commonly, this will represent the details of a library or archive that
 * houses documents used elsewhere.
 */
export type SourceAttribution = {
  readonly __typename?: "SourceAttribution"
  /** URL of this source's homepage, i.e. "https://www.newberry.org/" */
  readonly link: Scalars["String"]
  /** Name of the source, i.e. "The Newberry Library" */
  readonly name: Scalars["String"]
}

/** Stores a spatial coverage associated with a document */
export type SpatialCoverage = {
  readonly __typename?: "SpatialCoverage"
  /** UUID for the place */
  readonly id: Scalars["UUID"]
  /** Name of the place */
  readonly name: Scalars["String"]
  /** Status (pending, approved, rejected) of a spatial coverage */
  readonly status: ApprovalStatus
}

export type SpatialCoverageUpdate = {
  /** UUID for the spatial coverage */
  readonly id: Scalars["UUID"]
  /** Name of the spatial coverage */
  readonly name: Scalars["String"]
}

/** Update the contributor attribution for a document */
export type UpdateContributorAttribution = {
  /** A description of what the contributor did, like "translation" or "voice" */
  readonly contributionRole: Scalars["String"]
  /** The UUID associated with the contributor being added or changed */
  readonly contributorId: Scalars["UUID"]
  /** The document to perfom this operation on */
  readonly documentId: Scalars["UUID"]
}

/** A user record, for a contributor, editor, etc. */
export type User = {
  readonly __typename?: "User"
  /** URL to the avatar of the user (optional) */
  readonly avatarUrl: Maybe<Scalars["String"]>
  /** Biography of the user (optional) */
  readonly bio: Maybe<Scalars["String"]>
  /** The date this user was created (optional) */
  readonly createdAt: Maybe<Date>
  /** User-facing name for this contributor/curator */
  readonly displayName: Scalars["String"]
  /** Id of the user, which must be a AWS Cognito `sub` claim */
  readonly id: Scalars["String"]
  /** Location of the user (optional) */
  readonly location: Maybe<Scalars["String"]>
  /** Organization of the user (optional) */
  readonly organization: Maybe<Scalars["String"]>
  /** Role of the user (optional) */
  readonly role: Maybe<UserGroup>
}

/** A user belongs to any number of user groups, which give them various permissions. */
export enum UserGroup {
  Contributors = "CONTRIBUTORS",
  Editors = "EDITORS",
  Readers = "READERS",
}

/** Auth metadata on the user making the current request. */
export type UserInfo = {
  readonly __typename?: "UserInfo"
  readonly email: Scalars["String"]
  readonly groups: ReadonlyArray<UserGroup>
  /** Unique ID for the User. Should be an AWS Cognito Sub. */
  readonly id: Scalars["UUID"]
  readonly name: Scalars["String"]
  readonly role: ContributorRole
}

export type UserUpdate = {
  /** URL to the avatar of the user (optional) */
  readonly avatarUrl: InputMaybe<Scalars["String"]>
  /** Biography of the user (optional) */
  readonly bio: InputMaybe<Scalars["String"]>
  /** User-facing name for this contributor/curator */
  readonly displayName: InputMaybe<Scalars["String"]>
  /** Id of the user, which must be a AWS Cognito `sub` claim */
  readonly id: Scalars["String"]
  /** Location of the user (optional) */
  readonly location: InputMaybe<Scalars["String"]>
  /** Organization of the user (optional) */
  readonly organization: InputMaybe<Scalars["String"]>
  /** Role of the user (optional) */
  readonly role: InputMaybe<UserGroup>
}

export type WordSegment = {
  readonly __typename?: "WordSegment"
  /** English gloss in standard DAILP format that refers to a lexical item */
  readonly gloss: Scalars["String"]
  /**
   * If this morpheme represents a functional tag that we have further
   * information on, this is the corresponding database entry.
   */
  readonly matchingTag: Maybe<MorphemeTag>
  /** Phonemic representation of the morpheme */
  readonly morpheme: Scalars["String"]
  /**
   * This field determines what character should separate this segment from
   * the previous one when reconstituting the full segmentation string.
   */
  readonly previousSeparator: Scalars["String"]
  /** What kind of thing is this segment? */
  readonly role: WordSegmentRole
}

/**
 * The kind of segment that a particular sequence of characters in a morphemic
 * segmentations represent.
 */
export enum WordSegmentRole {
  Clitic = "CLITIC",
  Modifier = "MODIFIER",
  Morpheme = "MORPHEME",
}

/** A list of words grouped by the document that contains them. */
export type WordsInDocument = {
  readonly __typename?: "WordsInDocument"
  /** Unique identifier of the containing document */
  readonly documentId: Maybe<Scalars["UUID"]>
  /** What kind of document contains these words (e.g. manuscript vs dictionary) */
  readonly documentType: Maybe<DocumentType>
  /** List of annotated and potentially segmented forms */
  readonly forms: ReadonlyArray<AnnotatedForm>
}

export type CollectionsListingQueryVariables = Exact<{ [key: string]: never }>

export type CollectionsListingQuery = { readonly __typename?: "Query" } & {
  readonly allCollections: ReadonlyArray<
    { readonly __typename?: "DocumentCollection" } & Pick<
      DocumentCollection,
      "name" | "slug"
    >
  >
}

export type DocumentsPagesQueryVariables = Exact<{ [key: string]: never }>

export type DocumentsPagesQuery = { readonly __typename?: "Query" } & {
  readonly allDocuments: ReadonlyArray<
    { readonly __typename?: "AnnotatedDoc" } & Pick<
      AnnotatedDoc,
      "id" | "slug" | "isReference"
    >
  >
}

export type DocumentFieldsFragment = {
  readonly __typename?: "AnnotatedDoc"
} & Pick<AnnotatedDoc, "id" | "title" | "slug" | "isReference"> & {
    readonly date: Maybe<{ readonly __typename?: "Date" } & Pick<Date, "year">>
    readonly bookmarkedOn: Maybe<
      { readonly __typename?: "Date" } & Pick<Date, "formattedDate">
    >
    readonly sources: ReadonlyArray<
      { readonly __typename?: "SourceAttribution" } & Pick<
        SourceAttribution,
        "name" | "link"
      >
    >
    readonly editedAudio: ReadonlyArray<
      { readonly __typename?: "AudioSlice" } & Pick<
        AudioSlice,
        | "sliceId"
        | "index"
        | "resourceUrl"
        | "startTime"
        | "endTime"
        | "includeInEditedCollection"
      > & {
          readonly recordedBy: Maybe<
            { readonly __typename?: "User" } & Pick<User, "id" | "displayName">
          >
          readonly recordedAt: Maybe<
            { readonly __typename?: "Date" } & Pick<Date, "formattedDate">
          >
        }
    >
    readonly userContributedAudio: ReadonlyArray<
      { readonly __typename?: "AudioSlice" } & Pick<
        AudioSlice,
        | "sliceId"
        | "index"
        | "resourceUrl"
        | "startTime"
        | "endTime"
        | "includeInEditedCollection"
      > & {
          readonly recordedBy: Maybe<
            { readonly __typename?: "User" } & Pick<User, "id" | "displayName">
          >
          readonly recordedAt: Maybe<
            { readonly __typename?: "Date" } & Pick<Date, "formattedDate">
          >
        }
    >
    readonly translatedPages: Maybe<
      ReadonlyArray<
        { readonly __typename?: "DocumentPage" } & {
          readonly image: Maybe<
            { readonly __typename?: "PageImage" } & Pick<PageImage, "url">
          >
        }
      >
    >
    readonly chapters: Maybe<
      ReadonlyArray<
        { readonly __typename?: "CollectionChapter" } & Pick<
          CollectionChapter,
          "id" | "path"
        >
      >
    >
  }

export type AnnotatedDocumentQueryVariables = Exact<{
  slug: Scalars["String"]
}>

export type AnnotatedDocumentQuery = { readonly __typename?: "Query" } & {
  readonly document: Maybe<
    { readonly __typename?: "AnnotatedDoc" } & Pick<
      AnnotatedDoc,
      "id" | "title" | "slug" | "isReference"
    > & {
        readonly date: Maybe<
          { readonly __typename?: "Date" } & Pick<Date, "year">
        >
        readonly bookmarkedOn: Maybe<
          { readonly __typename?: "Date" } & Pick<Date, "formattedDate">
        >
        readonly sources: ReadonlyArray<
          { readonly __typename?: "SourceAttribution" } & Pick<
            SourceAttribution,
            "name" | "link"
          >
        >
        readonly editedAudio: ReadonlyArray<
          { readonly __typename?: "AudioSlice" } & Pick<
            AudioSlice,
            | "sliceId"
            | "index"
            | "resourceUrl"
            | "startTime"
            | "endTime"
            | "includeInEditedCollection"
          > & {
              readonly recordedBy: Maybe<
                { readonly __typename?: "User" } & Pick<
                  User,
                  "id" | "displayName"
                >
              >
              readonly recordedAt: Maybe<
                { readonly __typename?: "Date" } & Pick<Date, "formattedDate">
              >
            }
        >
        readonly userContributedAudio: ReadonlyArray<
          { readonly __typename?: "AudioSlice" } & Pick<
            AudioSlice,
            | "sliceId"
            | "index"
            | "resourceUrl"
            | "startTime"
            | "endTime"
            | "includeInEditedCollection"
          > & {
              readonly recordedBy: Maybe<
                { readonly __typename?: "User" } & Pick<
                  User,
                  "id" | "displayName"
                >
              >
              readonly recordedAt: Maybe<
                { readonly __typename?: "Date" } & Pick<Date, "formattedDate">
              >
            }
        >
        readonly translatedPages: Maybe<
          ReadonlyArray<
            { readonly __typename?: "DocumentPage" } & {
              readonly image: Maybe<
                { readonly __typename?: "PageImage" } & Pick<PageImage, "url">
              >
            }
          >
        >
        readonly chapters: Maybe<
          ReadonlyArray<
            { readonly __typename?: "CollectionChapter" } & Pick<
              CollectionChapter,
              "id" | "path"
            >
          >
        >
      }
  >
}

export type DocumentContentsQueryVariables = Exact<{
  slug: Scalars["String"]
  morphemeSystem: CherokeeOrthography
  isReference: Scalars["Boolean"]
}>

export type DocumentContentsQuery = { readonly __typename?: "Query" } & {
  readonly document: Maybe<
    { readonly __typename?: "AnnotatedDoc" } & Pick<
      AnnotatedDoc,
      "id" | "slug"
    > & {
        readonly translatedPages?: Maybe<
          ReadonlyArray<
            { readonly __typename?: "DocumentPage" } & Pick<
              DocumentPage,
              "pageNumber"
            > & {
                readonly paragraphs: ReadonlyArray<
                  { readonly __typename: "DocumentParagraph" } & Pick<
                    DocumentParagraph,
                    "id" | "translation" | "index"
                  > & {
                      readonly source: ReadonlyArray<
                        | ({ readonly __typename: "AnnotatedForm" } & Pick<
                            AnnotatedForm,
                            | "id"
                            | "index"
                            | "source"
                            | "romanizedSource"
                            | "phonemic"
                            | "englishGloss"
                            | "commentary"
                          > & {
                              readonly segments: ReadonlyArray<
                                { readonly __typename?: "WordSegment" } & Pick<
                                  WordSegment,
                                  | "morpheme"
                                  | "gloss"
                                  | "role"
                                  | "previousSeparator"
                                > & {
                                    readonly matchingTag: Maybe<
                                      {
                                        readonly __typename?: "MorphemeTag"
                                      } & Pick<MorphemeTag, "tag" | "title">
                                    >
                                  }
                              >
                              readonly ingestedAudioTrack: Maybe<
                                { readonly __typename?: "AudioSlice" } & Pick<
                                  AudioSlice,
                                  | "sliceId"
                                  | "index"
                                  | "resourceUrl"
                                  | "startTime"
                                  | "endTime"
                                  | "includeInEditedCollection"
                                > & {
                                    readonly recordedBy: Maybe<
                                      { readonly __typename?: "User" } & Pick<
                                        User,
                                        "displayName"
                                      >
                                    >
                                    readonly recordedAt: Maybe<
                                      { readonly __typename?: "Date" } & Pick<
                                        Date,
                                        "formattedDate"
                                      >
                                    >
                                  }
                              >
                              readonly editedAudio: ReadonlyArray<
                                { readonly __typename?: "AudioSlice" } & Pick<
                                  AudioSlice,
                                  | "sliceId"
                                  | "index"
                                  | "resourceUrl"
                                  | "startTime"
                                  | "endTime"
                                  | "includeInEditedCollection"
                                > & {
                                    readonly recordedBy: Maybe<
                                      { readonly __typename?: "User" } & Pick<
                                        User,
                                        "id" | "displayName"
                                      >
                                    >
                                    readonly recordedAt: Maybe<
                                      { readonly __typename?: "Date" } & Pick<
                                        Date,
                                        "formattedDate"
                                      >
                                    >
                                  }
                              >
                              readonly userContributedAudio: ReadonlyArray<
                                { readonly __typename?: "AudioSlice" } & Pick<
                                  AudioSlice,
                                  | "sliceId"
                                  | "index"
                                  | "resourceUrl"
                                  | "startTime"
                                  | "endTime"
                                  | "includeInEditedCollection"
                                > & {
                                    readonly recordedBy: Maybe<
                                      { readonly __typename?: "User" } & Pick<
                                        User,
                                        "id" | "displayName"
                                      >
                                    >
                                    readonly recordedAt: Maybe<
                                      { readonly __typename?: "Date" } & Pick<
                                        Date,
                                        "formattedDate"
                                      >
                                    >
                                  }
                              >
                              readonly position: {
                                readonly __typename?: "PositionInDocument"
                              } & Pick<PositionInDocument, "documentId">
                              readonly comments: ReadonlyArray<
                                { readonly __typename?: "Comment" } & Pick<
                                  Comment,
                                  "id"
                                >
                              >
                            })
                        | { readonly __typename: "LineBreak" }
                      >
                      readonly comments: ReadonlyArray<
                        { readonly __typename?: "Comment" } & Pick<
                          Comment,
                          "id"
                        >
                      >
                    }
                >
              }
          >
        >
        readonly forms?: ReadonlyArray<
          { readonly __typename: "AnnotatedForm" } & Pick<
            AnnotatedForm,
            | "id"
            | "index"
            | "source"
            | "romanizedSource"
            | "phonemic"
            | "englishGloss"
            | "commentary"
          > & {
              readonly segments: ReadonlyArray<
                { readonly __typename?: "WordSegment" } & Pick<
                  WordSegment,
                  "morpheme" | "gloss" | "role" | "previousSeparator"
                > & {
                    readonly matchingTag: Maybe<
                      { readonly __typename?: "MorphemeTag" } & Pick<
                        MorphemeTag,
                        "tag" | "title"
                      >
                    >
                  }
              >
              readonly ingestedAudioTrack: Maybe<
                { readonly __typename?: "AudioSlice" } & Pick<
                  AudioSlice,
                  | "sliceId"
                  | "index"
                  | "resourceUrl"
                  | "startTime"
                  | "endTime"
                  | "includeInEditedCollection"
                > & {
                    readonly recordedBy: Maybe<
                      { readonly __typename?: "User" } & Pick<
                        User,
                        "displayName"
                      >
                    >
                    readonly recordedAt: Maybe<
                      { readonly __typename?: "Date" } & Pick<
                        Date,
                        "formattedDate"
                      >
                    >
                  }
              >
              readonly editedAudio: ReadonlyArray<
                { readonly __typename?: "AudioSlice" } & Pick<
                  AudioSlice,
                  | "sliceId"
                  | "index"
                  | "resourceUrl"
                  | "startTime"
                  | "endTime"
                  | "includeInEditedCollection"
                > & {
                    readonly recordedBy: Maybe<
                      { readonly __typename?: "User" } & Pick<
                        User,
                        "id" | "displayName"
                      >
                    >
                    readonly recordedAt: Maybe<
                      { readonly __typename?: "Date" } & Pick<
                        Date,
                        "formattedDate"
                      >
                    >
                  }
              >
              readonly userContributedAudio: ReadonlyArray<
                { readonly __typename?: "AudioSlice" } & Pick<
                  AudioSlice,
                  | "sliceId"
                  | "index"
                  | "resourceUrl"
                  | "startTime"
                  | "endTime"
                  | "includeInEditedCollection"
                > & {
                    readonly recordedBy: Maybe<
                      { readonly __typename?: "User" } & Pick<
                        User,
                        "id" | "displayName"
                      >
                    >
                    readonly recordedAt: Maybe<
                      { readonly __typename?: "Date" } & Pick<
                        Date,
                        "formattedDate"
                      >
                    >
                  }
              >
              readonly position: {
                readonly __typename?: "PositionInDocument"
              } & Pick<PositionInDocument, "documentId">
              readonly comments: ReadonlyArray<
                { readonly __typename?: "Comment" } & Pick<Comment, "id">
              >
            }
        >
      }
  >
}

export type AudioSliceFieldsFragment = {
  readonly __typename?: "AudioSlice"
} & Pick<
  AudioSlice,
  | "sliceId"
  | "index"
  | "resourceUrl"
  | "startTime"
  | "endTime"
  | "includeInEditedCollection"
> & {
    readonly recordedBy: Maybe<
      { readonly __typename?: "User" } & Pick<User, "displayName">
    >
    readonly recordedAt: Maybe<
      { readonly __typename?: "Date" } & Pick<Date, "formattedDate">
    >
  }

export type DocFormFieldsFragment = {
  readonly __typename?: "AnnotatedDoc"
} & Pick<AnnotatedDoc, "id" | "title"> & {
    readonly date: Maybe<
      { readonly __typename?: "Date" } & Pick<Date, "day" | "month" | "year">
    >
<<<<<<< HEAD
    readonly contributors: ReadonlyArray<
      { readonly __typename?: "Contributor" } & Pick<
        Contributor,
        "id" | "name" | "role"
=======
    readonly spatialCoverage: ReadonlyArray<
      { readonly __typename?: "SpatialCoverage" } & Pick<
        SpatialCoverage,
        "id" | "name" | "status"
>>>>>>> 90ac2dc4
      >
    >
  }

export type ParagraphFormFieldsFragment = {
  readonly __typename: "DocumentParagraph"
} & Pick<DocumentParagraph, "id" | "index" | "translation"> & {
    readonly source: ReadonlyArray<
      | ({ readonly __typename: "AnnotatedForm" } & Pick<
          AnnotatedForm,
          | "id"
          | "index"
          | "source"
          | "romanizedSource"
          | "phonemic"
          | "englishGloss"
          | "commentary"
        > & {
            readonly segments: ReadonlyArray<
              { readonly __typename?: "WordSegment" } & Pick<
                WordSegment,
                "morpheme" | "gloss" | "role" | "previousSeparator"
              > & {
                  readonly matchingTag: Maybe<
                    { readonly __typename?: "MorphemeTag" } & Pick<
                      MorphemeTag,
                      "tag" | "title"
                    >
                  >
                }
            >
            readonly ingestedAudioTrack: Maybe<
              { readonly __typename?: "AudioSlice" } & Pick<
                AudioSlice,
                | "sliceId"
                | "index"
                | "resourceUrl"
                | "startTime"
                | "endTime"
                | "includeInEditedCollection"
              > & {
                  readonly recordedBy: Maybe<
                    { readonly __typename?: "User" } & Pick<User, "displayName">
                  >
                  readonly recordedAt: Maybe<
                    { readonly __typename?: "Date" } & Pick<
                      Date,
                      "formattedDate"
                    >
                  >
                }
            >
            readonly editedAudio: ReadonlyArray<
              { readonly __typename?: "AudioSlice" } & Pick<
                AudioSlice,
                | "sliceId"
                | "index"
                | "resourceUrl"
                | "startTime"
                | "endTime"
                | "includeInEditedCollection"
              > & {
                  readonly recordedBy: Maybe<
                    { readonly __typename?: "User" } & Pick<
                      User,
                      "id" | "displayName"
                    >
                  >
                  readonly recordedAt: Maybe<
                    { readonly __typename?: "Date" } & Pick<
                      Date,
                      "formattedDate"
                    >
                  >
                }
            >
            readonly userContributedAudio: ReadonlyArray<
              { readonly __typename?: "AudioSlice" } & Pick<
                AudioSlice,
                | "sliceId"
                | "index"
                | "resourceUrl"
                | "startTime"
                | "endTime"
                | "includeInEditedCollection"
              > & {
                  readonly recordedBy: Maybe<
                    { readonly __typename?: "User" } & Pick<
                      User,
                      "id" | "displayName"
                    >
                  >
                  readonly recordedAt: Maybe<
                    { readonly __typename?: "Date" } & Pick<
                      Date,
                      "formattedDate"
                    >
                  >
                }
            >
            readonly position: {
              readonly __typename?: "PositionInDocument"
            } & Pick<PositionInDocument, "documentId">
            readonly comments: ReadonlyArray<
              { readonly __typename?: "Comment" } & Pick<Comment, "id">
            >
          })
      | { readonly __typename: "LineBreak" }
    >
    readonly comments: ReadonlyArray<
      { readonly __typename?: "Comment" } & Pick<Comment, "id">
    >
  }

export type CommentFormFieldsFragment = {
  readonly __typename?: "Comment"
} & Pick<Comment, "id" | "textContent" | "commentType" | "edited">

export type FormFieldsFragment = {
  readonly __typename: "AnnotatedForm"
} & Pick<
  AnnotatedForm,
  | "id"
  | "index"
  | "source"
  | "romanizedSource"
  | "phonemic"
  | "englishGloss"
  | "commentary"
> & {
    readonly segments: ReadonlyArray<
      { readonly __typename?: "WordSegment" } & Pick<
        WordSegment,
        "morpheme" | "gloss" | "role" | "previousSeparator"
      > & {
          readonly matchingTag: Maybe<
            { readonly __typename?: "MorphemeTag" } & Pick<
              MorphemeTag,
              "tag" | "title"
            >
          >
        }
    >
    readonly ingestedAudioTrack: Maybe<
      { readonly __typename?: "AudioSlice" } & Pick<
        AudioSlice,
        | "sliceId"
        | "index"
        | "resourceUrl"
        | "startTime"
        | "endTime"
        | "includeInEditedCollection"
      > & {
          readonly recordedBy: Maybe<
            { readonly __typename?: "User" } & Pick<User, "displayName">
          >
          readonly recordedAt: Maybe<
            { readonly __typename?: "Date" } & Pick<Date, "formattedDate">
          >
        }
    >
    readonly editedAudio: ReadonlyArray<
      { readonly __typename?: "AudioSlice" } & Pick<
        AudioSlice,
        | "sliceId"
        | "index"
        | "resourceUrl"
        | "startTime"
        | "endTime"
        | "includeInEditedCollection"
      > & {
          readonly recordedBy: Maybe<
            { readonly __typename?: "User" } & Pick<User, "id" | "displayName">
          >
          readonly recordedAt: Maybe<
            { readonly __typename?: "Date" } & Pick<Date, "formattedDate">
          >
        }
    >
    readonly userContributedAudio: ReadonlyArray<
      { readonly __typename?: "AudioSlice" } & Pick<
        AudioSlice,
        | "sliceId"
        | "index"
        | "resourceUrl"
        | "startTime"
        | "endTime"
        | "includeInEditedCollection"
      > & {
          readonly recordedBy: Maybe<
            { readonly __typename?: "User" } & Pick<User, "id" | "displayName">
          >
          readonly recordedAt: Maybe<
            { readonly __typename?: "Date" } & Pick<Date, "formattedDate">
          >
        }
    >
    readonly position: { readonly __typename?: "PositionInDocument" } & Pick<
      PositionInDocument,
      "documentId"
    >
    readonly comments: ReadonlyArray<
      { readonly __typename?: "Comment" } & Pick<Comment, "id">
    >
  }

export type CollectionQueryVariables = Exact<{
  slug: Scalars["String"]
}>

export type CollectionQuery = { readonly __typename?: "Query" } & {
  readonly collection: { readonly __typename?: "DocumentCollection" } & Pick<
    DocumentCollection,
    "name"
  > & {
      readonly documents: ReadonlyArray<
        { readonly __typename?: "DocumentReference" } & Pick<
          DocumentReference,
          "id" | "slug" | "title" | "orderIndex"
        > & {
            readonly date: Maybe<
              { readonly __typename?: "Date" } & Pick<Date, "year">
            >
          }
      >
    }
}

export type EditedCollectionsQueryVariables = Exact<{ [key: string]: never }>

export type EditedCollectionsQuery = { readonly __typename?: "Query" } & {
  readonly allEditedCollections: ReadonlyArray<
    { readonly __typename?: "EditedCollection" } & Pick<
      EditedCollection,
      "id" | "title" | "slug" | "description" | "thumbnailUrl"
    > & {
        readonly chapters: Maybe<
          ReadonlyArray<
            { readonly __typename?: "CollectionChapter" } & Pick<
              CollectionChapter,
              "id" | "path"
            >
          >
        >
      }
  >
}

export type EditedCollectionQueryVariables = Exact<{
  slug: Scalars["String"]
}>

export type EditedCollectionQuery = { readonly __typename?: "Query" } & {
  readonly editedCollection: Maybe<
    { readonly __typename?: "EditedCollection" } & Pick<
      EditedCollection,
      "id" | "title" | "slug"
    > & {
        readonly chapters: Maybe<
          ReadonlyArray<
            { readonly __typename?: "CollectionChapter" } & Pick<
              CollectionChapter,
              "id" | "title" | "indexInParent" | "section" | "path" | "slug"
            >
          >
        >
      }
  >
}

export type WordSearchQueryVariables = Exact<{
  query: Scalars["String"]
}>

export type WordSearchQuery = { readonly __typename?: "Query" } & {
  readonly wordSearch: ReadonlyArray<
    { readonly __typename?: "AnnotatedForm" } & Pick<
      AnnotatedForm,
      | "source"
      | "normalizedSource"
      | "romanizedSource"
      | "englishGloss"
      | "index"
    > & {
        readonly document: Maybe<
          { readonly __typename?: "AnnotatedDoc" } & Pick<
            AnnotatedDoc,
            "id" | "slug" | "isReference"
          >
        >
      }
  >
}

export type AllSourcesQueryVariables = Exact<{ [key: string]: never }>

export type AllSourcesQuery = { readonly __typename?: "Query" } & {
  readonly allDocuments: ReadonlyArray<
    { readonly __typename?: "AnnotatedDoc" } & Pick<
      AnnotatedDoc,
      "isReference" | "id" | "slug" | "title" | "formCount"
    > & {
        readonly date: Maybe<
          { readonly __typename?: "Date" } & Pick<Date, "year">
        >
        readonly contributors: ReadonlyArray<
          { readonly __typename?: "Contributor" } & Pick<Contributor, "name">
        >
      }
  >
}

export type GlossaryQueryVariables = Exact<{
  system: CherokeeOrthography
}>

export type GlossaryQuery = { readonly __typename?: "Query" } & {
  readonly allTags: ReadonlyArray<
    { readonly __typename?: "MorphemeTag" } & Pick<
      MorphemeTag,
      "tag" | "title" | "definition" | "morphemeType"
    >
  >
}

export type TimelineQueryVariables = Exact<{
  gloss: Scalars["String"]
}>

export type TimelineQuery = { readonly __typename?: "Query" } & {
  readonly morphemeTimeClusters: ReadonlyArray<
    { readonly __typename?: "FormsInTime" } & {
      readonly start: Maybe<
        { readonly __typename?: "Date" } & Pick<Date, "year">
      >
      readonly end: Maybe<{ readonly __typename?: "Date" } & Pick<Date, "year">>
      readonly forms: ReadonlyArray<
        { readonly __typename?: "AnnotatedForm" } & Pick<
          AnnotatedForm,
          | "source"
          | "normalizedSource"
          | "romanizedSource"
          | "phonemic"
          | "documentId"
          | "englishGloss"
        >
      >
    }
  >
}

export type DocumentDetailsQueryVariables = Exact<{
  slug: Scalars["String"]
}>

export type DocumentDetailsQuery = { readonly __typename?: "Query" } & {
  readonly document: Maybe<
    { readonly __typename?: "AnnotatedDoc" } & Pick<
      AnnotatedDoc,
      "id" | "slug" | "title"
    > & {
        readonly date: Maybe<
          { readonly __typename?: "Date" } & Pick<Date, "year">
        >
        readonly contributors: ReadonlyArray<
          { readonly __typename?: "Contributor" } & Pick<
            Contributor,
            "name" | "role"
          >
        >
        readonly sources: ReadonlyArray<
          { readonly __typename?: "SourceAttribution" } & Pick<
            SourceAttribution,
            "name" | "link"
          >
        >
      }
  >
}

export type EditablePageQueryVariables = Exact<{
  id: Scalars["String"]
}>

export type EditablePageQuery = { readonly __typename?: "Query" } & {
  readonly page: Maybe<
    { readonly __typename?: "Page" } & Pick<Page, "id" | "title"> & {
        readonly body: ReadonlyArray<
          | { readonly __typename: "Gallery" }
          | ({ readonly __typename: "Markdown" } & Pick<Markdown, "content">)
        >
      }
  >
}

export type TagQueryVariables = Exact<{
  gloss: Scalars["String"]
  system: CherokeeOrthography
}>

export type TagQuery = { readonly __typename?: "Query" } & {
  readonly tag: Maybe<
    { readonly __typename?: "MorphemeTag" } & Pick<
      MorphemeTag,
      "morphemeType" | "tag" | "title" | "definition"
    >
  >
}

export type MorphemeQueryVariables = Exact<{
  documentId: InputMaybe<Scalars["UUID"]>
  morphemeGloss: Scalars["String"]
}>

export type MorphemeQuery = { readonly __typename?: "Query" } & {
  readonly documents: ReadonlyArray<
    { readonly __typename?: "WordsInDocument" } & Pick<
      WordsInDocument,
      "documentType"
    > & {
        readonly forms: ReadonlyArray<
          { readonly __typename?: "AnnotatedForm" } & Pick<
            AnnotatedForm,
            "index" | "source" | "normalizedSource" | "englishGloss"
          > & {
              readonly document: Maybe<
                { readonly __typename?: "AnnotatedDoc" } & Pick<
                  AnnotatedDoc,
                  "id" | "slug"
                >
              >
            }
        >
      }
  >
}

export type UserInfoQueryVariables = Exact<{ [key: string]: never }>

export type UserInfoQuery = { readonly __typename?: "Query" } & {
  readonly userInfo: Maybe<
    { readonly __typename?: "UserInfo" } & Pick<
      UserInfo,
      "id" | "email" | "groups"
    >
  >
}

export type NewPageMutationVariables = Exact<{
  data: Scalars["JSON"]
}>

export type NewPageMutation = { readonly __typename?: "Mutation" } & Pick<
  Mutation,
  "updatePage"
>

export type DocSliceQueryVariables = Exact<{
  slug: Scalars["String"]
  start: Scalars["Int"]
  end: InputMaybe<Scalars["Int"]>
  morphemeSystem: CherokeeOrthography
}>

export type DocSliceQuery = { readonly __typename?: "Query" } & {
  readonly document: Maybe<
    { readonly __typename?: "AnnotatedDoc" } & Pick<AnnotatedDoc, "title"> & {
        readonly ingestedAudioTrack: Maybe<
          { readonly __typename?: "AudioSlice" } & Pick<
            AudioSlice,
            "resourceUrl" | "startTime" | "endTime"
          >
        >
        readonly forms: ReadonlyArray<
          { readonly __typename: "AnnotatedForm" } & Pick<
            AnnotatedForm,
            | "id"
            | "index"
            | "source"
            | "romanizedSource"
            | "phonemic"
            | "englishGloss"
            | "commentary"
          > & {
              readonly segments: ReadonlyArray<
                { readonly __typename?: "WordSegment" } & Pick<
                  WordSegment,
                  "morpheme" | "gloss" | "role" | "previousSeparator"
                > & {
                    readonly matchingTag: Maybe<
                      { readonly __typename?: "MorphemeTag" } & Pick<
                        MorphemeTag,
                        "tag" | "title"
                      >
                    >
                  }
              >
              readonly ingestedAudioTrack: Maybe<
                { readonly __typename?: "AudioSlice" } & Pick<
                  AudioSlice,
                  | "sliceId"
                  | "index"
                  | "resourceUrl"
                  | "startTime"
                  | "endTime"
                  | "includeInEditedCollection"
                > & {
                    readonly recordedBy: Maybe<
                      { readonly __typename?: "User" } & Pick<
                        User,
                        "displayName"
                      >
                    >
                    readonly recordedAt: Maybe<
                      { readonly __typename?: "Date" } & Pick<
                        Date,
                        "formattedDate"
                      >
                    >
                  }
              >
              readonly editedAudio: ReadonlyArray<
                { readonly __typename?: "AudioSlice" } & Pick<
                  AudioSlice,
                  | "sliceId"
                  | "index"
                  | "resourceUrl"
                  | "startTime"
                  | "endTime"
                  | "includeInEditedCollection"
                > & {
                    readonly recordedBy: Maybe<
                      { readonly __typename?: "User" } & Pick<
                        User,
                        "id" | "displayName"
                      >
                    >
                    readonly recordedAt: Maybe<
                      { readonly __typename?: "Date" } & Pick<
                        Date,
                        "formattedDate"
                      >
                    >
                  }
              >
              readonly userContributedAudio: ReadonlyArray<
                { readonly __typename?: "AudioSlice" } & Pick<
                  AudioSlice,
                  | "sliceId"
                  | "index"
                  | "resourceUrl"
                  | "startTime"
                  | "endTime"
                  | "includeInEditedCollection"
                > & {
                    readonly recordedBy: Maybe<
                      { readonly __typename?: "User" } & Pick<
                        User,
                        "id" | "displayName"
                      >
                    >
                    readonly recordedAt: Maybe<
                      { readonly __typename?: "Date" } & Pick<
                        Date,
                        "formattedDate"
                      >
                    >
                  }
              >
              readonly position: {
                readonly __typename?: "PositionInDocument"
              } & Pick<PositionInDocument, "documentId">
              readonly comments: ReadonlyArray<
                { readonly __typename?: "Comment" } & Pick<Comment, "id">
              >
            }
        >
      }
  >
}

export type CollectionChapterQueryVariables = Exact<{
  collectionSlug: Scalars["String"]
  chapterSlug: Scalars["String"]
}>

export type CollectionChapterQuery = { readonly __typename?: "Query" } & {
  readonly chapter: Maybe<
    { readonly __typename?: "CollectionChapter" } & Pick<
      CollectionChapter,
      "id" | "title" | "wordpressId" | "slug"
    > & {
        readonly breadcrumbs: ReadonlyArray<
          { readonly __typename?: "DocumentCollection" } & Pick<
            DocumentCollection,
            "name" | "slug"
          >
        >
        readonly document: Maybe<
          { readonly __typename?: "AnnotatedDoc" } & Pick<
            AnnotatedDoc,
            "id" | "title" | "slug" | "isReference"
          > & {
              readonly date: Maybe<
                { readonly __typename?: "Date" } & Pick<Date, "year">
              >
              readonly bookmarkedOn: Maybe<
                { readonly __typename?: "Date" } & Pick<Date, "formattedDate">
              >
              readonly sources: ReadonlyArray<
                { readonly __typename?: "SourceAttribution" } & Pick<
                  SourceAttribution,
                  "name" | "link"
                >
              >
              readonly editedAudio: ReadonlyArray<
                { readonly __typename?: "AudioSlice" } & Pick<
                  AudioSlice,
                  | "sliceId"
                  | "index"
                  | "resourceUrl"
                  | "startTime"
                  | "endTime"
                  | "includeInEditedCollection"
                > & {
                    readonly recordedBy: Maybe<
                      { readonly __typename?: "User" } & Pick<
                        User,
                        "id" | "displayName"
                      >
                    >
                    readonly recordedAt: Maybe<
                      { readonly __typename?: "Date" } & Pick<
                        Date,
                        "formattedDate"
                      >
                    >
                  }
              >
              readonly userContributedAudio: ReadonlyArray<
                { readonly __typename?: "AudioSlice" } & Pick<
                  AudioSlice,
                  | "sliceId"
                  | "index"
                  | "resourceUrl"
                  | "startTime"
                  | "endTime"
                  | "includeInEditedCollection"
                > & {
                    readonly recordedBy: Maybe<
                      { readonly __typename?: "User" } & Pick<
                        User,
                        "id" | "displayName"
                      >
                    >
                    readonly recordedAt: Maybe<
                      { readonly __typename?: "Date" } & Pick<
                        Date,
                        "formattedDate"
                      >
                    >
                  }
              >
              readonly translatedPages: Maybe<
                ReadonlyArray<
                  { readonly __typename?: "DocumentPage" } & {
                    readonly image: Maybe<
                      { readonly __typename?: "PageImage" } & Pick<
                        PageImage,
                        "url"
                      >
                    >
                  }
                >
              >
              readonly chapters: Maybe<
                ReadonlyArray<
                  { readonly __typename?: "CollectionChapter" } & Pick<
                    CollectionChapter,
                    "id" | "path"
                  >
                >
              >
            }
        >
      }
  >
}

export type BookmarkedDocumentsQueryVariables = Exact<{ [key: string]: never }>

export type BookmarkedDocumentsQuery = { readonly __typename?: "Query" } & {
  readonly bookmarkedDocuments: ReadonlyArray<
    { readonly __typename?: "AnnotatedDoc" } & Pick<
      AnnotatedDoc,
      "id" | "title" | "slug" | "isReference"
    > & {
        readonly date: Maybe<
          { readonly __typename?: "Date" } & Pick<Date, "year">
        >
        readonly bookmarkedOn: Maybe<
          { readonly __typename?: "Date" } & Pick<Date, "formattedDate">
        >
        readonly sources: ReadonlyArray<
          { readonly __typename?: "SourceAttribution" } & Pick<
            SourceAttribution,
            "name" | "link"
          >
        >
        readonly editedAudio: ReadonlyArray<
          { readonly __typename?: "AudioSlice" } & Pick<
            AudioSlice,
            | "sliceId"
            | "index"
            | "resourceUrl"
            | "startTime"
            | "endTime"
            | "includeInEditedCollection"
          > & {
              readonly recordedBy: Maybe<
                { readonly __typename?: "User" } & Pick<
                  User,
                  "id" | "displayName"
                >
              >
              readonly recordedAt: Maybe<
                { readonly __typename?: "Date" } & Pick<Date, "formattedDate">
              >
            }
        >
        readonly userContributedAudio: ReadonlyArray<
          { readonly __typename?: "AudioSlice" } & Pick<
            AudioSlice,
            | "sliceId"
            | "index"
            | "resourceUrl"
            | "startTime"
            | "endTime"
            | "includeInEditedCollection"
          > & {
              readonly recordedBy: Maybe<
                { readonly __typename?: "User" } & Pick<
                  User,
                  "id" | "displayName"
                >
              >
              readonly recordedAt: Maybe<
                { readonly __typename?: "Date" } & Pick<Date, "formattedDate">
              >
            }
        >
        readonly translatedPages: Maybe<
          ReadonlyArray<
            { readonly __typename?: "DocumentPage" } & {
              readonly image: Maybe<
                { readonly __typename?: "PageImage" } & Pick<PageImage, "url">
              >
            }
          >
        >
        readonly chapters: Maybe<
          ReadonlyArray<
            { readonly __typename?: "CollectionChapter" } & Pick<
              CollectionChapter,
              "id" | "path"
            >
          >
        >
      }
  >
}

export type CommentFieldsFragment = { readonly __typename?: "Comment" } & Pick<
  Comment,
  "id" | "textContent" | "edited" | "commentType"
> & {
    readonly postedAt: { readonly __typename?: "DateTime" } & Pick<
      DateTime,
      "timestamp"
    > & {
        readonly date: { readonly __typename?: "Date" } & Pick<
          Date,
          "year" | "month" | "day" | "formattedDate"
        >
      }
    readonly postedBy: { readonly __typename?: "User" } & Pick<
      User,
      "id" | "displayName"
    >
  }

export type WordCommentsQueryVariables = Exact<{
  wordId: Scalars["UUID"]
}>

export type WordCommentsQuery = { readonly __typename?: "Query" } & {
  readonly wordById: { readonly __typename?: "AnnotatedForm" } & Pick<
    AnnotatedForm,
    "id"
  > & {
      readonly comments: ReadonlyArray<
        { readonly __typename?: "Comment" } & Pick<
          Comment,
          "id" | "textContent" | "edited" | "commentType"
        > & {
            readonly postedAt: { readonly __typename?: "DateTime" } & Pick<
              DateTime,
              "timestamp"
            > & {
                readonly date: { readonly __typename?: "Date" } & Pick<
                  Date,
                  "year" | "month" | "day" | "formattedDate"
                >
              }
            readonly postedBy: { readonly __typename?: "User" } & Pick<
              User,
              "id" | "displayName"
            >
          }
      >
    }
}

export type ParagraphCommentsQueryVariables = Exact<{
  paragraphId: Scalars["UUID"]
}>

export type ParagraphCommentsQuery = { readonly __typename?: "Query" } & {
  readonly paragraphById: { readonly __typename?: "DocumentParagraph" } & Pick<
    DocumentParagraph,
    "id"
  > & {
      readonly comments: ReadonlyArray<
        { readonly __typename?: "Comment" } & Pick<
          Comment,
          "id" | "textContent" | "edited" | "commentType"
        > & {
            readonly postedAt: { readonly __typename?: "DateTime" } & Pick<
              DateTime,
              "timestamp"
            > & {
                readonly date: { readonly __typename?: "Date" } & Pick<
                  Date,
                  "year" | "month" | "day" | "formattedDate"
                >
              }
            readonly postedBy: { readonly __typename?: "User" } & Pick<
              User,
              "id" | "displayName"
            >
          }
      >
    }
}

export type UpdateWordMutationVariables = Exact<{
  word: AnnotatedFormUpdate
  morphemeSystem: CherokeeOrthography
}>

export type UpdateWordMutation = { readonly __typename?: "Mutation" } & {
  readonly updateWord: { readonly __typename: "AnnotatedForm" } & Pick<
    AnnotatedForm,
    | "id"
    | "index"
    | "source"
    | "romanizedSource"
    | "phonemic"
    | "englishGloss"
    | "commentary"
  > & {
      readonly segments: ReadonlyArray<
        { readonly __typename?: "WordSegment" } & Pick<
          WordSegment,
          "morpheme" | "gloss" | "role" | "previousSeparator"
        > & {
            readonly matchingTag: Maybe<
              { readonly __typename?: "MorphemeTag" } & Pick<
                MorphemeTag,
                "tag" | "title"
              >
            >
          }
      >
      readonly ingestedAudioTrack: Maybe<
        { readonly __typename?: "AudioSlice" } & Pick<
          AudioSlice,
          | "sliceId"
          | "index"
          | "resourceUrl"
          | "startTime"
          | "endTime"
          | "includeInEditedCollection"
        > & {
            readonly recordedBy: Maybe<
              { readonly __typename?: "User" } & Pick<User, "displayName">
            >
            readonly recordedAt: Maybe<
              { readonly __typename?: "Date" } & Pick<Date, "formattedDate">
            >
          }
      >
      readonly editedAudio: ReadonlyArray<
        { readonly __typename?: "AudioSlice" } & Pick<
          AudioSlice,
          | "sliceId"
          | "index"
          | "resourceUrl"
          | "startTime"
          | "endTime"
          | "includeInEditedCollection"
        > & {
            readonly recordedBy: Maybe<
              { readonly __typename?: "User" } & Pick<
                User,
                "id" | "displayName"
              >
            >
            readonly recordedAt: Maybe<
              { readonly __typename?: "Date" } & Pick<Date, "formattedDate">
            >
          }
      >
      readonly userContributedAudio: ReadonlyArray<
        { readonly __typename?: "AudioSlice" } & Pick<
          AudioSlice,
          | "sliceId"
          | "index"
          | "resourceUrl"
          | "startTime"
          | "endTime"
          | "includeInEditedCollection"
        > & {
            readonly recordedBy: Maybe<
              { readonly __typename?: "User" } & Pick<
                User,
                "id" | "displayName"
              >
            >
            readonly recordedAt: Maybe<
              { readonly __typename?: "Date" } & Pick<Date, "formattedDate">
            >
          }
      >
      readonly position: { readonly __typename?: "PositionInDocument" } & Pick<
        PositionInDocument,
        "documentId"
      >
      readonly comments: ReadonlyArray<
        { readonly __typename?: "Comment" } & Pick<Comment, "id">
      >
    }
}

export type AttachAudioToWordMutationVariables = Exact<{
  input: AttachAudioToWordInput
}>

export type AttachAudioToWordMutation = { readonly __typename?: "Mutation" } & {
  readonly attachAudioToWord: { readonly __typename?: "AnnotatedForm" } & Pick<
    AnnotatedForm,
    "id"
  > & {
      readonly userContributedAudio: ReadonlyArray<
        { readonly __typename?: "AudioSlice" } & Pick<
          AudioSlice,
          | "sliceId"
          | "index"
          | "resourceUrl"
          | "startTime"
          | "endTime"
          | "includeInEditedCollection"
        > & {
            readonly recordedBy: Maybe<
              { readonly __typename?: "User" } & Pick<
                User,
                "id" | "displayName"
              >
            >
            readonly recordedAt: Maybe<
              { readonly __typename?: "Date" } & Pick<Date, "formattedDate">
            >
          }
      >
    }
}

export type CurateDocumentAudioMutationVariables = Exact<{
  input: CurateDocumentAudioInput
}>

export type CurateDocumentAudioMutation = {
  readonly __typename?: "Mutation"
} & {
  readonly curateDocumentAudio: { readonly __typename?: "AnnotatedDoc" } & Pick<
    AnnotatedDoc,
    "id"
  > & {
      readonly editedAudio: ReadonlyArray<
        { readonly __typename?: "AudioSlice" } & Pick<
          AudioSlice,
          | "sliceId"
          | "index"
          | "resourceUrl"
          | "startTime"
          | "endTime"
          | "includeInEditedCollection"
        > & {
            readonly recordedBy: Maybe<
              { readonly __typename?: "User" } & Pick<User, "displayName">
            >
            readonly recordedAt: Maybe<
              { readonly __typename?: "Date" } & Pick<Date, "formattedDate">
            >
          }
      >
    }
}

export type CurateWordAudioMutationVariables = Exact<{
  input: CurateWordAudioInput
}>

export type CurateWordAudioMutation = { readonly __typename?: "Mutation" } & {
  readonly curateWordAudio: { readonly __typename?: "AnnotatedForm" } & Pick<
    AnnotatedForm,
    "id"
  > & {
      readonly userContributedAudio: ReadonlyArray<
        { readonly __typename?: "AudioSlice" } & Pick<
          AudioSlice,
          | "sliceId"
          | "index"
          | "resourceUrl"
          | "startTime"
          | "endTime"
          | "includeInEditedCollection"
        > & {
            readonly recordedBy: Maybe<
              { readonly __typename?: "User" } & Pick<
                User,
                "id" | "displayName"
              >
            >
            readonly recordedAt: Maybe<
              { readonly __typename?: "Date" } & Pick<Date, "formattedDate">
            >
          }
      >
    }
}

export type AttachAudioToDocumentMutationVariables = Exact<{
  input: AttachAudioToDocumentInput
}>

export type AttachAudioToDocumentMutation = {
  readonly __typename?: "Mutation"
} & {
  readonly attachAudioToDocument: {
    readonly __typename?: "AnnotatedDoc"
  } & Pick<AnnotatedDoc, "id" | "title" | "slug"> & {
      readonly userContributedAudio: ReadonlyArray<
        { readonly __typename?: "AudioSlice" } & Pick<
          AudioSlice,
          | "sliceId"
          | "index"
          | "resourceUrl"
          | "startTime"
          | "endTime"
          | "includeInEditedCollection"
        > & {
            readonly recordedAt: Maybe<
              { readonly __typename?: "Date" } & Pick<Date, "formattedDate">
            >
            readonly recordedBy: Maybe<
              { readonly __typename?: "User" } & Pick<
                User,
                "id" | "displayName"
              >
            >
          }
      >
    }
}

export type BookmarkedDocumentFragment = {
  readonly __typename?: "AnnotatedDoc"
} & Pick<AnnotatedDoc, "id" | "title" | "slug"> & {
    readonly bookmarkedOn: Maybe<
      { readonly __typename?: "Date" } & Pick<Date, "formattedDate">
    >
  }

export type AddBookmarkMutationVariables = Exact<{
  documentId: Scalars["UUID"]
}>

export type AddBookmarkMutation = { readonly __typename?: "Mutation" } & {
  readonly addBookmark: { readonly __typename?: "AnnotatedDoc" } & Pick<
    AnnotatedDoc,
    "id" | "title" | "slug"
  > & {
      readonly bookmarkedOn: Maybe<
        { readonly __typename?: "Date" } & Pick<Date, "formattedDate">
      >
    }
}

export type RemoveBookmarkMutationVariables = Exact<{
  documentId: Scalars["UUID"]
}>

export type RemoveBookmarkMutation = { readonly __typename?: "Mutation" } & {
  readonly removeBookmark: { readonly __typename?: "AnnotatedDoc" } & Pick<
    AnnotatedDoc,
    "id" | "title" | "slug"
  > & {
      readonly bookmarkedOn: Maybe<
        { readonly __typename?: "Date" } & Pick<Date, "formattedDate">
      >
    }
}

export type UpdateParagraphMutationVariables = Exact<{
  paragraph: ParagraphUpdate
}>

export type UpdateParagraphMutation = { readonly __typename?: "Mutation" } & {
  readonly updateParagraph: {
    readonly __typename?: "DocumentParagraph"
  } & Pick<DocumentParagraph, "id" | "translation">
}

export type UpdateContributorAttributionMutationVariables = Exact<{
  contribution: UpdateContributorAttribution
}>

export type UpdateContributorAttributionMutation = {
  readonly __typename?: "Mutation"
} & Pick<Mutation, "updateContributorAttribution">

export type DeleteContributorAttributionMutationVariables = Exact<{
  contribution: DeleteContributorAttribution
}>

export type DeleteContributorAttributionMutation = {
  readonly __typename?: "Mutation"
} & Pick<Mutation, "deleteContributorAttribution">

export type UpdateDocumentMetadataMutationVariables = Exact<{
  document: DocumentMetadataUpdate
}>

export type UpdateDocumentMetadataMutation = {
  readonly __typename?: "Mutation"
} & Pick<Mutation, "updateDocumentMetadata">

export type UpdateCommentMutationVariables = Exact<{
  comment: CommentUpdate
}>

export type UpdateCommentMutation = { readonly __typename?: "Mutation" } & {
  readonly updateComment:
    | ({ readonly __typename: "AnnotatedForm" } & Pick<AnnotatedForm, "id"> & {
          readonly comments: ReadonlyArray<
            { readonly __typename?: "Comment" } & Pick<
              Comment,
              "id" | "textContent" | "edited" | "commentType"
            > & {
                readonly postedAt: { readonly __typename?: "DateTime" } & Pick<
                  DateTime,
                  "timestamp"
                > & {
                    readonly date: { readonly __typename?: "Date" } & Pick<
                      Date,
                      "year" | "month" | "day" | "formattedDate"
                    >
                  }
                readonly postedBy: { readonly __typename?: "User" } & Pick<
                  User,
                  "id" | "displayName"
                >
              }
          >
        })
    | ({ readonly __typename: "DocumentParagraph" } & Pick<
        DocumentParagraph,
        "id"
      > & {
          readonly comments: ReadonlyArray<
            { readonly __typename?: "Comment" } & Pick<
              Comment,
              "id" | "textContent" | "edited" | "commentType"
            > & {
                readonly postedAt: { readonly __typename?: "DateTime" } & Pick<
                  DateTime,
                  "timestamp"
                > & {
                    readonly date: { readonly __typename?: "Date" } & Pick<
                      Date,
                      "year" | "month" | "day" | "formattedDate"
                    >
                  }
                readonly postedBy: { readonly __typename?: "User" } & Pick<
                  User,
                  "id" | "displayName"
                >
              }
          >
        })
}

export type PostCommentMutationVariables = Exact<{
  input: PostCommentInput
}>

export type PostCommentMutation = { readonly __typename?: "Mutation" } & {
  readonly postComment:
    | ({ readonly __typename: "AnnotatedForm" } & Pick<AnnotatedForm, "id"> & {
          readonly comments: ReadonlyArray<
            { readonly __typename?: "Comment" } & Pick<
              Comment,
              "id" | "textContent" | "edited" | "commentType"
            > & {
                readonly postedAt: { readonly __typename?: "DateTime" } & Pick<
                  DateTime,
                  "timestamp"
                > & {
                    readonly date: { readonly __typename?: "Date" } & Pick<
                      Date,
                      "year" | "month" | "day" | "formattedDate"
                    >
                  }
                readonly postedBy: { readonly __typename?: "User" } & Pick<
                  User,
                  "id" | "displayName"
                >
              }
          >
        })
    | ({ readonly __typename: "DocumentParagraph" } & Pick<
        DocumentParagraph,
        "id"
      > & {
          readonly comments: ReadonlyArray<
            { readonly __typename?: "Comment" } & Pick<
              Comment,
              "id" | "textContent" | "edited" | "commentType"
            > & {
                readonly postedAt: { readonly __typename?: "DateTime" } & Pick<
                  DateTime,
                  "timestamp"
                > & {
                    readonly date: { readonly __typename?: "Date" } & Pick<
                      Date,
                      "year" | "month" | "day" | "formattedDate"
                    >
                  }
                readonly postedBy: { readonly __typename?: "User" } & Pick<
                  User,
                  "id" | "displayName"
                >
              }
          >
        })
}

export type DeleteCommentMutationVariables = Exact<{
  commentId: DeleteCommentInput
}>

export type DeleteCommentMutation = { readonly __typename?: "Mutation" } & {
  readonly deleteComment:
    | ({ readonly __typename: "AnnotatedForm" } & Pick<AnnotatedForm, "id"> & {
          readonly comments: ReadonlyArray<
            { readonly __typename?: "Comment" } & Pick<
              Comment,
              "id" | "textContent" | "edited" | "commentType"
            > & {
                readonly postedAt: { readonly __typename?: "DateTime" } & Pick<
                  DateTime,
                  "timestamp"
                > & {
                    readonly date: { readonly __typename?: "Date" } & Pick<
                      Date,
                      "year" | "month" | "day" | "formattedDate"
                    >
                  }
                readonly postedBy: { readonly __typename?: "User" } & Pick<
                  User,
                  "id" | "displayName"
                >
              }
          >
        })
    | ({ readonly __typename: "DocumentParagraph" } & Pick<
        DocumentParagraph,
        "id"
      > & {
          readonly comments: ReadonlyArray<
            { readonly __typename?: "Comment" } & Pick<
              Comment,
              "id" | "textContent" | "edited" | "commentType"
            > & {
                readonly postedAt: { readonly __typename?: "DateTime" } & Pick<
                  DateTime,
                  "timestamp"
                > & {
                    readonly date: { readonly __typename?: "Date" } & Pick<
                      Date,
                      "year" | "month" | "day" | "formattedDate"
                    >
                  }
                readonly postedBy: { readonly __typename?: "User" } & Pick<
                  User,
                  "id" | "displayName"
                >
              }
          >
        })
}

export type AddDocumentMutationVariables = Exact<{
  input: CreateDocumentFromFormInput
}>

export type AddDocumentMutation = { readonly __typename?: "Mutation" } & {
  readonly addDocument: { readonly __typename?: "AddDocumentPayload" } & Pick<
    AddDocumentPayload,
    "id" | "title" | "slug" | "collectionSlug" | "chapterSlug"
  >
}

export type AddEditedCollectionMutationVariables = Exact<{
  input: CreateEditedCollectionInput
}>

export type AddEditedCollectionMutation = {
  readonly __typename?: "Mutation"
} & Pick<Mutation, "createEditedCollection">

export type UpdateUserMutationVariables = Exact<{
  user: UserUpdate
}>

export type UpdateUserMutation = { readonly __typename?: "Mutation" } & {
  readonly updateUser: { readonly __typename?: "User" } & Pick<
    User,
    | "id"
    | "displayName"
    | "avatarUrl"
    | "bio"
    | "organization"
    | "location"
    | "role"
  >
}

export type UserByIdQueryVariables = Exact<{
  id: Scalars["UUID"]
}>

export type UserByIdQuery = { readonly __typename?: "Query" } & {
  readonly dailpUserById: { readonly __typename?: "User" } & Pick<
    User,
    | "id"
    | "displayName"
    | "avatarUrl"
    | "bio"
    | "organization"
    | "location"
    | "role"
  > & {
      readonly createdAt: Maybe<
        { readonly __typename?: "Date" } & Pick<Date, "day" | "month" | "year">
      >
    }
}

export type AllCollectionsQueryVariables = Exact<{ [key: string]: never }>

export type AllCollectionsQuery = { readonly __typename?: "Query" } & {
  readonly allCollections: ReadonlyArray<
    { readonly __typename?: "DocumentCollection" } & Pick<
      DocumentCollection,
      "name" | "slug" | "id"
    >
  >
}

export type InsertCustomMorphemeTagMutationVariables = Exact<{
  tag: Scalars["String"]
  title: Scalars["String"]
  system: Scalars["String"]
}>

export type InsertCustomMorphemeTagMutation = {
  readonly __typename?: "Mutation"
} & Pick<Mutation, "insertCustomMorphemeTag">

export type UpsertPageMutationVariables = Exact<{
  pageInput: NewPageInput
}>

export type UpsertPageMutation = { readonly __typename?: "Mutation" } & Pick<
  Mutation,
  "upsertPage"
>

export type PageByPathQueryVariables = Exact<{
  path: Scalars["String"]
}>

export type PageByPathQuery = { readonly __typename?: "Query" } & {
  readonly pageByPath: Maybe<
    { readonly __typename?: "Page" } & Pick<Page, "title"> & {
        readonly body: ReadonlyArray<
          | ({ readonly __typename: "Gallery" } & Pick<Gallery, "mediaUrls">)
          | ({ readonly __typename: "Markdown" } & Pick<Markdown, "content">)
        >
      }
  >
}

export type MenuBySlugQueryVariables = Exact<{
  slug: Scalars["String"]
}>

export type MenuBySlugQuery = { readonly __typename?: "Query" } & {
  readonly menuBySlug: { readonly __typename?: "Menu" } & Pick<
    Menu,
    "id" | "name" | "slug"
  > & {
      readonly items: ReadonlyArray<
        { readonly __typename?: "MenuItem" } & Pick<
          MenuItem,
          "label" | "path"
        > & {
            readonly items: Maybe<
              ReadonlyArray<
                { readonly __typename?: "MenuItem" } & Pick<
                  MenuItem,
                  "label" | "path"
                >
              >
            >
          }
      >
    }
}

export type UpdateMenuMutationVariables = Exact<{
  menu: MenuUpdate
}>

export type UpdateMenuMutation = { readonly __typename?: "Mutation" } & {
  readonly updateMenu: { readonly __typename?: "Menu" } & Pick<
    Menu,
    "id" | "name" | "slug"
  > & {
      readonly items: ReadonlyArray<
        { readonly __typename?: "MenuItem" } & Pick<
          MenuItem,
          "label" | "path"
        > & {
            readonly items: Maybe<
              ReadonlyArray<
                { readonly __typename?: "MenuItem" } & Pick<
                  MenuItem,
                  "label" | "path"
                >
              >
            >
          }
      >
    }
}

export const AudioSliceFieldsFragmentDoc = gql`
  fragment AudioSliceFields on AudioSlice {
    sliceId
    index
    resourceUrl
    startTime
    endTime
    includeInEditedCollection
    recordedBy {
      displayName
    }
    recordedAt {
      formattedDate
    }
  }
`
export const DocumentFieldsFragmentDoc = gql`
  fragment DocumentFields on AnnotatedDoc {
    id
    title
    slug
    isReference
    date {
      year
    }
    bookmarkedOn {
      formattedDate
    }
    sources {
      name
      link
    }
    editedAudio {
      ...AudioSliceFields
      recordedBy {
        id
        displayName
      }
      recordedAt {
        formattedDate
      }
    }
    userContributedAudio {
      ...AudioSliceFields
      recordedBy {
        id
        displayName
      }
      recordedAt {
        formattedDate
      }
    }
    translatedPages {
      image {
        url
      }
    }
    chapters {
      id
      path
    }
  }
`
export const DocFormFieldsFragmentDoc = gql`
  fragment DocFormFields on AnnotatedDoc {
    id
    title
    date {
      day
      month
      year
    }
<<<<<<< HEAD
    contributors {
      id
      name
      role
=======
    spatialCoverage {
      id
      name
      status
>>>>>>> 90ac2dc4
    }
  }
`
export const FormFieldsFragmentDoc = gql`
  fragment FormFields on AnnotatedForm {
    __typename
    id
    index
    source
    romanizedSource(system: $morphemeSystem)
    phonemic
    segments(system: $morphemeSystem) {
      morpheme
      gloss
      matchingTag {
        tag
        title
      }
      role
      previousSeparator
    }
    englishGloss
    commentary
    ingestedAudioTrack {
      ...AudioSliceFields
    }
    editedAudio {
      ...AudioSliceFields
      recordedBy {
        id
        displayName
      }
      recordedAt {
        formattedDate
      }
    }
    userContributedAudio {
      ...AudioSliceFields
      recordedBy {
        id
        displayName
      }
      recordedAt {
        formattedDate
      }
    }
    position {
      documentId
    }
    comments {
      id
    }
  }
`
export const ParagraphFormFieldsFragmentDoc = gql`
  fragment ParagraphFormFields on DocumentParagraph {
    __typename
    id
    index
    translation
    source {
      __typename
      ...FormFields
    }
    comments {
      id
    }
  }
`
export const CommentFormFieldsFragmentDoc = gql`
  fragment CommentFormFields on Comment {
    id
    textContent
    commentType
    edited
  }
`
export const CommentFieldsFragmentDoc = gql`
  fragment CommentFields on Comment {
    id
    postedAt {
      timestamp
      date {
        year
        month
        day
        formattedDate
      }
    }
    postedBy {
      id
      displayName
    }
    textContent
    edited
    commentType
  }
`
export const BookmarkedDocumentFragmentDoc = gql`
  fragment BookmarkedDocument on AnnotatedDoc {
    id
    title
    slug
    bookmarkedOn {
      formattedDate
    }
  }
`
export const CollectionsListingDocument = gql`
  query CollectionsListing {
    allCollections {
      name
      slug
    }
  }
`

export function useCollectionsListingQuery(
  options?: Omit<Urql.UseQueryArgs<CollectionsListingQueryVariables>, "query">
) {
  return Urql.useQuery<
    CollectionsListingQuery,
    CollectionsListingQueryVariables
  >({ query: CollectionsListingDocument, ...options })
}
export const DocumentsPagesDocument = gql`
  query DocumentsPages {
    allDocuments {
      id
      slug
      isReference
    }
  }
`

export function useDocumentsPagesQuery(
  options?: Omit<Urql.UseQueryArgs<DocumentsPagesQueryVariables>, "query">
) {
  return Urql.useQuery<DocumentsPagesQuery, DocumentsPagesQueryVariables>({
    query: DocumentsPagesDocument,
    ...options,
  })
}
export const AnnotatedDocumentDocument = gql`
  query AnnotatedDocument($slug: String!) {
    document(slug: $slug) {
      ...DocumentFields
    }
  }
  ${DocumentFieldsFragmentDoc}
  ${AudioSliceFieldsFragmentDoc}
`

export function useAnnotatedDocumentQuery(
  options: Omit<Urql.UseQueryArgs<AnnotatedDocumentQueryVariables>, "query">
) {
  return Urql.useQuery<AnnotatedDocumentQuery, AnnotatedDocumentQueryVariables>(
    { query: AnnotatedDocumentDocument, ...options }
  )
}
export const DocumentContentsDocument = gql`
  query DocumentContents(
    $slug: String!
    $morphemeSystem: CherokeeOrthography!
    $isReference: Boolean!
  ) {
    document(slug: $slug) {
      id
      slug
      translatedPages @skip(if: $isReference) {
        pageNumber
        paragraphs {
          __typename
          source {
            __typename
            ... on AnnotatedForm {
              ...FormFields
            }
          }
          id
          translation
          index
          comments {
            id
          }
        }
      }
      forms @include(if: $isReference) {
        __typename
        ...FormFields
      }
    }
  }
  ${FormFieldsFragmentDoc}
  ${AudioSliceFieldsFragmentDoc}
`

export function useDocumentContentsQuery(
  options: Omit<Urql.UseQueryArgs<DocumentContentsQueryVariables>, "query">
) {
  return Urql.useQuery<DocumentContentsQuery, DocumentContentsQueryVariables>({
    query: DocumentContentsDocument,
    ...options,
  })
}
export const CollectionDocument = gql`
  query Collection($slug: String!) {
    collection(slug: $slug) {
      name
      documents {
        id
        slug
        title
        date {
          year
        }
        orderIndex
      }
    }
  }
`

export function useCollectionQuery(
  options: Omit<Urql.UseQueryArgs<CollectionQueryVariables>, "query">
) {
  return Urql.useQuery<CollectionQuery, CollectionQueryVariables>({
    query: CollectionDocument,
    ...options,
  })
}
export const EditedCollectionsDocument = gql`
  query EditedCollections {
    allEditedCollections {
      id
      title
      slug
      description
      chapters {
        id
        path
      }
      thumbnailUrl
    }
  }
`

export function useEditedCollectionsQuery(
  options?: Omit<Urql.UseQueryArgs<EditedCollectionsQueryVariables>, "query">
) {
  return Urql.useQuery<EditedCollectionsQuery, EditedCollectionsQueryVariables>(
    { query: EditedCollectionsDocument, ...options }
  )
}
export const EditedCollectionDocument = gql`
  query EditedCollection($slug: String!) {
    editedCollection(slug: $slug) {
      id
      title
      slug
      chapters {
        id
        title
        indexInParent
        section
        path
        slug
      }
    }
  }
`

export function useEditedCollectionQuery(
  options: Omit<Urql.UseQueryArgs<EditedCollectionQueryVariables>, "query">
) {
  return Urql.useQuery<EditedCollectionQuery, EditedCollectionQueryVariables>({
    query: EditedCollectionDocument,
    ...options,
  })
}
export const WordSearchDocument = gql`
  query WordSearch($query: String!) {
    wordSearch(query: $query) {
      source
      normalizedSource
      romanizedSource(system: LEARNER)
      englishGloss
      index
      document {
        id
        slug
        isReference
      }
    }
  }
`

export function useWordSearchQuery(
  options: Omit<Urql.UseQueryArgs<WordSearchQueryVariables>, "query">
) {
  return Urql.useQuery<WordSearchQuery, WordSearchQueryVariables>({
    query: WordSearchDocument,
    ...options,
  })
}
export const AllSourcesDocument = gql`
  query AllSources {
    allDocuments {
      isReference
      id
      slug
      title
      date {
        year
      }
      contributors {
        name
      }
      formCount
    }
  }
`

export function useAllSourcesQuery(
  options?: Omit<Urql.UseQueryArgs<AllSourcesQueryVariables>, "query">
) {
  return Urql.useQuery<AllSourcesQuery, AllSourcesQueryVariables>({
    query: AllSourcesDocument,
    ...options,
  })
}
export const GlossaryDocument = gql`
  query Glossary($system: CherokeeOrthography!) {
    allTags(system: $system) {
      tag
      title
      definition
      morphemeType
    }
  }
`

export function useGlossaryQuery(
  options: Omit<Urql.UseQueryArgs<GlossaryQueryVariables>, "query">
) {
  return Urql.useQuery<GlossaryQuery, GlossaryQueryVariables>({
    query: GlossaryDocument,
    ...options,
  })
}
export const TimelineDocument = gql`
  query Timeline($gloss: String!) {
    morphemeTimeClusters(gloss: $gloss, clusterYears: 50) {
      start {
        year
      }
      end {
        year
      }
      forms {
        source
        normalizedSource
        romanizedSource(system: LEARNER)
        phonemic
        documentId
        englishGloss
      }
    }
  }
`

export function useTimelineQuery(
  options: Omit<Urql.UseQueryArgs<TimelineQueryVariables>, "query">
) {
  return Urql.useQuery<TimelineQuery, TimelineQueryVariables>({
    query: TimelineDocument,
    ...options,
  })
}
export const DocumentDetailsDocument = gql`
  query DocumentDetails($slug: String!) {
    document(slug: $slug) {
      id
      slug
      title
      date {
        year
      }
      contributors {
        name
        role
      }
      sources {
        name
        link
      }
    }
  }
`

export function useDocumentDetailsQuery(
  options: Omit<Urql.UseQueryArgs<DocumentDetailsQueryVariables>, "query">
) {
  return Urql.useQuery<DocumentDetailsQuery, DocumentDetailsQueryVariables>({
    query: DocumentDetailsDocument,
    ...options,
  })
}
export const EditablePageDocument = gql`
  query EditablePage($id: String!) {
    page(id: $id) {
      id
      title
      body {
        __typename
        ... on Markdown {
          content
        }
      }
    }
  }
`

export function useEditablePageQuery(
  options: Omit<Urql.UseQueryArgs<EditablePageQueryVariables>, "query">
) {
  return Urql.useQuery<EditablePageQuery, EditablePageQueryVariables>({
    query: EditablePageDocument,
    ...options,
  })
}
export const TagDocument = gql`
  query Tag($gloss: String!, $system: CherokeeOrthography!) {
    tag: morphemeTag(id: $gloss, system: $system) {
      morphemeType
      tag
      title
      definition
    }
  }
`

export function useTagQuery(
  options: Omit<Urql.UseQueryArgs<TagQueryVariables>, "query">
) {
  return Urql.useQuery<TagQuery, TagQueryVariables>({
    query: TagDocument,
    ...options,
  })
}
export const MorphemeDocument = gql`
  query Morpheme($documentId: UUID, $morphemeGloss: String!) {
    documents: morphemesByDocument(
      documentId: $documentId
      morphemeGloss: $morphemeGloss
    ) {
      documentType
      forms {
        index
        source
        normalizedSource
        englishGloss
        document {
          id
          slug
        }
      }
    }
  }
`

export function useMorphemeQuery(
  options: Omit<Urql.UseQueryArgs<MorphemeQueryVariables>, "query">
) {
  return Urql.useQuery<MorphemeQuery, MorphemeQueryVariables>({
    query: MorphemeDocument,
    ...options,
  })
}
export const UserInfoDocument = gql`
  query UserInfo {
    userInfo {
      id
      email
      groups
    }
  }
`

export function useUserInfoQuery(
  options?: Omit<Urql.UseQueryArgs<UserInfoQueryVariables>, "query">
) {
  return Urql.useQuery<UserInfoQuery, UserInfoQueryVariables>({
    query: UserInfoDocument,
    ...options,
  })
}
export const NewPageDocument = gql`
  mutation NewPage($data: JSON!) {
    updatePage(data: $data)
  }
`

export function useNewPageMutation() {
  return Urql.useMutation<NewPageMutation, NewPageMutationVariables>(
    NewPageDocument
  )
}
export const DocSliceDocument = gql`
  query DocSlice(
    $slug: String!
    $start: Int!
    $end: Int
    $morphemeSystem: CherokeeOrthography!
  ) {
    document(slug: $slug) {
      title
      ingestedAudioTrack {
        resourceUrl
        startTime
        endTime
      }
      forms(start: $start, end: $end) {
        __typename
        ...FormFields
      }
    }
  }
  ${FormFieldsFragmentDoc}
  ${AudioSliceFieldsFragmentDoc}
`

export function useDocSliceQuery(
  options: Omit<Urql.UseQueryArgs<DocSliceQueryVariables>, "query">
) {
  return Urql.useQuery<DocSliceQuery, DocSliceQueryVariables>({
    query: DocSliceDocument,
    ...options,
  })
}
export const CollectionChapterDocument = gql`
  query CollectionChapter($collectionSlug: String!, $chapterSlug: String!) {
    chapter(collectionSlug: $collectionSlug, chapterSlug: $chapterSlug) {
      id
      title
      wordpressId
      slug
      breadcrumbs {
        name
        slug
      }
      document {
        ...DocumentFields
      }
    }
  }
  ${DocumentFieldsFragmentDoc}
  ${AudioSliceFieldsFragmentDoc}
`

export function useCollectionChapterQuery(
  options: Omit<Urql.UseQueryArgs<CollectionChapterQueryVariables>, "query">
) {
  return Urql.useQuery<CollectionChapterQuery, CollectionChapterQueryVariables>(
    { query: CollectionChapterDocument, ...options }
  )
}
export const BookmarkedDocumentsDocument = gql`
  query BookmarkedDocuments {
    bookmarkedDocuments {
      ...DocumentFields
    }
  }
  ${DocumentFieldsFragmentDoc}
  ${AudioSliceFieldsFragmentDoc}
`

export function useBookmarkedDocumentsQuery(
  options?: Omit<Urql.UseQueryArgs<BookmarkedDocumentsQueryVariables>, "query">
) {
  return Urql.useQuery<
    BookmarkedDocumentsQuery,
    BookmarkedDocumentsQueryVariables
  >({ query: BookmarkedDocumentsDocument, ...options })
}
export const WordCommentsDocument = gql`
  query WordComments($wordId: UUID!) {
    wordById(id: $wordId) {
      id
      comments {
        ...CommentFields
      }
    }
  }
  ${CommentFieldsFragmentDoc}
`

export function useWordCommentsQuery(
  options: Omit<Urql.UseQueryArgs<WordCommentsQueryVariables>, "query">
) {
  return Urql.useQuery<WordCommentsQuery, WordCommentsQueryVariables>({
    query: WordCommentsDocument,
    ...options,
  })
}
export const ParagraphCommentsDocument = gql`
  query ParagraphComments($paragraphId: UUID!) {
    paragraphById(id: $paragraphId) {
      id
      comments {
        ...CommentFields
      }
    }
  }
  ${CommentFieldsFragmentDoc}
`

export function useParagraphCommentsQuery(
  options: Omit<Urql.UseQueryArgs<ParagraphCommentsQueryVariables>, "query">
) {
  return Urql.useQuery<ParagraphCommentsQuery, ParagraphCommentsQueryVariables>(
    { query: ParagraphCommentsDocument, ...options }
  )
}
export const UpdateWordDocument = gql`
  mutation UpdateWord(
    $word: AnnotatedFormUpdate!
    $morphemeSystem: CherokeeOrthography!
  ) {
    updateWord(word: $word) {
      ...FormFields
    }
  }
  ${FormFieldsFragmentDoc}
  ${AudioSliceFieldsFragmentDoc}
`

export function useUpdateWordMutation() {
  return Urql.useMutation<UpdateWordMutation, UpdateWordMutationVariables>(
    UpdateWordDocument
  )
}
export const AttachAudioToWordDocument = gql`
  mutation AttachAudioToWord($input: AttachAudioToWordInput!) {
    attachAudioToWord(input: $input) {
      id
      userContributedAudio {
        ...AudioSliceFields
        recordedBy {
          id
          displayName
        }
      }
    }
  }
  ${AudioSliceFieldsFragmentDoc}
`

export function useAttachAudioToWordMutation() {
  return Urql.useMutation<
    AttachAudioToWordMutation,
    AttachAudioToWordMutationVariables
  >(AttachAudioToWordDocument)
}
export const CurateDocumentAudioDocument = gql`
  mutation CurateDocumentAudio($input: CurateDocumentAudioInput!) {
    curateDocumentAudio(input: $input) {
      id
      editedAudio {
        ...AudioSliceFields
      }
    }
  }
  ${AudioSliceFieldsFragmentDoc}
`

export function useCurateDocumentAudioMutation() {
  return Urql.useMutation<
    CurateDocumentAudioMutation,
    CurateDocumentAudioMutationVariables
  >(CurateDocumentAudioDocument)
}
export const CurateWordAudioDocument = gql`
  mutation CurateWordAudio($input: CurateWordAudioInput!) {
    curateWordAudio(input: $input) {
      id
      userContributedAudio {
        ...AudioSliceFields
        recordedBy {
          id
          displayName
        }
      }
    }
  }
  ${AudioSliceFieldsFragmentDoc}
`

export function useCurateWordAudioMutation() {
  return Urql.useMutation<
    CurateWordAudioMutation,
    CurateWordAudioMutationVariables
  >(CurateWordAudioDocument)
}
export const AttachAudioToDocumentDocument = gql`
  mutation AttachAudioToDocument($input: AttachAudioToDocumentInput!) {
    attachAudioToDocument(input: $input) {
      id
      title
      slug
      userContributedAudio {
        ...AudioSliceFields
        recordedAt {
          formattedDate
        }
        recordedBy {
          id
          displayName
        }
      }
    }
  }
  ${AudioSliceFieldsFragmentDoc}
`

export function useAttachAudioToDocumentMutation() {
  return Urql.useMutation<
    AttachAudioToDocumentMutation,
    AttachAudioToDocumentMutationVariables
  >(AttachAudioToDocumentDocument)
}
export const AddBookmarkDocument = gql`
  mutation AddBookmark($documentId: UUID!) {
    addBookmark(documentId: $documentId) {
      ...BookmarkedDocument
    }
  }
  ${BookmarkedDocumentFragmentDoc}
`

export function useAddBookmarkMutation() {
  return Urql.useMutation<AddBookmarkMutation, AddBookmarkMutationVariables>(
    AddBookmarkDocument
  )
}
export const RemoveBookmarkDocument = gql`
  mutation RemoveBookmark($documentId: UUID!) {
    removeBookmark(documentId: $documentId) {
      ...BookmarkedDocument
    }
  }
  ${BookmarkedDocumentFragmentDoc}
`

export function useRemoveBookmarkMutation() {
  return Urql.useMutation<
    RemoveBookmarkMutation,
    RemoveBookmarkMutationVariables
  >(RemoveBookmarkDocument)
}
export const UpdateParagraphDocument = gql`
  mutation UpdateParagraph($paragraph: ParagraphUpdate!) {
    updateParagraph(paragraph: $paragraph) {
      id
      translation
    }
  }
`

export function useUpdateParagraphMutation() {
  return Urql.useMutation<
    UpdateParagraphMutation,
    UpdateParagraphMutationVariables
  >(UpdateParagraphDocument)
}
export const UpdateContributorAttributionDocument = gql`
  mutation UpdateContributorAttribution(
    $contribution: UpdateContributorAttribution!
  ) {
    updateContributorAttribution(contribution: $contribution)
  }
`

export function useUpdateContributorAttributionMutation() {
  return Urql.useMutation<
    UpdateContributorAttributionMutation,
    UpdateContributorAttributionMutationVariables
  >(UpdateContributorAttributionDocument)
}
export const DeleteContributorAttributionDocument = gql`
  mutation DeleteContributorAttribution(
    $contribution: DeleteContributorAttribution!
  ) {
    deleteContributorAttribution(contribution: $contribution)
  }
`

export function useDeleteContributorAttributionMutation() {
  return Urql.useMutation<
    DeleteContributorAttributionMutation,
    DeleteContributorAttributionMutationVariables
  >(DeleteContributorAttributionDocument)
}
export const UpdateDocumentMetadataDocument = gql`
  mutation UpdateDocumentMetadata($document: DocumentMetadataUpdate!) {
    updateDocumentMetadata(document: $document)
  }
`

export function useUpdateDocumentMetadataMutation() {
  return Urql.useMutation<
    UpdateDocumentMetadataMutation,
    UpdateDocumentMetadataMutationVariables
  >(UpdateDocumentMetadataDocument)
}
export const UpdateCommentDocument = gql`
  mutation UpdateComment($comment: CommentUpdate!) {
    updateComment(comment: $comment) {
      ... on AnnotatedForm {
        __typename
        id
        comments {
          ...CommentFields
        }
      }
      ... on DocumentParagraph {
        __typename
        id
        comments {
          ...CommentFields
        }
      }
    }
  }
  ${CommentFieldsFragmentDoc}
`

export function useUpdateCommentMutation() {
  return Urql.useMutation<
    UpdateCommentMutation,
    UpdateCommentMutationVariables
  >(UpdateCommentDocument)
}
export const PostCommentDocument = gql`
  mutation PostComment($input: PostCommentInput!) {
    postComment(input: $input) {
      ... on AnnotatedForm {
        __typename
        id
        comments {
          ...CommentFields
        }
      }
      ... on DocumentParagraph {
        __typename
        id
        comments {
          ...CommentFields
        }
      }
    }
  }
  ${CommentFieldsFragmentDoc}
`

export function usePostCommentMutation() {
  return Urql.useMutation<PostCommentMutation, PostCommentMutationVariables>(
    PostCommentDocument
  )
}
export const DeleteCommentDocument = gql`
  mutation DeleteComment($commentId: DeleteCommentInput!) {
    deleteComment(input: $commentId) {
      ... on AnnotatedForm {
        __typename
        id
        comments {
          ...CommentFields
        }
      }
      ... on DocumentParagraph {
        __typename
        id
        comments {
          ...CommentFields
        }
      }
    }
  }
  ${CommentFieldsFragmentDoc}
`

export function useDeleteCommentMutation() {
  return Urql.useMutation<
    DeleteCommentMutation,
    DeleteCommentMutationVariables
  >(DeleteCommentDocument)
}
export const AddDocumentDocument = gql`
  mutation AddDocument($input: CreateDocumentFromFormInput!) {
    addDocument(input: $input) {
      id
      title
      slug
      collectionSlug
      chapterSlug
    }
  }
`

export function useAddDocumentMutation() {
  return Urql.useMutation<AddDocumentMutation, AddDocumentMutationVariables>(
    AddDocumentDocument
  )
}
export const AddEditedCollectionDocument = gql`
  mutation AddEditedCollection($input: CreateEditedCollectionInput!) {
    createEditedCollection(input: $input)
  }
`

export function useAddEditedCollectionMutation() {
  return Urql.useMutation<
    AddEditedCollectionMutation,
    AddEditedCollectionMutationVariables
  >(AddEditedCollectionDocument)
}
export const UpdateUserDocument = gql`
  mutation updateUser($user: UserUpdate!) {
    updateUser(user: $user) {
      id
      displayName
      avatarUrl
      bio
      organization
      location
      role
    }
  }
`

export function useUpdateUserMutation() {
  return Urql.useMutation<UpdateUserMutation, UpdateUserMutationVariables>(
    UpdateUserDocument
  )
}
export const UserByIdDocument = gql`
  query UserById($id: UUID!) {
    dailpUserById(id: $id) {
      id
      displayName
      createdAt {
        day
        month
        year
      }
      avatarUrl
      bio
      organization
      location
      role
    }
  }
`

export function useUserByIdQuery(
  options: Omit<Urql.UseQueryArgs<UserByIdQueryVariables>, "query">
) {
  return Urql.useQuery<UserByIdQuery, UserByIdQueryVariables>({
    query: UserByIdDocument,
    ...options,
  })
}
export const AllCollectionsDocument = gql`
  query AllCollections {
    allCollections {
      name
      slug
      id
    }
  }
`

export function useAllCollectionsQuery(
  options?: Omit<Urql.UseQueryArgs<AllCollectionsQueryVariables>, "query">
) {
  return Urql.useQuery<AllCollectionsQuery, AllCollectionsQueryVariables>({
    query: AllCollectionsDocument,
    ...options,
  })
}
export const InsertCustomMorphemeTagDocument = gql`
  mutation InsertCustomMorphemeTag(
    $tag: String!
    $title: String!
    $system: String!
  ) {
    insertCustomMorphemeTag(tag: $tag, title: $title, system: $system)
  }
`

export function useInsertCustomMorphemeTagMutation() {
  return Urql.useMutation<
    InsertCustomMorphemeTagMutation,
    InsertCustomMorphemeTagMutationVariables
  >(InsertCustomMorphemeTagDocument)
}
export const UpsertPageDocument = gql`
  mutation UpsertPage($pageInput: NewPageInput!) {
    upsertPage(page: $pageInput)
  }
`

export function useUpsertPageMutation() {
  return Urql.useMutation<UpsertPageMutation, UpsertPageMutationVariables>(
    UpsertPageDocument
  )
}
export const PageByPathDocument = gql`
  query pageByPath($path: String!) {
    pageByPath(path: $path) {
      title
      body {
        __typename
        ... on Markdown {
          content
        }
        ... on Gallery {
          mediaUrls
        }
      }
    }
  }
`

export function usePageByPathQuery(
  options: Omit<Urql.UseQueryArgs<PageByPathQueryVariables>, "query">
) {
  return Urql.useQuery<PageByPathQuery, PageByPathQueryVariables>({
    query: PageByPathDocument,
    ...options,
  })
}
export const MenuBySlugDocument = gql`
  query MenuBySlug($slug: String!) {
    menuBySlug(slug: $slug) {
      id
      name
      slug
      items {
        label
        path
        items {
          label
          path
        }
      }
    }
  }
`

export function useMenuBySlugQuery(
  options: Omit<Urql.UseQueryArgs<MenuBySlugQueryVariables>, "query">
) {
  return Urql.useQuery<MenuBySlugQuery, MenuBySlugQueryVariables>({
    query: MenuBySlugDocument,
    ...options,
  })
}
export const UpdateMenuDocument = gql`
  mutation UpdateMenu($menu: MenuUpdate!) {
    updateMenu(menu: $menu) {
      id
      name
      slug
      items {
        label
        path
        items {
          label
          path
        }
      }
    }
  }
`

export function useUpdateMenuMutation() {
  return Urql.useMutation<UpdateMenuMutation, UpdateMenuMutationVariables>(
    UpdateMenuDocument
  )
}<|MERGE_RESOLUTION|>--- conflicted
+++ resolved
@@ -1753,17 +1753,16 @@
     readonly date: Maybe<
       { readonly __typename?: "Date" } & Pick<Date, "day" | "month" | "year">
     >
-<<<<<<< HEAD
     readonly contributors: ReadonlyArray<
       { readonly __typename?: "Contributor" } & Pick<
         Contributor,
         "id" | "name" | "role"
-=======
+        >
+      >
     readonly spatialCoverage: ReadonlyArray<
       { readonly __typename?: "SpatialCoverage" } & Pick<
         SpatialCoverage,
         "id" | "name" | "status"
->>>>>>> 90ac2dc4
       >
     >
   }
@@ -3315,17 +3314,15 @@
       month
       year
     }
-<<<<<<< HEAD
     contributors {
       id
       name
       role
-=======
+    }
     spatialCoverage {
       id
       name
       status
->>>>>>> 90ac2dc4
     }
   }
 `
