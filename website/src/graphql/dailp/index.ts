--- conflicted
+++ resolved
@@ -662,11 +662,6 @@
   readonly content: Scalars["String"]
 }
 
-<<<<<<< HEAD
-export type MessageResponse = {
-  readonly __typename?: "MessageResponse"
-  readonly message: Scalars["String"]
-=======
 /** Menu object representing the navbar menu that can be edited. */
 export type Menu = {
   readonly __typename?: "Menu"
@@ -709,7 +704,11 @@
   readonly items: InputMaybe<ReadonlyArray<MenuItemInput>>
   /** New name (optional). */
   readonly name: InputMaybe<Scalars["String"]>
->>>>>>> ecddc819
+}
+
+export type MessageResponse = {
+  readonly __typename?: "MessageResponse"
+  readonly message: Scalars["String"]
 }
 
 /** One particular morpheme and all the known words that contain that exact morpheme. */
@@ -824,12 +823,9 @@
   /** Updates a dailp_user's information */
   readonly updateUser: User
   readonly updateWord: AnnotatedForm
-<<<<<<< HEAD
+  readonly upsertPage: Scalars["String"]
   /** Verify email address using verification token (DAILP auth only) */
   readonly verifyEmail: MessageResponse
-=======
-  readonly upsertPage: Scalars["String"]
->>>>>>> ecddc819
 }
 
 export type MutationAddBookmarkArgs = {
@@ -934,10 +930,10 @@
   word: AnnotatedFormUpdate
 }
 
-<<<<<<< HEAD
 export type MutationVerifyEmailArgs = {
   token: Scalars["String"]
-=======
+}
+
 export type MutationUpsertPageArgs = {
   page: NewPageInput
 }
@@ -950,7 +946,6 @@
   readonly path: Scalars["String"]
   /** title of new page */
   readonly title: Scalars["String"]
->>>>>>> ecddc819
 }
 
 /**
@@ -2849,87 +2844,6 @@
   readonly __typename?: "Mutation"
 } & Pick<Mutation, "insertCustomMorphemeTag">
 
-<<<<<<< HEAD
-export type SignupMutationVariables = Exact<{
-  input: SignupInput
-}>
-
-export type SignupMutation = { readonly __typename?: "Mutation" } & {
-  readonly signup: { readonly __typename?: "MessageResponse" } & Pick<
-    MessageResponse,
-    "message"
-  >
-}
-
-export type LoginMutationVariables = Exact<{
-  input: LoginInput
-}>
-
-export type LoginMutation = { readonly __typename?: "Mutation" } & {
-  readonly login: { readonly __typename?: "AuthResponse" } & Pick<
-    AuthResponse,
-    | "accessToken"
-    | "refreshToken"
-    | "expiresIn"
-    | "userId"
-    | "email"
-    | "role"
-    | "displayName"
-  >
-}
-
-export type RefreshTokenMutationVariables = Exact<{
-  input: RefreshTokenInput
-}>
-
-export type RefreshTokenMutation = { readonly __typename?: "Mutation" } & {
-  readonly refreshToken: {
-    readonly __typename?: "RefreshTokenResponse"
-  } & Pick<RefreshTokenResponse, "accessToken" | "expiresIn">
-}
-
-export type LogoutMutationVariables = Exact<{
-  refreshToken: Scalars["String"]
-}>
-
-export type LogoutMutation = { readonly __typename?: "Mutation" } & Pick<
-  Mutation,
-  "logout"
->
-
-export type RequestPasswordResetMutationVariables = Exact<{
-  input: RequestPasswordResetInput
-}>
-
-export type RequestPasswordResetMutation = {
-  readonly __typename?: "Mutation"
-} & {
-  readonly requestPasswordReset: {
-    readonly __typename?: "MessageResponse"
-  } & Pick<MessageResponse, "message">
-}
-
-export type ResetPasswordMutationVariables = Exact<{
-  input: ResetPasswordInput
-}>
-
-export type ResetPasswordMutation = { readonly __typename?: "Mutation" } & {
-  readonly resetPassword: { readonly __typename?: "MessageResponse" } & Pick<
-    MessageResponse,
-    "message"
-  >
-}
-
-export type VerifyEmailMutationVariables = Exact<{
-  token: Scalars["String"]
-}>
-
-export type VerifyEmailMutation = { readonly __typename?: "Mutation" } & {
-  readonly verifyEmail: { readonly __typename?: "MessageResponse" } & Pick<
-    MessageResponse,
-    "message"
-  >
-=======
 export type UpsertPageMutationVariables = Exact<{
   pageInput: NewPageInput
 }>
@@ -3006,7 +2920,87 @@
           }
       >
     }
->>>>>>> ecddc819
+}
+
+export type SignupMutationVariables = Exact<{
+  input: SignupInput
+}>
+
+export type SignupMutation = { readonly __typename?: "Mutation" } & {
+  readonly signup: { readonly __typename?: "MessageResponse" } & Pick<
+    MessageResponse,
+    "message"
+  >
+}
+
+export type LoginMutationVariables = Exact<{
+  input: LoginInput
+}>
+
+export type LoginMutation = { readonly __typename?: "Mutation" } & {
+  readonly login: { readonly __typename?: "AuthResponse" } & Pick<
+    AuthResponse,
+    | "accessToken"
+    | "refreshToken"
+    | "expiresIn"
+    | "userId"
+    | "email"
+    | "role"
+    | "displayName"
+  >
+}
+
+export type RefreshTokenMutationVariables = Exact<{
+  input: RefreshTokenInput
+}>
+
+export type RefreshTokenMutation = { readonly __typename?: "Mutation" } & {
+  readonly refreshToken: {
+    readonly __typename?: "RefreshTokenResponse"
+  } & Pick<RefreshTokenResponse, "accessToken" | "expiresIn">
+}
+
+export type LogoutMutationVariables = Exact<{
+  refreshToken: Scalars["String"]
+}>
+
+export type LogoutMutation = { readonly __typename?: "Mutation" } & Pick<
+  Mutation,
+  "logout"
+>
+
+export type RequestPasswordResetMutationVariables = Exact<{
+  input: RequestPasswordResetInput
+}>
+
+export type RequestPasswordResetMutation = {
+  readonly __typename?: "Mutation"
+} & {
+  readonly requestPasswordReset: {
+    readonly __typename?: "MessageResponse"
+  } & Pick<MessageResponse, "message">
+}
+
+export type ResetPasswordMutationVariables = Exact<{
+  input: ResetPasswordInput
+}>
+
+export type ResetPasswordMutation = { readonly __typename?: "Mutation" } & {
+  readonly resetPassword: { readonly __typename?: "MessageResponse" } & Pick<
+    MessageResponse,
+    "message"
+  >
+}
+
+export type VerifyEmailMutationVariables = Exact<{
+  token: Scalars["String"]
+}>
+
+export type VerifyEmailMutation = { readonly __typename?: "Mutation" } & {
+  readonly verifyEmail: { readonly __typename?: "MessageResponse" } & Pick<
+    MessageResponse,
+    "message"
+  >
 }
 
 export const DocFormFieldsFragmentDoc = gql`
@@ -4132,102 +4126,6 @@
     InsertCustomMorphemeTagMutationVariables
   >(InsertCustomMorphemeTagDocument)
 }
-<<<<<<< HEAD
-export const SignupDocument = gql`
-  mutation Signup($input: SignupInput!) {
-    signup(input: $input) {
-      message
-    }
-  }
-`
-
-export function useSignupMutation() {
-  return Urql.useMutation<SignupMutation, SignupMutationVariables>(
-    SignupDocument
-  )
-}
-export const LoginDocument = gql`
-  mutation Login($input: LoginInput!) {
-    login(input: $input) {
-      accessToken
-      refreshToken
-      expiresIn
-      userId
-      email
-      role
-      displayName
-    }
-  }
-`
-
-export function useLoginMutation() {
-  return Urql.useMutation<LoginMutation, LoginMutationVariables>(LoginDocument)
-}
-export const RefreshTokenDocument = gql`
-  mutation RefreshToken($input: RefreshTokenInput!) {
-    refreshToken(input: $input) {
-      accessToken
-      expiresIn
-    }
-  }
-`
-
-export function useRefreshTokenMutation() {
-  return Urql.useMutation<RefreshTokenMutation, RefreshTokenMutationVariables>(
-    RefreshTokenDocument
-  )
-}
-export const LogoutDocument = gql`
-  mutation Logout($refreshToken: String!) {
-    logout(refreshToken: $refreshToken)
-  }
-`
-
-export function useLogoutMutation() {
-  return Urql.useMutation<LogoutMutation, LogoutMutationVariables>(
-    LogoutDocument
-  )
-}
-export const RequestPasswordResetDocument = gql`
-  mutation RequestPasswordReset($input: RequestPasswordResetInput!) {
-    requestPasswordReset(input: $input) {
-      message
-    }
-  }
-`
-
-export function useRequestPasswordResetMutation() {
-  return Urql.useMutation<
-    RequestPasswordResetMutation,
-    RequestPasswordResetMutationVariables
-  >(RequestPasswordResetDocument)
-}
-export const ResetPasswordDocument = gql`
-  mutation ResetPassword($input: ResetPasswordInput!) {
-    resetPassword(input: $input) {
-      message
-    }
-  }
-`
-
-export function useResetPasswordMutation() {
-  return Urql.useMutation<
-    ResetPasswordMutation,
-    ResetPasswordMutationVariables
-  >(ResetPasswordDocument)
-}
-export const VerifyEmailDocument = gql`
-  mutation VerifyEmail($token: String!) {
-    verifyEmail(token: $token) {
-      message
-    }
-  }
-`
-
-export function useVerifyEmailMutation() {
-  return Urql.useMutation<VerifyEmailMutation, VerifyEmailMutationVariables>(
-    VerifyEmailDocument
-=======
 export const UpsertPageDocument = gql`
   mutation UpsertPage($pageInput: NewPageInput!) {
     upsertPage(page: $pageInput)
@@ -4311,6 +4209,101 @@
 export function useUpdateMenuMutation() {
   return Urql.useMutation<UpdateMenuMutation, UpdateMenuMutationVariables>(
     UpdateMenuDocument
->>>>>>> ecddc819
+  )
+}
+export const SignupDocument = gql`
+  mutation Signup($input: SignupInput!) {
+    signup(input: $input) {
+      message
+    }
+  }
+`
+
+export function useSignupMutation() {
+  return Urql.useMutation<SignupMutation, SignupMutationVariables>(
+    SignupDocument
+  )
+}
+export const LoginDocument = gql`
+  mutation Login($input: LoginInput!) {
+    login(input: $input) {
+      accessToken
+      refreshToken
+      expiresIn
+      userId
+      email
+      role
+      displayName
+    }
+  }
+`
+
+export function useLoginMutation() {
+  return Urql.useMutation<LoginMutation, LoginMutationVariables>(LoginDocument)
+}
+export const RefreshTokenDocument = gql`
+  mutation RefreshToken($input: RefreshTokenInput!) {
+    refreshToken(input: $input) {
+      accessToken
+      expiresIn
+    }
+  }
+`
+
+export function useRefreshTokenMutation() {
+  return Urql.useMutation<RefreshTokenMutation, RefreshTokenMutationVariables>(
+    RefreshTokenDocument
+  )
+}
+export const LogoutDocument = gql`
+  mutation Logout($refreshToken: String!) {
+    logout(refreshToken: $refreshToken)
+  }
+`
+
+export function useLogoutMutation() {
+  return Urql.useMutation<LogoutMutation, LogoutMutationVariables>(
+    LogoutDocument
+  )
+}
+export const RequestPasswordResetDocument = gql`
+  mutation RequestPasswordReset($input: RequestPasswordResetInput!) {
+    requestPasswordReset(input: $input) {
+      message
+    }
+  }
+`
+
+export function useRequestPasswordResetMutation() {
+  return Urql.useMutation<
+    RequestPasswordResetMutation,
+    RequestPasswordResetMutationVariables
+  >(RequestPasswordResetDocument)
+}
+export const ResetPasswordDocument = gql`
+  mutation ResetPassword($input: ResetPasswordInput!) {
+    resetPassword(input: $input) {
+      message
+    }
+  }
+`
+
+export function useResetPasswordMutation() {
+  return Urql.useMutation<
+    ResetPasswordMutation,
+    ResetPasswordMutationVariables
+  >(ResetPasswordDocument)
+}
+export const VerifyEmailDocument = gql`
+  mutation VerifyEmail($token: String!) {
+    verifyEmail(token: $token) {
+      message
+    }
+  }
+`
+
+export function useVerifyEmailMutation() {
+  return Urql.useMutation<VerifyEmailMutation, VerifyEmailMutationVariables>(
+    VerifyEmailDocument
   )
 }