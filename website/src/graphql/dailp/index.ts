import gql from "graphql-tag"
import * as Urql from "urql"

export type Maybe<T> = T | null
export type InputMaybe<T> = Maybe<T>
export type Exact<T extends { [key: string]: unknown }> = {
  [K in keyof T]: T[K]
}
export type MakeOptional<T, K extends keyof T> = Omit<T, K> & {
  [SubKey in K]?: Maybe<T[SubKey]>
}
export type MakeMaybe<T, K extends keyof T> = Omit<T, K> & {
  [SubKey in K]: Maybe<T[SubKey]>
}
export type Omit<T, K extends keyof T> = Pick<T, Exclude<keyof T, K>>
/** All built-in and custom scalars, mapped to their actual values */
export type Scalars = {
  ID: string
  String: string
  Boolean: boolean
  Int: number
  Float: number
  /** A scalar that can represent any JSON value. */
  JSON: any
  /**
   * A UUID is a unique 128-bit number, stored as 16 octets. UUIDs are parsed as
   * Strings within GraphQL. UUIDs are used to assign unique identifiers to
   * entities without requiring a central allocating authority.
   *
   * # References
   *
   * * [Wikipedia: Universally Unique Identifier](http://en.wikipedia.org/wiki/Universally_unique_identifier)
   * * [RFC4122: A Universally Unique IDentifier (UUID) URN Namespace](http://tools.ietf.org/html/rfc4122)
   */
  UUID: any
}

export type AddDocumentPayload = {
  readonly __typename?: "AddDocumentPayload"
  readonly chapterSlug: Scalars["String"]
  readonly collectionSlug: Scalars["String"]
  readonly id: Scalars["UUID"]
  readonly slug: Scalars["String"]
  readonly title: Scalars["String"]
}

export type AnnotatedDoc = {
  readonly __typename?: "AnnotatedDoc"
  /** The audio recording resource for this entire document */
  readonly audioRecording: Maybe<AudioSlice>
  /** When the document was bookmarked by the current user, if it was. */
  readonly bookmarkedOn: Maybe<Date>
  /** Collection chapters that contain this document. */
  readonly chapters: Maybe<ReadonlyArray<CollectionChapter>>
  /** Where the source document came from, maybe the name of a collection */
  readonly collection: Maybe<DocumentCollection>
  /**
   * The people involved in producing this document, including the original
   * author, translators, and annotators
   */
  readonly contributors: ReadonlyArray<Contributor>
  /** Date and time this document was written or created */
  readonly date: Maybe<Date>
  readonly formCount: Scalars["Int"]
  /**
   * All the words contained in this document, dropping structural formatting
   * like line and page breaks.
   */
  readonly forms: ReadonlyArray<AnnotatedForm>
  /** The genre of the document, used to group similar ones */
  readonly genre: Maybe<Scalars["String"]>
  /** Official short identifier for this document */
  readonly id: Scalars["UUID"]
  /**
   * Is this document a reference source (unstructured list of words)?
   * Otherwise, it is considered a structured document with a translation.
   */
  readonly isReference: Scalars["Boolean"]
  /**
   * Arbitrary number used for manually ordering documents in a collection.
   * For collections without manual ordering, use zero here.
   */
  readonly orderIndex: Scalars["Int"]
  /** Images of each source document page, in order */
  readonly pageImages: Maybe<IiifImages>
  /** URL-ready slug for this document, generated from the title */
  readonly slug: Scalars["String"]
  /** The original source(s) of this document, the most important first. */
  readonly sources: ReadonlyArray<SourceAttribution>
  /** Full title of the document */
  readonly title: Scalars["String"]
  /** Segments of the document paired with their respective rough translations */
  readonly translatedPages: Maybe<ReadonlyArray<DocumentPage>>
  /**
   * All words in the document that have unanalyzed or unfamiliar parts.
   * These words need to be corrected or reviewed further.
   */
  readonly unresolvedForms: ReadonlyArray<AnnotatedForm>
}

export type AnnotatedDocFormsArgs = {
  end: InputMaybe<Scalars["Int"]>
  start: InputMaybe<Scalars["Int"]>
}

/**
 * A single word in an annotated document.
 * One word contains several layers of interpretation, including the original
 * source text, multiple layers of linguistic annotation, and annotator notes.
 * TODO Split into two types, one for migration and one for SQL + GraphQL
 */
export type AnnotatedForm = {
  readonly __typename?: "AnnotatedForm"
  /** Further details about the annotation layers, including uncertainty */
  readonly commentary: Maybe<Scalars["String"]>
  /** Get comments on this word */
  readonly comments: ReadonlyArray<Comment>
  /** The date and time this form was recorded */
  readonly dateRecorded: Maybe<Date>
  /** The document that contains this word. */
  readonly document: Maybe<AnnotatedDoc>
  /** Unique identifier of the containing document */
  readonly documentId: Scalars["UUID"]
  /**
   * A slices of audio associated with this word in the context of a document.
   * This audio has been selected by an editor from contributions, or is the
   * same as the ingested audio track, if one is available.
   */
  readonly editedAudio: ReadonlyArray<AudioSlice>
  /** English gloss for the whole word */
  readonly englishGloss: ReadonlyArray<Scalars["String"]>
  /** Unique identifier of this form */
  readonly id: Scalars["UUID"]
  /** Number of words preceding this one in the containing document */
  readonly index: Scalars["Int"]
  /** The audio for this word that was ingested from GoogleSheets, if there is any. */
  readonly ingestedAudioTrack: Maybe<AudioSlice>
  /** The character index of a mid-word line break, if there is one */
  readonly lineBreak: Maybe<Scalars["Int"]>
  /** A normalized version of the word */
  readonly normalizedSource: Maybe<Scalars["String"]>
  /** The character index of a mid-word page break, if there is one */
  readonly pageBreak: Maybe<Scalars["Int"]>
  /** Underlying phonemic representation of this word */
  readonly phonemic: Maybe<Scalars["String"]>
  /** Position of the form within the context of its parent document */
  readonly position: PositionInDocument
  readonly romanizedSource: Maybe<Scalars["String"]>
  /**
   * The root morpheme of the word.
   * For example, a verb form glossed as "he catches" might have a root morpheme
   * corresponding to "catch."
   */
  readonly root: Maybe<WordSegment>
  readonly segments: ReadonlyArray<WordSegment>
  /** All other observed words with the same root morpheme as this word. */
  readonly similarForms: ReadonlyArray<AnnotatedForm>
  /** Original source text */
  readonly source: Scalars["String"]
  /**
   * Audio for this word that has been recorded by community members. Will be
   * empty if user does not have access to uncurated contributions.
   * TODO! User guard for contributors only
   */
  readonly userContributedAudio: ReadonlyArray<AudioSlice>
}

/**
 * A single word in an annotated document.
 * One word contains several layers of interpretation, including the original
 * source text, multiple layers of linguistic annotation, and annotator notes.
 * TODO Split into two types, one for migration and one for SQL + GraphQL
 */
export type AnnotatedFormRomanizedSourceArgs = {
  system: CherokeeOrthography
}

/**
 * A single word in an annotated document.
 * One word contains several layers of interpretation, including the original
 * source text, multiple layers of linguistic annotation, and annotator notes.
 * TODO Split into two types, one for migration and one for SQL + GraphQL
 */
export type AnnotatedFormSegmentsArgs = {
  system: CherokeeOrthography
}

/**
 * A single word in an annotated document that can be edited.
 * All fields except id are optional.
 */
export type AnnotatedFormUpdate = {
  /** Possible update to commentary */
  readonly commentary: InputMaybe<Scalars["String"]>
  /** Possible updated english gloss */
  readonly englishGloss: InputMaybe<Scalars["String"]>
  /** Unique identifier of the form */
  readonly id: Scalars["UUID"]
  /** Possible update to normalized source content */
  readonly romanizedSource: InputMaybe<Scalars["String"]>
  /** Updated segments */
  readonly segments: InputMaybe<ReadonlyArray<MorphemeSegmentUpdate>>
  /** Possible update to source content */
  readonly source: InputMaybe<Scalars["String"]>
}

/** Element within a spreadsheet before being transformed into a full document. */
export type AnnotatedSeg = AnnotatedForm | LineBreak

/** Request to attach user-recorded audio to a word */
export type AttachAudioToWordInput = {
  /**
   * A URL to a Cloudfront-proxied user-recorded pronunciation of a word.
   * A new resource will be created to represent the recording if one does not exist already
   */
  readonly contributorAudioUrl: Scalars["String"]
  /** Word to bind audio to */
  readonly wordId: Scalars["UUID"]
}

/**
 * A segment of audio representing a document, word, phrase,
 * or other audio unit
 */
export type AudioSlice = {
  readonly __typename?: "AudioSlice"
  /** Last Editor to decide if audio should be included in edited collection. */
  readonly editedBy: Maybe<User>
  /** The time (in seconds) in the parent track where this slice ends. */
  readonly endTime: Maybe<Scalars["Int"]>
  /** True if audio should be shown to Readers. */
  readonly includeInEditedCollection: Scalars["Boolean"]
  /** This slice's relative position to other slices within an audio resource */
  readonly index: Scalars["Int"]
  /** An audio slice this slice is a subunit of, if there is one */
  readonly parentTrack: Maybe<Scalars["String"]>
  /** When the track was recorded, if available */
  readonly recordedAt: Maybe<Date>
  /** Which user recorded the tracked, if uploaded by a user */
  readonly recordedBy: Maybe<User>
  /** The audio resource this audio slice is taken from, generally pulled from the DRS API */
  readonly resourceUrl: Scalars["String"]
  /** The unique id for this audio slice. Will not be present if audio has not been inserted */
  readonly sliceId: Maybe<Scalars["String"]>
  /** The time (in seconds) in the parent track where this slice begins. */
  readonly startTime: Maybe<Scalars["Int"]>
}

/**
 * One representation of Cherokee phonology.
 * There are several different writing systems for Cherokee phonology and we
 * want to convert between them.
 * This type enumerates all of the systems that we support and provides
 * conversion from our internal orthography into any of these.
 */
export enum CherokeeOrthography {
  Crg = "CRG",
  Learner = "LEARNER",
  Taoc = "TAOC",
}

/** Structure to represent a single chapter. Used to send data to the front end. */
export type CollectionChapter = {
  readonly __typename?: "CollectionChapter"
  /** Breadcrumbs from the top-level archive down to where this document lives. */
  readonly breadcrumbs: ReadonlyArray<DocumentCollection>
  readonly document: Maybe<AnnotatedDoc>
  /** UUID for the chapter */
  readonly id: Scalars["UUID"]
  /** Order within the parent chapter or collection */
  readonly indexInParent: Scalars["Int"]
  /** Full path of the chapter */
  readonly path: ReadonlyArray<Scalars["String"]>
  /** Whether the chapter is an "Intro" or "Body" chapter */
  readonly section: CollectionSection
  readonly slug: Scalars["String"]
  /** Full title of the chapter */
  readonly title: Scalars["String"]
  /** ID of WordPress page with text of the chapter */
  readonly wordpressId: Maybe<Scalars["Int"]>
}

/** Enum to represent the sections in an edited collection */
export enum CollectionSection {
  Body = "BODY",
  Credit = "CREDIT",
  Intro = "INTRO",
}

/** A comment a user has made on some piece of a document. */
export type Comment = {
  readonly __typename?: "Comment"
  /** An optional classification of the comment's content */
  readonly commentType: Maybe<CommentType>
  /** Whether the comment has been edited since it was posted */
  readonly edited: Scalars["Boolean"]
  /** Unique identifier of this comment */
  readonly id: Scalars["UUID"]
  /** When the comment was posted */
  readonly postedAt: DateTime
  /** Who posted the comment */
  readonly postedBy: User
  /** The text of the comment */
  readonly textContent: Scalars["String"]
}

/** Type representing the object that a comment is attached to */
export type CommentParent = AnnotatedForm | DocumentParagraph

/** An enum listing the possible types that a comment could be attached to */
export enum CommentParentType {
  Paragraph = "PARAGRAPH",
  Word = "WORD",
}

/** A type describing the kind of comment being made */
export enum CommentType {
  Question = "QUESTION",
  Story = "STORY",
  Suggestion = "SUGGESTION",
}

/**
 * Used for updating comments.
 * All fields except id are optional.
 */
export type CommentUpdate = {
  /** The type of content in this comment. See dailp::comment::CommentType. */
  readonly commentType: InputMaybe<CommentType>
  /** Whether this comment has been edited in the past */
  readonly edited: Scalars["Boolean"]
  /** The UUID of the comment to perform this operation on. */
  readonly id: Scalars["UUID"]
  /** The text of the comment. */
  readonly textContent: InputMaybe<Scalars["String"]>
}

/**
 * A block of content, which may be one of several types.
 * Each page contains several blocks.
 *
 * This type is intended to enable a custom page builder on the front-end for
 * content editors.
 */
export type ContentBlock = Gallery | Markdown

/**
 * An individual or organization that contributed to the creation or analysis
 * of a particular document or source. Each contributor has a name and a role
 * that specifies the type of their contributions.
 */
export type Contributor = {
  readonly __typename?: "Contributor"
  readonly details: Maybe<ContributorDetails>
  /** Full name of the contributor */
  readonly name: Scalars["String"]
  /** The role that defines most of their contributions to the associated item */
  readonly role: Scalars["String"]
}

/**
 * Basic personal details of an individual contributor, which can be retrieved
 * from a particular instance of [`Contributor`].
 *
 * They may have transcribed a handwritten manuscript, translated it into
 * English, or analyzed it for linguistic information.
 * This information can be used to track who contributed to the development of
 * each individual document, and track contributions to the archive as a whole.
 */
export type ContributorDetails = {
  readonly __typename?: "ContributorDetails"
  /**
   * Alternate name of this person, may be in a different language or writing
   * system. Used only for descriptive purposes.
   */
  readonly alternateName: Maybe<Scalars["String"]>
  /** The optional date that this contributor was born on. */
  readonly birthDate: Maybe<Date>
  /**
   * Full name of this person, this exact string must be used to identify
   * them elsewhere, like in the attribution for a particular document.
   */
  readonly fullName: Scalars["String"]
}

<<<<<<< HEAD
export type CreateDocumentFromFormInput = {
  readonly collectionId: Scalars["UUID"]
  readonly documentName: Scalars["String"]
  readonly englishTranslationLines: ReadonlyArray<
    ReadonlyArray<Scalars["String"]>
  >
  readonly rawTextLines: ReadonlyArray<ReadonlyArray<Scalars["String"]>>
  readonly sourceName: Scalars["String"]
  readonly sourceUrl: Scalars["String"]
  readonly unresolvedWords: ReadonlyArray<Scalars["String"]>
}

=======
>>>>>>> c4b59fe2
/** Input for creating an edited collection */
export type CreateEditedCollectionInput = {
  /** Description of the collection */
  readonly description: Scalars["String"]
  /** URL of the thumbnail image for the collection */
  readonly thumbnailUrl: Scalars["String"]
  /** The title of the collection */
  readonly title: Scalars["String"]
}

/** Request to update if a piece of audio should be included in an edited collection */
export type CurateWordAudioInput = {
  /** Audio to include/exclude */
  readonly audioSliceId: Scalars["UUID"]
  /** New value */
  readonly includeInEditedCollection: Scalars["Boolean"]
  /** Word audio is attached to */
  readonly wordId: Scalars["UUID"]
}

export type Date = {
  readonly __typename?: "Date"
  /** The day of this date */
  readonly day: Scalars["Int"]
  /** Formatted version of the date for humans to read */
  readonly formattedDate: Scalars["String"]
  /** The month of this date */
  readonly month: Scalars["Int"]
  /** The year of this date */
  readonly year: Scalars["Int"]
}

/** GraphQL input type for dates */
export type DateInput = {
  readonly day: Scalars["Int"]
  readonly month: Scalars["Int"]
  readonly year: Scalars["Int"]
}

export type DateTime = {
  readonly __typename?: "DateTime"
  /** Just the Date component of this DateTime, useful for user-facing display */
  readonly date: Date
  /** UNIX timestamp of the datetime, useful for sorting */
  readonly timestamp: Scalars["Int"]
}

/** Input object for deleting an existing comment */
export type DeleteCommentInput = {
  /** ID of the comment to delete */
  readonly commentId: Scalars["UUID"]
}

/** Delete a contributor attribution for a document based on the two ids */
export type DeleteContributorAttribution = {
  /** The UUID of the contributor to remove from this document's attributions */
  readonly contributorId: Scalars["UUID"]
  /** The document to perform this operation on */
  readonly documentId: Scalars["UUID"]
}

export type DocumentCollection = {
  readonly __typename?: "DocumentCollection"
  /**
   * All documents that are part of this collection
   * TODO Try to unify this return type into AnnotatedDoc
   * This probably requires adding a document_ids field so that we can just
   * pass that to the dataloader below.
   */
  readonly documents: ReadonlyArray<DocumentReference>
  /** Database ID for this collection */
  readonly id: Maybe<Scalars["UUID"]>
  /** Full name of this collection */
  readonly name: Scalars["String"]
  /** URL-ready slug for this collection, generated from the name */
  readonly slug: Scalars["String"]
}

/**
 * Used for updating document metadata.
 * All fields except id are optional.
 */
export type DocumentMetadataUpdate = {
  /** The ID of the document to update */
  readonly id: Scalars["UUID"]
  /** An updated title for this document, or nothing (if title is unchanged) */
  readonly title: InputMaybe<Scalars["String"]>
  /** The date this document was written, or nothing (if unchanged or not applicable) */
  readonly writtenAt: InputMaybe<DateInput>
}

export type DocumentPage = {
  readonly __typename?: "DocumentPage"
  /** Scan of this page as a IIIF resource, if there is one */
  readonly image: Maybe<PageImage>
  /** One-indexed page number */
  readonly pageNumber: Scalars["String"]
  /** Contents of this page as a list of paragraphs */
  readonly paragraphs: ReadonlyArray<DocumentParagraph>
}

/** One paragraph within a [`DocumentPage`] */
export type DocumentParagraph = {
  readonly __typename?: "DocumentParagraph"
  /** Get comments on this paragraph */
  readonly comments: ReadonlyArray<Comment>
  /** Unique identifier for this paragraph */
  readonly id: Scalars["UUID"]
  /** 1-indexed position of this paragraph in a document */
  readonly index: Scalars["Int"]
  /** Source text of the paragraph broken down into words */
  readonly source: ReadonlyArray<AnnotatedSeg>
  /** English translation of the whole paragraph */
  readonly translation: Scalars["String"]
}

/**
 * Reference to a document with a limited subset of fields, namely no contents
 * of the document.
 */
export type DocumentReference = {
  readonly __typename?: "DocumentReference"
  /** Date the document was produced (or `None` if unknown) */
  readonly date: Maybe<Date>
  /** Database ID for the document */
  readonly id: Scalars["UUID"]
  /** Index of the document within its group, used purely for ordering */
  readonly orderIndex: Scalars["Int"]
  /** Unique short name */
  readonly shortName: Scalars["String"]
  /** URL slug for this document */
  readonly slug: Scalars["String"]
  /** Long title of the document */
  readonly title: Scalars["String"]
}

/**
 * The kind of a document in terms of what body it lives within. A reference
 * document is a dictionary or grammar for example, while a corpus document
 * might be a letter, journal, or notice.
 */
export enum DocumentType {
  Corpus = "CORPUS",
  Reference = "REFERENCE",
}

/**
 * Structure to represent an edited collection. Missing certain fields and chapters in it.
 * Used for sending data to the front end
 */
export type EditedCollection = {
  readonly __typename?: "EditedCollection"
  readonly chapters: Maybe<ReadonlyArray<CollectionChapter>>
  /** Description of the collection (optional) */
  readonly description: Maybe<Scalars["String"]>
  /** UUID for the collection */
  readonly id: Scalars["UUID"]
  /** URL slug for the collection, like "cwkw" */
  readonly slug: Scalars["String"]
  /** Cover image URL */
  readonly thumbnailUrl: Maybe<Scalars["String"]>
  /** Full title of the collection */
  readonly title: Scalars["String"]
  /** ID of WordPress menu for navigating the collection */
  readonly wordpressMenuId: Maybe<Scalars["Int"]>
}

export type FormsInTime = {
  readonly __typename?: "FormsInTime"
  readonly end: Maybe<Date>
  readonly forms: ReadonlyArray<AnnotatedForm>
  readonly start: Maybe<Date>
}

/** A gallery of images, which may be rendered as a slideshow or lightbox. */
export type Gallery = {
  readonly __typename?: "Gallery"
  readonly mediaUrls: ReadonlyArray<Scalars["String"]>
}

/**
 * A rectangle slice of something, usually a large document image.
 *
 * Units are a percentage of the containing document.
 * This is more useful than pixels because we can more easily compare
 * geometries between images of different resolutions. For example, we could identify
 * all items in any bottom-right corner with Geometry(90%, 90%, 100%, 100%).
 * Physical units would be better, but IIIF only allows pixels and percentages.
 *
 * Potential use case:
 * Each document is represented by an ordered list of [AnnotatedForm]s. Each
 * form has some geometry on the source image. There are a bunch of other
 * annotations on the source image that are unordered. These may be specific
 * syllabary characters, notes about the handwriting, etc. Using MongoDB
 * comparison queries, we can request a list of all spatial annotations
 * on the same document that lie within or around the geometry of this specific word.
 */
export type Geometry = {
  readonly __typename?: "Geometry"
  readonly xMax: Scalars["Float"]
  readonly xMin: Scalars["Float"]
  readonly yMax: Scalars["Float"]
  readonly yMin: Scalars["Float"]
}

export type IiifImages = {
  readonly __typename?: "IiifImages"
  /** Information about the data source for this set of images */
  readonly source: ImageSource
  /** List of urls for all the images in this collection */
  readonly urls: ReadonlyArray<Scalars["String"]>
}

export type ImageSource = {
  readonly __typename?: "ImageSource"
  /** Base URL for the IIIF server */
  readonly url: Scalars["String"]
}

/** Start of a new line */
export type LineBreak = {
  readonly __typename?: "LineBreak"
  /**
   * Index of this line break within the document. i.e. Indicates the start
   * of line X.
   */
  readonly index: Scalars["Int"]
}

/** A block of prose content, formatted with [Markdown](https://commonmark.org/). */
export type Markdown = {
  readonly __typename?: "Markdown"
  readonly content: Scalars["String"]
}

/** One particular morpheme and all the known words that contain that exact morpheme. */
export type MorphemeReference = {
  readonly __typename?: "MorphemeReference"
  /** List of words that contain this morpheme. */
  readonly forms: ReadonlyArray<AnnotatedForm>
  /** Phonemic shape of the morpheme. */
  readonly morpheme: Scalars["String"]
}

/** A single unit of meaning and its gloss which can be edited. */
export type MorphemeSegmentUpdate = {
  /** Target language representation of this segment. */
  readonly gloss: Scalars["String"]
  /** Source language representation of this segment. */
  readonly morpheme: Scalars["String"]
  /**
   * This field determines what character should separate this segment from
   * the next one when reconstituting the full segmentation string.
   */
  readonly role: WordSegmentRole
  /** Which Cherokee representation system is this segment written with? */
  readonly system: InputMaybe<CherokeeOrthography>
}

/** A concrete representation of a particular functional morpheme. */
export type MorphemeTag = {
  readonly __typename?: "MorphemeTag"
  /**
   * A prose description of what this morpheme means and how it works in
   * context.
   */
  readonly definition: Scalars["String"]
  /** URL to an external page with more details about this morpheme. */
  readonly detailsUrl: Maybe<Scalars["String"]>
  /**
   * Internal representation of this functional item, which may be one or
   * more word parts in the raw annotation. For example, ["X", "Y"] could map
   * to "Z" in a particular display format.
   */
  readonly internalTags: ReadonlyArray<Scalars["String"]>
  /**
   * What kind of morpheme is this? Examples are "Prepronominal Prefix" or
   * "Aspectual Suffix"
   */
  readonly morphemeType: Scalars["String"]
  /** Overrides the segment type of instances of this tag. */
  readonly roleOverride: Maybe<WordSegmentRole>
  /** How this morpheme looks in original language data */
  readonly shape: Maybe<Scalars["String"]>
  /** How this morpheme is represented in a gloss */
  readonly tag: Scalars["String"]
  /** Plain English title of the morpheme tag */
  readonly title: Scalars["String"]
}

export type Mutation = {
  readonly __typename?: "Mutation"
  /** Adds a bookmark to the user's list of bookmarks. */
  readonly addBookmark: AnnotatedDoc
  /** Minimal mutation to add a document with only essential fields */
  readonly addDocument: AddDocumentPayload
  /**
   * Mutation must have at least one visible field for introspection to work
   * correctly, so we just provide an API version which might be useful in
   * the future.
   */
  readonly apiVersion: Scalars["String"]
  /**
   * Attach audio that has already been uploaded to S3 to a particular word
   * Assumes user requesting mutation recoreded the audio
   */
  readonly attachAudioToWord: AnnotatedForm
  readonly createEditedCollection: Scalars["String"]
  /** Decide if a piece audio should be included in edited collection */
  readonly curateWordAudio: AnnotatedForm
  /**
   * Delete a comment.
   * Will fail if the user making the request is not the poster.
   */
  readonly deleteComment: CommentParent
  /** Mutation for deleting contributor attributions */
  readonly deleteContributorAttribution: Scalars["UUID"]
  readonly insertCustomMorphemeTag: Scalars["Boolean"]
  /** Post a new comment on a given object */
  readonly postComment: CommentParent
  /** Removes a bookmark from a user's list of bookmarks */
  readonly removeBookmark: AnnotatedDoc
  readonly updateAnnotation: Scalars["Boolean"]
  /** Update a comment */
  readonly updateComment: CommentParent
  /** Mutation for adding/changing contributor attributions */
  readonly updateContributorAttribution: Scalars["UUID"]
  readonly updateDocumentMetadata: Scalars["UUID"]
  readonly updatePage: Scalars["Boolean"]
  /** Mutation for paragraph and translation editing */
  readonly updateParagraph: DocumentParagraph
  /** Updates a dailp_user's information */
  readonly updateUser: User
  readonly updateWord: AnnotatedForm
}

export type MutationAddBookmarkArgs = {
  documentId: Scalars["UUID"]
}

export type MutationAddDocumentArgs = {
  input: CreateDocumentFromFormInput
}

export type MutationAttachAudioToWordArgs = {
  input: AttachAudioToWordInput
}

export type MutationCreateEditedCollectionArgs = {
  input: CreateEditedCollectionInput
}

export type MutationCurateWordAudioArgs = {
  input: CurateWordAudioInput
}

export type MutationDeleteCommentArgs = {
  input: DeleteCommentInput
}

export type MutationDeleteContributorAttributionArgs = {
  contribution: DeleteContributorAttribution
}

export type MutationInsertCustomMorphemeTagArgs = {
  system: Scalars["String"]
  tag: Scalars["String"]
  title: Scalars["String"]
}

export type MutationPostCommentArgs = {
  input: PostCommentInput
}

export type MutationRemoveBookmarkArgs = {
  documentId: Scalars["UUID"]
}

export type MutationUpdateAnnotationArgs = {
  data: Scalars["JSON"]
}

export type MutationUpdateCommentArgs = {
  comment: CommentUpdate
}

export type MutationUpdateContributorAttributionArgs = {
  contribution: UpdateContributorAttribution
}

export type MutationUpdateDocumentMetadataArgs = {
  document: DocumentMetadataUpdate
}

export type MutationUpdatePageArgs = {
  data: Scalars["JSON"]
}

export type MutationUpdateParagraphArgs = {
  paragraph: ParagraphUpdate
}

export type MutationUpdateUserArgs = {
  user: UserUpdate
}

export type MutationUpdateWordArgs = {
  word: AnnotatedFormUpdate
}

/**
 * A website page which lives at a specific URL and has a list of blocks that
 * define its content.
 */
export type Page = {
  readonly __typename?: "Page"
  readonly body: ReadonlyArray<ContentBlock>
  /**
   * The path that this page lives at, which also uniquely identifies it.
   * For example, "/our-team"
   */
  readonly id: Scalars["String"]
  readonly title: Scalars["String"]
}

export type PageImage = {
  readonly __typename?: "PageImage"
  /** The IIIF source this page image comes from */
  readonly source: ImageSource
  /** The full IIIF url for this image resource */
  readonly url: Scalars["String"]
}

/** A paragraph in an annotated document that can be edited. */
export type ParagraphUpdate = {
  /** Unique identifier of the form */
  readonly id: Scalars["UUID"]
  /** English translation of the paragraph */
  readonly translation: InputMaybe<Scalars["String"]>
}

/** The reference position within a document of one specific form */
export type PositionInDocument = {
  readonly __typename?: "PositionInDocument"
  /** What document is this item within? */
  readonly documentId: Scalars["UUID"]
  /** What section of the document image corresponds to this item? */
  readonly geometry: Maybe<Geometry>
  readonly iiifUrl: Maybe<Scalars["String"]>
  /**
   * How many items come before this one in the whole document?
   *
   * 1-indexed position indicating where the form sits in the ordering of all
   * forms in the document. Used for relative ordering of forms from the
   * same document.
   */
  readonly index: Scalars["Int"]
  /**
   * Index reference for this position, more specific than `page_reference`.
   * Generally used in corpus documents where there are few pages containing
   * many forms each. Example: "WJ23:#21"
   */
  readonly indexReference: Scalars["String"]
  /** What page is it on (starting from 1)? May be a single page or range of pages. */
  readonly pageNumber: Scalars["String"]
  /**
   * Standard page reference for this position, which can be used in citation.
   * Generally formatted like ID:PAGE, i.e "DF2018:55"
   */
  readonly pageReference: Scalars["String"]
}

/** Input object for posting a new comment on some object */
export type PostCommentInput = {
  /** A classifcation for the comment (optional) */
  readonly commentType: InputMaybe<CommentType>
  /** ID of the object that is being commented on */
  readonly parentId: Scalars["UUID"]
  /** Type of the object being commented on */
  readonly parentType: CommentParentType
  /** Content of the comment */
  readonly textContent: Scalars["String"]
}

export type Query = {
  readonly __typename?: "Query"
  readonly abbreviationIdFromShortName: Scalars["UUID"]
  /** List of all the document collections available. */
  readonly allCollections: ReadonlyArray<DocumentCollection>
  /** Listing of all documents excluding their contents by default */
  readonly allDocuments: ReadonlyArray<AnnotatedDoc>
  readonly allEditedCollections: ReadonlyArray<EditedCollection>
  /** List of all content pages */
  readonly allPages: ReadonlyArray<Page>
  /** List of all the functional morpheme tags available */
  readonly allTags: ReadonlyArray<MorphemeTag>
  /** Retrieves all documents that are bookmarked by the current user. */
  readonly bookmarkedDocuments: ReadonlyArray<AnnotatedDoc>
  /** Retrieves a chapter and its contents by its collection and chapter slug. */
  readonly chapter: Maybe<CollectionChapter>
  readonly collection: DocumentCollection
  /** Gets a dailp_user by their id */
  readonly dailpUserById: User
  /** Retrieves a full document from its unique name. */
  readonly document: Maybe<AnnotatedDoc>
  /** Retrieves a full document from its unique identifier. */
  readonly documentByUuid: Maybe<AnnotatedDoc>
  readonly editedCollection: Maybe<EditedCollection>
  /**
   * Retrieve information for the morpheme that corresponds to the given tag
   * string. For example, "3PL.B" is the standard string referring to a 3rd
   * person plural prefix.
   */
  readonly morphemeTag: Maybe<MorphemeTag>
  /** Forms containing the given morpheme gloss or related ones clustered over time. */
  readonly morphemeTimeClusters: ReadonlyArray<FormsInTime>
  /**
   * Lists all words containing a morpheme with the given gloss.
   * Groups these words by the document containing them.
   */
  readonly morphemesByDocument: ReadonlyArray<WordsInDocument>
  /**
   * Lists all forms containing a morpheme with the given gloss.
   * Groups these words by the phonemic shape of the target morpheme.
   */
  readonly morphemesByShape: ReadonlyArray<MorphemeReference>
  /** Retrieves a full document from its unique identifier. */
  readonly page: Maybe<Page>
  /** Get a single paragraph given the paragraph ID */
  readonly paragraphById: DocumentParagraph
  /**
   * Search for words with the exact same syllabary string, or with very
   * similar looking characters.
   */
  readonly syllabarySearch: ReadonlyArray<AnnotatedForm>
  /** Basic information about the currently authenticated user, if any. */
  readonly userInfo: Maybe<UserInfo>
  /** Get a single word given the word ID */
  readonly wordById: AnnotatedForm
  /**
   * Search for words that match any one of the given queries.
   * Each query may match against multiple fields of a word.
   */
  readonly wordSearch: ReadonlyArray<AnnotatedForm>
}

export type QueryAbbreviationIdFromShortNameArgs = {
  shortName: Scalars["String"]
}

export type QueryAllTagsArgs = {
  system: CherokeeOrthography
}

export type QueryChapterArgs = {
  chapterSlug: Scalars["String"]
  collectionSlug: Scalars["String"]
}

export type QueryCollectionArgs = {
  slug: Scalars["String"]
}

export type QueryDailpUserByIdArgs = {
  id: Scalars["UUID"]
}

export type QueryDocumentArgs = {
  slug: Scalars["String"]
}

export type QueryDocumentByUuidArgs = {
  id: Scalars["UUID"]
}

export type QueryEditedCollectionArgs = {
  slug: Scalars["String"]
}

export type QueryMorphemeTagArgs = {
  id: Scalars["String"]
  system: CherokeeOrthography
}

export type QueryMorphemeTimeClustersArgs = {
  clusterYears?: Scalars["Int"]
  gloss: Scalars["String"]
}

export type QueryMorphemesByDocumentArgs = {
  documentId: InputMaybe<Scalars["UUID"]>
  morphemeGloss: Scalars["String"]
}

export type QueryMorphemesByShapeArgs = {
  compareBy: InputMaybe<CherokeeOrthography>
  gloss: Scalars["String"]
}

export type QueryPageArgs = {
  id: Scalars["String"]
}

export type QueryParagraphByIdArgs = {
  id: Scalars["UUID"]
}

export type QuerySyllabarySearchArgs = {
  query: Scalars["String"]
}

export type QueryWordByIdArgs = {
  id: Scalars["UUID"]
}

export type QueryWordSearchArgs = {
  query: Scalars["String"]
}

/**
 * Attribution for a particular source, whether an institution or an individual.
 * Most commonly, this will represent the details of a library or archive that
 * houses documents used elsewhere.
 */
export type SourceAttribution = {
  readonly __typename?: "SourceAttribution"
  /** URL of this source's homepage, i.e. "https://www.newberry.org/" */
  readonly link: Scalars["String"]
  /** Name of the source, i.e. "The Newberry Library" */
  readonly name: Scalars["String"]
}

/** Update the contributor attribution for a document */
export type UpdateContributorAttribution = {
  /** A description of what the contributor did, like "translation" or "voice" */
  readonly contributionRole: Scalars["String"]
  /** The UUID associated with the contributor being added or changed */
  readonly contributorId: Scalars["UUID"]
  /** The document to perfom this operation on */
  readonly documentId: Scalars["UUID"]
}

/** A user record, for a contributor, editor, etc. */
export type User = {
  readonly __typename?: "User"
  /** URL to the avatar of the user (optional) */
  readonly avatarUrl: Maybe<Scalars["String"]>
  /** Biography of the user (optional) */
  readonly bio: Maybe<Scalars["String"]>
  /** The date this user was created (optional) */
  readonly createdAt: Maybe<Date>
  /** User-facing name for this contributor/curator */
  readonly displayName: Scalars["String"]
  /** Id of the user, which must be a AWS Cognito `sub` claim */
  readonly id: Scalars["String"]
  /** Location of the user (optional) */
  readonly location: Maybe<Scalars["String"]>
  /** Organization of the user (optional) */
  readonly organization: Maybe<Scalars["String"]>
  /** Role of the user (optional) */
  readonly role: Maybe<UserGroup>
}

/** A user belongs to any number of user groups, which give them various permissions. */
export enum UserGroup {
  Contributors = "CONTRIBUTORS",
  Editors = "EDITORS",
  Readers = "READERS",
}

/** Auth metadata on the user making the current request. */
export type UserInfo = {
  readonly __typename?: "UserInfo"
  readonly email: Scalars["String"]
  readonly groups: ReadonlyArray<UserGroup>
  /** Unique ID for the User. Should be an AWS Cognito Sub. */
  readonly id: Scalars["UUID"]
}

export type UserUpdate = {
  /** URL to the avatar of the user (optional) */
  readonly avatarUrl: InputMaybe<Scalars["String"]>
  /** Biography of the user (optional) */
  readonly bio: InputMaybe<Scalars["String"]>
  /** User-facing name for this contributor/curator */
  readonly displayName: InputMaybe<Scalars["String"]>
  /** Id of the user, which must be a AWS Cognito `sub` claim */
  readonly id: Scalars["String"]
  /** Location of the user (optional) */
  readonly location: InputMaybe<Scalars["String"]>
  /** Organization of the user (optional) */
  readonly organization: InputMaybe<Scalars["String"]>
  /** Role of the user (optional) */
  readonly role: InputMaybe<UserGroup>
}

export type WordSegment = {
  readonly __typename?: "WordSegment"
  /** English gloss in standard DAILP format that refers to a lexical item */
  readonly gloss: Scalars["String"]
  /**
   * If this morpheme represents a functional tag that we have further
   * information on, this is the corresponding database entry.
   */
  readonly matchingTag: Maybe<MorphemeTag>
  /** Phonemic representation of the morpheme */
  readonly morpheme: Scalars["String"]
  /**
   * This field determines what character should separate this segment from
   * the previous one when reconstituting the full segmentation string.
   */
  readonly previousSeparator: Scalars["String"]
  /** What kind of thing is this segment? */
  readonly role: WordSegmentRole
}

/**
 * The kind of segment that a particular sequence of characters in a morphemic
 * segmentations represent.
 */
export enum WordSegmentRole {
  Clitic = "CLITIC",
  Modifier = "MODIFIER",
  Morpheme = "MORPHEME",
}

/** A list of words grouped by the document that contains them. */
export type WordsInDocument = {
  readonly __typename?: "WordsInDocument"
  /** Unique identifier of the containing document */
  readonly documentId: Maybe<Scalars["UUID"]>
  /** What kind of document contains these words (e.g. manuscript vs dictionary) */
  readonly documentType: Maybe<DocumentType>
  /** List of annotated and potentially segmented forms */
  readonly forms: ReadonlyArray<AnnotatedForm>
}

export type CollectionsListingQueryVariables = Exact<{ [key: string]: never }>

export type CollectionsListingQuery = { readonly __typename?: "Query" } & {
  readonly allCollections: ReadonlyArray<
    { readonly __typename?: "DocumentCollection" } & Pick<
      DocumentCollection,
      "name" | "slug"
    >
  >
}

export type DocumentsPagesQueryVariables = Exact<{ [key: string]: never }>

export type DocumentsPagesQuery = { readonly __typename?: "Query" } & {
  readonly allDocuments: ReadonlyArray<
    { readonly __typename?: "AnnotatedDoc" } & Pick<
      AnnotatedDoc,
      "id" | "slug" | "isReference"
    >
  >
}

export type AnnotatedDocumentQueryVariables = Exact<{
  slug: Scalars["String"]
}>

export type AnnotatedDocumentQuery = { readonly __typename?: "Query" } & {
  readonly document: Maybe<
    { readonly __typename?: "AnnotatedDoc" } & Pick<
      AnnotatedDoc,
      "id" | "title" | "slug" | "isReference"
    > & {
        readonly date: Maybe<
          { readonly __typename?: "Date" } & Pick<Date, "year">
        >
        readonly bookmarkedOn: Maybe<
          { readonly __typename?: "Date" } & Pick<Date, "formattedDate">
        >
        readonly sources: ReadonlyArray<
          { readonly __typename?: "SourceAttribution" } & Pick<
            SourceAttribution,
            "name" | "link"
          >
        >
        readonly audioRecording: Maybe<
          { readonly __typename?: "AudioSlice" } & Pick<
            AudioSlice,
            "resourceUrl" | "startTime" | "endTime"
          >
        >
        readonly translatedPages: Maybe<
          ReadonlyArray<
            { readonly __typename?: "DocumentPage" } & {
              readonly image: Maybe<
                { readonly __typename?: "PageImage" } & Pick<PageImage, "url">
              >
            }
          >
        >
        readonly chapters: Maybe<
          ReadonlyArray<
            { readonly __typename?: "CollectionChapter" } & Pick<
              CollectionChapter,
              "path"
            >
          >
        >
      }
  >
}

export type AnnotatedDocumentByIdQueryVariables = Exact<{
  id: Scalars["UUID"]
}>

export type AnnotatedDocumentByIdQuery = { readonly __typename?: "Query" } & {
  readonly documentByUuid: Maybe<
    { readonly __typename?: "AnnotatedDoc" } & Pick<
      AnnotatedDoc,
      "id" | "title" | "slug" | "isReference"
    > & {
        readonly date: Maybe<
          { readonly __typename?: "Date" } & Pick<Date, "year">
        >
        readonly bookmarkedOn: Maybe<
          { readonly __typename?: "Date" } & Pick<Date, "formattedDate">
        >
        readonly sources: ReadonlyArray<
          { readonly __typename?: "SourceAttribution" } & Pick<
            SourceAttribution,
            "name" | "link"
          >
        >
        readonly audioRecording: Maybe<
          { readonly __typename?: "AudioSlice" } & Pick<
            AudioSlice,
            "resourceUrl" | "startTime" | "endTime"
          >
        >
        readonly translatedPages: Maybe<
          ReadonlyArray<
            { readonly __typename?: "DocumentPage" } & {
              readonly image: Maybe<
                { readonly __typename?: "PageImage" } & Pick<PageImage, "url">
              >
            }
          >
        >
        readonly chapters: Maybe<
          ReadonlyArray<
            { readonly __typename?: "CollectionChapter" } & Pick<
              CollectionChapter,
              "path"
            >
          >
        >
      }
  >
}

export type DocumentContentsQueryVariables = Exact<{
  slug: Scalars["String"]
  morphemeSystem: CherokeeOrthography
  isReference: Scalars["Boolean"]
}>

export type DocumentContentsQuery = { readonly __typename?: "Query" } & {
  readonly document: Maybe<
    { readonly __typename?: "AnnotatedDoc" } & Pick<
      AnnotatedDoc,
      "id" | "slug"
    > & {
        readonly translatedPages?: Maybe<
          ReadonlyArray<
            { readonly __typename?: "DocumentPage" } & Pick<
              DocumentPage,
              "pageNumber"
            > & {
                readonly paragraphs: ReadonlyArray<
                  { readonly __typename: "DocumentParagraph" } & Pick<
                    DocumentParagraph,
                    "id" | "translation" | "index"
                  > & {
                      readonly source: ReadonlyArray<
                        | ({ readonly __typename: "AnnotatedForm" } & Pick<
                            AnnotatedForm,
                            | "id"
                            | "index"
                            | "source"
                            | "romanizedSource"
                            | "phonemic"
                            | "englishGloss"
                            | "commentary"
                          > & {
                              readonly segments: ReadonlyArray<
                                { readonly __typename?: "WordSegment" } & Pick<
                                  WordSegment,
                                  | "morpheme"
                                  | "gloss"
                                  | "role"
                                  | "previousSeparator"
                                > & {
                                    readonly matchingTag: Maybe<
                                      {
                                        readonly __typename?: "MorphemeTag"
                                      } & Pick<MorphemeTag, "tag" | "title">
                                    >
                                  }
                              >
                              readonly ingestedAudioTrack: Maybe<
                                { readonly __typename?: "AudioSlice" } & Pick<
                                  AudioSlice,
                                  | "sliceId"
                                  | "index"
                                  | "resourceUrl"
                                  | "startTime"
                                  | "endTime"
                                  | "includeInEditedCollection"
                                >
                              >
                              readonly editedAudio: ReadonlyArray<
                                { readonly __typename?: "AudioSlice" } & Pick<
                                  AudioSlice,
                                  | "sliceId"
                                  | "index"
                                  | "resourceUrl"
                                  | "startTime"
                                  | "endTime"
                                  | "includeInEditedCollection"
                                >
                              >
                              readonly userContributedAudio: ReadonlyArray<
                                { readonly __typename?: "AudioSlice" } & Pick<
                                  AudioSlice,
                                  | "sliceId"
                                  | "index"
                                  | "resourceUrl"
                                  | "startTime"
                                  | "endTime"
                                  | "includeInEditedCollection"
                                > & {
                                    readonly recordedBy: Maybe<
                                      { readonly __typename?: "User" } & Pick<
                                        User,
                                        "id" | "displayName"
                                      >
                                    >
                                  }
                              >
                              readonly position: {
                                readonly __typename?: "PositionInDocument"
                              } & Pick<PositionInDocument, "documentId">
                              readonly comments: ReadonlyArray<
                                { readonly __typename?: "Comment" } & Pick<
                                  Comment,
                                  "id"
                                >
                              >
                            })
                        | { readonly __typename: "LineBreak" }
                      >
                      readonly comments: ReadonlyArray<
                        { readonly __typename?: "Comment" } & Pick<
                          Comment,
                          "id"
                        >
                      >
                    }
                >
              }
          >
        >
        readonly forms?: ReadonlyArray<
          { readonly __typename: "AnnotatedForm" } & Pick<
            AnnotatedForm,
            | "id"
            | "index"
            | "source"
            | "romanizedSource"
            | "phonemic"
            | "englishGloss"
            | "commentary"
          > & {
              readonly segments: ReadonlyArray<
                { readonly __typename?: "WordSegment" } & Pick<
                  WordSegment,
                  "morpheme" | "gloss" | "role" | "previousSeparator"
                > & {
                    readonly matchingTag: Maybe<
                      { readonly __typename?: "MorphemeTag" } & Pick<
                        MorphemeTag,
                        "tag" | "title"
                      >
                    >
                  }
              >
              readonly ingestedAudioTrack: Maybe<
                { readonly __typename?: "AudioSlice" } & Pick<
                  AudioSlice,
                  | "sliceId"
                  | "index"
                  | "resourceUrl"
                  | "startTime"
                  | "endTime"
                  | "includeInEditedCollection"
                >
              >
              readonly editedAudio: ReadonlyArray<
                { readonly __typename?: "AudioSlice" } & Pick<
                  AudioSlice,
                  | "sliceId"
                  | "index"
                  | "resourceUrl"
                  | "startTime"
                  | "endTime"
                  | "includeInEditedCollection"
                >
              >
              readonly userContributedAudio: ReadonlyArray<
                { readonly __typename?: "AudioSlice" } & Pick<
                  AudioSlice,
                  | "sliceId"
                  | "index"
                  | "resourceUrl"
                  | "startTime"
                  | "endTime"
                  | "includeInEditedCollection"
                > & {
                    readonly recordedBy: Maybe<
                      { readonly __typename?: "User" } & Pick<
                        User,
                        "id" | "displayName"
                      >
                    >
                  }
              >
              readonly position: {
                readonly __typename?: "PositionInDocument"
              } & Pick<PositionInDocument, "documentId">
              readonly comments: ReadonlyArray<
                { readonly __typename?: "Comment" } & Pick<Comment, "id">
              >
            }
        >
      }
  >
}

export type AudioSliceFieldsFragment = {
  readonly __typename?: "AudioSlice"
} & Pick<
  AudioSlice,
  | "sliceId"
  | "index"
  | "resourceUrl"
  | "startTime"
  | "endTime"
  | "includeInEditedCollection"
>

export type DocFormFieldsFragment = {
  readonly __typename?: "AnnotatedDoc"
} & Pick<AnnotatedDoc, "id" | "title"> & {
    readonly date: Maybe<
      { readonly __typename?: "Date" } & Pick<Date, "day" | "month" | "year">
    >
  }

export type ParagraphFormFieldsFragment = {
  readonly __typename: "DocumentParagraph"
} & Pick<DocumentParagraph, "id" | "index" | "translation"> & {
    readonly source: ReadonlyArray<
      | ({ readonly __typename: "AnnotatedForm" } & Pick<
          AnnotatedForm,
          | "id"
          | "index"
          | "source"
          | "romanizedSource"
          | "phonemic"
          | "englishGloss"
          | "commentary"
        > & {
            readonly segments: ReadonlyArray<
              { readonly __typename?: "WordSegment" } & Pick<
                WordSegment,
                "morpheme" | "gloss" | "role" | "previousSeparator"
              > & {
                  readonly matchingTag: Maybe<
                    { readonly __typename?: "MorphemeTag" } & Pick<
                      MorphemeTag,
                      "tag" | "title"
                    >
                  >
                }
            >
            readonly ingestedAudioTrack: Maybe<
              { readonly __typename?: "AudioSlice" } & Pick<
                AudioSlice,
                | "sliceId"
                | "index"
                | "resourceUrl"
                | "startTime"
                | "endTime"
                | "includeInEditedCollection"
              >
            >
            readonly editedAudio: ReadonlyArray<
              { readonly __typename?: "AudioSlice" } & Pick<
                AudioSlice,
                | "sliceId"
                | "index"
                | "resourceUrl"
                | "startTime"
                | "endTime"
                | "includeInEditedCollection"
              >
            >
            readonly userContributedAudio: ReadonlyArray<
              { readonly __typename?: "AudioSlice" } & Pick<
                AudioSlice,
                | "sliceId"
                | "index"
                | "resourceUrl"
                | "startTime"
                | "endTime"
                | "includeInEditedCollection"
              > & {
                  readonly recordedBy: Maybe<
                    { readonly __typename?: "User" } & Pick<
                      User,
                      "id" | "displayName"
                    >
                  >
                }
            >
            readonly position: {
              readonly __typename?: "PositionInDocument"
            } & Pick<PositionInDocument, "documentId">
            readonly comments: ReadonlyArray<
              { readonly __typename?: "Comment" } & Pick<Comment, "id">
            >
          })
      | { readonly __typename: "LineBreak" }
    >
    readonly comments: ReadonlyArray<
      { readonly __typename?: "Comment" } & Pick<Comment, "id">
    >
  }

export type CommentFormFieldsFragment = {
  readonly __typename?: "Comment"
} & Pick<Comment, "id" | "textContent" | "commentType" | "edited">

export type FormFieldsFragment = {
  readonly __typename: "AnnotatedForm"
} & Pick<
  AnnotatedForm,
  | "id"
  | "index"
  | "source"
  | "romanizedSource"
  | "phonemic"
  | "englishGloss"
  | "commentary"
> & {
    readonly segments: ReadonlyArray<
      { readonly __typename?: "WordSegment" } & Pick<
        WordSegment,
        "morpheme" | "gloss" | "role" | "previousSeparator"
      > & {
          readonly matchingTag: Maybe<
            { readonly __typename?: "MorphemeTag" } & Pick<
              MorphemeTag,
              "tag" | "title"
            >
          >
        }
    >
    readonly ingestedAudioTrack: Maybe<
      { readonly __typename?: "AudioSlice" } & Pick<
        AudioSlice,
        | "sliceId"
        | "index"
        | "resourceUrl"
        | "startTime"
        | "endTime"
        | "includeInEditedCollection"
      >
    >
    readonly editedAudio: ReadonlyArray<
      { readonly __typename?: "AudioSlice" } & Pick<
        AudioSlice,
        | "sliceId"
        | "index"
        | "resourceUrl"
        | "startTime"
        | "endTime"
        | "includeInEditedCollection"
      >
    >
    readonly userContributedAudio: ReadonlyArray<
      { readonly __typename?: "AudioSlice" } & Pick<
        AudioSlice,
        | "sliceId"
        | "index"
        | "resourceUrl"
        | "startTime"
        | "endTime"
        | "includeInEditedCollection"
      > & {
          readonly recordedBy: Maybe<
            { readonly __typename?: "User" } & Pick<User, "id" | "displayName">
          >
        }
    >
    readonly position: { readonly __typename?: "PositionInDocument" } & Pick<
      PositionInDocument,
      "documentId"
    >
    readonly comments: ReadonlyArray<
      { readonly __typename?: "Comment" } & Pick<Comment, "id">
    >
  }

export type CollectionQueryVariables = Exact<{
  slug: Scalars["String"]
}>

export type CollectionQuery = { readonly __typename?: "Query" } & {
  readonly collection: { readonly __typename?: "DocumentCollection" } & Pick<
    DocumentCollection,
    "name"
  > & {
      readonly documents: ReadonlyArray<
        { readonly __typename?: "DocumentReference" } & Pick<
          DocumentReference,
          "id" | "slug" | "title" | "orderIndex"
        > & {
            readonly date: Maybe<
              { readonly __typename?: "Date" } & Pick<Date, "year">
            >
          }
      >
    }
}

export type EditedCollectionsQueryVariables = Exact<{ [key: string]: never }>

export type EditedCollectionsQuery = { readonly __typename?: "Query" } & {
  readonly allEditedCollections: ReadonlyArray<
    { readonly __typename?: "EditedCollection" } & Pick<
      EditedCollection,
      "id" | "title" | "slug" | "description" | "thumbnailUrl"
    > & {
        readonly chapters: Maybe<
          ReadonlyArray<
            { readonly __typename?: "CollectionChapter" } & Pick<
              CollectionChapter,
              "id" | "path"
            >
          >
        >
      }
  >
}

export type EditedCollectionQueryVariables = Exact<{
  slug: Scalars["String"]
}>

export type EditedCollectionQuery = { readonly __typename?: "Query" } & {
  readonly editedCollection: Maybe<
    { readonly __typename?: "EditedCollection" } & Pick<
      EditedCollection,
      "id" | "title" | "slug"
    > & {
        readonly chapters: Maybe<
          ReadonlyArray<
            { readonly __typename?: "CollectionChapter" } & Pick<
              CollectionChapter,
              "id" | "title" | "indexInParent" | "section" | "path" | "slug"
            >
          >
        >
      }
  >
}

export type WordSearchQueryVariables = Exact<{
  query: Scalars["String"]
}>

export type WordSearchQuery = { readonly __typename?: "Query" } & {
  readonly wordSearch: ReadonlyArray<
    { readonly __typename?: "AnnotatedForm" } & Pick<
      AnnotatedForm,
      | "source"
      | "normalizedSource"
      | "romanizedSource"
      | "englishGloss"
      | "index"
    > & {
        readonly document: Maybe<
          { readonly __typename?: "AnnotatedDoc" } & Pick<
            AnnotatedDoc,
            "id" | "slug" | "isReference"
          >
        >
      }
  >
}

export type AllSourcesQueryVariables = Exact<{ [key: string]: never }>

export type AllSourcesQuery = { readonly __typename?: "Query" } & {
  readonly allDocuments: ReadonlyArray<
    { readonly __typename?: "AnnotatedDoc" } & Pick<
      AnnotatedDoc,
      "isReference" | "id" | "slug" | "title" | "formCount"
    > & {
        readonly date: Maybe<
          { readonly __typename?: "Date" } & Pick<Date, "year">
        >
        readonly contributors: ReadonlyArray<
          { readonly __typename?: "Contributor" } & Pick<Contributor, "name">
        >
      }
  >
}

export type GlossaryQueryVariables = Exact<{
  system: CherokeeOrthography
}>

export type GlossaryQuery = { readonly __typename?: "Query" } & {
  readonly allTags: ReadonlyArray<
    { readonly __typename?: "MorphemeTag" } & Pick<
      MorphemeTag,
      "tag" | "title" | "definition" | "morphemeType"
    >
  >
}

export type TimelineQueryVariables = Exact<{
  gloss: Scalars["String"]
}>

export type TimelineQuery = { readonly __typename?: "Query" } & {
  readonly morphemeTimeClusters: ReadonlyArray<
    { readonly __typename?: "FormsInTime" } & {
      readonly start: Maybe<
        { readonly __typename?: "Date" } & Pick<Date, "year">
      >
      readonly end: Maybe<{ readonly __typename?: "Date" } & Pick<Date, "year">>
      readonly forms: ReadonlyArray<
        { readonly __typename?: "AnnotatedForm" } & Pick<
          AnnotatedForm,
          | "source"
          | "normalizedSource"
          | "romanizedSource"
          | "phonemic"
          | "documentId"
          | "englishGloss"
        >
      >
    }
  >
}

export type DocumentDetailsQueryVariables = Exact<{
  slug: Scalars["String"]
}>

export type DocumentDetailsQuery = { readonly __typename?: "Query" } & {
  readonly document: Maybe<
    { readonly __typename?: "AnnotatedDoc" } & Pick<
      AnnotatedDoc,
      "id" | "slug" | "title"
    > & {
        readonly date: Maybe<
          { readonly __typename?: "Date" } & Pick<Date, "year">
        >
        readonly contributors: ReadonlyArray<
          { readonly __typename?: "Contributor" } & Pick<
            Contributor,
            "name" | "role"
          >
        >
        readonly sources: ReadonlyArray<
          { readonly __typename?: "SourceAttribution" } & Pick<
            SourceAttribution,
            "name" | "link"
          >
        >
      }
  >
}

export type EditablePageQueryVariables = Exact<{
  id: Scalars["String"]
}>

export type EditablePageQuery = { readonly __typename?: "Query" } & {
  readonly page: Maybe<
    { readonly __typename?: "Page" } & Pick<Page, "id" | "title"> & {
        readonly body: ReadonlyArray<
          | { readonly __typename: "Gallery" }
          | ({ readonly __typename: "Markdown" } & Pick<Markdown, "content">)
        >
      }
  >
}

export type TagQueryVariables = Exact<{
  gloss: Scalars["String"]
  system: CherokeeOrthography
}>

export type TagQuery = { readonly __typename?: "Query" } & {
  readonly tag: Maybe<
    { readonly __typename?: "MorphemeTag" } & Pick<
      MorphemeTag,
      "morphemeType" | "tag" | "title" | "definition"
    >
  >
}

export type MorphemeQueryVariables = Exact<{
  documentId: InputMaybe<Scalars["UUID"]>
  morphemeGloss: Scalars["String"]
}>

export type MorphemeQuery = { readonly __typename?: "Query" } & {
  readonly documents: ReadonlyArray<
    { readonly __typename?: "WordsInDocument" } & Pick<
      WordsInDocument,
      "documentType"
    > & {
        readonly forms: ReadonlyArray<
          { readonly __typename?: "AnnotatedForm" } & Pick<
            AnnotatedForm,
            "index" | "source" | "normalizedSource" | "englishGloss"
          > & {
              readonly document: Maybe<
                { readonly __typename?: "AnnotatedDoc" } & Pick<
                  AnnotatedDoc,
                  "id" | "slug"
                >
              >
            }
        >
      }
  >
}

export type UserInfoQueryVariables = Exact<{ [key: string]: never }>

export type UserInfoQuery = { readonly __typename?: "Query" } & {
  readonly userInfo: Maybe<
    { readonly __typename?: "UserInfo" } & Pick<
      UserInfo,
      "id" | "email" | "groups"
    >
  >
}

export type NewPageMutationVariables = Exact<{
  data: Scalars["JSON"]
}>

export type NewPageMutation = { readonly __typename?: "Mutation" } & Pick<
  Mutation,
  "updatePage"
>

export type DocSliceQueryVariables = Exact<{
  slug: Scalars["String"]
  start: Scalars["Int"]
  end: InputMaybe<Scalars["Int"]>
  morphemeSystem: CherokeeOrthography
}>

export type DocSliceQuery = { readonly __typename?: "Query" } & {
  readonly document: Maybe<
    { readonly __typename?: "AnnotatedDoc" } & Pick<AnnotatedDoc, "title"> & {
        readonly audioRecording: Maybe<
          { readonly __typename?: "AudioSlice" } & Pick<
            AudioSlice,
            "resourceUrl" | "startTime" | "endTime"
          >
        >
        readonly forms: ReadonlyArray<
          { readonly __typename: "AnnotatedForm" } & Pick<
            AnnotatedForm,
            | "id"
            | "index"
            | "source"
            | "romanizedSource"
            | "phonemic"
            | "englishGloss"
            | "commentary"
          > & {
              readonly segments: ReadonlyArray<
                { readonly __typename?: "WordSegment" } & Pick<
                  WordSegment,
                  "morpheme" | "gloss" | "role" | "previousSeparator"
                > & {
                    readonly matchingTag: Maybe<
                      { readonly __typename?: "MorphemeTag" } & Pick<
                        MorphemeTag,
                        "tag" | "title"
                      >
                    >
                  }
              >
              readonly ingestedAudioTrack: Maybe<
                { readonly __typename?: "AudioSlice" } & Pick<
                  AudioSlice,
                  | "sliceId"
                  | "index"
                  | "resourceUrl"
                  | "startTime"
                  | "endTime"
                  | "includeInEditedCollection"
                >
              >
              readonly editedAudio: ReadonlyArray<
                { readonly __typename?: "AudioSlice" } & Pick<
                  AudioSlice,
                  | "sliceId"
                  | "index"
                  | "resourceUrl"
                  | "startTime"
                  | "endTime"
                  | "includeInEditedCollection"
                >
              >
              readonly userContributedAudio: ReadonlyArray<
                { readonly __typename?: "AudioSlice" } & Pick<
                  AudioSlice,
                  | "sliceId"
                  | "index"
                  | "resourceUrl"
                  | "startTime"
                  | "endTime"
                  | "includeInEditedCollection"
                > & {
                    readonly recordedBy: Maybe<
                      { readonly __typename?: "User" } & Pick<
                        User,
                        "id" | "displayName"
                      >
                    >
                  }
              >
              readonly position: {
                readonly __typename?: "PositionInDocument"
              } & Pick<PositionInDocument, "documentId">
              readonly comments: ReadonlyArray<
                { readonly __typename?: "Comment" } & Pick<Comment, "id">
              >
            }
        >
      }
  >
}

export type CollectionChapterQueryVariables = Exact<{
  collectionSlug: Scalars["String"]
  chapterSlug: Scalars["String"]
}>

export type CollectionChapterQuery = { readonly __typename?: "Query" } & {
  readonly chapter: Maybe<
    { readonly __typename?: "CollectionChapter" } & Pick<
      CollectionChapter,
      "id" | "title" | "wordpressId" | "slug"
    > & {
        readonly breadcrumbs: ReadonlyArray<
          { readonly __typename?: "DocumentCollection" } & Pick<
            DocumentCollection,
            "name" | "slug"
          >
        >
        readonly document: Maybe<
          { readonly __typename?: "AnnotatedDoc" } & Pick<
            AnnotatedDoc,
            "id" | "title" | "slug" | "isReference"
          > & {
              readonly date: Maybe<
                { readonly __typename?: "Date" } & Pick<Date, "year">
              >
              readonly bookmarkedOn: Maybe<
                { readonly __typename?: "Date" } & Pick<Date, "formattedDate">
              >
              readonly sources: ReadonlyArray<
                { readonly __typename?: "SourceAttribution" } & Pick<
                  SourceAttribution,
                  "name" | "link"
                >
              >
              readonly audioRecording: Maybe<
                { readonly __typename?: "AudioSlice" } & Pick<
                  AudioSlice,
                  "resourceUrl" | "startTime" | "endTime"
                >
              >
              readonly translatedPages: Maybe<
                ReadonlyArray<
                  { readonly __typename?: "DocumentPage" } & {
                    readonly image: Maybe<
                      { readonly __typename?: "PageImage" } & Pick<
                        PageImage,
                        "url"
                      >
                    >
                  }
                >
              >
              readonly chapters: Maybe<
                ReadonlyArray<
                  { readonly __typename?: "CollectionChapter" } & Pick<
                    CollectionChapter,
                    "id" | "path"
                  >
                >
              >
            }
        >
      }
  >
}

export type BookmarkedDocumentsQueryVariables = Exact<{ [key: string]: never }>

export type BookmarkedDocumentsQuery = { readonly __typename?: "Query" } & {
  readonly bookmarkedDocuments: ReadonlyArray<
    { readonly __typename?: "AnnotatedDoc" } & Pick<
      AnnotatedDoc,
      "id" | "title" | "slug" | "isReference"
    > & {
        readonly date: Maybe<
          { readonly __typename?: "Date" } & Pick<Date, "year">
        >
        readonly bookmarkedOn: Maybe<
          { readonly __typename?: "Date" } & Pick<Date, "formattedDate">
        >
        readonly sources: ReadonlyArray<
          { readonly __typename?: "SourceAttribution" } & Pick<
            SourceAttribution,
            "name" | "link"
          >
        >
        readonly audioRecording: Maybe<
          { readonly __typename?: "AudioSlice" } & Pick<
            AudioSlice,
            "resourceUrl" | "startTime" | "endTime"
          >
        >
        readonly translatedPages: Maybe<
          ReadonlyArray<
            { readonly __typename?: "DocumentPage" } & {
              readonly image: Maybe<
                { readonly __typename?: "PageImage" } & Pick<PageImage, "url">
              >
            }
          >
        >
        readonly chapters: Maybe<
          ReadonlyArray<
            { readonly __typename?: "CollectionChapter" } & Pick<
              CollectionChapter,
              "id" | "path"
            >
          >
        >
      }
  >
}

export type CommentFieldsFragment = { readonly __typename?: "Comment" } & Pick<
  Comment,
  "id" | "textContent" | "edited" | "commentType"
> & {
    readonly postedAt: { readonly __typename?: "DateTime" } & Pick<
      DateTime,
      "timestamp"
    > & {
        readonly date: { readonly __typename?: "Date" } & Pick<
          Date,
          "year" | "month" | "day" | "formattedDate"
        >
      }
    readonly postedBy: { readonly __typename?: "User" } & Pick<
      User,
      "id" | "displayName"
    >
  }

export type WordCommentsQueryVariables = Exact<{
  wordId: Scalars["UUID"]
}>

export type WordCommentsQuery = { readonly __typename?: "Query" } & {
  readonly wordById: { readonly __typename?: "AnnotatedForm" } & Pick<
    AnnotatedForm,
    "id"
  > & {
      readonly comments: ReadonlyArray<
        { readonly __typename?: "Comment" } & Pick<
          Comment,
          "id" | "textContent" | "edited" | "commentType"
        > & {
            readonly postedAt: { readonly __typename?: "DateTime" } & Pick<
              DateTime,
              "timestamp"
            > & {
                readonly date: { readonly __typename?: "Date" } & Pick<
                  Date,
                  "year" | "month" | "day" | "formattedDate"
                >
              }
            readonly postedBy: { readonly __typename?: "User" } & Pick<
              User,
              "id" | "displayName"
            >
          }
      >
    }
}

export type ParagraphCommentsQueryVariables = Exact<{
  paragraphId: Scalars["UUID"]
}>

export type ParagraphCommentsQuery = { readonly __typename?: "Query" } & {
  readonly paragraphById: { readonly __typename?: "DocumentParagraph" } & Pick<
    DocumentParagraph,
    "id"
  > & {
      readonly comments: ReadonlyArray<
        { readonly __typename?: "Comment" } & Pick<
          Comment,
          "id" | "textContent" | "edited" | "commentType"
        > & {
            readonly postedAt: { readonly __typename?: "DateTime" } & Pick<
              DateTime,
              "timestamp"
            > & {
                readonly date: { readonly __typename?: "Date" } & Pick<
                  Date,
                  "year" | "month" | "day" | "formattedDate"
                >
              }
            readonly postedBy: { readonly __typename?: "User" } & Pick<
              User,
              "id" | "displayName"
            >
          }
      >
    }
}

export type UpdateWordMutationVariables = Exact<{
  word: AnnotatedFormUpdate
  morphemeSystem: CherokeeOrthography
}>

export type UpdateWordMutation = { readonly __typename?: "Mutation" } & {
  readonly updateWord: { readonly __typename: "AnnotatedForm" } & Pick<
    AnnotatedForm,
    | "id"
    | "index"
    | "source"
    | "romanizedSource"
    | "phonemic"
    | "englishGloss"
    | "commentary"
  > & {
      readonly segments: ReadonlyArray<
        { readonly __typename?: "WordSegment" } & Pick<
          WordSegment,
          "morpheme" | "gloss" | "role" | "previousSeparator"
        > & {
            readonly matchingTag: Maybe<
              { readonly __typename?: "MorphemeTag" } & Pick<
                MorphemeTag,
                "tag" | "title"
              >
            >
          }
      >
      readonly ingestedAudioTrack: Maybe<
        { readonly __typename?: "AudioSlice" } & Pick<
          AudioSlice,
          | "sliceId"
          | "index"
          | "resourceUrl"
          | "startTime"
          | "endTime"
          | "includeInEditedCollection"
        >
      >
      readonly editedAudio: ReadonlyArray<
        { readonly __typename?: "AudioSlice" } & Pick<
          AudioSlice,
          | "sliceId"
          | "index"
          | "resourceUrl"
          | "startTime"
          | "endTime"
          | "includeInEditedCollection"
        >
      >
      readonly userContributedAudio: ReadonlyArray<
        { readonly __typename?: "AudioSlice" } & Pick<
          AudioSlice,
          | "sliceId"
          | "index"
          | "resourceUrl"
          | "startTime"
          | "endTime"
          | "includeInEditedCollection"
        > & {
            readonly recordedBy: Maybe<
              { readonly __typename?: "User" } & Pick<
                User,
                "id" | "displayName"
              >
            >
          }
      >
      readonly position: { readonly __typename?: "PositionInDocument" } & Pick<
        PositionInDocument,
        "documentId"
      >
      readonly comments: ReadonlyArray<
        { readonly __typename?: "Comment" } & Pick<Comment, "id">
      >
    }
}

export type AttachAudioToWordMutationVariables = Exact<{
  input: AttachAudioToWordInput
}>

export type AttachAudioToWordMutation = { readonly __typename?: "Mutation" } & {
  readonly attachAudioToWord: { readonly __typename?: "AnnotatedForm" } & Pick<
    AnnotatedForm,
    "id"
  > & {
      readonly userContributedAudio: ReadonlyArray<
        { readonly __typename?: "AudioSlice" } & Pick<
          AudioSlice,
          | "sliceId"
          | "index"
          | "resourceUrl"
          | "startTime"
          | "endTime"
          | "includeInEditedCollection"
        > & {
            readonly recordedBy: Maybe<
              { readonly __typename?: "User" } & Pick<
                User,
                "id" | "displayName"
              >
            >
          }
      >
    }
}

export type CurateWordAudioMutationVariables = Exact<{
  input: CurateWordAudioInput
}>

export type CurateWordAudioMutation = { readonly __typename?: "Mutation" } & {
  readonly curateWordAudio: { readonly __typename?: "AnnotatedForm" } & Pick<
    AnnotatedForm,
    "id"
  > & {
      readonly userContributedAudio: ReadonlyArray<
        { readonly __typename?: "AudioSlice" } & Pick<
          AudioSlice,
          | "sliceId"
          | "index"
          | "resourceUrl"
          | "startTime"
          | "endTime"
          | "includeInEditedCollection"
        > & {
            readonly recordedBy: Maybe<
              { readonly __typename?: "User" } & Pick<
                User,
                "id" | "displayName"
              >
            >
          }
      >
    }
}

export type AddBookmarkMutationVariables = Exact<{
  documentId: Scalars["UUID"]
}>

export type AddBookmarkMutation = { readonly __typename?: "Mutation" } & {
  readonly addBookmark: { readonly __typename?: "AnnotatedDoc" } & Pick<
    AnnotatedDoc,
    "id" | "title" | "slug" | "isReference"
  > & {
      readonly date: Maybe<
        { readonly __typename?: "Date" } & Pick<Date, "year">
      >
      readonly bookmarkedOn: Maybe<
        { readonly __typename?: "Date" } & Pick<Date, "formattedDate">
      >
      readonly sources: ReadonlyArray<
        { readonly __typename?: "SourceAttribution" } & Pick<
          SourceAttribution,
          "name" | "link"
        >
      >
      readonly audioRecording: Maybe<
        { readonly __typename?: "AudioSlice" } & Pick<
          AudioSlice,
          "resourceUrl" | "startTime" | "endTime"
        >
      >
      readonly translatedPages: Maybe<
        ReadonlyArray<
          { readonly __typename?: "DocumentPage" } & {
            readonly image: Maybe<
              { readonly __typename?: "PageImage" } & Pick<PageImage, "url">
            >
          }
        >
      >
      readonly chapters: Maybe<
        ReadonlyArray<
          { readonly __typename?: "CollectionChapter" } & Pick<
            CollectionChapter,
            "path"
          >
        >
      >
    }
}

export type RemoveBookmarkMutationVariables = Exact<{
  documentId: Scalars["UUID"]
}>

export type RemoveBookmarkMutation = { readonly __typename?: "Mutation" } & {
  readonly removeBookmark: { readonly __typename?: "AnnotatedDoc" } & Pick<
    AnnotatedDoc,
    "id" | "title" | "slug" | "isReference"
  > & {
      readonly date: Maybe<
        { readonly __typename?: "Date" } & Pick<Date, "year">
      >
      readonly bookmarkedOn: Maybe<
        { readonly __typename?: "Date" } & Pick<Date, "formattedDate">
      >
      readonly sources: ReadonlyArray<
        { readonly __typename?: "SourceAttribution" } & Pick<
          SourceAttribution,
          "name" | "link"
        >
      >
      readonly audioRecording: Maybe<
        { readonly __typename?: "AudioSlice" } & Pick<
          AudioSlice,
          "resourceUrl" | "startTime" | "endTime"
        >
      >
      readonly translatedPages: Maybe<
        ReadonlyArray<
          { readonly __typename?: "DocumentPage" } & {
            readonly image: Maybe<
              { readonly __typename?: "PageImage" } & Pick<PageImage, "url">
            >
          }
        >
      >
      readonly chapters: Maybe<
        ReadonlyArray<
          { readonly __typename?: "CollectionChapter" } & Pick<
            CollectionChapter,
            "path"
          >
        >
      >
    }
}

export type UpdateParagraphMutationVariables = Exact<{
  paragraph: ParagraphUpdate
}>

export type UpdateParagraphMutation = { readonly __typename?: "Mutation" } & {
  readonly updateParagraph: {
    readonly __typename?: "DocumentParagraph"
  } & Pick<DocumentParagraph, "id" | "translation">
}

export type UpdateContributorAttributionMutationVariables = Exact<{
  contribution: UpdateContributorAttribution
}>

export type UpdateContributorAttributionMutation = {
  readonly __typename?: "Mutation"
} & Pick<Mutation, "updateContributorAttribution">

export type DeleteContributorAttributionMutationVariables = Exact<{
  contribution: DeleteContributorAttribution
}>

export type DeleteContributorAttributionMutation = {
  readonly __typename?: "Mutation"
} & Pick<Mutation, "deleteContributorAttribution">

export type UpdateDocumentMetadataMutationVariables = Exact<{
  document: DocumentMetadataUpdate
}>

export type UpdateDocumentMetadataMutation = {
  readonly __typename?: "Mutation"
} & Pick<Mutation, "updateDocumentMetadata">

export type UpdateCommentMutationVariables = Exact<{
  comment: CommentUpdate
}>

export type UpdateCommentMutation = { readonly __typename?: "Mutation" } & {
  readonly updateComment:
    | ({ readonly __typename: "AnnotatedForm" } & Pick<AnnotatedForm, "id"> & {
          readonly comments: ReadonlyArray<
            { readonly __typename?: "Comment" } & Pick<
              Comment,
              "id" | "textContent" | "edited" | "commentType"
            > & {
                readonly postedAt: { readonly __typename?: "DateTime" } & Pick<
                  DateTime,
                  "timestamp"
                > & {
                    readonly date: { readonly __typename?: "Date" } & Pick<
                      Date,
                      "year" | "month" | "day" | "formattedDate"
                    >
                  }
                readonly postedBy: { readonly __typename?: "User" } & Pick<
                  User,
                  "id" | "displayName"
                >
              }
          >
        })
    | ({ readonly __typename: "DocumentParagraph" } & Pick<
        DocumentParagraph,
        "id"
      > & {
          readonly comments: ReadonlyArray<
            { readonly __typename?: "Comment" } & Pick<
              Comment,
              "id" | "textContent" | "edited" | "commentType"
            > & {
                readonly postedAt: { readonly __typename?: "DateTime" } & Pick<
                  DateTime,
                  "timestamp"
                > & {
                    readonly date: { readonly __typename?: "Date" } & Pick<
                      Date,
                      "year" | "month" | "day" | "formattedDate"
                    >
                  }
                readonly postedBy: { readonly __typename?: "User" } & Pick<
                  User,
                  "id" | "displayName"
                >
              }
          >
        })
}

export type PostCommentMutationVariables = Exact<{
  input: PostCommentInput
}>

export type PostCommentMutation = { readonly __typename?: "Mutation" } & {
  readonly postComment:
    | ({ readonly __typename: "AnnotatedForm" } & Pick<AnnotatedForm, "id"> & {
          readonly comments: ReadonlyArray<
            { readonly __typename?: "Comment" } & Pick<
              Comment,
              "id" | "textContent" | "edited" | "commentType"
            > & {
                readonly postedAt: { readonly __typename?: "DateTime" } & Pick<
                  DateTime,
                  "timestamp"
                > & {
                    readonly date: { readonly __typename?: "Date" } & Pick<
                      Date,
                      "year" | "month" | "day" | "formattedDate"
                    >
                  }
                readonly postedBy: { readonly __typename?: "User" } & Pick<
                  User,
                  "id" | "displayName"
                >
              }
          >
        })
    | ({ readonly __typename: "DocumentParagraph" } & Pick<
        DocumentParagraph,
        "id"
      > & {
          readonly comments: ReadonlyArray<
            { readonly __typename?: "Comment" } & Pick<
              Comment,
              "id" | "textContent" | "edited" | "commentType"
            > & {
                readonly postedAt: { readonly __typename?: "DateTime" } & Pick<
                  DateTime,
                  "timestamp"
                > & {
                    readonly date: { readonly __typename?: "Date" } & Pick<
                      Date,
                      "year" | "month" | "day" | "formattedDate"
                    >
                  }
                readonly postedBy: { readonly __typename?: "User" } & Pick<
                  User,
                  "id" | "displayName"
                >
              }
          >
        })
}

export type DeleteCommentMutationVariables = Exact<{
  commentId: DeleteCommentInput
}>

export type DeleteCommentMutation = { readonly __typename?: "Mutation" } & {
  readonly deleteComment:
    | ({ readonly __typename: "AnnotatedForm" } & Pick<AnnotatedForm, "id"> & {
          readonly comments: ReadonlyArray<
            { readonly __typename?: "Comment" } & Pick<
              Comment,
              "id" | "textContent" | "edited" | "commentType"
            > & {
                readonly postedAt: { readonly __typename?: "DateTime" } & Pick<
                  DateTime,
                  "timestamp"
                > & {
                    readonly date: { readonly __typename?: "Date" } & Pick<
                      Date,
                      "year" | "month" | "day" | "formattedDate"
                    >
                  }
                readonly postedBy: { readonly __typename?: "User" } & Pick<
                  User,
                  "id" | "displayName"
                >
              }
          >
        })
    | ({ readonly __typename: "DocumentParagraph" } & Pick<
        DocumentParagraph,
        "id"
      > & {
          readonly comments: ReadonlyArray<
            { readonly __typename?: "Comment" } & Pick<
              Comment,
              "id" | "textContent" | "edited" | "commentType"
            > & {
                readonly postedAt: { readonly __typename?: "DateTime" } & Pick<
                  DateTime,
                  "timestamp"
                > & {
                    readonly date: { readonly __typename?: "Date" } & Pick<
                      Date,
                      "year" | "month" | "day" | "formattedDate"
                    >
                  }
                readonly postedBy: { readonly __typename?: "User" } & Pick<
                  User,
                  "id" | "displayName"
                >
              }
          >
        })
}

<<<<<<< HEAD
export type AddDocumentMutationVariables = Exact<{
  input: CreateDocumentFromFormInput
}>

export type AddDocumentMutation = { readonly __typename?: "Mutation" } & {
  readonly addDocument: { readonly __typename?: "AddDocumentPayload" } & Pick<
    AddDocumentPayload,
    "id" | "title" | "slug"
  >
}

=======
>>>>>>> c4b59fe2
export type AddEditedCollectionMutationVariables = Exact<{
  input: CreateEditedCollectionInput
}>

export type AddEditedCollectionMutation = {
  readonly __typename?: "Mutation"
} & Pick<Mutation, "createEditedCollection">

export type UpdateUserMutationVariables = Exact<{
  user: UserUpdate
}>

export type UpdateUserMutation = { readonly __typename?: "Mutation" } & {
  readonly updateUser: { readonly __typename?: "User" } & Pick<
    User,
    | "id"
    | "displayName"
    | "avatarUrl"
    | "bio"
    | "organization"
    | "location"
    | "role"
  >
}

export type UserByIdQueryVariables = Exact<{
  id: Scalars["UUID"]
}>

export type UserByIdQuery = { readonly __typename?: "Query" } & {
  readonly dailpUserById: { readonly __typename?: "User" } & Pick<
    User,
    | "id"
    | "displayName"
    | "avatarUrl"
    | "bio"
    | "organization"
    | "location"
    | "role"
  > & {
      readonly createdAt: Maybe<
        { readonly __typename?: "Date" } & Pick<Date, "day" | "month" | "year">
      >
    }
}

<<<<<<< HEAD
export type AllCollectionsQueryVariables = Exact<{ [key: string]: never }>

export type AllCollectionsQuery = { readonly __typename?: "Query" } & {
  readonly allCollections: ReadonlyArray<
    { readonly __typename?: "DocumentCollection" } & Pick<
      DocumentCollection,
      "name" | "slug" | "id"
    >
  >
}
=======
export type InsertCustomMorphemeTagMutationVariables = Exact<{
  tag: Scalars["String"]
  title: Scalars["String"]
  system: Scalars["String"]
}>

export type InsertCustomMorphemeTagMutation = {
  readonly __typename?: "Mutation"
} & Pick<Mutation, "insertCustomMorphemeTag">
>>>>>>> c4b59fe2

export const DocFormFieldsFragmentDoc = gql`
  fragment DocFormFields on AnnotatedDoc {
    id
    title
    date {
      day
      month
      year
    }
  }
`
export const AudioSliceFieldsFragmentDoc = gql`
  fragment AudioSliceFields on AudioSlice {
    sliceId
    index
    resourceUrl
    startTime
    endTime
    includeInEditedCollection
  }
`
export const FormFieldsFragmentDoc = gql`
  fragment FormFields on AnnotatedForm {
    __typename
    id
    index
    source
    romanizedSource(system: $morphemeSystem)
    phonemic
    segments(system: $morphemeSystem) {
      morpheme
      gloss
      matchingTag {
        tag
        title
      }
      role
      previousSeparator
    }
    englishGloss
    commentary
    ingestedAudioTrack {
      ...AudioSliceFields
    }
    editedAudio {
      ...AudioSliceFields
    }
    userContributedAudio {
      ...AudioSliceFields
      recordedBy {
        id
        displayName
      }
    }
    position {
      documentId
    }
    comments {
      id
    }
  }
`
export const ParagraphFormFieldsFragmentDoc = gql`
  fragment ParagraphFormFields on DocumentParagraph {
    __typename
    id
    index
    translation
    source {
      __typename
      ...FormFields
    }
    comments {
      id
    }
  }
`
export const CommentFormFieldsFragmentDoc = gql`
  fragment CommentFormFields on Comment {
    id
    textContent
    commentType
    edited
  }
`
export const CommentFieldsFragmentDoc = gql`
  fragment CommentFields on Comment {
    id
    postedAt {
      timestamp
      date {
        year
        month
        day
        formattedDate
      }
    }
    postedBy {
      id
      displayName
    }
    textContent
    edited
    commentType
  }
`
export const CollectionsListingDocument = gql`
  query CollectionsListing {
    allCollections {
      name
      slug
    }
  }
`

export function useCollectionsListingQuery(
  options?: Omit<Urql.UseQueryArgs<CollectionsListingQueryVariables>, "query">
) {
  return Urql.useQuery<
    CollectionsListingQuery,
    CollectionsListingQueryVariables
  >({ query: CollectionsListingDocument, ...options })
}
export const DocumentsPagesDocument = gql`
  query DocumentsPages {
    allDocuments {
      id
      slug
      isReference
    }
  }
`

export function useDocumentsPagesQuery(
  options?: Omit<Urql.UseQueryArgs<DocumentsPagesQueryVariables>, "query">
) {
  return Urql.useQuery<DocumentsPagesQuery, DocumentsPagesQueryVariables>({
    query: DocumentsPagesDocument,
    ...options,
  })
}
export const AnnotatedDocumentDocument = gql`
  query AnnotatedDocument($slug: String!) {
    document(slug: $slug) {
      id
      title
      slug
      isReference
      date {
        year
      }
      bookmarkedOn {
        formattedDate
      }
      sources {
        name
        link
      }
      audioRecording {
        resourceUrl
        startTime
        endTime
      }
      translatedPages {
        image {
          url
        }
      }
      chapters {
        path
      }
    }
  }
`

export function useAnnotatedDocumentQuery(
  options: Omit<Urql.UseQueryArgs<AnnotatedDocumentQueryVariables>, "query">
) {
  return Urql.useQuery<AnnotatedDocumentQuery, AnnotatedDocumentQueryVariables>(
    { query: AnnotatedDocumentDocument, ...options }
  )
}
export const AnnotatedDocumentByIdDocument = gql`
  query AnnotatedDocumentById($id: UUID!) {
    documentByUuid(id: $id) {
      id
      title
      slug
      isReference
      date {
        year
      }
      bookmarkedOn {
        formattedDate
      }
      sources {
        name
        link
      }
      audioRecording {
        resourceUrl
        startTime
        endTime
      }
      translatedPages {
        image {
          url
        }
      }
      chapters {
        path
      }
    }
  }
`

export function useAnnotatedDocumentByIdQuery(
  options: Omit<Urql.UseQueryArgs<AnnotatedDocumentByIdQueryVariables>, "query">
) {
  return Urql.useQuery<
    AnnotatedDocumentByIdQuery,
    AnnotatedDocumentByIdQueryVariables
  >({ query: AnnotatedDocumentByIdDocument, ...options })
}
export const DocumentContentsDocument = gql`
  query DocumentContents(
    $slug: String!
    $morphemeSystem: CherokeeOrthography!
    $isReference: Boolean!
  ) {
    document(slug: $slug) {
      id
      slug
      translatedPages @skip(if: $isReference) {
        pageNumber
        paragraphs {
          __typename
          source {
            __typename
            ... on AnnotatedForm {
              ...FormFields
            }
          }
          id
          translation
          index
          comments {
            id
          }
        }
      }
      forms @include(if: $isReference) {
        __typename
        ...FormFields
      }
    }
  }
  ${FormFieldsFragmentDoc}
  ${AudioSliceFieldsFragmentDoc}
`

export function useDocumentContentsQuery(
  options: Omit<Urql.UseQueryArgs<DocumentContentsQueryVariables>, "query">
) {
  return Urql.useQuery<DocumentContentsQuery, DocumentContentsQueryVariables>({
    query: DocumentContentsDocument,
    ...options,
  })
}
export const CollectionDocument = gql`
  query Collection($slug: String!) {
    collection(slug: $slug) {
      name
      documents {
        id
        slug
        title
        date {
          year
        }
        orderIndex
      }
    }
  }
`

export function useCollectionQuery(
  options: Omit<Urql.UseQueryArgs<CollectionQueryVariables>, "query">
) {
  return Urql.useQuery<CollectionQuery, CollectionQueryVariables>({
    query: CollectionDocument,
    ...options,
  })
}
export const EditedCollectionsDocument = gql`
  query EditedCollections {
    allEditedCollections {
      id
      title
      slug
      description
      chapters {
        id
        path
      }
      thumbnailUrl
    }
  }
`

export function useEditedCollectionsQuery(
  options?: Omit<Urql.UseQueryArgs<EditedCollectionsQueryVariables>, "query">
) {
  return Urql.useQuery<EditedCollectionsQuery, EditedCollectionsQueryVariables>(
    { query: EditedCollectionsDocument, ...options }
  )
}
export const EditedCollectionDocument = gql`
  query EditedCollection($slug: String!) {
    editedCollection(slug: $slug) {
      id
      title
      slug
      chapters {
        id
        title
        indexInParent
        section
        path
        slug
      }
    }
  }
`

export function useEditedCollectionQuery(
  options: Omit<Urql.UseQueryArgs<EditedCollectionQueryVariables>, "query">
) {
  return Urql.useQuery<EditedCollectionQuery, EditedCollectionQueryVariables>({
    query: EditedCollectionDocument,
    ...options,
  })
}
export const WordSearchDocument = gql`
  query WordSearch($query: String!) {
    wordSearch(query: $query) {
      source
      normalizedSource
      romanizedSource(system: LEARNER)
      englishGloss
      index
      document {
        id
        slug
        isReference
      }
    }
  }
`

export function useWordSearchQuery(
  options: Omit<Urql.UseQueryArgs<WordSearchQueryVariables>, "query">
) {
  return Urql.useQuery<WordSearchQuery, WordSearchQueryVariables>({
    query: WordSearchDocument,
    ...options,
  })
}
export const AllSourcesDocument = gql`
  query AllSources {
    allDocuments {
      isReference
      id
      slug
      title
      date {
        year
      }
      contributors {
        name
      }
      formCount
    }
  }
`

export function useAllSourcesQuery(
  options?: Omit<Urql.UseQueryArgs<AllSourcesQueryVariables>, "query">
) {
  return Urql.useQuery<AllSourcesQuery, AllSourcesQueryVariables>({
    query: AllSourcesDocument,
    ...options,
  })
}
export const GlossaryDocument = gql`
  query Glossary($system: CherokeeOrthography!) {
    allTags(system: $system) {
      tag
      title
      definition
      morphemeType
    }
  }
`

export function useGlossaryQuery(
  options: Omit<Urql.UseQueryArgs<GlossaryQueryVariables>, "query">
) {
  return Urql.useQuery<GlossaryQuery, GlossaryQueryVariables>({
    query: GlossaryDocument,
    ...options,
  })
}
export const TimelineDocument = gql`
  query Timeline($gloss: String!) {
    morphemeTimeClusters(gloss: $gloss, clusterYears: 50) {
      start {
        year
      }
      end {
        year
      }
      forms {
        source
        normalizedSource
        romanizedSource(system: LEARNER)
        phonemic
        documentId
        englishGloss
      }
    }
  }
`

export function useTimelineQuery(
  options: Omit<Urql.UseQueryArgs<TimelineQueryVariables>, "query">
) {
  return Urql.useQuery<TimelineQuery, TimelineQueryVariables>({
    query: TimelineDocument,
    ...options,
  })
}
export const DocumentDetailsDocument = gql`
  query DocumentDetails($slug: String!) {
    document(slug: $slug) {
      id
      slug
      title
      date {
        year
      }
      contributors {
        name
        role
      }
      sources {
        name
        link
      }
    }
  }
`

export function useDocumentDetailsQuery(
  options: Omit<Urql.UseQueryArgs<DocumentDetailsQueryVariables>, "query">
) {
  return Urql.useQuery<DocumentDetailsQuery, DocumentDetailsQueryVariables>({
    query: DocumentDetailsDocument,
    ...options,
  })
}
export const EditablePageDocument = gql`
  query EditablePage($id: String!) {
    page(id: $id) {
      id
      title
      body {
        __typename
        ... on Markdown {
          content
        }
      }
    }
  }
`

export function useEditablePageQuery(
  options: Omit<Urql.UseQueryArgs<EditablePageQueryVariables>, "query">
) {
  return Urql.useQuery<EditablePageQuery, EditablePageQueryVariables>({
    query: EditablePageDocument,
    ...options,
  })
}
export const TagDocument = gql`
  query Tag($gloss: String!, $system: CherokeeOrthography!) {
    tag: morphemeTag(id: $gloss, system: $system) {
      morphemeType
      tag
      title
      definition
    }
  }
`

export function useTagQuery(
  options: Omit<Urql.UseQueryArgs<TagQueryVariables>, "query">
) {
  return Urql.useQuery<TagQuery, TagQueryVariables>({
    query: TagDocument,
    ...options,
  })
}
export const MorphemeDocument = gql`
  query Morpheme($documentId: UUID, $morphemeGloss: String!) {
    documents: morphemesByDocument(
      documentId: $documentId
      morphemeGloss: $morphemeGloss
    ) {
      documentType
      forms {
        index
        source
        normalizedSource
        englishGloss
        document {
          id
          slug
        }
      }
    }
  }
`

export function useMorphemeQuery(
  options: Omit<Urql.UseQueryArgs<MorphemeQueryVariables>, "query">
) {
  return Urql.useQuery<MorphemeQuery, MorphemeQueryVariables>({
    query: MorphemeDocument,
    ...options,
  })
}
export const UserInfoDocument = gql`
  query UserInfo {
    userInfo {
      id
      email
      groups
    }
  }
`

export function useUserInfoQuery(
  options?: Omit<Urql.UseQueryArgs<UserInfoQueryVariables>, "query">
) {
  return Urql.useQuery<UserInfoQuery, UserInfoQueryVariables>({
    query: UserInfoDocument,
    ...options,
  })
}
export const NewPageDocument = gql`
  mutation NewPage($data: JSON!) {
    updatePage(data: $data)
  }
`

export function useNewPageMutation() {
  return Urql.useMutation<NewPageMutation, NewPageMutationVariables>(
    NewPageDocument
  )
}
export const DocSliceDocument = gql`
  query DocSlice(
    $slug: String!
    $start: Int!
    $end: Int
    $morphemeSystem: CherokeeOrthography!
  ) {
    document(slug: $slug) {
      title
      audioRecording {
        resourceUrl
        startTime
        endTime
      }
      forms(start: $start, end: $end) {
        __typename
        ...FormFields
      }
    }
  }
  ${FormFieldsFragmentDoc}
  ${AudioSliceFieldsFragmentDoc}
`

export function useDocSliceQuery(
  options: Omit<Urql.UseQueryArgs<DocSliceQueryVariables>, "query">
) {
  return Urql.useQuery<DocSliceQuery, DocSliceQueryVariables>({
    query: DocSliceDocument,
    ...options,
  })
}
export const CollectionChapterDocument = gql`
  query CollectionChapter($collectionSlug: String!, $chapterSlug: String!) {
    chapter(collectionSlug: $collectionSlug, chapterSlug: $chapterSlug) {
      id
      title
      wordpressId
      slug
      breadcrumbs {
        name
        slug
      }
      document {
        id
        title
        slug
        isReference
        date {
          year
        }
        bookmarkedOn {
          formattedDate
        }
        sources {
          name
          link
        }
        audioRecording {
          resourceUrl
          startTime
          endTime
        }
        translatedPages {
          image {
            url
          }
        }
        chapters {
          id
          path
        }
      }
    }
  }
`

export function useCollectionChapterQuery(
  options: Omit<Urql.UseQueryArgs<CollectionChapterQueryVariables>, "query">
) {
  return Urql.useQuery<CollectionChapterQuery, CollectionChapterQueryVariables>(
    { query: CollectionChapterDocument, ...options }
  )
}
export const BookmarkedDocumentsDocument = gql`
  query BookmarkedDocuments {
    bookmarkedDocuments {
      id
      title
      slug
      isReference
      date {
        year
      }
      bookmarkedOn {
        formattedDate
      }
      sources {
        name
        link
      }
      audioRecording {
        resourceUrl
        startTime
        endTime
      }
      translatedPages {
        image {
          url
        }
      }
      chapters {
        id
        path
      }
    }
  }
`

export function useBookmarkedDocumentsQuery(
  options?: Omit<Urql.UseQueryArgs<BookmarkedDocumentsQueryVariables>, "query">
) {
  return Urql.useQuery<
    BookmarkedDocumentsQuery,
    BookmarkedDocumentsQueryVariables
  >({ query: BookmarkedDocumentsDocument, ...options })
}
export const WordCommentsDocument = gql`
  query WordComments($wordId: UUID!) {
    wordById(id: $wordId) {
      id
      comments {
        ...CommentFields
      }
    }
  }
  ${CommentFieldsFragmentDoc}
`

export function useWordCommentsQuery(
  options: Omit<Urql.UseQueryArgs<WordCommentsQueryVariables>, "query">
) {
  return Urql.useQuery<WordCommentsQuery, WordCommentsQueryVariables>({
    query: WordCommentsDocument,
    ...options,
  })
}
export const ParagraphCommentsDocument = gql`
  query ParagraphComments($paragraphId: UUID!) {
    paragraphById(id: $paragraphId) {
      id
      comments {
        ...CommentFields
      }
    }
  }
  ${CommentFieldsFragmentDoc}
`

export function useParagraphCommentsQuery(
  options: Omit<Urql.UseQueryArgs<ParagraphCommentsQueryVariables>, "query">
) {
  return Urql.useQuery<ParagraphCommentsQuery, ParagraphCommentsQueryVariables>(
    { query: ParagraphCommentsDocument, ...options }
  )
}
export const UpdateWordDocument = gql`
  mutation UpdateWord(
    $word: AnnotatedFormUpdate!
    $morphemeSystem: CherokeeOrthography!
  ) {
    updateWord(word: $word) {
      ...FormFields
    }
  }
  ${FormFieldsFragmentDoc}
  ${AudioSliceFieldsFragmentDoc}
`

export function useUpdateWordMutation() {
  return Urql.useMutation<UpdateWordMutation, UpdateWordMutationVariables>(
    UpdateWordDocument
  )
}
export const AttachAudioToWordDocument = gql`
  mutation AttachAudioToWord($input: AttachAudioToWordInput!) {
    attachAudioToWord(input: $input) {
      id
      userContributedAudio {
        ...AudioSliceFields
        recordedBy {
          id
          displayName
        }
      }
    }
  }
  ${AudioSliceFieldsFragmentDoc}
`

export function useAttachAudioToWordMutation() {
  return Urql.useMutation<
    AttachAudioToWordMutation,
    AttachAudioToWordMutationVariables
  >(AttachAudioToWordDocument)
}
export const CurateWordAudioDocument = gql`
  mutation CurateWordAudio($input: CurateWordAudioInput!) {
    curateWordAudio(input: $input) {
      id
      userContributedAudio {
        ...AudioSliceFields
        recordedBy {
          id
          displayName
        }
      }
    }
  }
  ${AudioSliceFieldsFragmentDoc}
`

export function useCurateWordAudioMutation() {
  return Urql.useMutation<
    CurateWordAudioMutation,
    CurateWordAudioMutationVariables
  >(CurateWordAudioDocument)
}
export const AddBookmarkDocument = gql`
  mutation AddBookmark($documentId: UUID!) {
    addBookmark(documentId: $documentId) {
      id
      title
      slug
      isReference
      date {
        year
      }
      bookmarkedOn {
        formattedDate
      }
      sources {
        name
        link
      }
      audioRecording {
        resourceUrl
        startTime
        endTime
      }
      translatedPages {
        image {
          url
        }
      }
      chapters {
        path
      }
    }
  }
`

export function useAddBookmarkMutation() {
  return Urql.useMutation<AddBookmarkMutation, AddBookmarkMutationVariables>(
    AddBookmarkDocument
  )
}
export const RemoveBookmarkDocument = gql`
  mutation RemoveBookmark($documentId: UUID!) {
    removeBookmark(documentId: $documentId) {
      id
      title
      slug
      isReference
      date {
        year
      }
      bookmarkedOn {
        formattedDate
      }
      sources {
        name
        link
      }
      audioRecording {
        resourceUrl
        startTime
        endTime
      }
      translatedPages {
        image {
          url
        }
      }
      chapters {
        path
      }
    }
  }
`

export function useRemoveBookmarkMutation() {
  return Urql.useMutation<
    RemoveBookmarkMutation,
    RemoveBookmarkMutationVariables
  >(RemoveBookmarkDocument)
}
export const UpdateParagraphDocument = gql`
  mutation UpdateParagraph($paragraph: ParagraphUpdate!) {
    updateParagraph(paragraph: $paragraph) {
      id
      translation
    }
  }
`

export function useUpdateParagraphMutation() {
  return Urql.useMutation<
    UpdateParagraphMutation,
    UpdateParagraphMutationVariables
  >(UpdateParagraphDocument)
}
export const UpdateContributorAttributionDocument = gql`
  mutation UpdateContributorAttribution(
    $contribution: UpdateContributorAttribution!
  ) {
    updateContributorAttribution(contribution: $contribution)
  }
`

export function useUpdateContributorAttributionMutation() {
  return Urql.useMutation<
    UpdateContributorAttributionMutation,
    UpdateContributorAttributionMutationVariables
  >(UpdateContributorAttributionDocument)
}
export const DeleteContributorAttributionDocument = gql`
  mutation DeleteContributorAttribution(
    $contribution: DeleteContributorAttribution!
  ) {
    deleteContributorAttribution(contribution: $contribution)
  }
`

export function useDeleteContributorAttributionMutation() {
  return Urql.useMutation<
    DeleteContributorAttributionMutation,
    DeleteContributorAttributionMutationVariables
  >(DeleteContributorAttributionDocument)
}
export const UpdateDocumentMetadataDocument = gql`
  mutation UpdateDocumentMetadata($document: DocumentMetadataUpdate!) {
    updateDocumentMetadata(document: $document)
  }
`

export function useUpdateDocumentMetadataMutation() {
  return Urql.useMutation<
    UpdateDocumentMetadataMutation,
    UpdateDocumentMetadataMutationVariables
  >(UpdateDocumentMetadataDocument)
}
export const UpdateCommentDocument = gql`
  mutation UpdateComment($comment: CommentUpdate!) {
    updateComment(comment: $comment) {
      ... on AnnotatedForm {
        __typename
        id
        comments {
          ...CommentFields
        }
      }
      ... on DocumentParagraph {
        __typename
        id
        comments {
          ...CommentFields
        }
      }
    }
  }
  ${CommentFieldsFragmentDoc}
`

export function useUpdateCommentMutation() {
  return Urql.useMutation<
    UpdateCommentMutation,
    UpdateCommentMutationVariables
  >(UpdateCommentDocument)
}
export const PostCommentDocument = gql`
  mutation PostComment($input: PostCommentInput!) {
    postComment(input: $input) {
      ... on AnnotatedForm {
        __typename
        id
        comments {
          ...CommentFields
        }
      }
      ... on DocumentParagraph {
        __typename
        id
        comments {
          ...CommentFields
        }
      }
    }
  }
  ${CommentFieldsFragmentDoc}
`

export function usePostCommentMutation() {
  return Urql.useMutation<PostCommentMutation, PostCommentMutationVariables>(
    PostCommentDocument
  )
}
export const DeleteCommentDocument = gql`
  mutation DeleteComment($commentId: DeleteCommentInput!) {
    deleteComment(input: $commentId) {
      ... on AnnotatedForm {
        __typename
        id
        comments {
          ...CommentFields
        }
      }
      ... on DocumentParagraph {
        __typename
        id
        comments {
          ...CommentFields
        }
      }
    }
  }
  ${CommentFieldsFragmentDoc}
`

export function useDeleteCommentMutation() {
  return Urql.useMutation<
    DeleteCommentMutation,
    DeleteCommentMutationVariables
  >(DeleteCommentDocument)
}
<<<<<<< HEAD
export const AddDocumentDocument = gql`
  mutation AddDocument($input: CreateDocumentFromFormInput!) {
    addDocument(input: $input) {
      id
      title
      slug
    }
  }
`

export function useAddDocumentMutation() {
  return Urql.useMutation<AddDocumentMutation, AddDocumentMutationVariables>(
    AddDocumentDocument
  )
}
=======
>>>>>>> c4b59fe2
export const AddEditedCollectionDocument = gql`
  mutation AddEditedCollection($input: CreateEditedCollectionInput!) {
    createEditedCollection(input: $input)
  }
`

export function useAddEditedCollectionMutation() {
  return Urql.useMutation<
    AddEditedCollectionMutation,
    AddEditedCollectionMutationVariables
  >(AddEditedCollectionDocument)
}
export const UpdateUserDocument = gql`
  mutation updateUser($user: UserUpdate!) {
    updateUser(user: $user) {
      id
      displayName
      avatarUrl
      bio
      organization
      location
      role
    }
  }
`

export function useUpdateUserMutation() {
  return Urql.useMutation<UpdateUserMutation, UpdateUserMutationVariables>(
    UpdateUserDocument
  )
}
export const UserByIdDocument = gql`
  query UserById($id: UUID!) {
    dailpUserById(id: $id) {
      id
      displayName
      createdAt {
        day
        month
        year
      }
      avatarUrl
      bio
      organization
      location
      role
    }
  }
`

export function useUserByIdQuery(
  options: Omit<Urql.UseQueryArgs<UserByIdQueryVariables>, "query">
) {
  return Urql.useQuery<UserByIdQuery, UserByIdQueryVariables>({
    query: UserByIdDocument,
    ...options,
  })
}
<<<<<<< HEAD
export const AllCollectionsDocument = gql`
  query AllCollections {
    allCollections {
      name
      slug
      id
    }
  }
`

export function useAllCollectionsQuery(
  options?: Omit<Urql.UseQueryArgs<AllCollectionsQueryVariables>, "query">
) {
  return Urql.useQuery<AllCollectionsQuery, AllCollectionsQueryVariables>({
    query: AllCollectionsDocument,
    ...options,
  })
=======
export const InsertCustomMorphemeTagDocument = gql`
  mutation InsertCustomMorphemeTag(
    $tag: String!
    $title: String!
    $system: String!
  ) {
    insertCustomMorphemeTag(tag: $tag, title: $title, system: $system)
  }
`

export function useInsertCustomMorphemeTagMutation() {
  return Urql.useMutation<
    InsertCustomMorphemeTagMutation,
    InsertCustomMorphemeTagMutationVariables
  >(InsertCustomMorphemeTagDocument)
>>>>>>> c4b59fe2
}<|MERGE_RESOLUTION|>--- conflicted
+++ resolved
@@ -383,7 +383,6 @@
   readonly fullName: Scalars["String"]
 }
 
-<<<<<<< HEAD
 export type CreateDocumentFromFormInput = {
   readonly collectionId: Scalars["UUID"]
   readonly documentName: Scalars["String"]
@@ -396,8 +395,7 @@
   readonly unresolvedWords: ReadonlyArray<Scalars["String"]>
 }
 
-=======
->>>>>>> c4b59fe2
+
 /** Input for creating an edited collection */
 export type CreateEditedCollectionInput = {
   /** Description of the collection */
@@ -2590,7 +2588,6 @@
         })
 }
 
-<<<<<<< HEAD
 export type AddDocumentMutationVariables = Exact<{
   input: CreateDocumentFromFormInput
 }>
@@ -2602,8 +2599,6 @@
   >
 }
 
-=======
->>>>>>> c4b59fe2
 export type AddEditedCollectionMutationVariables = Exact<{
   input: CreateEditedCollectionInput
 }>
@@ -2650,7 +2645,6 @@
     }
 }
 
-<<<<<<< HEAD
 export type AllCollectionsQueryVariables = Exact<{ [key: string]: never }>
 
 export type AllCollectionsQuery = { readonly __typename?: "Query" } & {
@@ -2661,7 +2655,6 @@
     >
   >
 }
-=======
 export type InsertCustomMorphemeTagMutationVariables = Exact<{
   tag: Scalars["String"]
   title: Scalars["String"]
@@ -2671,7 +2664,6 @@
 export type InsertCustomMorphemeTagMutation = {
   readonly __typename?: "Mutation"
 } & Pick<Mutation, "insertCustomMorphemeTag">
->>>>>>> c4b59fe2
 
 export const DocFormFieldsFragmentDoc = gql`
   fragment DocFormFields on AnnotatedDoc {
@@ -3689,7 +3681,6 @@
     DeleteCommentMutationVariables
   >(DeleteCommentDocument)
 }
-<<<<<<< HEAD
 export const AddDocumentDocument = gql`
   mutation AddDocument($input: CreateDocumentFromFormInput!) {
     addDocument(input: $input) {
@@ -3705,8 +3696,7 @@
     AddDocumentDocument
   )
 }
-=======
->>>>>>> c4b59fe2
+
 export const AddEditedCollectionDocument = gql`
   mutation AddEditedCollection($input: CreateEditedCollectionInput!) {
     createEditedCollection(input: $input)
@@ -3765,7 +3755,6 @@
     ...options,
   })
 }
-<<<<<<< HEAD
 export const AllCollectionsDocument = gql`
   query AllCollections {
     allCollections {
@@ -3783,7 +3772,6 @@
     query: AllCollectionsDocument,
     ...options,
   })
-=======
 export const InsertCustomMorphemeTagDocument = gql`
   mutation InsertCustomMorphemeTag(
     $tag: String!
@@ -3799,5 +3787,4 @@
     InsertCustomMorphemeTagMutation,
     InsertCustomMorphemeTagMutationVariables
   >(InsertCustomMorphemeTagDocument)
->>>>>>> c4b59fe2
 }