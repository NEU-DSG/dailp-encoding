--- conflicted
+++ resolved
@@ -537,13 +537,10 @@
    * the future.
    */
   readonly apiVersion: Scalars["String"]
-<<<<<<< HEAD
   /** Mutation for deleting contributor attributions */
   readonly deleteContributorAttribution: Scalars["UUID"]
-=======
   readonly attachAudioToWord: AnnotatedForm
   readonly curateWordAudio: AnnotatedForm
->>>>>>> 0247b8e0
   readonly updateAnnotation: Scalars["Boolean"]
   /** Mutation for adding/changing contributor attributions */
   readonly updateContributorAttribution: Scalars["UUID"]
@@ -1660,7 +1657,6 @@
     }
 }
 
-<<<<<<< HEAD
 export type UpdateParagraphMutationVariables = Exact<{
   paragraph: ParagraphUpdate
 }>
@@ -1685,7 +1681,6 @@
   readonly __typename?: "Mutation"
 } & Pick<Mutation, "deleteContributorAttribution">
 
-=======
 export const AudioSliceFieldsFragmentDoc = gql`
   fragment AudioSliceFields on AudioSlice {
     sliceId
@@ -1696,7 +1691,6 @@
     includeInEditedCollection
   }
 `
->>>>>>> 0247b8e0
 export const FormFieldsFragmentDoc = gql`
   fragment FormFields on AnnotatedForm {
     id
@@ -2213,7 +2207,7 @@
     UpdateWordDocument
   )
 }
-<<<<<<< HEAD
+
 export const UpdateParagraphDocument = gql`
   mutation UpdateParagraph($paragraph: ParagraphUpdate!) {
     updateParagraph(paragraph: $paragraph)
@@ -2253,7 +2247,7 @@
     DeleteContributorAttributionMutation,
     DeleteContributorAttributionMutationVariables
   >(DeleteContributorAttributionDocument)
-=======
+  
 export const AttachAudioToWordDocument = gql`
   mutation AttachAudioToWord($input: AttachAudioToWordInput!) {
     attachAudioToWord(input: $input) {
@@ -2297,5 +2291,4 @@
     CurateWordAudioMutation,
     CurateWordAudioMutationVariables
   >(CurateWordAudioDocument)
->>>>>>> 0247b8e0
 }