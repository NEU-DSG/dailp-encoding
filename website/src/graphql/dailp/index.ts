--- conflicted
+++ resolved
@@ -445,7 +445,6 @@
   readonly title: Scalars["String"]
 }
 
-<<<<<<< HEAD
 /** The creator of a document */
 export type Creator = {
   readonly __typename?: "Creator"
@@ -462,8 +461,6 @@
   readonly name: Scalars["String"]
 }
 
-/** Request to update if a piece of audio should be included in an edited collection */
-=======
 /** Request to update if a piece of document audio should be included in an edited collection */
 export type CurateDocumentAudioInput = {
   /** Audio to include/exclude */
@@ -475,7 +472,6 @@
 }
 
 /** Request to update if a piece of word audio should be included in an edited collection */
->>>>>>> 05c109d3
 export type CurateWordAudioInput = {
   /** Audio to include/exclude */
   readonly audioSliceId: Scalars["UUID"]
