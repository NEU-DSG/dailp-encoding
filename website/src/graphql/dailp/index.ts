--- conflicted
+++ resolved
@@ -232,8 +232,6 @@
   Rejected = "REJECTED",
 }
 
-<<<<<<< HEAD
-=======
 /** Request to attach user-recorded audio to a document */
 export type AttachAudioToDocumentInput = {
   /**
@@ -245,7 +243,6 @@
   readonly documentId: Scalars["UUID"]
 }
 
->>>>>>> 2a23788d
 /** Request to attach user-recorded audio to a word */
 export type AttachAudioToWordInput = {
   /**
@@ -546,15 +543,12 @@
   readonly contributors: InputMaybe<ReadonlyArray<Scalars["UUID"]>>
   /** The ID of the document to update */
   readonly id: Scalars["UUID"]
-<<<<<<< HEAD
   /** The languages present in the document */
   readonly languages: InputMaybe<ReadonlyArray<LanguageUpdate>>
-=======
   /** The physical locations associated with a document (e.g. where it was written, found) */
   readonly spatialCoverage: InputMaybe<ReadonlyArray<SpatialCoverageUpdate>>
   /** Terms that reflect Indigenous knowledge practices associated with the document */
   readonly subjectHeadings: InputMaybe<ReadonlyArray<SubjectHeadingUpdate>>
->>>>>>> 2a23788d
   /** An updated title for this document, or nothing (if title is unchanged) */
   readonly title: InputMaybe<Scalars["String"]>
   /** The date this document was written, or nothing (if unchanged or not applicable) */
@@ -1808,10 +1802,9 @@
     readonly date: Maybe<
       { readonly __typename?: "Date" } & Pick<Date, "day" | "month" | "year">
     >
-<<<<<<< HEAD
     readonly languages: ReadonlyArray<
       { readonly __typename?: "Language" } & Pick<Language, "id" | "name">
-=======
+    >
     readonly subjectHeadings: ReadonlyArray<
       { readonly __typename?: "SubjectHeading" } & Pick<
         SubjectHeading,
@@ -1829,7 +1822,6 @@
         SpatialCoverage,
         "id" | "name" | "status"
       >
->>>>>>> 2a23788d
     >
   }
 
@@ -3380,22 +3372,10 @@
       month
       year
     }
-<<<<<<< HEAD
     languages {
       id
       name
     }
-  }
-`
-export const AudioSliceFieldsFragmentDoc = gql`
-  fragment AudioSliceFields on AudioSlice {
-    sliceId
-    index
-    resourceUrl
-    startTime
-    endTime
-    includeInEditedCollection
-=======
     subjectHeadings {
       id
       name
@@ -3411,7 +3391,6 @@
       name
       status
     }
->>>>>>> 2a23788d
   }
 `
 export const FormFieldsFragmentDoc = gql`
