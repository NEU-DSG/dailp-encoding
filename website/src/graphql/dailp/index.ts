--- conflicted
+++ resolved
@@ -177,7 +177,6 @@
  * All fields except id are optional.
  */
 export type AnnotatedFormUpdate = {
-<<<<<<< HEAD
   /** Updated commentary */
   readonly commentary: InputMaybe<Scalars["String"]>
   /** Unique identifier of the form */
@@ -185,13 +184,6 @@
   /** Updated segments */
   readonly segments: InputMaybe<ReadonlyArray<MorphemeSegmentUpdate>>
   /** Updated source text */
-=======
-  /** Possible update to commentary */
-  readonly commentary: InputMaybe<Scalars["String"]>
-  /** Unique identifier of the form */
-  readonly id: Scalars["UUID"]
-  /** Possible update to source content */
->>>>>>> 8b8bc986
   readonly source: InputMaybe<Scalars["String"]>
 }
 
@@ -956,11 +948,9 @@
                                 | "includeInEditedCollection"
                               >
                             >
-<<<<<<< HEAD
                             readonly position: {
                               readonly __typename?: "PositionInDocument"
                             } & Pick<PositionInDocument, "documentId">
-=======
                             readonly editedAudio: ReadonlyArray<
                               { readonly __typename?: "AudioSlice" } & Pick<
                                 AudioSlice,
@@ -990,7 +980,6 @@
                                   >
                                 }
                             >
->>>>>>> 8b8bc986
                           })
                       | { readonly __typename: "LineBreak" }
                     >
@@ -1045,11 +1034,9 @@
                 | "includeInEditedCollection"
               >
             >
-<<<<<<< HEAD
             readonly position: {
               readonly __typename?: "PositionInDocument"
             } & Pick<PositionInDocument, "documentId">
-=======
             readonly userContributedAudio: ReadonlyArray<
               { readonly __typename?: "AudioSlice" } & Pick<
                 AudioSlice,
@@ -1068,7 +1055,6 @@
                   >
                 }
             >
->>>>>>> 8b8bc986
           }
       >
     }
@@ -1134,11 +1120,9 @@
         | "includeInEditedCollection"
       >
     >
-<<<<<<< HEAD
     readonly position: { readonly __typename?: "PositionInDocument" } & Pick<
       PositionInDocument,
-      "documentId"
-=======
+      "documentId">
     readonly userContributedAudio: ReadonlyArray<
       { readonly __typename?: "AudioSlice" } & Pick<
         AudioSlice,
@@ -1153,7 +1137,6 @@
             { readonly __typename?: "User" } & Pick<User, "id" | "displayName">
           >
         }
->>>>>>> 8b8bc986
     >
   }
 
@@ -1456,11 +1439,9 @@
                   | "includeInEditedCollection"
                 >
               >
-<<<<<<< HEAD
               readonly position: {
                 readonly __typename?: "PositionInDocument"
               } & Pick<PositionInDocument, "documentId">
-=======
               readonly userContributedAudio: ReadonlyArray<
                 { readonly __typename?: "AudioSlice" } & Pick<
                   AudioSlice,
@@ -1479,7 +1460,6 @@
                     >
                   }
               >
->>>>>>> 8b8bc986
             }
         >
       }
