--- conflicted
+++ resolved
@@ -559,13 +559,10 @@
  * All fields except id are optional.
  */
 export type DocumentMetadataUpdate = {
-<<<<<<< HEAD
+  /** The editors, translators, etc. of the document */
+  readonly contributors: InputMaybe<ReadonlyArray<Scalars["UUID"]>>
   /** The creator(s) of the document */
   readonly creators: InputMaybe<ReadonlyArray<CreatorUpdate>>
-=======
-  /** The editors, translators, etc. of the document */
-  readonly contributors: InputMaybe<ReadonlyArray<Scalars["UUID"]>>
->>>>>>> c5897968
   /** The ID of the document to update */
   readonly id: Scalars["UUID"]
   /** The key terms associated with the document */
@@ -1845,10 +1842,6 @@
     readonly date: Maybe<
       { readonly __typename?: "Date" } & Pick<Date, "day" | "month" | "year">
     >
-<<<<<<< HEAD
-    readonly creators: ReadonlyArray<
-      { readonly __typename?: "Creator" } & Pick<Creator, "id" | "name">
-=======
     readonly keywords: ReadonlyArray<
       { readonly __typename?: "Keyword" } & Pick<
         Keyword,
@@ -1878,7 +1871,9 @@
         SpatialCoverage,
         "id" | "name" | "status"
       >
->>>>>>> c5897968
+    >
+    readonly creators: ReadonlyArray<
+      { readonly __typename?: "Creator" } & Pick<Creator, "id" | "name">
     >
   }
 
@@ -3429,11 +3424,6 @@
       month
       year
     }
-<<<<<<< HEAD
-    creators {
-      id
-      name
-=======
     keywords {
       id
       name
@@ -3458,7 +3448,10 @@
       id
       name
       status
->>>>>>> c5897968
+    }
+    creators {
+      id
+      name
     }
   }
 `
