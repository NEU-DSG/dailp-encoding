--- conflicted
+++ resolved
@@ -1756,7 +1756,6 @@
     }
 }
 
-<<<<<<< HEAD
 export type AddBookmarkMutationVariables = Exact<{
   bookmark: AddBookmark
 }>
@@ -1782,7 +1781,31 @@
   "getDocShortName"
 >
 
-=======
+export type AddBookmarkMutationVariables = Exact<{
+  bookmark: AddBookmark
+}>
+
+export type AddBookmarkMutation = { readonly __typename?: "Mutation" } & Pick<
+  Mutation,
+  "addBookmark"
+>
+
+export type GetBookmarksQueryVariables = Exact<{ [key: string]: never }>
+
+export type GetBookmarksQuery = { readonly __typename?: "Query" } & Pick<
+  Query,
+  "getBookmarks"
+>
+
+export type GetDocShortNameQueryVariables = Exact<{
+  docId: Scalars["UUID"]
+}>
+
+export type GetDocShortNameQuery = { readonly __typename?: "Query" } & Pick<
+  Query,
+  "getDocShortName"
+>
+
 export type UpdateParagraphMutationVariables = Exact<{
   paragraph: ParagraphUpdate
 }>
@@ -1826,7 +1849,6 @@
     }
   }
 `
->>>>>>> d73b7427
 export const AudioSliceFieldsFragmentDoc = gql`
   fragment AudioSliceFields on AudioSlice {
     sliceId
@@ -2403,7 +2425,6 @@
     CurateWordAudioMutationVariables
   >(CurateWordAudioDocument)
 }
-<<<<<<< HEAD
 export const AddBookmarkDocument = gql`
   mutation AddBookmark($bookmark: AddBookmark!) {
     addBookmark(bookmark: $bookmark)
@@ -2442,7 +2463,8 @@
     query: GetDocShortNameDocument,
     ...options,
   })
-=======
+}
+
 export const UpdateParagraphDocument = gql`
   mutation UpdateParagraph($paragraph: ParagraphUpdate!) {
     updateParagraph(paragraph: $paragraph)
@@ -2494,5 +2516,4 @@
     UpdateDocumentMetadataMutation,
     UpdateDocumentMetadataMutationVariables
   >(UpdateDocumentMetadataDocument)
->>>>>>> d73b7427
 }