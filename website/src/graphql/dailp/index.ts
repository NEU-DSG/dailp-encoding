import gql from "graphql-tag"
import * as Urql from "urql"

export type Maybe<T> = T | null
export type InputMaybe<T> = Maybe<T>
export type Exact<T extends { [key: string]: unknown }> = {
  [K in keyof T]: T[K]
}
export type MakeOptional<T, K extends keyof T> = Omit<T, K> & {
  [SubKey in K]?: Maybe<T[SubKey]>
}
export type MakeMaybe<T, K extends keyof T> = Omit<T, K> & {
  [SubKey in K]: Maybe<T[SubKey]>
}
export type Omit<T, K extends keyof T> = Pick<T, Exclude<keyof T, K>>
/** All built-in and custom scalars, mapped to their actual values */
export type Scalars = {
  ID: string
  String: string
  Boolean: boolean
  Int: number
  Float: number
  /** A scalar that can represent any JSON value. */
  JSON: any
  /**
   * A UUID is a unique 128-bit number, stored as 16 octets. UUIDs are parsed as
   * Strings within GraphQL. UUIDs are used to assign unique identifiers to
   * entities without requiring a central allocating authority.
   *
   * # References
   *
   * * [Wikipedia: Universally Unique Identifier](http://en.wikipedia.org/wiki/Universally_unique_identifier)
   * * [RFC4122: A Universally Unique IDentifier (UUID) URN Namespace](http://tools.ietf.org/html/rfc4122)
   */
  UUID: any
}

export type AnnotatedDoc = {
  readonly __typename?: "AnnotatedDoc"
  /** The audio recording resource for this entire document */
  readonly audioRecording: Maybe<AudioSlice>
  /** When the document was bookmarked by the current user, if it was. */
  readonly bookmarkedOn: Maybe<Date>
  /** Collection chapters that contain this document. */
  readonly chapters: Maybe<ReadonlyArray<CollectionChapter>>
  /** Where the source document came from, maybe the name of a collection */
  readonly collection: Maybe<DocumentCollection>
  /**
   * The people involved in producing this document, including the original
   * author, translators, and annotators
   */
  readonly contributors: ReadonlyArray<Contributor>
  /** Date and time this document was written or created */
  readonly date: Maybe<Date>
  readonly formCount: Scalars["Int"]
  /**
   * All the words contained in this document, dropping structural formatting
   * like line and page breaks.
   */
  readonly forms: ReadonlyArray<AnnotatedForm>
  /** The genre of the document, used to group similar ones */
  readonly genre: Maybe<Scalars["String"]>
  /** Official short identifier for this document */
  readonly id: Scalars["UUID"]
  /**
   * Is this document a reference source (unstructured list of words)?
   * Otherwise, it is considered a structured document with a translation.
   */
  readonly isReference: Scalars["Boolean"]
  /**
   * Arbitrary number used for manually ordering documents in a collection.
   * For collections without manual ordering, use zero here.
   */
  readonly orderIndex: Scalars["Int"]
  /** Images of each source document page, in order */
  readonly pageImages: Maybe<IiifImages>
  /** URL-ready slug for this document, generated from the title */
  readonly slug: Scalars["String"]
  /** The original source(s) of this document, the most important first. */
  readonly sources: ReadonlyArray<SourceAttribution>
  /** Full title of the document */
  readonly title: Scalars["String"]
  /** Segments of the document paired with their respective rough translations */
  readonly translatedPages: Maybe<ReadonlyArray<DocumentPage>>
  /**
   * All words in the document that have unanalyzed or unfamiliar parts.
   * These words need to be corrected or reviewed further.
   */
  readonly unresolvedForms: ReadonlyArray<AnnotatedForm>
}

export type AnnotatedDocFormsArgs = {
  end: InputMaybe<Scalars["Int"]>
  start: InputMaybe<Scalars["Int"]>
}

/**
 * A single word in an annotated document.
 * One word contains several layers of interpretation, including the original
 * source text, multiple layers of linguistic annotation, and annotator notes.
 * TODO Split into two types, one for migration and one for SQL + GraphQL
 */
export type AnnotatedForm = {
  readonly __typename?: "AnnotatedForm"
  /** Further details about the annotation layers, including uncertainty */
  readonly commentary: Maybe<Scalars["String"]>
  /** Get comments on this word */
  readonly comments: ReadonlyArray<Comment>
  /** The date and time this form was recorded */
  readonly dateRecorded: Maybe<Date>
  /** The document that contains this word. */
  readonly document: Maybe<AnnotatedDoc>
  /** Unique identifier of the containing document */
  readonly documentId: Scalars["UUID"]
  /**
   * A slices of audio associated with this word in the context of a document.
   * This audio has been selected by an editor from contributions, or is the
   * same as the ingested audio track, if one is available.
   */
  readonly editedAudio: ReadonlyArray<AudioSlice>
  /** English gloss for the whole word */
  readonly englishGloss: ReadonlyArray<Scalars["String"]>
  /** Unique identifier of this form */
  readonly id: Scalars["UUID"]
  /** Number of words preceding this one in the containing document */
  readonly index: Scalars["Int"]
  /** The audio for this word that was ingested from GoogleSheets, if there is any. */
  readonly ingestedAudioTrack: Maybe<AudioSlice>
  /** The character index of a mid-word line break, if there is one */
  readonly lineBreak: Maybe<Scalars["Int"]>
  /** A normalized version of the word */
  readonly normalizedSource: Maybe<Scalars["String"]>
  /** The character index of a mid-word page break, if there is one */
  readonly pageBreak: Maybe<Scalars["Int"]>
  /** Underlying phonemic representation of this word */
  readonly phonemic: Maybe<Scalars["String"]>
  /** Position of the form within the context of its parent document */
  readonly position: PositionInDocument
  readonly romanizedSource: Maybe<Scalars["String"]>
  /**
   * The root morpheme of the word.
   * For example, a verb form glossed as "he catches" might have a root morpheme
   * corresponding to "catch."
   */
  readonly root: Maybe<WordSegment>
  readonly segments: ReadonlyArray<WordSegment>
  /** All other observed words with the same root morpheme as this word. */
  readonly similarForms: ReadonlyArray<AnnotatedForm>
  /** Original source text */
  readonly source: Scalars["String"]
  /**
   * Audio for this word that has been recorded by community members. Will be
   * empty if user does not have access to uncurated contributions.
   * TODO! User guard for contributors only
   */
  readonly userContributedAudio: ReadonlyArray<AudioSlice>
}

/**
 * A single word in an annotated document.
 * One word contains several layers of interpretation, including the original
 * source text, multiple layers of linguistic annotation, and annotator notes.
 * TODO Split into two types, one for migration and one for SQL + GraphQL
 */
export type AnnotatedFormRomanizedSourceArgs = {
  system: CherokeeOrthography
}

/**
 * A single word in an annotated document.
 * One word contains several layers of interpretation, including the original
 * source text, multiple layers of linguistic annotation, and annotator notes.
 * TODO Split into two types, one for migration and one for SQL + GraphQL
 */
export type AnnotatedFormSegmentsArgs = {
  system: CherokeeOrthography
}

/**
 * A single word in an annotated document that can be edited.
 * All fields except id are optional.
 */
export type AnnotatedFormUpdate = {
  /** Possible update to commentary */
  readonly commentary: InputMaybe<Scalars["String"]>
  /** Possible updated english gloss */
  readonly englishGloss: InputMaybe<Scalars["String"]>
  /** Unique identifier of the form */
  readonly id: Scalars["UUID"]
  /** Possible update to normalized source content */
  readonly romanizedSource: InputMaybe<Scalars["String"]>
  /** Updated segments */
  readonly segments: InputMaybe<ReadonlyArray<MorphemeSegmentUpdate>>
  /** Possible update to source content */
  readonly source: InputMaybe<Scalars["String"]>
}

/** Element within a spreadsheet before being transformed into a full document. */
export type AnnotatedSeg = AnnotatedForm | LineBreak

/** Request to attach user-recorded audio to a word */
export type AttachAudioToWordInput = {
  /**
   * A URL to a Cloudfront-proxied user-recorded pronunciation of a word.
   * A new resource will be created to represent the recording if one does not exist already
   */
  readonly contributorAudioUrl: Scalars["String"]
  /** Word to bind audio to */
  readonly wordId: Scalars["UUID"]
}

/**
 * A segment of audio representing a document, word, phrase,
 * or other audio unit
 */
export type AudioSlice = {
  readonly __typename?: "AudioSlice"
  /** Last Editor to decide if audio should be included in edited collection. */
  readonly editedBy: Maybe<User>
  /** The time (in seconds) in the parent track where this slice ends. */
  readonly endTime: Maybe<Scalars["Int"]>
  /** True if audio should be shown to Readers. */
  readonly includeInEditedCollection: Scalars["Boolean"]
  /** This slice's relative position to other slices within an audio resource */
  readonly index: Scalars["Int"]
  /** An audio slice this slice is a subunit of, if there is one */
  readonly parentTrack: Maybe<Scalars["String"]>
  /** When the track was recorded, if available */
  readonly recordedAt: Maybe<Date>
  /** Which user recorded the tracked, if uploaded by a user */
  readonly recordedBy: Maybe<User>
  /** The audio resource this audio slice is taken from, generally pulled from the DRS API */
  readonly resourceUrl: Scalars["String"]
  /** The unique id for this audio slice. Will not be present if audio has not been inserted */
  readonly sliceId: Maybe<Scalars["String"]>
  /** The time (in seconds) in the parent track where this slice begins. */
  readonly startTime: Maybe<Scalars["Int"]>
}

/**
 * One representation of Cherokee phonology.
 * There are several different writing systems for Cherokee phonology and we
 * want to convert between them.
 * This type enumerates all of the systems that we support and provides
 * conversion from our internal orthography into any of these.
 */
export enum CherokeeOrthography {
  Crg = "CRG",
  Learner = "LEARNER",
  Taoc = "TAOC",
}

/** Structure to represent a single chapter. Used to send data to the front end. */
export type CollectionChapter = {
  readonly __typename?: "CollectionChapter"
  /** Breadcrumbs from the top-level archive down to where this document lives. */
  readonly breadcrumbs: ReadonlyArray<DocumentCollection>
  readonly document: Maybe<AnnotatedDoc>
  /** UUID for the chapter */
  readonly id: Scalars["UUID"]
  /** Order within the parent chapter or collection */
  readonly indexInParent: Scalars["Int"]
  /** Full path of the chapter */
  readonly path: ReadonlyArray<Scalars["String"]>
  /** Whether the chapter is an "Intro" or "Body" chapter */
  readonly section: CollectionSection
  readonly slug: Scalars["String"]
  /** Full title of the chapter */
  readonly title: Scalars["String"]
  /** ID of WordPress page with text of the chapter */
  readonly wordpressId: Maybe<Scalars["Int"]>
}

/** Enum to represent the sections in an edited collection */
export enum CollectionSection {
  Body = "BODY",
  Credit = "CREDIT",
  Intro = "INTRO",
}

/** A comment a user has made on some piece of a document. */
export type Comment = {
  readonly __typename?: "Comment"
  /** An optional classification of the comment's content */
  readonly commentType: Maybe<CommentType>
  /** Whether the comment has been edited since it was posted */
  readonly edited: Scalars["Boolean"]
  /** Unique identifier of this comment */
  readonly id: Scalars["UUID"]
  /** When the comment was posted */
  readonly postedAt: DateTime
  /** Who posted the comment */
  readonly postedBy: User
  /** The text of the comment */
  readonly textContent: Scalars["String"]
}

/** Type representing the object that a comment is attached to */
export type CommentParent = AnnotatedForm | DocumentParagraph

/** An enum listing the possible types that a comment could be attached to */
export enum CommentParentType {
  Paragraph = "PARAGRAPH",
  Word = "WORD",
}

/** A type describing the kind of comment being made */
export enum CommentType {
  Question = "QUESTION",
  Story = "STORY",
  Suggestion = "SUGGESTION",
}

/**
 * Used for updating comments.
 * All fields except id are optional.
 */
export type CommentUpdate = {
  /** The type of content in this comment. See dailp::comment::CommentType. */
  readonly commentType: InputMaybe<CommentType>
  /** Whether this comment has been edited in the past */
  readonly edited: Scalars["Boolean"]
  /** The UUID of the comment to perform this operation on. */
  readonly id: Scalars["UUID"]
  /** The text of the comment. */
  readonly textContent: InputMaybe<Scalars["String"]>
}

/**
 * A block of content, which may be one of several types.
 * Each page contains several blocks.
 *
 * This type is intended to enable a custom page builder on the front-end for
 * content editors.
 */
export type ContentBlock = Gallery | Markdown

/**
 * An individual or organization that contributed to the creation or analysis
 * of a particular document or source. Each contributor has a name and a role
 * that specifies the type of their contributions.
 */
export type Contributor = {
  readonly __typename?: "Contributor"
  readonly details: Maybe<ContributorDetails>
  /** Full name of the contributor */
  readonly name: Scalars["String"]
  /** The role that defines most of their contributions to the associated item */
  readonly role: Maybe<ContributorRole>
}

/**
 * Basic personal details of an individual contributor, which can be retrieved
 * from a particular instance of [`Contributor`].
 *
 * They may have transcribed a handwritten manuscript, translated it into
 * English, or analyzed it for linguistic information.
 * This information can be used to track who contributed to the development of
 * each individual document, and track contributions to the archive as a whole.
 */
export type ContributorDetails = {
  readonly __typename?: "ContributorDetails"
  /**
   * Alternate name of this person, may be in a different language or writing
   * system. Used only for descriptive purposes.
   */
  readonly alternateName: Maybe<Scalars["String"]>
  /** The optional date that this contributor was born on. */
  readonly birthDate: Maybe<Date>
  /**
   * Full name of this person, this exact string must be used to identify
   * them elsewhere, like in the attribution for a particular document.
   */
  readonly fullName: Scalars["String"]
  /** Whether or not the contributor's profile is linked to their contributions */
  readonly isVisible: Scalars["Boolean"]
}

/**
 * A contributor can have to any number of roles, which define most of their
 * contributions to the associated item (add or revise as needed)
 */
export enum ContributorRole {
  Annotator = "ANNOTATOR",
  Author = "AUTHOR",
  CulturalAdvisor = "CULTURAL_ADVISOR",
  Editor = "EDITOR",
  Transcriber = "TRANSCRIBER",
  Translator = "TRANSLATOR",
}

/** Input for creating an edited collection */
export type CreateEditedCollectionInput = {
  /** Description of the collection */
  readonly description: Scalars["String"]
  /** URL of the thumbnail image for the collection */
  readonly thumbnailUrl: Scalars["String"]
  /** The title of the collection */
  readonly title: Scalars["String"]
}

/** Request to update if a piece of audio should be included in an edited collection */
export type CurateWordAudioInput = {
  /** Audio to include/exclude */
  readonly audioSliceId: Scalars["UUID"]
  /** New value */
  readonly includeInEditedCollection: Scalars["Boolean"]
  /** Word audio is attached to */
  readonly wordId: Scalars["UUID"]
}

export type Date = {
  readonly __typename?: "Date"
  /** The day of this date */
  readonly day: Scalars["Int"]
  /** Formatted version of the date for humans to read */
  readonly formattedDate: Scalars["String"]
  /** The month of this date */
  readonly month: Scalars["Int"]
  /** The year of this date */
  readonly year: Scalars["Int"]
}

/** GraphQL input type for dates */
export type DateInput = {
  readonly day: Scalars["Int"]
  readonly month: Scalars["Int"]
  readonly year: Scalars["Int"]
}

export type DateTime = {
  readonly __typename?: "DateTime"
  /** Just the Date component of this DateTime, useful for user-facing display */
  readonly date: Date
  /** UNIX timestamp of the datetime, useful for sorting */
  readonly timestamp: Scalars["Int"]
}

/** Input object for deleting an existing comment */
export type DeleteCommentInput = {
  /** ID of the comment to delete */
  readonly commentId: Scalars["UUID"]
}

/** Delete a contributor attribution for a document based on the two ids */
export type DeleteContributorAttribution = {
  /** The UUID of the contributor to remove from this document's attributions */
  readonly contributorId: Scalars["UUID"]
  /** The document to perform this operation on */
  readonly documentId: Scalars["UUID"]
}

export type DocumentCollection = {
  readonly __typename?: "DocumentCollection"
  /**
   * All documents that are part of this collection
   * TODO Try to unify this return type into AnnotatedDoc
   * This probably requires adding a document_ids field so that we can just
   * pass that to the dataloader below.
   */
  readonly documents: ReadonlyArray<DocumentReference>
  /** Full name of this collection */
  readonly name: Scalars["String"]
  /** URL-ready slug for this collection, generated from the name */
  readonly slug: Scalars["String"]
}

/**
 * Used for updating document metadata.
 * All fields except id are optional.
 */
export type DocumentMetadataUpdate = {
  /** The ID of the document to update */
  readonly id: Scalars["UUID"]
  /** An updated title for this document, or nothing (if title is unchanged) */
  readonly title: InputMaybe<Scalars["String"]>
  /** The date this document was written, or nothing (if unchanged or not applicable) */
  readonly writtenAt: InputMaybe<DateInput>
}

export type DocumentPage = {
  readonly __typename?: "DocumentPage"
  /** Scan of this page as a IIIF resource, if there is one */
  readonly image: Maybe<PageImage>
  /** One-indexed page number */
  readonly pageNumber: Scalars["String"]
  /** Contents of this page as a list of paragraphs */
  readonly paragraphs: ReadonlyArray<DocumentParagraph>
}

/** One paragraph within a [`DocumentPage`] */
export type DocumentParagraph = {
  readonly __typename?: "DocumentParagraph"
  /** Get comments on this paragraph */
  readonly comments: ReadonlyArray<Comment>
  /** Unique identifier for this paragraph */
  readonly id: Scalars["UUID"]
  /** 1-indexed position of this paragraph in a document */
  readonly index: Scalars["Int"]
  /** Source text of the paragraph broken down into words */
  readonly source: ReadonlyArray<AnnotatedSeg>
  /** English translation of the whole paragraph */
  readonly translation: Scalars["String"]
}

/**
 * Reference to a document with a limited subset of fields, namely no contents
 * of the document.
 */
export type DocumentReference = {
  readonly __typename?: "DocumentReference"
  /** Date the document was produced (or `None` if unknown) */
  readonly date: Maybe<Date>
  /** Database ID for the document */
  readonly id: Scalars["UUID"]
  /** Index of the document within its group, used purely for ordering */
  readonly orderIndex: Scalars["Int"]
  /** Unique short name */
  readonly shortName: Scalars["String"]
  /** URL slug for this document */
  readonly slug: Scalars["String"]
  /** Long title of the document */
  readonly title: Scalars["String"]
}

/**
 * The kind of a document in terms of what body it lives within. A reference
 * document is a dictionary or grammar for example, while a corpus document
 * might be a letter, journal, or notice.
 */
export enum DocumentType {
  Corpus = "CORPUS",
  Reference = "REFERENCE",
}

/**
 * Structure to represent an edited collection. Missing certain fields and chapters in it.
 * Used for sending data to the front end
 */
export type EditedCollection = {
  readonly __typename?: "EditedCollection"
  readonly chapters: Maybe<ReadonlyArray<CollectionChapter>>
  /** Description of the collection (optional) */
  readonly description: Maybe<Scalars["String"]>
  /** UUID for the collection */
  readonly id: Scalars["UUID"]
  /** URL slug for the collection, like "cwkw" */
  readonly slug: Scalars["String"]
  /** Cover image URL */
  readonly thumbnailUrl: Maybe<Scalars["String"]>
  /** Full title of the collection */
  readonly title: Scalars["String"]
  /** ID of WordPress menu for navigating the collection */
  readonly wordpressMenuId: Maybe<Scalars["Int"]>
}

export type FormsInTime = {
  readonly __typename?: "FormsInTime"
  readonly end: Maybe<Date>
  readonly forms: ReadonlyArray<AnnotatedForm>
  readonly start: Maybe<Date>
}

/** A gallery of images, which may be rendered as a slideshow or lightbox. */
export type Gallery = {
  readonly __typename?: "Gallery"
  readonly mediaUrls: ReadonlyArray<Scalars["String"]>
}

/**
 * A rectangle slice of something, usually a large document image.
 *
 * Units are a percentage of the containing document.
 * This is more useful than pixels because we can more easily compare
 * geometries between images of different resolutions. For example, we could identify
 * all items in any bottom-right corner with Geometry(90%, 90%, 100%, 100%).
 * Physical units would be better, but IIIF only allows pixels and percentages.
 *
 * Potential use case:
 * Each document is represented by an ordered list of [AnnotatedForm]s. Each
 * form has some geometry on the source image. There are a bunch of other
 * annotations on the source image that are unordered. These may be specific
 * syllabary characters, notes about the handwriting, etc. Using MongoDB
 * comparison queries, we can request a list of all spatial annotations
 * on the same document that lie within or around the geometry of this specific word.
 */
export type Geometry = {
  readonly __typename?: "Geometry"
  readonly xMax: Scalars["Float"]
  readonly xMin: Scalars["Float"]
  readonly yMax: Scalars["Float"]
  readonly yMin: Scalars["Float"]
}

export type IiifImages = {
  readonly __typename?: "IiifImages"
  /** Information about the data source for this set of images */
  readonly source: ImageSource
  /** List of urls for all the images in this collection */
  readonly urls: ReadonlyArray<Scalars["String"]>
}

export type ImageSource = {
  readonly __typename?: "ImageSource"
  /** Base URL for the IIIF server */
  readonly url: Scalars["String"]
}

/** Start of a new line */
export type LineBreak = {
  readonly __typename?: "LineBreak"
  /**
   * Index of this line break within the document. i.e. Indicates the start
   * of line X.
   */
  readonly index: Scalars["Int"]
}

/** A block of prose content, formatted with [Markdown](https://commonmark.org/). */
export type Markdown = {
  readonly __typename?: "Markdown"
  readonly content: Scalars["String"]
}

/** Menu object representing the navbar menu that can be edited. */
export type Menu = {
  readonly __typename?: "Menu"
  /** Id for menu. */
  readonly id: Scalars["UUID"]
  /** Menu items. */
  readonly items: ReadonlyArray<MenuItem>
  /** Name for the menu. */
  readonly name: Scalars["String"]
  /** Slug for the menu. */
  readonly slug: Scalars["String"]
}

/** A single item in the menu. */
export type MenuItem = {
  readonly __typename?: "MenuItem"
  /** Child items (dropdown), optional. */
  readonly items: Maybe<ReadonlyArray<MenuItem>>
  /** Display label. */
  readonly label: Scalars["String"]
  /** Destination path. */
  readonly path: Scalars["String"]
}

/** Input for a single menu item. */
export type MenuItemInput = {
  /** Child items (dropdown), optional. */
  readonly items: InputMaybe<ReadonlyArray<MenuItemInput>>
  /** Display label. */
  readonly label: Scalars["String"]
  /** Destination path. */
  readonly path: Scalars["String"]
}

/** Input for updating a menu. */
export type MenuUpdate = {
  /** Menu id. */
  readonly id: Scalars["UUID"]
  /** New menu items (optional). */
  readonly items: InputMaybe<ReadonlyArray<MenuItemInput>>
  /** New name (optional). */
  readonly name: InputMaybe<Scalars["String"]>
}

/** One particular morpheme and all the known words that contain that exact morpheme. */
export type MorphemeReference = {
  readonly __typename?: "MorphemeReference"
  /** List of words that contain this morpheme. */
  readonly forms: ReadonlyArray<AnnotatedForm>
  /** Phonemic shape of the morpheme. */
  readonly morpheme: Scalars["String"]
}

/** A single unit of meaning and its gloss which can be edited. */
export type MorphemeSegmentUpdate = {
  /** Target language representation of this segment. */
  readonly gloss: Scalars["String"]
  /** Source language representation of this segment. */
  readonly morpheme: Scalars["String"]
  /**
   * This field determines what character should separate this segment from
   * the next one when reconstituting the full segmentation string.
   */
  readonly role: WordSegmentRole
  /** Which Cherokee representation system is this segment written with? */
  readonly system: InputMaybe<CherokeeOrthography>
}

/** A concrete representation of a particular functional morpheme. */
export type MorphemeTag = {
  readonly __typename?: "MorphemeTag"
  /**
   * A prose description of what this morpheme means and how it works in
   * context.
   */
  readonly definition: Scalars["String"]
  /** URL to an external page with more details about this morpheme. */
  readonly detailsUrl: Maybe<Scalars["String"]>
  /**
   * Internal representation of this functional item, which may be one or
   * more word parts in the raw annotation. For example, ["X", "Y"] could map
   * to "Z" in a particular display format.
   */
  readonly internalTags: ReadonlyArray<Scalars["String"]>
  /**
   * What kind of morpheme is this? Examples are "Prepronominal Prefix" or
   * "Aspectual Suffix"
   */
  readonly morphemeType: Scalars["String"]
  /** Overrides the segment type of instances of this tag. */
  readonly roleOverride: Maybe<WordSegmentRole>
  /** How this morpheme looks in original language data */
  readonly shape: Maybe<Scalars["String"]>
  /** How this morpheme is represented in a gloss */
  readonly tag: Scalars["String"]
  /** Plain English title of the morpheme tag */
  readonly title: Scalars["String"]
}

export type Mutation = {
  readonly __typename?: "Mutation"
  /** Adds a bookmark to the user's list of bookmarks. */
  readonly addBookmark: AnnotatedDoc
  /**
   * Mutation must have at least one visible field for introspection to work
   * correctly, so we just provide an API version which might be useful in
   * the future.
   */
  readonly apiVersion: Scalars["String"]
  /**
   * Attach audio that has already been uploaded to S3 to a particular word
   * Assumes user requesting mutation recoreded the audio
   */
  readonly attachAudioToWord: AnnotatedForm
  readonly createEditedCollection: Scalars["String"]
  /** Decide if a piece audio should be included in edited collection */
  readonly curateWordAudio: AnnotatedForm
  /**
   * Delete a comment.
   * Will fail if the user making the request is not the poster.
   */
  readonly deleteComment: CommentParent
  /** Mutation for deleting contributor attributions */
  readonly deleteContributorAttribution: Scalars["UUID"]
  readonly insertCustomMorphemeTag: Scalars["Boolean"]
  /** Post a new comment on a given object */
  readonly postComment: CommentParent
  /** Removes a bookmark from a user's list of bookmarks */
  readonly removeBookmark: AnnotatedDoc
  readonly updateAnnotation: Scalars["Boolean"]
  /** Update a comment */
  readonly updateComment: CommentParent
  /** Mutation for adding/changing contributor attributions */
  readonly updateContributorAttribution: Scalars["UUID"]
  readonly updateDocumentMetadata: Scalars["UUID"]
  readonly updateMenu: Menu
  readonly updatePage: Scalars["Boolean"]
  /** Mutation for paragraph and translation editing */
  readonly updateParagraph: DocumentParagraph
  /** Updates a dailp_user's information */
  readonly updateUser: User
  readonly updateWord: AnnotatedForm
  readonly upsertPage: Scalars["String"]
}

export type MutationAddBookmarkArgs = {
  documentId: Scalars["UUID"]
}

export type MutationAttachAudioToWordArgs = {
  input: AttachAudioToWordInput
}

export type MutationCreateEditedCollectionArgs = {
  input: CreateEditedCollectionInput
}

export type MutationCurateWordAudioArgs = {
  input: CurateWordAudioInput
}

export type MutationDeleteCommentArgs = {
  input: DeleteCommentInput
}

export type MutationDeleteContributorAttributionArgs = {
  contribution: DeleteContributorAttribution
}

export type MutationInsertCustomMorphemeTagArgs = {
  system: Scalars["String"]
  tag: Scalars["String"]
  title: Scalars["String"]
}

export type MutationPostCommentArgs = {
  input: PostCommentInput
}

export type MutationRemoveBookmarkArgs = {
  documentId: Scalars["UUID"]
}

export type MutationUpdateAnnotationArgs = {
  data: Scalars["JSON"]
}

export type MutationUpdateCommentArgs = {
  comment: CommentUpdate
}

export type MutationUpdateContributorAttributionArgs = {
  contribution: UpdateContributorAttribution
}

export type MutationUpdateDocumentMetadataArgs = {
  document: DocumentMetadataUpdate
}

export type MutationUpdateMenuArgs = {
  menu: MenuUpdate
}

export type MutationUpdatePageArgs = {
  data: Scalars["JSON"]
}

export type MutationUpdateParagraphArgs = {
  paragraph: ParagraphUpdate
}

export type MutationUpdateUserArgs = {
  user: UserUpdate
}

export type MutationUpdateWordArgs = {
  word: AnnotatedFormUpdate
}

export type MutationUpsertPageArgs = {
  page: NewPageInput
}

/** Input struct for a page. */
export type NewPageInput = {
  /** content for page, needs to be sanitized */
  readonly body: ReadonlyArray<Scalars["String"]>
  /** path of new page */
  readonly path: Scalars["String"]
  /** title of new page */
  readonly title: Scalars["String"]
}

/**
 * A website page which lives at a specific URL and has a list of blocks that
 * define its content.
 */
export type Page = {
  readonly __typename?: "Page"
  readonly body: ReadonlyArray<ContentBlock>
  /**
   * The path that this page lives at, which also uniquely identifies it.
   * For example, "/our-team"
   */
  readonly id: Scalars["String"]
  readonly title: Scalars["String"]
}

export type PageImage = {
  readonly __typename?: "PageImage"
  /** The IIIF source this page image comes from */
  readonly source: ImageSource
  /** The full IIIF url for this image resource */
  readonly url: Scalars["String"]
}

/** A paragraph in an annotated document that can be edited. */
export type ParagraphUpdate = {
  /** Unique identifier of the form */
  readonly id: Scalars["UUID"]
  /** English translation of the paragraph */
  readonly translation: InputMaybe<Scalars["String"]>
}

/** The reference position within a document of one specific form */
export type PositionInDocument = {
  readonly __typename?: "PositionInDocument"
  /** What document is this item within? */
  readonly documentId: Scalars["UUID"]
  /** What section of the document image corresponds to this item? */
  readonly geometry: Maybe<Geometry>
  readonly iiifUrl: Maybe<Scalars["String"]>
  /**
   * How many items come before this one in the whole document?
   *
   * 1-indexed position indicating where the form sits in the ordering of all
   * forms in the document. Used for relative ordering of forms from the
   * same document.
   */
  readonly index: Scalars["Int"]
  /**
   * Index reference for this position, more specific than `page_reference`.
   * Generally used in corpus documents where there are few pages containing
   * many forms each. Example: "WJ23:#21"
   */
  readonly indexReference: Scalars["String"]
  /** What page is it on (starting from 1)? May be a single page or range of pages. */
  readonly pageNumber: Scalars["String"]
  /**
   * Standard page reference for this position, which can be used in citation.
   * Generally formatted like ID:PAGE, i.e "DF2018:55"
   */
  readonly pageReference: Scalars["String"]
}

/** Input object for posting a new comment on some object */
export type PostCommentInput = {
  /** A classifcation for the comment (optional) */
  readonly commentType: InputMaybe<CommentType>
  /** ID of the object that is being commented on */
  readonly parentId: Scalars["UUID"]
  /** Type of the object being commented on */
  readonly parentType: CommentParentType
  /** Content of the comment */
  readonly textContent: Scalars["String"]
}

export type Query = {
  readonly __typename?: "Query"
  readonly abbreviationIdFromShortName: Scalars["UUID"]
  /** List of all the document collections available. */
  readonly allCollections: ReadonlyArray<DocumentCollection>
  /** Listing of all documents excluding their contents by default */
  readonly allDocuments: ReadonlyArray<AnnotatedDoc>
  readonly allEditedCollections: ReadonlyArray<EditedCollection>
  /** List of all content pages */
  readonly allPages: ReadonlyArray<Page>
  /** List of all the functional morpheme tags available */
  readonly allTags: ReadonlyArray<MorphemeTag>
  /** Retrieves all documents that are bookmarked by the current user. */
  readonly bookmarkedDocuments: ReadonlyArray<AnnotatedDoc>
  /** Retrieves a chapter and its contents by its collection and chapter slug. */
  readonly chapter: Maybe<CollectionChapter>
  readonly collection: DocumentCollection
  /** Gets a dailp_user by their id */
  readonly dailpUserById: User
  /** Retrieves a full document from its unique name. */
  readonly document: Maybe<AnnotatedDoc>
  /** Retrieves a full document from its unique identifier. */
  readonly documentByUuid: Maybe<AnnotatedDoc>
  readonly editedCollection: Maybe<EditedCollection>
  readonly menuBySlug: Menu
  /**
   * Retrieve information for the morpheme that corresponds to the given tag
   * string. For example, "3PL.B" is the standard string referring to a 3rd
   * person plural prefix.
   */
  readonly morphemeTag: Maybe<MorphemeTag>
  /** Forms containing the given morpheme gloss or related ones clustered over time. */
  readonly morphemeTimeClusters: ReadonlyArray<FormsInTime>
  /**
   * Lists all words containing a morpheme with the given gloss.
   * Groups these words by the document containing them.
   */
  readonly morphemesByDocument: ReadonlyArray<WordsInDocument>
  /**
   * Lists all forms containing a morpheme with the given gloss.
   * Groups these words by the phonemic shape of the target morpheme.
   */
  readonly morphemesByShape: ReadonlyArray<MorphemeReference>
  /** Retrieves a full document from its unique identifier. */
  readonly page: Maybe<Page>
  readonly pageByPath: Maybe<Page>
  /** Get a single paragraph given the paragraph ID */
  readonly paragraphById: DocumentParagraph
  /**
   * Search for words with the exact same syllabary string, or with very
   * similar looking characters.
   */
  readonly syllabarySearch: ReadonlyArray<AnnotatedForm>
  /** Basic information about the currently authenticated user, if any. */
  readonly userInfo: Maybe<UserInfo>
  /** Get a single word given the word ID */
  readonly wordById: AnnotatedForm
  /**
   * Search for words that match any one of the given queries.
   * Each query may match against multiple fields of a word.
   */
  readonly wordSearch: ReadonlyArray<AnnotatedForm>
}

export type QueryAbbreviationIdFromShortNameArgs = {
  shortName: Scalars["String"]
}

export type QueryAllTagsArgs = {
  system: CherokeeOrthography
}

export type QueryChapterArgs = {
  chapterSlug: Scalars["String"]
  collectionSlug: Scalars["String"]
}

export type QueryCollectionArgs = {
  slug: Scalars["String"]
}

export type QueryDailpUserByIdArgs = {
  id: Scalars["UUID"]
}

export type QueryDocumentArgs = {
  slug: Scalars["String"]
}

export type QueryDocumentByUuidArgs = {
  id: Scalars["UUID"]
}

export type QueryEditedCollectionArgs = {
  slug: Scalars["String"]
}

export type QueryMenuBySlugArgs = {
  slug: Scalars["String"]
}

export type QueryMorphemeTagArgs = {
  id: Scalars["String"]
  system: CherokeeOrthography
}

export type QueryMorphemeTimeClustersArgs = {
  clusterYears?: Scalars["Int"]
  gloss: Scalars["String"]
}

export type QueryMorphemesByDocumentArgs = {
  documentId: InputMaybe<Scalars["UUID"]>
  morphemeGloss: Scalars["String"]
}

export type QueryMorphemesByShapeArgs = {
  compareBy: InputMaybe<CherokeeOrthography>
  gloss: Scalars["String"]
}

export type QueryPageArgs = {
  id: Scalars["String"]
}

export type QueryPageByPathArgs = {
  path: Scalars["String"]
}

export type QueryParagraphByIdArgs = {
  id: Scalars["UUID"]
}

export type QuerySyllabarySearchArgs = {
  query: Scalars["String"]
}

export type QueryWordByIdArgs = {
  id: Scalars["UUID"]
}

export type QueryWordSearchArgs = {
  query: Scalars["String"]
}

/**
 * Attribution for a particular source, whether an institution or an individual.
 * Most commonly, this will represent the details of a library or archive that
 * houses documents used elsewhere.
 */
export type SourceAttribution = {
  readonly __typename?: "SourceAttribution"
  /** URL of this source's homepage, i.e. "https://www.newberry.org/" */
  readonly link: Scalars["String"]
  /** Name of the source, i.e. "The Newberry Library" */
  readonly name: Scalars["String"]
}

/** Update the contributor attribution for a document */
export type UpdateContributorAttribution = {
  /** A description of what the contributor did, like "translation" or "voice" */
  readonly contributionRole: Scalars["String"]
  /** The UUID associated with the contributor being added or changed */
  readonly contributorId: Scalars["UUID"]
  /** The document to perfom this operation on */
  readonly documentId: Scalars["UUID"]
}

/** A user record, for a contributor, editor, etc. */
export type User = {
  readonly __typename?: "User"
  /** URL to the avatar of the user (optional) */
  readonly avatarUrl: Maybe<Scalars["String"]>
  /** Biography of the user (optional) */
  readonly bio: Maybe<Scalars["String"]>
  /** The date this user was created (optional) */
  readonly createdAt: Maybe<Date>
  /** User-facing name for this contributor/curator */
  readonly displayName: Scalars["String"]
  /** Id of the user, which must be a AWS Cognito `sub` claim */
  readonly id: Scalars["String"]
  /** Location of the user (optional) */
  readonly location: Maybe<Scalars["String"]>
  /** Organization of the user (optional) */
  readonly organization: Maybe<Scalars["String"]>
  /** Role of the user (optional) */
  readonly role: Maybe<UserGroup>
}

/** A user belongs to any number of user groups, which give them various permissions. */
export enum UserGroup {
  Contributors = "CONTRIBUTORS",
  Editors = "EDITORS",
  Readers = "READERS",
}

/** Auth metadata on the user making the current request. */
export type UserInfo = {
  readonly __typename?: "UserInfo"
  readonly email: Scalars["String"]
  readonly groups: ReadonlyArray<UserGroup>
  /** Unique ID for the User. Should be an AWS Cognito Sub. */
  readonly id: Scalars["UUID"]
}

export type UserUpdate = {
  /** URL to the avatar of the user (optional) */
  readonly avatarUrl: InputMaybe<Scalars["String"]>
  /** Biography of the user (optional) */
  readonly bio: InputMaybe<Scalars["String"]>
  /** User-facing name for this contributor/curator */
  readonly displayName: InputMaybe<Scalars["String"]>
  /** Id of the user, which must be a AWS Cognito `sub` claim */
  readonly id: Scalars["String"]
  /** Location of the user (optional) */
  readonly location: InputMaybe<Scalars["String"]>
  /** Organization of the user (optional) */
  readonly organization: InputMaybe<Scalars["String"]>
  /** Role of the user (optional) */
  readonly role: InputMaybe<UserGroup>
}

export type WordSegment = {
  readonly __typename?: "WordSegment"
  /** English gloss in standard DAILP format that refers to a lexical item */
  readonly gloss: Scalars["String"]
  /**
   * If this morpheme represents a functional tag that we have further
   * information on, this is the corresponding database entry.
   */
  readonly matchingTag: Maybe<MorphemeTag>
  /** Phonemic representation of the morpheme */
  readonly morpheme: Scalars["String"]
  /**
   * This field determines what character should separate this segment from
   * the previous one when reconstituting the full segmentation string.
   */
  readonly previousSeparator: Scalars["String"]
  /** What kind of thing is this segment? */
  readonly role: WordSegmentRole
}

/**
 * The kind of segment that a particular sequence of characters in a morphemic
 * segmentations represent.
 */
export enum WordSegmentRole {
  Clitic = "CLITIC",
  Modifier = "MODIFIER",
  Morpheme = "MORPHEME",
}

/** A list of words grouped by the document that contains them. */
export type WordsInDocument = {
  readonly __typename?: "WordsInDocument"
  /** Unique identifier of the containing document */
  readonly documentId: Maybe<Scalars["UUID"]>
  /** What kind of document contains these words (e.g. manuscript vs dictionary) */
  readonly documentType: Maybe<DocumentType>
  /** List of annotated and potentially segmented forms */
  readonly forms: ReadonlyArray<AnnotatedForm>
}

export type CollectionsListingQueryVariables = Exact<{ [key: string]: never }>

export type CollectionsListingQuery = { readonly __typename?: "Query" } & {
  readonly allCollections: ReadonlyArray<
    { readonly __typename?: "DocumentCollection" } & Pick<
      DocumentCollection,
      "name" | "slug"
    >
  >
}

export type DocumentsPagesQueryVariables = Exact<{ [key: string]: never }>

export type DocumentsPagesQuery = { readonly __typename?: "Query" } & {
  readonly allDocuments: ReadonlyArray<
    { readonly __typename?: "AnnotatedDoc" } & Pick<
      AnnotatedDoc,
      "id" | "slug" | "isReference"
    >
  >
}

export type AnnotatedDocumentQueryVariables = Exact<{
  slug: Scalars["String"]
}>

export type AnnotatedDocumentQuery = { readonly __typename?: "Query" } & {
  readonly document: Maybe<
    { readonly __typename?: "AnnotatedDoc" } & Pick<
      AnnotatedDoc,
      "id" | "title" | "slug" | "isReference"
    > & {
        readonly date: Maybe<
          { readonly __typename?: "Date" } & Pick<Date, "year">
        >
        readonly bookmarkedOn: Maybe<
          { readonly __typename?: "Date" } & Pick<Date, "formattedDate">
        >
        readonly sources: ReadonlyArray<
          { readonly __typename?: "SourceAttribution" } & Pick<
            SourceAttribution,
            "name" | "link"
          >
        >
        readonly audioRecording: Maybe<
          { readonly __typename?: "AudioSlice" } & Pick<
            AudioSlice,
            "resourceUrl" | "startTime" | "endTime"
          >
        >
        readonly translatedPages: Maybe<
          ReadonlyArray<
            { readonly __typename?: "DocumentPage" } & {
              readonly image: Maybe<
                { readonly __typename?: "PageImage" } & Pick<PageImage, "url">
              >
            }
          >
        >
        readonly chapters: Maybe<
          ReadonlyArray<
            { readonly __typename?: "CollectionChapter" } & Pick<
              CollectionChapter,
              "path"
            >
          >
        >
      }
  >
}

export type AnnotatedDocumentByIdQueryVariables = Exact<{
  id: Scalars["UUID"]
}>

export type AnnotatedDocumentByIdQuery = { readonly __typename?: "Query" } & {
  readonly documentByUuid: Maybe<
    { readonly __typename?: "AnnotatedDoc" } & Pick<
      AnnotatedDoc,
      "id" | "title" | "slug" | "isReference"
    > & {
        readonly date: Maybe<
          { readonly __typename?: "Date" } & Pick<Date, "year">
        >
        readonly bookmarkedOn: Maybe<
          { readonly __typename?: "Date" } & Pick<Date, "formattedDate">
        >
        readonly sources: ReadonlyArray<
          { readonly __typename?: "SourceAttribution" } & Pick<
            SourceAttribution,
            "name" | "link"
          >
        >
        readonly audioRecording: Maybe<
          { readonly __typename?: "AudioSlice" } & Pick<
            AudioSlice,
            "resourceUrl" | "startTime" | "endTime"
          >
        >
        readonly translatedPages: Maybe<
          ReadonlyArray<
            { readonly __typename?: "DocumentPage" } & {
              readonly image: Maybe<
                { readonly __typename?: "PageImage" } & Pick<PageImage, "url">
              >
            }
          >
        >
        readonly chapters: Maybe<
          ReadonlyArray<
            { readonly __typename?: "CollectionChapter" } & Pick<
              CollectionChapter,
              "path"
            >
          >
        >
      }
  >
}

export type DocumentContentsQueryVariables = Exact<{
  slug: Scalars["String"]
  morphemeSystem: CherokeeOrthography
  isReference: Scalars["Boolean"]
}>

export type DocumentContentsQuery = { readonly __typename?: "Query" } & {
  readonly document: Maybe<
    { readonly __typename?: "AnnotatedDoc" } & Pick<
      AnnotatedDoc,
      "id" | "slug"
    > & {
        readonly translatedPages?: Maybe<
          ReadonlyArray<
            { readonly __typename?: "DocumentPage" } & Pick<
              DocumentPage,
              "pageNumber"
            > & {
                readonly paragraphs: ReadonlyArray<
                  { readonly __typename: "DocumentParagraph" } & Pick<
                    DocumentParagraph,
                    "id" | "translation" | "index"
                  > & {
                      readonly source: ReadonlyArray<
                        | ({ readonly __typename: "AnnotatedForm" } & Pick<
                            AnnotatedForm,
                            | "id"
                            | "index"
                            | "source"
                            | "romanizedSource"
                            | "phonemic"
                            | "englishGloss"
                            | "commentary"
                          > & {
                              readonly segments: ReadonlyArray<
                                { readonly __typename?: "WordSegment" } & Pick<
                                  WordSegment,
                                  | "morpheme"
                                  | "gloss"
                                  | "role"
                                  | "previousSeparator"
                                > & {
                                    readonly matchingTag: Maybe<
                                      {
                                        readonly __typename?: "MorphemeTag"
                                      } & Pick<MorphemeTag, "tag" | "title">
                                    >
                                  }
                              >
                              readonly ingestedAudioTrack: Maybe<
                                { readonly __typename?: "AudioSlice" } & Pick<
                                  AudioSlice,
                                  | "sliceId"
                                  | "index"
                                  | "resourceUrl"
                                  | "startTime"
                                  | "endTime"
                                  | "includeInEditedCollection"
                                >
                              >
                              readonly editedAudio: ReadonlyArray<
                                { readonly __typename?: "AudioSlice" } & Pick<
                                  AudioSlice,
                                  | "sliceId"
                                  | "index"
                                  | "resourceUrl"
                                  | "startTime"
                                  | "endTime"
                                  | "includeInEditedCollection"
                                >
                              >
                              readonly userContributedAudio: ReadonlyArray<
                                { readonly __typename?: "AudioSlice" } & Pick<
                                  AudioSlice,
                                  | "sliceId"
                                  | "index"
                                  | "resourceUrl"
                                  | "startTime"
                                  | "endTime"
                                  | "includeInEditedCollection"
                                > & {
                                    readonly recordedBy: Maybe<
                                      { readonly __typename?: "User" } & Pick<
                                        User,
                                        "id" | "displayName"
                                      >
                                    >
                                  }
                              >
                              readonly position: {
                                readonly __typename?: "PositionInDocument"
                              } & Pick<PositionInDocument, "documentId">
                              readonly comments: ReadonlyArray<
                                { readonly __typename?: "Comment" } & Pick<
                                  Comment,
                                  "id"
                                >
                              >
                            })
                        | { readonly __typename: "LineBreak" }
                      >
                      readonly comments: ReadonlyArray<
                        { readonly __typename?: "Comment" } & Pick<
                          Comment,
                          "id"
                        >
                      >
                    }
                >
              }
          >
        >
        readonly forms?: ReadonlyArray<
          { readonly __typename: "AnnotatedForm" } & Pick<
            AnnotatedForm,
            | "id"
            | "index"
            | "source"
            | "romanizedSource"
            | "phonemic"
            | "englishGloss"
            | "commentary"
          > & {
              readonly segments: ReadonlyArray<
                { readonly __typename?: "WordSegment" } & Pick<
                  WordSegment,
                  "morpheme" | "gloss" | "role" | "previousSeparator"
                > & {
                    readonly matchingTag: Maybe<
                      { readonly __typename?: "MorphemeTag" } & Pick<
                        MorphemeTag,
                        "tag" | "title"
                      >
                    >
                  }
              >
              readonly ingestedAudioTrack: Maybe<
                { readonly __typename?: "AudioSlice" } & Pick<
                  AudioSlice,
                  | "sliceId"
                  | "index"
                  | "resourceUrl"
                  | "startTime"
                  | "endTime"
                  | "includeInEditedCollection"
                >
              >
              readonly editedAudio: ReadonlyArray<
                { readonly __typename?: "AudioSlice" } & Pick<
                  AudioSlice,
                  | "sliceId"
                  | "index"
                  | "resourceUrl"
                  | "startTime"
                  | "endTime"
                  | "includeInEditedCollection"
                >
              >
              readonly userContributedAudio: ReadonlyArray<
                { readonly __typename?: "AudioSlice" } & Pick<
                  AudioSlice,
                  | "sliceId"
                  | "index"
                  | "resourceUrl"
                  | "startTime"
                  | "endTime"
                  | "includeInEditedCollection"
                > & {
                    readonly recordedBy: Maybe<
                      { readonly __typename?: "User" } & Pick<
                        User,
                        "id" | "displayName"
                      >
                    >
                  }
              >
              readonly position: {
                readonly __typename?: "PositionInDocument"
              } & Pick<PositionInDocument, "documentId">
              readonly comments: ReadonlyArray<
                { readonly __typename?: "Comment" } & Pick<Comment, "id">
              >
            }
        >
      }
  >
}

export type AudioSliceFieldsFragment = {
  readonly __typename?: "AudioSlice"
} & Pick<
  AudioSlice,
  | "sliceId"
  | "index"
  | "resourceUrl"
  | "startTime"
  | "endTime"
  | "includeInEditedCollection"
>

export type DocFormFieldsFragment = {
  readonly __typename?: "AnnotatedDoc"
} & Pick<AnnotatedDoc, "id" | "title"> & {
    readonly date: Maybe<
      { readonly __typename?: "Date" } & Pick<Date, "day" | "month" | "year">
    >
  }

export type ParagraphFormFieldsFragment = {
  readonly __typename: "DocumentParagraph"
} & Pick<DocumentParagraph, "id" | "index" | "translation"> & {
    readonly source: ReadonlyArray<
      | ({ readonly __typename: "AnnotatedForm" } & Pick<
          AnnotatedForm,
          | "id"
          | "index"
          | "source"
          | "romanizedSource"
          | "phonemic"
          | "englishGloss"
          | "commentary"
        > & {
            readonly segments: ReadonlyArray<
              { readonly __typename?: "WordSegment" } & Pick<
                WordSegment,
                "morpheme" | "gloss" | "role" | "previousSeparator"
              > & {
                  readonly matchingTag: Maybe<
                    { readonly __typename?: "MorphemeTag" } & Pick<
                      MorphemeTag,
                      "tag" | "title"
                    >
                  >
                }
            >
            readonly ingestedAudioTrack: Maybe<
              { readonly __typename?: "AudioSlice" } & Pick<
                AudioSlice,
                | "sliceId"
                | "index"
                | "resourceUrl"
                | "startTime"
                | "endTime"
                | "includeInEditedCollection"
              >
            >
            readonly editedAudio: ReadonlyArray<
              { readonly __typename?: "AudioSlice" } & Pick<
                AudioSlice,
                | "sliceId"
                | "index"
                | "resourceUrl"
                | "startTime"
                | "endTime"
                | "includeInEditedCollection"
              >
            >
            readonly userContributedAudio: ReadonlyArray<
              { readonly __typename?: "AudioSlice" } & Pick<
                AudioSlice,
                | "sliceId"
                | "index"
                | "resourceUrl"
                | "startTime"
                | "endTime"
                | "includeInEditedCollection"
              > & {
                  readonly recordedBy: Maybe<
                    { readonly __typename?: "User" } & Pick<
                      User,
                      "id" | "displayName"
                    >
                  >
                }
            >
            readonly position: {
              readonly __typename?: "PositionInDocument"
            } & Pick<PositionInDocument, "documentId">
            readonly comments: ReadonlyArray<
              { readonly __typename?: "Comment" } & Pick<Comment, "id">
            >
          })
      | { readonly __typename: "LineBreak" }
    >
    readonly comments: ReadonlyArray<
      { readonly __typename?: "Comment" } & Pick<Comment, "id">
    >
  }

export type CommentFormFieldsFragment = {
  readonly __typename?: "Comment"
} & Pick<Comment, "id" | "textContent" | "commentType" | "edited">

export type FormFieldsFragment = {
  readonly __typename: "AnnotatedForm"
} & Pick<
  AnnotatedForm,
  | "id"
  | "index"
  | "source"
  | "romanizedSource"
  | "phonemic"
  | "englishGloss"
  | "commentary"
> & {
    readonly segments: ReadonlyArray<
      { readonly __typename?: "WordSegment" } & Pick<
        WordSegment,
        "morpheme" | "gloss" | "role" | "previousSeparator"
      > & {
          readonly matchingTag: Maybe<
            { readonly __typename?: "MorphemeTag" } & Pick<
              MorphemeTag,
              "tag" | "title"
            >
          >
        }
    >
    readonly ingestedAudioTrack: Maybe<
      { readonly __typename?: "AudioSlice" } & Pick<
        AudioSlice,
        | "sliceId"
        | "index"
        | "resourceUrl"
        | "startTime"
        | "endTime"
        | "includeInEditedCollection"
      >
    >
    readonly editedAudio: ReadonlyArray<
      { readonly __typename?: "AudioSlice" } & Pick<
        AudioSlice,
        | "sliceId"
        | "index"
        | "resourceUrl"
        | "startTime"
        | "endTime"
        | "includeInEditedCollection"
      >
    >
    readonly userContributedAudio: ReadonlyArray<
      { readonly __typename?: "AudioSlice" } & Pick<
        AudioSlice,
        | "sliceId"
        | "index"
        | "resourceUrl"
        | "startTime"
        | "endTime"
        | "includeInEditedCollection"
      > & {
          readonly recordedBy: Maybe<
            { readonly __typename?: "User" } & Pick<User, "id" | "displayName">
          >
        }
    >
    readonly position: { readonly __typename?: "PositionInDocument" } & Pick<
      PositionInDocument,
      "documentId"
    >
    readonly comments: ReadonlyArray<
      { readonly __typename?: "Comment" } & Pick<Comment, "id">
    >
  }

export type CollectionQueryVariables = Exact<{
  slug: Scalars["String"]
}>

export type CollectionQuery = { readonly __typename?: "Query" } & {
  readonly collection: { readonly __typename?: "DocumentCollection" } & Pick<
    DocumentCollection,
    "name"
  > & {
      readonly documents: ReadonlyArray<
        { readonly __typename?: "DocumentReference" } & Pick<
          DocumentReference,
          "id" | "slug" | "title" | "orderIndex"
        > & {
            readonly date: Maybe<
              { readonly __typename?: "Date" } & Pick<Date, "year">
            >
          }
      >
    }
}

export type EditedCollectionsQueryVariables = Exact<{ [key: string]: never }>

export type EditedCollectionsQuery = { readonly __typename?: "Query" } & {
  readonly allEditedCollections: ReadonlyArray<
    { readonly __typename?: "EditedCollection" } & Pick<
      EditedCollection,
      "id" | "title" | "slug" | "description" | "thumbnailUrl"
    > & {
        readonly chapters: Maybe<
          ReadonlyArray<
            { readonly __typename?: "CollectionChapter" } & Pick<
              CollectionChapter,
              "id" | "path"
            >
          >
        >
      }
  >
}

export type EditedCollectionQueryVariables = Exact<{
  slug: Scalars["String"]
}>

export type EditedCollectionQuery = { readonly __typename?: "Query" } & {
  readonly editedCollection: Maybe<
    { readonly __typename?: "EditedCollection" } & Pick<
      EditedCollection,
      "id" | "title" | "slug"
    > & {
        readonly chapters: Maybe<
          ReadonlyArray<
            { readonly __typename?: "CollectionChapter" } & Pick<
              CollectionChapter,
              "id" | "title" | "indexInParent" | "section" | "path" | "slug"
            >
          >
        >
      }
  >
}

export type WordSearchQueryVariables = Exact<{
  query: Scalars["String"]
}>

export type WordSearchQuery = { readonly __typename?: "Query" } & {
  readonly wordSearch: ReadonlyArray<
    { readonly __typename?: "AnnotatedForm" } & Pick<
      AnnotatedForm,
      | "source"
      | "normalizedSource"
      | "romanizedSource"
      | "englishGloss"
      | "index"
    > & {
        readonly document: Maybe<
          { readonly __typename?: "AnnotatedDoc" } & Pick<
            AnnotatedDoc,
            "id" | "slug" | "isReference"
          >
        >
      }
  >
}

export type AllSourcesQueryVariables = Exact<{ [key: string]: never }>

export type AllSourcesQuery = { readonly __typename?: "Query" } & {
  readonly allDocuments: ReadonlyArray<
    { readonly __typename?: "AnnotatedDoc" } & Pick<
      AnnotatedDoc,
      "isReference" | "id" | "slug" | "title" | "formCount"
    > & {
        readonly date: Maybe<
          { readonly __typename?: "Date" } & Pick<Date, "year">
        >
        readonly contributors: ReadonlyArray<
          { readonly __typename?: "Contributor" } & Pick<Contributor, "name">
        >
      }
  >
}

export type GlossaryQueryVariables = Exact<{
  system: CherokeeOrthography
}>

export type GlossaryQuery = { readonly __typename?: "Query" } & {
  readonly allTags: ReadonlyArray<
    { readonly __typename?: "MorphemeTag" } & Pick<
      MorphemeTag,
      "tag" | "title" | "definition" | "morphemeType"
    >
  >
}

export type TimelineQueryVariables = Exact<{
  gloss: Scalars["String"]
}>

export type TimelineQuery = { readonly __typename?: "Query" } & {
  readonly morphemeTimeClusters: ReadonlyArray<
    { readonly __typename?: "FormsInTime" } & {
      readonly start: Maybe<
        { readonly __typename?: "Date" } & Pick<Date, "year">
      >
      readonly end: Maybe<{ readonly __typename?: "Date" } & Pick<Date, "year">>
      readonly forms: ReadonlyArray<
        { readonly __typename?: "AnnotatedForm" } & Pick<
          AnnotatedForm,
          | "source"
          | "normalizedSource"
          | "romanizedSource"
          | "phonemic"
          | "documentId"
          | "englishGloss"
        >
      >
    }
  >
}

export type DocumentDetailsQueryVariables = Exact<{
  slug: Scalars["String"]
}>

export type DocumentDetailsQuery = { readonly __typename?: "Query" } & {
  readonly document: Maybe<
    { readonly __typename?: "AnnotatedDoc" } & Pick<
      AnnotatedDoc,
      "id" | "slug" | "title"
    > & {
        readonly date: Maybe<
          { readonly __typename?: "Date" } & Pick<Date, "year">
        >
        readonly contributors: ReadonlyArray<
          { readonly __typename?: "Contributor" } & Pick<
            Contributor,
            "name" | "role"
          >
        >
        readonly sources: ReadonlyArray<
          { readonly __typename?: "SourceAttribution" } & Pick<
            SourceAttribution,
            "name" | "link"
          >
        >
      }
  >
}

export type EditablePageQueryVariables = Exact<{
  id: Scalars["String"]
}>

export type EditablePageQuery = { readonly __typename?: "Query" } & {
  readonly page: Maybe<
    { readonly __typename?: "Page" } & Pick<Page, "id" | "title"> & {
        readonly body: ReadonlyArray<
          | { readonly __typename: "Gallery" }
          | ({ readonly __typename: "Markdown" } & Pick<Markdown, "content">)
        >
      }
  >
}

export type TagQueryVariables = Exact<{
  gloss: Scalars["String"]
  system: CherokeeOrthography
}>

export type TagQuery = { readonly __typename?: "Query" } & {
  readonly tag: Maybe<
    { readonly __typename?: "MorphemeTag" } & Pick<
      MorphemeTag,
      "morphemeType" | "tag" | "title" | "definition"
    >
  >
}

export type MorphemeQueryVariables = Exact<{
  documentId: InputMaybe<Scalars["UUID"]>
  morphemeGloss: Scalars["String"]
}>

export type MorphemeQuery = { readonly __typename?: "Query" } & {
  readonly documents: ReadonlyArray<
    { readonly __typename?: "WordsInDocument" } & Pick<
      WordsInDocument,
      "documentType"
    > & {
        readonly forms: ReadonlyArray<
          { readonly __typename?: "AnnotatedForm" } & Pick<
            AnnotatedForm,
            "index" | "source" | "normalizedSource" | "englishGloss"
          > & {
              readonly document: Maybe<
                { readonly __typename?: "AnnotatedDoc" } & Pick<
                  AnnotatedDoc,
                  "id" | "slug"
                >
              >
            }
        >
      }
  >
}

export type UserInfoQueryVariables = Exact<{ [key: string]: never }>

export type UserInfoQuery = { readonly __typename?: "Query" } & {
  readonly userInfo: Maybe<
    { readonly __typename?: "UserInfo" } & Pick<
      UserInfo,
      "id" | "email" | "groups"
    >
  >
}

export type NewPageMutationVariables = Exact<{
  data: Scalars["JSON"]
}>

export type NewPageMutation = { readonly __typename?: "Mutation" } & Pick<
  Mutation,
  "updatePage"
>

export type DocSliceQueryVariables = Exact<{
  slug: Scalars["String"]
  start: Scalars["Int"]
  end: InputMaybe<Scalars["Int"]>
  morphemeSystem: CherokeeOrthography
}>

export type DocSliceQuery = { readonly __typename?: "Query" } & {
  readonly document: Maybe<
    { readonly __typename?: "AnnotatedDoc" } & Pick<AnnotatedDoc, "title"> & {
        readonly audioRecording: Maybe<
          { readonly __typename?: "AudioSlice" } & Pick<
            AudioSlice,
            "resourceUrl" | "startTime" | "endTime"
          >
        >
        readonly forms: ReadonlyArray<
          { readonly __typename: "AnnotatedForm" } & Pick<
            AnnotatedForm,
            | "id"
            | "index"
            | "source"
            | "romanizedSource"
            | "phonemic"
            | "englishGloss"
            | "commentary"
          > & {
              readonly segments: ReadonlyArray<
                { readonly __typename?: "WordSegment" } & Pick<
                  WordSegment,
                  "morpheme" | "gloss" | "role" | "previousSeparator"
                > & {
                    readonly matchingTag: Maybe<
                      { readonly __typename?: "MorphemeTag" } & Pick<
                        MorphemeTag,
                        "tag" | "title"
                      >
                    >
                  }
              >
              readonly ingestedAudioTrack: Maybe<
                { readonly __typename?: "AudioSlice" } & Pick<
                  AudioSlice,
                  | "sliceId"
                  | "index"
                  | "resourceUrl"
                  | "startTime"
                  | "endTime"
                  | "includeInEditedCollection"
                >
              >
              readonly editedAudio: ReadonlyArray<
                { readonly __typename?: "AudioSlice" } & Pick<
                  AudioSlice,
                  | "sliceId"
                  | "index"
                  | "resourceUrl"
                  | "startTime"
                  | "endTime"
                  | "includeInEditedCollection"
                >
              >
              readonly userContributedAudio: ReadonlyArray<
                { readonly __typename?: "AudioSlice" } & Pick<
                  AudioSlice,
                  | "sliceId"
                  | "index"
                  | "resourceUrl"
                  | "startTime"
                  | "endTime"
                  | "includeInEditedCollection"
                > & {
                    readonly recordedBy: Maybe<
                      { readonly __typename?: "User" } & Pick<
                        User,
                        "id" | "displayName"
                      >
                    >
                  }
              >
              readonly position: {
                readonly __typename?: "PositionInDocument"
              } & Pick<PositionInDocument, "documentId">
              readonly comments: ReadonlyArray<
                { readonly __typename?: "Comment" } & Pick<Comment, "id">
              >
            }
        >
      }
  >
}

export type CollectionChapterQueryVariables = Exact<{
  collectionSlug: Scalars["String"]
  chapterSlug: Scalars["String"]
}>

export type CollectionChapterQuery = { readonly __typename?: "Query" } & {
  readonly chapter: Maybe<
    { readonly __typename?: "CollectionChapter" } & Pick<
      CollectionChapter,
      "id" | "title" | "wordpressId" | "slug"
    > & {
        readonly breadcrumbs: ReadonlyArray<
          { readonly __typename?: "DocumentCollection" } & Pick<
            DocumentCollection,
            "name" | "slug"
          >
        >
        readonly document: Maybe<
          { readonly __typename?: "AnnotatedDoc" } & Pick<
            AnnotatedDoc,
            "id" | "title" | "slug" | "isReference"
          > & {
              readonly date: Maybe<
                { readonly __typename?: "Date" } & Pick<Date, "year">
              >
              readonly bookmarkedOn: Maybe<
                { readonly __typename?: "Date" } & Pick<Date, "formattedDate">
              >
              readonly sources: ReadonlyArray<
                { readonly __typename?: "SourceAttribution" } & Pick<
                  SourceAttribution,
                  "name" | "link"
                >
              >
              readonly audioRecording: Maybe<
                { readonly __typename?: "AudioSlice" } & Pick<
                  AudioSlice,
                  "resourceUrl" | "startTime" | "endTime"
                >
              >
              readonly translatedPages: Maybe<
                ReadonlyArray<
                  { readonly __typename?: "DocumentPage" } & {
                    readonly image: Maybe<
                      { readonly __typename?: "PageImage" } & Pick<
                        PageImage,
                        "url"
                      >
                    >
                  }
                >
              >
              readonly chapters: Maybe<
                ReadonlyArray<
                  { readonly __typename?: "CollectionChapter" } & Pick<
                    CollectionChapter,
                    "id" | "path"
                  >
                >
              >
            }
        >
      }
  >
}

export type BookmarkedDocumentsQueryVariables = Exact<{ [key: string]: never }>

export type BookmarkedDocumentsQuery = { readonly __typename?: "Query" } & {
  readonly bookmarkedDocuments: ReadonlyArray<
    { readonly __typename?: "AnnotatedDoc" } & Pick<
      AnnotatedDoc,
      "id" | "title" | "slug" | "isReference"
    > & {
        readonly date: Maybe<
          { readonly __typename?: "Date" } & Pick<Date, "year">
        >
        readonly bookmarkedOn: Maybe<
          { readonly __typename?: "Date" } & Pick<Date, "formattedDate">
        >
        readonly sources: ReadonlyArray<
          { readonly __typename?: "SourceAttribution" } & Pick<
            SourceAttribution,
            "name" | "link"
          >
        >
        readonly audioRecording: Maybe<
          { readonly __typename?: "AudioSlice" } & Pick<
            AudioSlice,
            "resourceUrl" | "startTime" | "endTime"
          >
        >
        readonly translatedPages: Maybe<
          ReadonlyArray<
            { readonly __typename?: "DocumentPage" } & {
              readonly image: Maybe<
                { readonly __typename?: "PageImage" } & Pick<PageImage, "url">
              >
            }
          >
        >
        readonly chapters: Maybe<
          ReadonlyArray<
            { readonly __typename?: "CollectionChapter" } & Pick<
              CollectionChapter,
              "id" | "path"
            >
          >
        >
      }
  >
}

export type CommentFieldsFragment = { readonly __typename?: "Comment" } & Pick<
  Comment,
  "id" | "textContent" | "edited" | "commentType"
> & {
    readonly postedAt: { readonly __typename?: "DateTime" } & Pick<
      DateTime,
      "timestamp"
    > & {
        readonly date: { readonly __typename?: "Date" } & Pick<
          Date,
          "year" | "month" | "day" | "formattedDate"
        >
      }
    readonly postedBy: { readonly __typename?: "User" } & Pick<
      User,
      "id" | "displayName"
    >
  }

export type WordCommentsQueryVariables = Exact<{
  wordId: Scalars["UUID"]
}>

export type WordCommentsQuery = { readonly __typename?: "Query" } & {
  readonly wordById: { readonly __typename?: "AnnotatedForm" } & Pick<
    AnnotatedForm,
    "id"
  > & {
      readonly comments: ReadonlyArray<
        { readonly __typename?: "Comment" } & Pick<
          Comment,
          "id" | "textContent" | "edited" | "commentType"
        > & {
            readonly postedAt: { readonly __typename?: "DateTime" } & Pick<
              DateTime,
              "timestamp"
            > & {
                readonly date: { readonly __typename?: "Date" } & Pick<
                  Date,
                  "year" | "month" | "day" | "formattedDate"
                >
              }
            readonly postedBy: { readonly __typename?: "User" } & Pick<
              User,
              "id" | "displayName"
            >
          }
      >
    }
}

export type ParagraphCommentsQueryVariables = Exact<{
  paragraphId: Scalars["UUID"]
}>

export type ParagraphCommentsQuery = { readonly __typename?: "Query" } & {
  readonly paragraphById: { readonly __typename?: "DocumentParagraph" } & Pick<
    DocumentParagraph,
    "id"
  > & {
      readonly comments: ReadonlyArray<
        { readonly __typename?: "Comment" } & Pick<
          Comment,
          "id" | "textContent" | "edited" | "commentType"
        > & {
            readonly postedAt: { readonly __typename?: "DateTime" } & Pick<
              DateTime,
              "timestamp"
            > & {
                readonly date: { readonly __typename?: "Date" } & Pick<
                  Date,
                  "year" | "month" | "day" | "formattedDate"
                >
              }
            readonly postedBy: { readonly __typename?: "User" } & Pick<
              User,
              "id" | "displayName"
            >
          }
      >
    }
}

export type UpdateWordMutationVariables = Exact<{
  word: AnnotatedFormUpdate
  morphemeSystem: CherokeeOrthography
}>

export type UpdateWordMutation = { readonly __typename?: "Mutation" } & {
  readonly updateWord: { readonly __typename: "AnnotatedForm" } & Pick<
    AnnotatedForm,
    | "id"
    | "index"
    | "source"
    | "romanizedSource"
    | "phonemic"
    | "englishGloss"
    | "commentary"
  > & {
      readonly segments: ReadonlyArray<
        { readonly __typename?: "WordSegment" } & Pick<
          WordSegment,
          "morpheme" | "gloss" | "role" | "previousSeparator"
        > & {
            readonly matchingTag: Maybe<
              { readonly __typename?: "MorphemeTag" } & Pick<
                MorphemeTag,
                "tag" | "title"
              >
            >
          }
      >
      readonly ingestedAudioTrack: Maybe<
        { readonly __typename?: "AudioSlice" } & Pick<
          AudioSlice,
          | "sliceId"
          | "index"
          | "resourceUrl"
          | "startTime"
          | "endTime"
          | "includeInEditedCollection"
        >
      >
      readonly editedAudio: ReadonlyArray<
        { readonly __typename?: "AudioSlice" } & Pick<
          AudioSlice,
          | "sliceId"
          | "index"
          | "resourceUrl"
          | "startTime"
          | "endTime"
          | "includeInEditedCollection"
        >
      >
      readonly userContributedAudio: ReadonlyArray<
        { readonly __typename?: "AudioSlice" } & Pick<
          AudioSlice,
          | "sliceId"
          | "index"
          | "resourceUrl"
          | "startTime"
          | "endTime"
          | "includeInEditedCollection"
        > & {
            readonly recordedBy: Maybe<
              { readonly __typename?: "User" } & Pick<
                User,
                "id" | "displayName"
              >
            >
          }
      >
      readonly position: { readonly __typename?: "PositionInDocument" } & Pick<
        PositionInDocument,
        "documentId"
      >
      readonly comments: ReadonlyArray<
        { readonly __typename?: "Comment" } & Pick<Comment, "id">
      >
    }
}

export type AttachAudioToWordMutationVariables = Exact<{
  input: AttachAudioToWordInput
}>

export type AttachAudioToWordMutation = { readonly __typename?: "Mutation" } & {
  readonly attachAudioToWord: { readonly __typename?: "AnnotatedForm" } & Pick<
    AnnotatedForm,
    "id"
  > & {
      readonly userContributedAudio: ReadonlyArray<
        { readonly __typename?: "AudioSlice" } & Pick<
          AudioSlice,
          | "sliceId"
          | "index"
          | "resourceUrl"
          | "startTime"
          | "endTime"
          | "includeInEditedCollection"
        > & {
            readonly recordedBy: Maybe<
              { readonly __typename?: "User" } & Pick<
                User,
                "id" | "displayName"
              >
            >
          }
      >
    }
}

export type CurateWordAudioMutationVariables = Exact<{
  input: CurateWordAudioInput
}>

export type CurateWordAudioMutation = { readonly __typename?: "Mutation" } & {
  readonly curateWordAudio: { readonly __typename?: "AnnotatedForm" } & Pick<
    AnnotatedForm,
    "id"
  > & {
      readonly userContributedAudio: ReadonlyArray<
        { readonly __typename?: "AudioSlice" } & Pick<
          AudioSlice,
          | "sliceId"
          | "index"
          | "resourceUrl"
          | "startTime"
          | "endTime"
          | "includeInEditedCollection"
        > & {
            readonly recordedBy: Maybe<
              { readonly __typename?: "User" } & Pick<
                User,
                "id" | "displayName"
              >
            >
          }
      >
    }
}

export type AddBookmarkMutationVariables = Exact<{
  documentId: Scalars["UUID"]
}>

export type AddBookmarkMutation = { readonly __typename?: "Mutation" } & {
  readonly addBookmark: { readonly __typename?: "AnnotatedDoc" } & Pick<
    AnnotatedDoc,
    "id" | "title" | "slug" | "isReference"
  > & {
      readonly date: Maybe<
        { readonly __typename?: "Date" } & Pick<Date, "year">
      >
      readonly bookmarkedOn: Maybe<
        { readonly __typename?: "Date" } & Pick<Date, "formattedDate">
      >
      readonly sources: ReadonlyArray<
        { readonly __typename?: "SourceAttribution" } & Pick<
          SourceAttribution,
          "name" | "link"
        >
      >
      readonly audioRecording: Maybe<
        { readonly __typename?: "AudioSlice" } & Pick<
          AudioSlice,
          "resourceUrl" | "startTime" | "endTime"
        >
      >
      readonly translatedPages: Maybe<
        ReadonlyArray<
          { readonly __typename?: "DocumentPage" } & {
            readonly image: Maybe<
              { readonly __typename?: "PageImage" } & Pick<PageImage, "url">
            >
          }
        >
      >
      readonly chapters: Maybe<
        ReadonlyArray<
          { readonly __typename?: "CollectionChapter" } & Pick<
            CollectionChapter,
            "path"
          >
        >
      >
    }
}

export type RemoveBookmarkMutationVariables = Exact<{
  documentId: Scalars["UUID"]
}>

export type RemoveBookmarkMutation = { readonly __typename?: "Mutation" } & {
  readonly removeBookmark: { readonly __typename?: "AnnotatedDoc" } & Pick<
    AnnotatedDoc,
    "id" | "title" | "slug" | "isReference"
  > & {
      readonly date: Maybe<
        { readonly __typename?: "Date" } & Pick<Date, "year">
      >
      readonly bookmarkedOn: Maybe<
        { readonly __typename?: "Date" } & Pick<Date, "formattedDate">
      >
      readonly sources: ReadonlyArray<
        { readonly __typename?: "SourceAttribution" } & Pick<
          SourceAttribution,
          "name" | "link"
        >
      >
      readonly audioRecording: Maybe<
        { readonly __typename?: "AudioSlice" } & Pick<
          AudioSlice,
          "resourceUrl" | "startTime" | "endTime"
        >
      >
      readonly translatedPages: Maybe<
        ReadonlyArray<
          { readonly __typename?: "DocumentPage" } & {
            readonly image: Maybe<
              { readonly __typename?: "PageImage" } & Pick<PageImage, "url">
            >
          }
        >
      >
      readonly chapters: Maybe<
        ReadonlyArray<
          { readonly __typename?: "CollectionChapter" } & Pick<
            CollectionChapter,
            "path"
          >
        >
      >
    }
}

export type UpdateParagraphMutationVariables = Exact<{
  paragraph: ParagraphUpdate
}>

export type UpdateParagraphMutation = { readonly __typename?: "Mutation" } & {
  readonly updateParagraph: {
    readonly __typename?: "DocumentParagraph"
  } & Pick<DocumentParagraph, "id" | "translation">
}

export type UpdateContributorAttributionMutationVariables = Exact<{
  contribution: UpdateContributorAttribution
}>

export type UpdateContributorAttributionMutation = {
  readonly __typename?: "Mutation"
} & Pick<Mutation, "updateContributorAttribution">

export type DeleteContributorAttributionMutationVariables = Exact<{
  contribution: DeleteContributorAttribution
}>

export type DeleteContributorAttributionMutation = {
  readonly __typename?: "Mutation"
} & Pick<Mutation, "deleteContributorAttribution">

export type UpdateDocumentMetadataMutationVariables = Exact<{
  document: DocumentMetadataUpdate
}>

export type UpdateDocumentMetadataMutation = {
  readonly __typename?: "Mutation"
} & Pick<Mutation, "updateDocumentMetadata">

export type UpdateCommentMutationVariables = Exact<{
  comment: CommentUpdate
}>

export type UpdateCommentMutation = { readonly __typename?: "Mutation" } & {
  readonly updateComment:
    | ({ readonly __typename: "AnnotatedForm" } & Pick<AnnotatedForm, "id"> & {
          readonly comments: ReadonlyArray<
            { readonly __typename?: "Comment" } & Pick<
              Comment,
              "id" | "textContent" | "edited" | "commentType"
            > & {
                readonly postedAt: { readonly __typename?: "DateTime" } & Pick<
                  DateTime,
                  "timestamp"
                > & {
                    readonly date: { readonly __typename?: "Date" } & Pick<
                      Date,
                      "year" | "month" | "day" | "formattedDate"
                    >
                  }
                readonly postedBy: { readonly __typename?: "User" } & Pick<
                  User,
                  "id" | "displayName"
                >
              }
          >
        })
    | ({ readonly __typename: "DocumentParagraph" } & Pick<
        DocumentParagraph,
        "id"
      > & {
          readonly comments: ReadonlyArray<
            { readonly __typename?: "Comment" } & Pick<
              Comment,
              "id" | "textContent" | "edited" | "commentType"
            > & {
                readonly postedAt: { readonly __typename?: "DateTime" } & Pick<
                  DateTime,
                  "timestamp"
                > & {
                    readonly date: { readonly __typename?: "Date" } & Pick<
                      Date,
                      "year" | "month" | "day" | "formattedDate"
                    >
                  }
                readonly postedBy: { readonly __typename?: "User" } & Pick<
                  User,
                  "id" | "displayName"
                >
              }
          >
        })
}

export type PostCommentMutationVariables = Exact<{
  input: PostCommentInput
}>

export type PostCommentMutation = { readonly __typename?: "Mutation" } & {
  readonly postComment:
    | ({ readonly __typename: "AnnotatedForm" } & Pick<AnnotatedForm, "id"> & {
          readonly comments: ReadonlyArray<
            { readonly __typename?: "Comment" } & Pick<
              Comment,
              "id" | "textContent" | "edited" | "commentType"
            > & {
                readonly postedAt: { readonly __typename?: "DateTime" } & Pick<
                  DateTime,
                  "timestamp"
                > & {
                    readonly date: { readonly __typename?: "Date" } & Pick<
                      Date,
                      "year" | "month" | "day" | "formattedDate"
                    >
                  }
                readonly postedBy: { readonly __typename?: "User" } & Pick<
                  User,
                  "id" | "displayName"
                >
              }
          >
        })
    | ({ readonly __typename: "DocumentParagraph" } & Pick<
        DocumentParagraph,
        "id"
      > & {
          readonly comments: ReadonlyArray<
            { readonly __typename?: "Comment" } & Pick<
              Comment,
              "id" | "textContent" | "edited" | "commentType"
            > & {
                readonly postedAt: { readonly __typename?: "DateTime" } & Pick<
                  DateTime,
                  "timestamp"
                > & {
                    readonly date: { readonly __typename?: "Date" } & Pick<
                      Date,
                      "year" | "month" | "day" | "formattedDate"
                    >
                  }
                readonly postedBy: { readonly __typename?: "User" } & Pick<
                  User,
                  "id" | "displayName"
                >
              }
          >
        })
}

export type DeleteCommentMutationVariables = Exact<{
  commentId: DeleteCommentInput
}>

export type DeleteCommentMutation = { readonly __typename?: "Mutation" } & {
  readonly deleteComment:
    | ({ readonly __typename: "AnnotatedForm" } & Pick<AnnotatedForm, "id"> & {
          readonly comments: ReadonlyArray<
            { readonly __typename?: "Comment" } & Pick<
              Comment,
              "id" | "textContent" | "edited" | "commentType"
            > & {
                readonly postedAt: { readonly __typename?: "DateTime" } & Pick<
                  DateTime,
                  "timestamp"
                > & {
                    readonly date: { readonly __typename?: "Date" } & Pick<
                      Date,
                      "year" | "month" | "day" | "formattedDate"
                    >
                  }
                readonly postedBy: { readonly __typename?: "User" } & Pick<
                  User,
                  "id" | "displayName"
                >
              }
          >
        })
    | ({ readonly __typename: "DocumentParagraph" } & Pick<
        DocumentParagraph,
        "id"
      > & {
          readonly comments: ReadonlyArray<
            { readonly __typename?: "Comment" } & Pick<
              Comment,
              "id" | "textContent" | "edited" | "commentType"
            > & {
                readonly postedAt: { readonly __typename?: "DateTime" } & Pick<
                  DateTime,
                  "timestamp"
                > & {
                    readonly date: { readonly __typename?: "Date" } & Pick<
                      Date,
                      "year" | "month" | "day" | "formattedDate"
                    >
                  }
                readonly postedBy: { readonly __typename?: "User" } & Pick<
                  User,
                  "id" | "displayName"
                >
              }
          >
        })
}

export type AddEditedCollectionMutationVariables = Exact<{
  input: CreateEditedCollectionInput
}>

export type AddEditedCollectionMutation = {
  readonly __typename?: "Mutation"
} & Pick<Mutation, "createEditedCollection">

export type UpdateUserMutationVariables = Exact<{
  user: UserUpdate
}>

export type UpdateUserMutation = { readonly __typename?: "Mutation" } & {
  readonly updateUser: { readonly __typename?: "User" } & Pick<
    User,
    | "id"
    | "displayName"
    | "avatarUrl"
    | "bio"
    | "organization"
    | "location"
    | "role"
  >
}

export type UserByIdQueryVariables = Exact<{
  id: Scalars["UUID"]
}>

export type UserByIdQuery = { readonly __typename?: "Query" } & {
  readonly dailpUserById: { readonly __typename?: "User" } & Pick<
    User,
    | "id"
    | "displayName"
    | "avatarUrl"
    | "bio"
    | "organization"
    | "location"
    | "role"
  > & {
      readonly createdAt: Maybe<
        { readonly __typename?: "Date" } & Pick<Date, "day" | "month" | "year">
      >
    }
}

export type InsertCustomMorphemeTagMutationVariables = Exact<{
  tag: Scalars["String"]
  title: Scalars["String"]
  system: Scalars["String"]
}>

export type InsertCustomMorphemeTagMutation = {
  readonly __typename?: "Mutation"
} & Pick<Mutation, "insertCustomMorphemeTag">

<<<<<<< HEAD
export type UpsertPageMutationVariables = Exact<{
  pageInput: NewPageInput
}>

export type UpsertPageMutation = { readonly __typename?: "Mutation" } & Pick<
  Mutation,
  "upsertPage"
>

export type PageByPathQueryVariables = Exact<{
  path: Scalars["String"]
}>

export type PageByPathQuery = { readonly __typename?: "Query" } & {
  readonly pageByPath: Maybe<
    { readonly __typename?: "Page" } & Pick<Page, "title"> & {
        readonly body: ReadonlyArray<
          | ({ readonly __typename: "Gallery" } & Pick<Gallery, "mediaUrls">)
          | ({ readonly __typename: "Markdown" } & Pick<Markdown, "content">)
        >
      }
  >
=======
export type MenuBySlugQueryVariables = Exact<{
  slug: Scalars["String"]
}>

export type MenuBySlugQuery = { readonly __typename?: "Query" } & {
  readonly menuBySlug: { readonly __typename?: "Menu" } & Pick<
    Menu,
    "id" | "name" | "slug"
  > & {
      readonly items: ReadonlyArray<
        { readonly __typename?: "MenuItem" } & Pick<
          MenuItem,
          "label" | "path"
        > & {
            readonly items: Maybe<
              ReadonlyArray<
                { readonly __typename?: "MenuItem" } & Pick<
                  MenuItem,
                  "label" | "path"
                >
              >
            >
          }
      >
    }
}

export type UpdateMenuMutationVariables = Exact<{
  menu: MenuUpdate
}>

export type UpdateMenuMutation = { readonly __typename?: "Mutation" } & {
  readonly updateMenu: { readonly __typename?: "Menu" } & Pick<
    Menu,
    "id" | "name" | "slug"
  > & {
      readonly items: ReadonlyArray<
        { readonly __typename?: "MenuItem" } & Pick<
          MenuItem,
          "label" | "path"
        > & {
            readonly items: Maybe<
              ReadonlyArray<
                { readonly __typename?: "MenuItem" } & Pick<
                  MenuItem,
                  "label" | "path"
                >
              >
            >
          }
      >
    }
>>>>>>> 9955c251
}

export const DocFormFieldsFragmentDoc = gql`
  fragment DocFormFields on AnnotatedDoc {
    id
    title
    date {
      day
      month
      year
    }
  }
`
export const AudioSliceFieldsFragmentDoc = gql`
  fragment AudioSliceFields on AudioSlice {
    sliceId
    index
    resourceUrl
    startTime
    endTime
    includeInEditedCollection
  }
`
export const FormFieldsFragmentDoc = gql`
  fragment FormFields on AnnotatedForm {
    __typename
    id
    index
    source
    romanizedSource(system: $morphemeSystem)
    phonemic
    segments(system: $morphemeSystem) {
      morpheme
      gloss
      matchingTag {
        tag
        title
      }
      role
      previousSeparator
    }
    englishGloss
    commentary
    ingestedAudioTrack {
      ...AudioSliceFields
    }
    editedAudio {
      ...AudioSliceFields
    }
    userContributedAudio {
      ...AudioSliceFields
      recordedBy {
        id
        displayName
      }
    }
    position {
      documentId
    }
    comments {
      id
    }
  }
`
export const ParagraphFormFieldsFragmentDoc = gql`
  fragment ParagraphFormFields on DocumentParagraph {
    __typename
    id
    index
    translation
    source {
      __typename
      ...FormFields
    }
    comments {
      id
    }
  }
`
export const CommentFormFieldsFragmentDoc = gql`
  fragment CommentFormFields on Comment {
    id
    textContent
    commentType
    edited
  }
`
export const CommentFieldsFragmentDoc = gql`
  fragment CommentFields on Comment {
    id
    postedAt {
      timestamp
      date {
        year
        month
        day
        formattedDate
      }
    }
    postedBy {
      id
      displayName
    }
    textContent
    edited
    commentType
  }
`
export const CollectionsListingDocument = gql`
  query CollectionsListing {
    allCollections {
      name
      slug
    }
  }
`

export function useCollectionsListingQuery(
  options?: Omit<Urql.UseQueryArgs<CollectionsListingQueryVariables>, "query">
) {
  return Urql.useQuery<
    CollectionsListingQuery,
    CollectionsListingQueryVariables
  >({ query: CollectionsListingDocument, ...options })
}
export const DocumentsPagesDocument = gql`
  query DocumentsPages {
    allDocuments {
      id
      slug
      isReference
    }
  }
`

export function useDocumentsPagesQuery(
  options?: Omit<Urql.UseQueryArgs<DocumentsPagesQueryVariables>, "query">
) {
  return Urql.useQuery<DocumentsPagesQuery, DocumentsPagesQueryVariables>({
    query: DocumentsPagesDocument,
    ...options,
  })
}
export const AnnotatedDocumentDocument = gql`
  query AnnotatedDocument($slug: String!) {
    document(slug: $slug) {
      id
      title
      slug
      isReference
      date {
        year
      }
      bookmarkedOn {
        formattedDate
      }
      sources {
        name
        link
      }
      audioRecording {
        resourceUrl
        startTime
        endTime
      }
      translatedPages {
        image {
          url
        }
      }
      chapters {
        path
      }
    }
  }
`

export function useAnnotatedDocumentQuery(
  options: Omit<Urql.UseQueryArgs<AnnotatedDocumentQueryVariables>, "query">
) {
  return Urql.useQuery<AnnotatedDocumentQuery, AnnotatedDocumentQueryVariables>(
    { query: AnnotatedDocumentDocument, ...options }
  )
}
export const AnnotatedDocumentByIdDocument = gql`
  query AnnotatedDocumentById($id: UUID!) {
    documentByUuid(id: $id) {
      id
      title
      slug
      isReference
      date {
        year
      }
      bookmarkedOn {
        formattedDate
      }
      sources {
        name
        link
      }
      audioRecording {
        resourceUrl
        startTime
        endTime
      }
      translatedPages {
        image {
          url
        }
      }
      chapters {
        path
      }
    }
  }
`

export function useAnnotatedDocumentByIdQuery(
  options: Omit<Urql.UseQueryArgs<AnnotatedDocumentByIdQueryVariables>, "query">
) {
  return Urql.useQuery<
    AnnotatedDocumentByIdQuery,
    AnnotatedDocumentByIdQueryVariables
  >({ query: AnnotatedDocumentByIdDocument, ...options })
}
export const DocumentContentsDocument = gql`
  query DocumentContents(
    $slug: String!
    $morphemeSystem: CherokeeOrthography!
    $isReference: Boolean!
  ) {
    document(slug: $slug) {
      id
      slug
      translatedPages @skip(if: $isReference) {
        pageNumber
        paragraphs {
          __typename
          source {
            __typename
            ... on AnnotatedForm {
              ...FormFields
            }
          }
          id
          translation
          index
          comments {
            id
          }
        }
      }
      forms @include(if: $isReference) {
        __typename
        ...FormFields
      }
    }
  }
  ${FormFieldsFragmentDoc}
  ${AudioSliceFieldsFragmentDoc}
`

export function useDocumentContentsQuery(
  options: Omit<Urql.UseQueryArgs<DocumentContentsQueryVariables>, "query">
) {
  return Urql.useQuery<DocumentContentsQuery, DocumentContentsQueryVariables>({
    query: DocumentContentsDocument,
    ...options,
  })
}
export const CollectionDocument = gql`
  query Collection($slug: String!) {
    collection(slug: $slug) {
      name
      documents {
        id
        slug
        title
        date {
          year
        }
        orderIndex
      }
    }
  }
`

export function useCollectionQuery(
  options: Omit<Urql.UseQueryArgs<CollectionQueryVariables>, "query">
) {
  return Urql.useQuery<CollectionQuery, CollectionQueryVariables>({
    query: CollectionDocument,
    ...options,
  })
}
export const EditedCollectionsDocument = gql`
  query EditedCollections {
    allEditedCollections {
      id
      title
      slug
      description
      chapters {
        id
        path
      }
      thumbnailUrl
    }
  }
`

export function useEditedCollectionsQuery(
  options?: Omit<Urql.UseQueryArgs<EditedCollectionsQueryVariables>, "query">
) {
  return Urql.useQuery<EditedCollectionsQuery, EditedCollectionsQueryVariables>(
    { query: EditedCollectionsDocument, ...options }
  )
}
export const EditedCollectionDocument = gql`
  query EditedCollection($slug: String!) {
    editedCollection(slug: $slug) {
      id
      title
      slug
      chapters {
        id
        title
        indexInParent
        section
        path
        slug
      }
    }
  }
`

export function useEditedCollectionQuery(
  options: Omit<Urql.UseQueryArgs<EditedCollectionQueryVariables>, "query">
) {
  return Urql.useQuery<EditedCollectionQuery, EditedCollectionQueryVariables>({
    query: EditedCollectionDocument,
    ...options,
  })
}
export const WordSearchDocument = gql`
  query WordSearch($query: String!) {
    wordSearch(query: $query) {
      source
      normalizedSource
      romanizedSource(system: LEARNER)
      englishGloss
      index
      document {
        id
        slug
        isReference
      }
    }
  }
`

export function useWordSearchQuery(
  options: Omit<Urql.UseQueryArgs<WordSearchQueryVariables>, "query">
) {
  return Urql.useQuery<WordSearchQuery, WordSearchQueryVariables>({
    query: WordSearchDocument,
    ...options,
  })
}
export const AllSourcesDocument = gql`
  query AllSources {
    allDocuments {
      isReference
      id
      slug
      title
      date {
        year
      }
      contributors {
        name
      }
      formCount
    }
  }
`

export function useAllSourcesQuery(
  options?: Omit<Urql.UseQueryArgs<AllSourcesQueryVariables>, "query">
) {
  return Urql.useQuery<AllSourcesQuery, AllSourcesQueryVariables>({
    query: AllSourcesDocument,
    ...options,
  })
}
export const GlossaryDocument = gql`
  query Glossary($system: CherokeeOrthography!) {
    allTags(system: $system) {
      tag
      title
      definition
      morphemeType
    }
  }
`

export function useGlossaryQuery(
  options: Omit<Urql.UseQueryArgs<GlossaryQueryVariables>, "query">
) {
  return Urql.useQuery<GlossaryQuery, GlossaryQueryVariables>({
    query: GlossaryDocument,
    ...options,
  })
}
export const TimelineDocument = gql`
  query Timeline($gloss: String!) {
    morphemeTimeClusters(gloss: $gloss, clusterYears: 50) {
      start {
        year
      }
      end {
        year
      }
      forms {
        source
        normalizedSource
        romanizedSource(system: LEARNER)
        phonemic
        documentId
        englishGloss
      }
    }
  }
`

export function useTimelineQuery(
  options: Omit<Urql.UseQueryArgs<TimelineQueryVariables>, "query">
) {
  return Urql.useQuery<TimelineQuery, TimelineQueryVariables>({
    query: TimelineDocument,
    ...options,
  })
}
export const DocumentDetailsDocument = gql`
  query DocumentDetails($slug: String!) {
    document(slug: $slug) {
      id
      slug
      title
      date {
        year
      }
      contributors {
        name
        role
      }
      sources {
        name
        link
      }
    }
  }
`

export function useDocumentDetailsQuery(
  options: Omit<Urql.UseQueryArgs<DocumentDetailsQueryVariables>, "query">
) {
  return Urql.useQuery<DocumentDetailsQuery, DocumentDetailsQueryVariables>({
    query: DocumentDetailsDocument,
    ...options,
  })
}
export const EditablePageDocument = gql`
  query EditablePage($id: String!) {
    page(id: $id) {
      id
      title
      body {
        __typename
        ... on Markdown {
          content
        }
      }
    }
  }
`

export function useEditablePageQuery(
  options: Omit<Urql.UseQueryArgs<EditablePageQueryVariables>, "query">
) {
  return Urql.useQuery<EditablePageQuery, EditablePageQueryVariables>({
    query: EditablePageDocument,
    ...options,
  })
}
export const TagDocument = gql`
  query Tag($gloss: String!, $system: CherokeeOrthography!) {
    tag: morphemeTag(id: $gloss, system: $system) {
      morphemeType
      tag
      title
      definition
    }
  }
`

export function useTagQuery(
  options: Omit<Urql.UseQueryArgs<TagQueryVariables>, "query">
) {
  return Urql.useQuery<TagQuery, TagQueryVariables>({
    query: TagDocument,
    ...options,
  })
}
export const MorphemeDocument = gql`
  query Morpheme($documentId: UUID, $morphemeGloss: String!) {
    documents: morphemesByDocument(
      documentId: $documentId
      morphemeGloss: $morphemeGloss
    ) {
      documentType
      forms {
        index
        source
        normalizedSource
        englishGloss
        document {
          id
          slug
        }
      }
    }
  }
`

export function useMorphemeQuery(
  options: Omit<Urql.UseQueryArgs<MorphemeQueryVariables>, "query">
) {
  return Urql.useQuery<MorphemeQuery, MorphemeQueryVariables>({
    query: MorphemeDocument,
    ...options,
  })
}
export const UserInfoDocument = gql`
  query UserInfo {
    userInfo {
      id
      email
      groups
    }
  }
`

export function useUserInfoQuery(
  options?: Omit<Urql.UseQueryArgs<UserInfoQueryVariables>, "query">
) {
  return Urql.useQuery<UserInfoQuery, UserInfoQueryVariables>({
    query: UserInfoDocument,
    ...options,
  })
}
export const NewPageDocument = gql`
  mutation NewPage($data: JSON!) {
    updatePage(data: $data)
  }
`

export function useNewPageMutation() {
  return Urql.useMutation<NewPageMutation, NewPageMutationVariables>(
    NewPageDocument
  )
}
export const DocSliceDocument = gql`
  query DocSlice(
    $slug: String!
    $start: Int!
    $end: Int
    $morphemeSystem: CherokeeOrthography!
  ) {
    document(slug: $slug) {
      title
      audioRecording {
        resourceUrl
        startTime
        endTime
      }
      forms(start: $start, end: $end) {
        __typename
        ...FormFields
      }
    }
  }
  ${FormFieldsFragmentDoc}
  ${AudioSliceFieldsFragmentDoc}
`

export function useDocSliceQuery(
  options: Omit<Urql.UseQueryArgs<DocSliceQueryVariables>, "query">
) {
  return Urql.useQuery<DocSliceQuery, DocSliceQueryVariables>({
    query: DocSliceDocument,
    ...options,
  })
}
export const CollectionChapterDocument = gql`
  query CollectionChapter($collectionSlug: String!, $chapterSlug: String!) {
    chapter(collectionSlug: $collectionSlug, chapterSlug: $chapterSlug) {
      id
      title
      wordpressId
      slug
      breadcrumbs {
        name
        slug
      }
      document {
        id
        title
        slug
        isReference
        date {
          year
        }
        bookmarkedOn {
          formattedDate
        }
        sources {
          name
          link
        }
        audioRecording {
          resourceUrl
          startTime
          endTime
        }
        translatedPages {
          image {
            url
          }
        }
        chapters {
          id
          path
        }
      }
    }
  }
`

export function useCollectionChapterQuery(
  options: Omit<Urql.UseQueryArgs<CollectionChapterQueryVariables>, "query">
) {
  return Urql.useQuery<CollectionChapterQuery, CollectionChapterQueryVariables>(
    { query: CollectionChapterDocument, ...options }
  )
}
export const BookmarkedDocumentsDocument = gql`
  query BookmarkedDocuments {
    bookmarkedDocuments {
      id
      title
      slug
      isReference
      date {
        year
      }
      bookmarkedOn {
        formattedDate
      }
      sources {
        name
        link
      }
      audioRecording {
        resourceUrl
        startTime
        endTime
      }
      translatedPages {
        image {
          url
        }
      }
      chapters {
        id
        path
      }
    }
  }
`

export function useBookmarkedDocumentsQuery(
  options?: Omit<Urql.UseQueryArgs<BookmarkedDocumentsQueryVariables>, "query">
) {
  return Urql.useQuery<
    BookmarkedDocumentsQuery,
    BookmarkedDocumentsQueryVariables
  >({ query: BookmarkedDocumentsDocument, ...options })
}
export const WordCommentsDocument = gql`
  query WordComments($wordId: UUID!) {
    wordById(id: $wordId) {
      id
      comments {
        ...CommentFields
      }
    }
  }
  ${CommentFieldsFragmentDoc}
`

export function useWordCommentsQuery(
  options: Omit<Urql.UseQueryArgs<WordCommentsQueryVariables>, "query">
) {
  return Urql.useQuery<WordCommentsQuery, WordCommentsQueryVariables>({
    query: WordCommentsDocument,
    ...options,
  })
}
export const ParagraphCommentsDocument = gql`
  query ParagraphComments($paragraphId: UUID!) {
    paragraphById(id: $paragraphId) {
      id
      comments {
        ...CommentFields
      }
    }
  }
  ${CommentFieldsFragmentDoc}
`

export function useParagraphCommentsQuery(
  options: Omit<Urql.UseQueryArgs<ParagraphCommentsQueryVariables>, "query">
) {
  return Urql.useQuery<ParagraphCommentsQuery, ParagraphCommentsQueryVariables>(
    { query: ParagraphCommentsDocument, ...options }
  )
}
export const UpdateWordDocument = gql`
  mutation UpdateWord(
    $word: AnnotatedFormUpdate!
    $morphemeSystem: CherokeeOrthography!
  ) {
    updateWord(word: $word) {
      ...FormFields
    }
  }
  ${FormFieldsFragmentDoc}
  ${AudioSliceFieldsFragmentDoc}
`

export function useUpdateWordMutation() {
  return Urql.useMutation<UpdateWordMutation, UpdateWordMutationVariables>(
    UpdateWordDocument
  )
}
export const AttachAudioToWordDocument = gql`
  mutation AttachAudioToWord($input: AttachAudioToWordInput!) {
    attachAudioToWord(input: $input) {
      id
      userContributedAudio {
        ...AudioSliceFields
        recordedBy {
          id
          displayName
        }
      }
    }
  }
  ${AudioSliceFieldsFragmentDoc}
`

export function useAttachAudioToWordMutation() {
  return Urql.useMutation<
    AttachAudioToWordMutation,
    AttachAudioToWordMutationVariables
  >(AttachAudioToWordDocument)
}
export const CurateWordAudioDocument = gql`
  mutation CurateWordAudio($input: CurateWordAudioInput!) {
    curateWordAudio(input: $input) {
      id
      userContributedAudio {
        ...AudioSliceFields
        recordedBy {
          id
          displayName
        }
      }
    }
  }
  ${AudioSliceFieldsFragmentDoc}
`

export function useCurateWordAudioMutation() {
  return Urql.useMutation<
    CurateWordAudioMutation,
    CurateWordAudioMutationVariables
  >(CurateWordAudioDocument)
}
export const AddBookmarkDocument = gql`
  mutation AddBookmark($documentId: UUID!) {
    addBookmark(documentId: $documentId) {
      id
      title
      slug
      isReference
      date {
        year
      }
      bookmarkedOn {
        formattedDate
      }
      sources {
        name
        link
      }
      audioRecording {
        resourceUrl
        startTime
        endTime
      }
      translatedPages {
        image {
          url
        }
      }
      chapters {
        path
      }
    }
  }
`

export function useAddBookmarkMutation() {
  return Urql.useMutation<AddBookmarkMutation, AddBookmarkMutationVariables>(
    AddBookmarkDocument
  )
}
export const RemoveBookmarkDocument = gql`
  mutation RemoveBookmark($documentId: UUID!) {
    removeBookmark(documentId: $documentId) {
      id
      title
      slug
      isReference
      date {
        year
      }
      bookmarkedOn {
        formattedDate
      }
      sources {
        name
        link
      }
      audioRecording {
        resourceUrl
        startTime
        endTime
      }
      translatedPages {
        image {
          url
        }
      }
      chapters {
        path
      }
    }
  }
`

export function useRemoveBookmarkMutation() {
  return Urql.useMutation<
    RemoveBookmarkMutation,
    RemoveBookmarkMutationVariables
  >(RemoveBookmarkDocument)
}
export const UpdateParagraphDocument = gql`
  mutation UpdateParagraph($paragraph: ParagraphUpdate!) {
    updateParagraph(paragraph: $paragraph) {
      id
      translation
    }
  }
`

export function useUpdateParagraphMutation() {
  return Urql.useMutation<
    UpdateParagraphMutation,
    UpdateParagraphMutationVariables
  >(UpdateParagraphDocument)
}
export const UpdateContributorAttributionDocument = gql`
  mutation UpdateContributorAttribution(
    $contribution: UpdateContributorAttribution!
  ) {
    updateContributorAttribution(contribution: $contribution)
  }
`

export function useUpdateContributorAttributionMutation() {
  return Urql.useMutation<
    UpdateContributorAttributionMutation,
    UpdateContributorAttributionMutationVariables
  >(UpdateContributorAttributionDocument)
}
export const DeleteContributorAttributionDocument = gql`
  mutation DeleteContributorAttribution(
    $contribution: DeleteContributorAttribution!
  ) {
    deleteContributorAttribution(contribution: $contribution)
  }
`

export function useDeleteContributorAttributionMutation() {
  return Urql.useMutation<
    DeleteContributorAttributionMutation,
    DeleteContributorAttributionMutationVariables
  >(DeleteContributorAttributionDocument)
}
export const UpdateDocumentMetadataDocument = gql`
  mutation UpdateDocumentMetadata($document: DocumentMetadataUpdate!) {
    updateDocumentMetadata(document: $document)
  }
`

export function useUpdateDocumentMetadataMutation() {
  return Urql.useMutation<
    UpdateDocumentMetadataMutation,
    UpdateDocumentMetadataMutationVariables
  >(UpdateDocumentMetadataDocument)
}
export const UpdateCommentDocument = gql`
  mutation UpdateComment($comment: CommentUpdate!) {
    updateComment(comment: $comment) {
      ... on AnnotatedForm {
        __typename
        id
        comments {
          ...CommentFields
        }
      }
      ... on DocumentParagraph {
        __typename
        id
        comments {
          ...CommentFields
        }
      }
    }
  }
  ${CommentFieldsFragmentDoc}
`

export function useUpdateCommentMutation() {
  return Urql.useMutation<
    UpdateCommentMutation,
    UpdateCommentMutationVariables
  >(UpdateCommentDocument)
}
export const PostCommentDocument = gql`
  mutation PostComment($input: PostCommentInput!) {
    postComment(input: $input) {
      ... on AnnotatedForm {
        __typename
        id
        comments {
          ...CommentFields
        }
      }
      ... on DocumentParagraph {
        __typename
        id
        comments {
          ...CommentFields
        }
      }
    }
  }
  ${CommentFieldsFragmentDoc}
`

export function usePostCommentMutation() {
  return Urql.useMutation<PostCommentMutation, PostCommentMutationVariables>(
    PostCommentDocument
  )
}
export const DeleteCommentDocument = gql`
  mutation DeleteComment($commentId: DeleteCommentInput!) {
    deleteComment(input: $commentId) {
      ... on AnnotatedForm {
        __typename
        id
        comments {
          ...CommentFields
        }
      }
      ... on DocumentParagraph {
        __typename
        id
        comments {
          ...CommentFields
        }
      }
    }
  }
  ${CommentFieldsFragmentDoc}
`

export function useDeleteCommentMutation() {
  return Urql.useMutation<
    DeleteCommentMutation,
    DeleteCommentMutationVariables
  >(DeleteCommentDocument)
}
export const AddEditedCollectionDocument = gql`
  mutation AddEditedCollection($input: CreateEditedCollectionInput!) {
    createEditedCollection(input: $input)
  }
`

export function useAddEditedCollectionMutation() {
  return Urql.useMutation<
    AddEditedCollectionMutation,
    AddEditedCollectionMutationVariables
  >(AddEditedCollectionDocument)
}
export const UpdateUserDocument = gql`
  mutation updateUser($user: UserUpdate!) {
    updateUser(user: $user) {
      id
      displayName
      avatarUrl
      bio
      organization
      location
      role
    }
  }
`

export function useUpdateUserMutation() {
  return Urql.useMutation<UpdateUserMutation, UpdateUserMutationVariables>(
    UpdateUserDocument
  )
}
export const UserByIdDocument = gql`
  query UserById($id: UUID!) {
    dailpUserById(id: $id) {
      id
      displayName
      createdAt {
        day
        month
        year
      }
      avatarUrl
      bio
      organization
      location
      role
    }
  }
`

export function useUserByIdQuery(
  options: Omit<Urql.UseQueryArgs<UserByIdQueryVariables>, "query">
) {
  return Urql.useQuery<UserByIdQuery, UserByIdQueryVariables>({
    query: UserByIdDocument,
    ...options,
  })
}
export const InsertCustomMorphemeTagDocument = gql`
  mutation InsertCustomMorphemeTag(
    $tag: String!
    $title: String!
    $system: String!
  ) {
    insertCustomMorphemeTag(tag: $tag, title: $title, system: $system)
  }
`

export function useInsertCustomMorphemeTagMutation() {
  return Urql.useMutation<
    InsertCustomMorphemeTagMutation,
    InsertCustomMorphemeTagMutationVariables
  >(InsertCustomMorphemeTagDocument)
}
<<<<<<< HEAD
export const UpsertPageDocument = gql`
  mutation UpsertPage($pageInput: NewPageInput!) {
    upsertPage(page: $pageInput)
  }
`

export function useUpsertPageMutation() {
  return Urql.useMutation<UpsertPageMutation, UpsertPageMutationVariables>(
    UpsertPageDocument
  )
}
export const PageByPathDocument = gql`
  query pageByPath($path: String!) {
    pageByPath(path: $path) {
      title
      body {
        __typename
        ... on Markdown {
          content
        }
        ... on Gallery {
          mediaUrls
        }
      }
    }
  }
`

export function usePageByPathQuery(
  options: Omit<Urql.UseQueryArgs<PageByPathQueryVariables>, "query">
) {
  return Urql.useQuery<PageByPathQuery, PageByPathQueryVariables>({
    query: PageByPathDocument,
    ...options,
  })
=======
export const MenuBySlugDocument = gql`
  query MenuBySlug($slug: String!) {
    menuBySlug(slug: $slug) {
      id
      name
      slug
      items {
        label
        path
        items {
          label
          path
        }
      }
    }
  }
`

export function useMenuBySlugQuery(
  options: Omit<Urql.UseQueryArgs<MenuBySlugQueryVariables>, "query">
) {
  return Urql.useQuery<MenuBySlugQuery, MenuBySlugQueryVariables>({
    query: MenuBySlugDocument,
    ...options,
  })
}
export const UpdateMenuDocument = gql`
  mutation UpdateMenu($menu: MenuUpdate!) {
    updateMenu(menu: $menu) {
      id
      name
      slug
      items {
        label
        path
        items {
          label
          path
        }
      }
    }
  }
`

export function useUpdateMenuMutation() {
  return Urql.useMutation<UpdateMenuMutation, UpdateMenuMutationVariables>(
    UpdateMenuDocument
  )
>>>>>>> 9955c251
}<|MERGE_RESOLUTION|>--- conflicted
+++ resolved
@@ -2703,7 +2703,6 @@
   readonly __typename?: "Mutation"
 } & Pick<Mutation, "insertCustomMorphemeTag">
 
-<<<<<<< HEAD
 export type UpsertPageMutationVariables = Exact<{
   pageInput: NewPageInput
 }>
@@ -2726,60 +2725,6 @@
         >
       }
   >
-=======
-export type MenuBySlugQueryVariables = Exact<{
-  slug: Scalars["String"]
-}>
-
-export type MenuBySlugQuery = { readonly __typename?: "Query" } & {
-  readonly menuBySlug: { readonly __typename?: "Menu" } & Pick<
-    Menu,
-    "id" | "name" | "slug"
-  > & {
-      readonly items: ReadonlyArray<
-        { readonly __typename?: "MenuItem" } & Pick<
-          MenuItem,
-          "label" | "path"
-        > & {
-            readonly items: Maybe<
-              ReadonlyArray<
-                { readonly __typename?: "MenuItem" } & Pick<
-                  MenuItem,
-                  "label" | "path"
-                >
-              >
-            >
-          }
-      >
-    }
-}
-
-export type UpdateMenuMutationVariables = Exact<{
-  menu: MenuUpdate
-}>
-
-export type UpdateMenuMutation = { readonly __typename?: "Mutation" } & {
-  readonly updateMenu: { readonly __typename?: "Menu" } & Pick<
-    Menu,
-    "id" | "name" | "slug"
-  > & {
-      readonly items: ReadonlyArray<
-        { readonly __typename?: "MenuItem" } & Pick<
-          MenuItem,
-          "label" | "path"
-        > & {
-            readonly items: Maybe<
-              ReadonlyArray<
-                { readonly __typename?: "MenuItem" } & Pick<
-                  MenuItem,
-                  "label" | "path"
-                >
-              >
-            >
-          }
-      >
-    }
->>>>>>> 9955c251
 }
 
 export const DocFormFieldsFragmentDoc = gql`
@@ -3872,7 +3817,6 @@
     InsertCustomMorphemeTagMutationVariables
   >(InsertCustomMorphemeTagDocument)
 }
-<<<<<<< HEAD
 export const UpsertPageDocument = gql`
   mutation UpsertPage($pageInput: NewPageInput!) {
     upsertPage(page: $pageInput)
@@ -3908,54 +3852,4 @@
     query: PageByPathDocument,
     ...options,
   })
-=======
-export const MenuBySlugDocument = gql`
-  query MenuBySlug($slug: String!) {
-    menuBySlug(slug: $slug) {
-      id
-      name
-      slug
-      items {
-        label
-        path
-        items {
-          label
-          path
-        }
-      }
-    }
-  }
-`
-
-export function useMenuBySlugQuery(
-  options: Omit<Urql.UseQueryArgs<MenuBySlugQueryVariables>, "query">
-) {
-  return Urql.useQuery<MenuBySlugQuery, MenuBySlugQueryVariables>({
-    query: MenuBySlugDocument,
-    ...options,
-  })
-}
-export const UpdateMenuDocument = gql`
-  mutation UpdateMenu($menu: MenuUpdate!) {
-    updateMenu(menu: $menu) {
-      id
-      name
-      slug
-      items {
-        label
-        path
-        items {
-          label
-          path
-        }
-      }
-    }
-  }
-`
-
-export function useUpdateMenuMutation() {
-  return Urql.useMutation<UpdateMenuMutation, UpdateMenuMutationVariables>(
-    UpdateMenuDocument
-  )
->>>>>>> 9955c251
 }