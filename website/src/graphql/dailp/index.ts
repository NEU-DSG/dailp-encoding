--- conflicted
+++ resolved
@@ -238,8 +238,6 @@
   Rejected = "REJECTED",
 }
 
-<<<<<<< HEAD
-=======
 /** Request to attach user-recorded audio to a document */
 export type AttachAudioToDocumentInput = {
   /**
@@ -251,7 +249,6 @@
   readonly documentId: Scalars["UUID"]
 }
 
->>>>>>> ec46ae71
 /** Request to attach user-recorded audio to a word */
 export type AttachAudioToWordInput = {
   /**
@@ -564,15 +561,12 @@
  * All fields except id are optional.
  */
 export type DocumentMetadataUpdate = {
-<<<<<<< HEAD
-  /** The format of the original artifact */
-  readonly format: InputMaybe<FormatUpdate>
-=======
   /** The editors, translators, etc. of the document */
   readonly contributors: InputMaybe<ReadonlyArray<Scalars["UUID"]>>
   /** The creator(s) of the document */
   readonly creators: InputMaybe<ReadonlyArray<CreatorUpdate>>
->>>>>>> ec46ae71
+  /** The format of the original artifact */
+  readonly format: InputMaybe<FormatUpdate>
   /** The ID of the document to update */
   readonly id: Scalars["UUID"]
   /** The key terms associated with the document */
@@ -1870,11 +1864,6 @@
     readonly date: Maybe<
       { readonly __typename?: "Date" } & Pick<Date, "day" | "month" | "year">
     >
-<<<<<<< HEAD
-    readonly format: { readonly __typename?: "Format" } & Pick<
-      Format,
-      "id" | "name"
-=======
     readonly keywords: ReadonlyArray<
       { readonly __typename?: "Keyword" } & Pick<
         Keyword,
@@ -1907,7 +1896,10 @@
     >
     readonly creators: ReadonlyArray<
       { readonly __typename?: "Creator" } & Pick<Creator, "id" | "name">
->>>>>>> ec46ae71
+    >
+    readonly format: { readonly __typename?: "Format" } & Pick<
+      Format,
+      "id" | "name"
     >
   }
 
@@ -3458,22 +3450,10 @@
       month
       year
     }
-<<<<<<< HEAD
     format {
       id
       name
     }
-  }
-`
-export const AudioSliceFieldsFragmentDoc = gql`
-  fragment AudioSliceFields on AudioSlice {
-    sliceId
-    index
-    resourceUrl
-    startTime
-    endTime
-    includeInEditedCollection
-=======
     keywords {
       id
       name
@@ -3503,7 +3483,6 @@
       id
       name
     }
->>>>>>> ec46ae71
   }
 `
 export const FormFieldsFragmentDoc = gql`
