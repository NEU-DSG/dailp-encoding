import gql from "graphql-tag"
import * as Urql from "urql"

export type Maybe<T> = T | null
export type InputMaybe<T> = Maybe<T>
export type Exact<T extends { [key: string]: unknown }> = {
  [K in keyof T]: T[K]
}
export type MakeOptional<T, K extends keyof T> = Omit<T, K> & {
  [SubKey in K]?: Maybe<T[SubKey]>
}
export type MakeMaybe<T, K extends keyof T> = Omit<T, K> & {
  [SubKey in K]: Maybe<T[SubKey]>
}
export type Omit<T, K extends keyof T> = Pick<T, Exclude<keyof T, K>>
/** All built-in and custom scalars, mapped to their actual values */
export type Scalars = {
  ID: string
  String: string
  Boolean: boolean
  Int: number
  Float: number
  /** A scalar that can represent any JSON value. */
  JSON: any
  /**
   * A UUID is a unique 128-bit number, stored as 16 octets. UUIDs are parsed as
   * Strings within GraphQL. UUIDs are used to assign unique identifiers to
   * entities without requiring a central allocating authority.
   *
   * # References
   *
   * * [Wikipedia: Universally Unique Identifier](http://en.wikipedia.org/wiki/Universally_unique_identifier)
   * * [RFC4122: A Universally Unique IDentifier (UUID) URN Namespace](http://tools.ietf.org/html/rfc4122)
   */
  UUID: any
}

export type AnnotatedDoc = {
  readonly __typename?: "AnnotatedDoc"
  /** The audio recording resource for this entire document */
  readonly audioRecording: Maybe<AudioSlice>
  /** Breadcrumbs from the top-level archive down to where this document lives. */
  readonly breadcrumbs: ReadonlyArray<DocumentCollection>
  /** Where the source document came from, maybe the name of a collection */
  readonly collection: Maybe<DocumentCollection>
  /**
   * The people involved in producing this document, including the original
   * author, translators, and annotators
   */
  readonly contributors: ReadonlyArray<Contributor>
  /** Date and time this document was written or created */
  readonly date: Maybe<Date>
  readonly formCount: Scalars["Int"]
  /**
   * All the words contained in this document, dropping structural formatting
   * like line and page breaks.
   */
  readonly forms: ReadonlyArray<AnnotatedForm>
  /** The genre of the document, used to group similar ones */
  readonly genre: Maybe<Scalars["String"]>
  /** Official short identifier for this document */
  readonly id: Scalars["UUID"]
  /**
   * Is this document a reference source (unstructured list of words)?
   * Otherwise, it is considered a structured document with a translation.
   */
  readonly isReference: Scalars["Boolean"]
  /**
   * Arbitrary number used for manually ordering documents in a collection.
   * For collections without manual ordering, use zero here.
   */
  readonly orderIndex: Scalars["Int"]
  /** Images of each source document page, in order */
  readonly pageImages: Maybe<IiifImages>
  /** URL-ready slug for this document, generated from the title */
  readonly slug: Scalars["String"]
  /** The original source(s) of this document, the most important first. */
  readonly sources: ReadonlyArray<SourceAttribution>
  /** Full title of the document */
  readonly title: Scalars["String"]
  /** Segments of the document paired with their respective rough translations */
  readonly translatedPages: Maybe<ReadonlyArray<DocumentPage>>
  /**
   * All words in the document that have unanalyzed or unfamiliar parts.
   * These words need to be corrected or reviewed further.
   */
  readonly unresolvedForms: ReadonlyArray<AnnotatedForm>
}

export type AnnotatedDocBreadcrumbsArgs = {
  superCollection: Scalars["String"]
}

export type AnnotatedDocFormsArgs = {
  end: InputMaybe<Scalars["Int"]>
  start: InputMaybe<Scalars["Int"]>
}

/**
 * A single word in an annotated document.
 * One word contains several layers of interpretation, including the original
 * source text, multiple layers of linguistic annotation, and annotator notes.
 * TODO Split into two types, one for migration and one for SQL + GraphQL
 */
export type AnnotatedForm = {
  readonly __typename?: "AnnotatedForm"
  /** A slice of audio associated with this word in the context of a document */
  readonly audioTrack: Maybe<AudioSlice>
  /** Further details about the annotation layers, including uncertainty */
  readonly commentary: Maybe<Scalars["String"]>
  /** The date and time this form was recorded */
  readonly dateRecorded: Maybe<Date>
  /** The document that contains this word. */
  readonly document: Maybe<AnnotatedDoc>
  /** Unique identifier of the containing document */
  readonly documentId: Scalars["UUID"]
  /** English gloss for the whole word */
  readonly englishGloss: ReadonlyArray<Scalars["String"]>
  /** Number of words preceding this one in the containing document */
  readonly index: Scalars["Int"]
  /** The character index of a mid-word line break, if there is one */
  readonly lineBreak: Maybe<Scalars["Int"]>
  /** A normalized version of the word */
  readonly normalizedSource: Maybe<Scalars["String"]>
  /** The character index of a mid-word page break, if there is one */
  readonly pageBreak: Maybe<Scalars["Int"]>
  /** Underlying phonemic representation of this word */
  readonly phonemic: Maybe<Scalars["String"]>
  /** Position of the form within the context of its parent document */
  readonly position: PositionInDocument
  readonly romanizedSource: Maybe<Scalars["String"]>
  /**
   * The root morpheme of the word.
   * For example, a verb form glossed as "he catches" might have a root morpheme
   * corresponding to "catch."
   */
  readonly root: Maybe<MorphemeSegment>
  readonly segments: ReadonlyArray<MorphemeSegment>
  /** All other observed words with the same root morpheme as this word. */
  readonly similarForms: ReadonlyArray<AnnotatedForm>
  /** Original source text */
  readonly source: Scalars["String"]
}

<<<<<<< HEAD
/**
 * A single word in an annotated document.
 * One word contains several layers of interpretation, including the original
 * source text, multiple layers of linguistic annotation, and annotator notes.
 * TODO Split into two types, one for migration and one for SQL + GraphQL
 */
export type AnnotatedFormRomanizedSourceArgs = {
  system: CherokeeOrthography
}

/**
 * A single word in an annotated document.
 * One word contains several layers of interpretation, including the original
 * source text, multiple layers of linguistic annotation, and annotator notes.
 * TODO Split into two types, one for migration and one for SQL + GraphQL
 */
export type AnnotatedFormSegmentsArgs = {
  system: CherokeeOrthography
}

=======
/** Element within a spreadsheet before being transformed into a full document. */
>>>>>>> 517d6ec9
export type AnnotatedSeg = AnnotatedForm | LineBreak

/**
 * A segment of audio representing a document, word, phrase,
 * or other audio unit
 */
export type AudioSlice = {
  readonly __typename?: "AudioSlice"
  /** The time (in seconds) in the parent track where this slice ends. */
  readonly endTime: Maybe<Scalars["Int"]>
  /** This slice's relative position to other slices within an audio resource */
  readonly index: Scalars["Int"]
  /** An audio slice this slice is a subunit of, if there is one */
  readonly parentTrack: Maybe<Scalars["String"]>
  /** The audio resource this audio slice is taken from, generally pulled from the DRS API */
  readonly resourceUrl: Scalars["String"]
  /** The time (in seconds) in the parent track where this slice begins. */
  readonly startTime: Maybe<Scalars["Int"]>
}

/**
 * One representation of Cherokee phonology.
 * There are several different writing systems for Cherokee phonology and we
 * want to convert between them.
 * This type enumerates all of the systems that we support and provides
 * conversion from our internal orthography into any of these.
 */
export enum CherokeeOrthography {
  /**
   * The d/t system for transcribing the Cherokee syllabary.
   * This orthography is favored by speakers.
   * TODO Option for /ts/ instead of /j/
   * TODO Option for /qu/ instead of /gw/ or /kw/
   */
  Crg = "CRG",
  /**
   * Simplified system that uses d/t without tones, a compromise intended for
   * language learners. qu and ts
   */
  Learner = "LEARNER",
  /**
   * The t/th system for transcribing the Cherokee syllabary.
   * This orthography is favored by linguists as it is segmentally more accurate.
   */
  Taoc = "TAOC",
}

/**
 * A block of content, which may be one of several types.
 * Each page contains several blocks.
 *
 * This type is intended to enable a custom page builder on the front-end for
 * content editors.
 */
export type ContentBlock = Gallery | Markdown

/**
 * An individual or organization that contributed to the creation or analysis
 * of a particular document or source. Each contributor has a name and a role
 * that specifies the type of their contributions.
 */
export type Contributor = {
  readonly __typename?: "Contributor"
  readonly details: Maybe<ContributorDetails>
  /** Full name of the contributor */
  readonly name: Scalars["String"]
  /** The role that defines most of their contributions to the associated item */
  readonly role: Scalars["String"]
}

/**
 * Basic personal details of an individual contributor, which can be retrieved
 * from a particular instance of [`Contributor`].
 *
 * They may have transcribed a handwritten manuscript, translated it into
 * English, or analyzed it for linguistic information.
 * This information can be used to track who contributed to the development of
 * each individual document, and track contributions to the archive as a whole.
 */
export type ContributorDetails = {
  readonly __typename?: "ContributorDetails"
  /**
   * Alternate name of this person, may be in a different language or writing
   * system. Used only for descriptive purposes.
   */
  readonly alternateName: Maybe<Scalars["String"]>
  /** The optional date that this contributor was born on. */
  readonly birthDate: Maybe<Date>
  /**
   * Full name of this person, this exact string must be used to identify
   * them elsewhere, like in the attribution for a particular document.
   */
  readonly fullName: Scalars["String"]
}

export type Date = {
  readonly __typename?: "Date"
  /** Formatted version of the date for humans to read */
  readonly formattedDate: Scalars["String"]
  /** The year of this date */
  readonly year: Scalars["Int"]
}

export type DocumentCollection = {
  readonly __typename?: "DocumentCollection"
  /**
   * All documents that are part of this collection
   * TODO Try to unify this return type into AnnotatedDoc
   * This probably requires adding a document_ids field so that we can just
   * pass that to the dataloader below.
   */
  readonly documents: ReadonlyArray<DocumentReference>
  /** Full name of this collection */
  readonly name: Scalars["String"]
  /** URL-ready slug for this collection, generated from the name */
  readonly slug: Scalars["String"]
}

export type DocumentPage = {
  readonly __typename?: "DocumentPage"
  /** Scan of this page as a IIIF resource, if there is one */
  readonly image: Maybe<PageImage>
  /** One-indexed page number */
  readonly pageNumber: Scalars["String"]
  /** Contents of this page as a list of paragraphs */
  readonly paragraphs: ReadonlyArray<DocumentParagraph>
}

export type DocumentParagraph = {
  readonly __typename?: "DocumentParagraph"
  /** Source text of the paragraph broken down into words */
  readonly source: ReadonlyArray<AnnotatedSeg>
  /** English translation of the whole paragraph */
  readonly translation: Scalars["String"]
}

/**
 * Reference to a document with a limited subset of fields, namely no contents
 * of the document.
 */
export type DocumentReference = {
  readonly __typename?: "DocumentReference"
  /** Date the document was produced (or `None` if unknown) */
  readonly date: Maybe<Date>
  /** Database ID for the document */
  readonly id: Scalars["UUID"]
  /** Index of the document within its group, used purely for ordering */
  readonly orderIndex: Scalars["Int"]
  /** Unique short name */
  readonly shortName: Scalars["String"]
  /** URL slug for this document */
  readonly slug: Scalars["String"]
  /** Long title of the document */
  readonly title: Scalars["String"]
}

/**
 * The kind of a document in terms of what body it lives within. A reference
 * document is a dictionary or grammar for example, while a corpus document
 * might be a letter, journal, or notice.
 */
export enum DocumentType {
  /** Corpus text: a letter, journal, book, story, meeting minutes, etc. */
  Corpus = "CORPUS",
  /** Reference document, like a dictionary or grammar */
  Reference = "REFERENCE",
}

export type FormsInTime = {
  readonly __typename?: "FormsInTime"
  readonly end: Maybe<Date>
  readonly forms: ReadonlyArray<AnnotatedForm>
  readonly start: Maybe<Date>
}

/** A gallery of images, which may be rendered as a slideshow or lightbox. */
export type Gallery = {
  readonly __typename?: "Gallery"
  readonly mediaUrls: ReadonlyArray<Scalars["String"]>
}

/**
 * A rectangle slice of something, usually a large document image.
 *
 * Units are a percentage of the containing document.
 * This is more useful than pixels because we can more easily compare
 * geometries between images of different resolutions. For example, we could identify
 * all items in any bottom-right corner with Geometry(90%, 90%, 100%, 100%).
 * Physical units would be better, but IIIF only allows pixels and percentages.
 *
 * Potential use case:
 * Each document is represented by an ordered list of [AnnotatedForm]s. Each
 * form has some geometry on the source image. There are a bunch of other
 * annotations on the source image that are unordered. These may be specific
 * syllabary characters, notes about the handwriting, etc. Using MongoDB
 * comparison queries, we can request a list of all spatial annotations
 * on the same document that lie within or around the geometry of this specific word.
 */
export type Geometry = {
  readonly __typename?: "Geometry"
  readonly xMax: Scalars["Float"]
  readonly xMin: Scalars["Float"]
  readonly yMax: Scalars["Float"]
  readonly yMin: Scalars["Float"]
}

export type IiifImages = {
  readonly __typename?: "IiifImages"
  /** Information about the data source for this set of images */
  readonly source: ImageSource
  /** List of urls for all the images in this collection */
  readonly urls: ReadonlyArray<Scalars["String"]>
}

export type ImageSource = {
  readonly __typename?: "ImageSource"
  /** Base URL for the IIIF server */
  readonly url: Scalars["String"]
}

/** Start of a new line */
export type LineBreak = {
  readonly __typename?: "LineBreak"
  /**
   * Index of this line break within the document. i.e. Indicates the start
   * of line X.
   */
  readonly index: Scalars["Int"]
}

/** A block of prose content, formatted with [Markdown](https://commonmark.org/). */
export type Markdown = {
  readonly __typename?: "Markdown"
  readonly content: Scalars["String"]
}

/** One particular morpheme and all the known words that contain that exact morpheme. */
export type MorphemeReference = {
  readonly __typename?: "MorphemeReference"
  /** List of words that contain this morpheme. */
  readonly forms: ReadonlyArray<AnnotatedForm>
  /** Phonemic shape of the morpheme. */
  readonly morpheme: Scalars["String"]
}

export type MorphemeSegment = {
  readonly __typename?: "MorphemeSegment"
  /** English gloss in standard DAILP format that refers to a lexical item */
  readonly gloss: Scalars["String"]
  /**
   * If this morpheme represents a functional tag that we have further
   * information on, this is the corresponding database entry.
   */
  readonly matchingTag: Maybe<TagForm>
  /** Phonemic representation of the morpheme */
  readonly morpheme: Scalars["String"]
  /**
   * This field determines what character should separate this segment from
   * the previous one when reconstituting the full segmentation string.
   */
  readonly previousSeparator: Maybe<Scalars["String"]>
  /** What kind of thing is this segment? */
  readonly segmentType: Maybe<SegmentType>
}

export type Mutation = {
  readonly __typename?: "Mutation"
  /**
   * Mutation must have at least one visible field for introspection to work
   * correctly, so we just provide an API version which might be useful in
   * the future.
   */
  readonly apiVersion: Scalars["String"]
  readonly updateAnnotation: Scalars["Boolean"]
  readonly updatePage: Scalars["Boolean"]
}

export type MutationUpdateAnnotationArgs = {
  data: Scalars["JSON"]
}

export type MutationUpdatePageArgs = {
  data: Scalars["JSON"]
}

/**
 * A website page which lives at a specific URL and has a list of blocks that
 * define its content.
 */
export type Page = {
  readonly __typename?: "Page"
  readonly body: ReadonlyArray<ContentBlock>
  /**
   * The path that this page lives at, which also uniquely identifies it.
   * For example, "/our-team"
   */
  readonly id: Scalars["String"]
  readonly title: Scalars["String"]
}

export type PageImage = {
  readonly __typename?: "PageImage"
  /** The IIIF source this page image comes from */
  readonly source: ImageSource
  /** The full IIIF url for this image resource */
  readonly url: Scalars["String"]
}

/** The reference position within a document of one specific form */
export type PositionInDocument = {
  readonly __typename?: "PositionInDocument"
  /** What document is this item within? */
  readonly documentId: Scalars["UUID"]
  /** What section of the document image corresponds to this item? */
  readonly geometry: Maybe<Geometry>
  readonly iiifUrl: Maybe<Scalars["String"]>
  /**
   * How many items come before this one in the whole document?
   *
   * 1-indexed position indicating where the form sits in the ordering of all
   * forms in the document. Used for relative ordering of forms from the
   * same document.
   */
  readonly index: Scalars["Int"]
  /**
   * Index reference for this position, more specific than `page_reference`.
   * Generally used in corpus documents where there are few pages containing
   * many forms each. Example: "WJ23:#21"
   */
  readonly indexReference: Scalars["String"]
  /** What page is it on (starting from 1)? May be a single page or range of pages. */
  readonly pageNumber: Scalars["String"]
  /**
   * Standard page reference for this position, which can be used in citation.
   * Generally formatted like ID:PAGE, i.e "DF2018:55"
   */
  readonly pageReference: Scalars["String"]
}

export type Query = {
  readonly __typename?: "Query"
  /** List of all the document collections available. */
  readonly allCollections: ReadonlyArray<DocumentCollection>
  /** Listing of all documents excluding their contents by default */
  readonly allDocuments: ReadonlyArray<AnnotatedDoc>
  /** List of all content pages */
  readonly allPages: ReadonlyArray<Page>
  /** List of all the functional morpheme tags available */
  readonly allTags: ReadonlyArray<TagForm>
  readonly collection: DocumentCollection
  /** Retrieves a full document from its unique name. */
  readonly document: Maybe<AnnotatedDoc>
  /**
   * Retrieve information for the morpheme that corresponds to the given tag
   * string. For example, "3PL.B" is the standard string referring to a 3rd
   * person plural prefix.
   */
  readonly morphemeTag: Maybe<TagForm>
  /** Forms containing the given morpheme gloss or related ones clustered over time. */
  readonly morphemeTimeClusters: ReadonlyArray<FormsInTime>
  /**
   * Lists all words containing a morpheme with the given gloss.
   * Groups these words by the document containing them.
   */
  readonly morphemesByDocument: ReadonlyArray<WordsInDocument>
  /**
   * Lists all forms containing a morpheme with the given gloss.
   * Groups these words by the phonemic shape of the target morpheme.
   */
  readonly morphemesByShape: ReadonlyArray<MorphemeReference>
  /** Retrieves a full document from its unique identifier. */
  readonly page: Maybe<Page>
  /**
   * Search for words with the exact same syllabary string, or with very
   * similar looking characters.
   */
  readonly syllabarySearch: ReadonlyArray<AnnotatedForm>
  /** Basic information about the currently authenticated user, if any. */
  readonly userInfo: UserInfo
  /**
   * Search for words that match any one of the given queries.
   * Each query may match against multiple fields of a word.
   */
  readonly wordSearch: ReadonlyArray<AnnotatedForm>
}

export type QueryAllTagsArgs = {
  system: CherokeeOrthography
}

export type QueryCollectionArgs = {
  slug: Scalars["String"]
}

export type QueryDocumentArgs = {
  slug: Scalars["String"]
}

export type QueryMorphemeTagArgs = {
  id: Scalars["String"]
  system: CherokeeOrthography
}

export type QueryMorphemeTimeClustersArgs = {
  clusterYears?: Scalars["Int"]
  gloss: Scalars["String"]
}

export type QueryMorphemesByDocumentArgs = {
  documentId: InputMaybe<Scalars["UUID"]>
  morphemeGloss: Scalars["String"]
}

export type QueryMorphemesByShapeArgs = {
  compareBy: InputMaybe<CherokeeOrthography>
  gloss: Scalars["String"]
}

export type QueryPageArgs = {
  id: Scalars["String"]
}

export type QuerySyllabarySearchArgs = {
  query: Scalars["String"]
}

export type QueryWordSearchArgs = {
  query: Scalars["String"]
}

/**
 * The kind of segment that a particular sequence of characters in a morphemic
 * segmentations represent.
 */
export enum SegmentType {
  /** Separated by an equals sign '=' */
  Clitic = "CLITIC",
  /** Separated by a colon ':' */
  Combine = "COMBINE",
  /** Separated by a hyphen '-' */
  Morpheme = "MORPHEME",
}

/**
 * Attribution for a particular source, whether an institution or an individual.
 * Most commonly, this will represent the details of a library or archive that
 * houses documents used elsewhere.
 */
export type SourceAttribution = {
  readonly __typename?: "SourceAttribution"
  /** URL of this source's homepage, i.e. "https://www.newberry.org/" */
  readonly link: Scalars["String"]
  /** Name of the source, i.e. "The Newberry Library" */
  readonly name: Scalars["String"]
}

/** A concrete representation of a particular functional morpheme. */
export type TagForm = {
  readonly __typename?: "TagForm"
  /**
   * A prose description of what this morpheme means and how it works in
   * context.
   */
  readonly definition: Scalars["String"]
  /** URL to an external page with more details about this morpheme. */
  readonly detailsUrl: Maybe<Scalars["String"]>
<<<<<<< HEAD
  readonly internalTags: ReadonlyArray<Scalars["String"]>
=======
  /**
   * What kind of morpheme is this? Examples are "Prepronominal Prefix" or
   * "Aspectual Suffix"
   */
>>>>>>> 517d6ec9
  readonly morphemeType: Scalars["String"]
  /** Overrides the segment type of instances of this tag. */
  readonly segmentType: Maybe<SegmentType>
  /** How this morpheme looks in original language data */
  readonly shape: Maybe<Scalars["String"]>
  /** How this morpheme is represented in a gloss */
  readonly tag: Scalars["String"]
  /** Plain English title of the morpheme tag */
  readonly title: Scalars["String"]
}

export enum UserGroup {
  Editor = "EDITOR",
}

export type UserInfo = {
  readonly __typename?: "UserInfo"
  readonly email: Scalars["String"]
  readonly groups: ReadonlyArray<UserGroup>
}

/** A list of words grouped by the document that contains them. */
export type WordsInDocument = {
  readonly __typename?: "WordsInDocument"
  /** Unique identifier of the containing document */
  readonly documentId: Maybe<Scalars["UUID"]>
  /** What kind of document contains these words (e.g. manuscript vs dictionary) */
  readonly documentType: Maybe<DocumentType>
  /** List of annotated and potentially segmented forms */
  readonly forms: ReadonlyArray<AnnotatedForm>
}

export type CollectionsListingQueryVariables = Exact<{ [key: string]: never }>

export type CollectionsListingQuery = { readonly __typename?: "Query" } & {
  readonly allCollections: ReadonlyArray<
    { readonly __typename?: "DocumentCollection" } & Pick<
      DocumentCollection,
      "name" | "slug"
    >
  >
}

export type DocumentsPagesQueryVariables = Exact<{ [key: string]: never }>

export type DocumentsPagesQuery = { readonly __typename?: "Query" } & {
  readonly allDocuments: ReadonlyArray<
    { readonly __typename?: "AnnotatedDoc" } & Pick<
      AnnotatedDoc,
      "id" | "slug" | "isReference"
    >
  >
}

export type AnnotatedDocumentQueryVariables = Exact<{
  slug: Scalars["String"]
}>

export type AnnotatedDocumentQuery = { readonly __typename?: "Query" } & {
  readonly document: Maybe<
    { readonly __typename?: "AnnotatedDoc" } & Pick<
      AnnotatedDoc,
      "id" | "title" | "slug" | "isReference"
    > & {
        readonly breadcrumbs: ReadonlyArray<
          { readonly __typename?: "DocumentCollection" } & Pick<
            DocumentCollection,
            "name" | "slug"
          >
        >
        readonly date: Maybe<
          { readonly __typename?: "Date" } & Pick<Date, "year">
        >
        readonly sources: ReadonlyArray<
          { readonly __typename?: "SourceAttribution" } & Pick<
            SourceAttribution,
            "name" | "link"
          >
        >
        readonly audioRecording: Maybe<
          { readonly __typename?: "AudioSlice" } & Pick<
            AudioSlice,
            "resourceUrl" | "startTime" | "endTime"
          >
        >
        readonly translatedPages: Maybe<
          ReadonlyArray<
            { readonly __typename?: "DocumentPage" } & {
              readonly image: Maybe<
                { readonly __typename?: "PageImage" } & Pick<PageImage, "url">
              >
            }
          >
        >
      }
  >
}

export type DocumentContentsQueryVariables = Exact<{
  slug: Scalars["String"]
  morphemeSystem: CherokeeOrthography
  isReference: Scalars["Boolean"]
}>

export type DocumentContentsQuery = { readonly __typename?: "Query" } & {
  readonly document: Maybe<
    { readonly __typename?: "AnnotatedDoc" } & {
      readonly translatedPages?: Maybe<
        ReadonlyArray<
          { readonly __typename?: "DocumentPage" } & Pick<
            DocumentPage,
            "pageNumber"
          > & {
              readonly paragraphs: ReadonlyArray<
                { readonly __typename?: "DocumentParagraph" } & Pick<
                  DocumentParagraph,
                  "translation"
                > & {
                    readonly source: ReadonlyArray<
                      | ({ readonly __typename: "AnnotatedForm" } & Pick<
                          AnnotatedForm,
                          | "index"
                          | "source"
                          | "romanizedSource"
                          | "phonemic"
                          | "englishGloss"
                          | "commentary"
                        > & {
                            readonly segments: ReadonlyArray<
                              {
                                readonly __typename?: "MorphemeSegment"
                              } & Pick<
                                MorphemeSegment,
                                | "morpheme"
                                | "gloss"
                                | "segmentType"
                                | "previousSeparator"
                              > & {
                                  readonly matchingTag: Maybe<
                                    { readonly __typename?: "TagForm" } & Pick<
                                      TagForm,
                                      "tag" | "title"
                                    >
                                  >
                                }
                            >
                            readonly audioTrack: Maybe<
                              { readonly __typename?: "AudioSlice" } & Pick<
                                AudioSlice,
                                | "index"
                                | "resourceUrl"
                                | "startTime"
                                | "endTime"
                              >
                            >
                          })
                      | { readonly __typename: "LineBreak" }
                    >
                  }
              >
            }
        >
      >
      readonly forms?: ReadonlyArray<
        { readonly __typename: "AnnotatedForm" } & Pick<
          AnnotatedForm,
          | "index"
          | "source"
          | "romanizedSource"
          | "phonemic"
          | "englishGloss"
          | "commentary"
        > & {
            readonly segments: ReadonlyArray<
              { readonly __typename?: "MorphemeSegment" } & Pick<
                MorphemeSegment,
                "morpheme" | "gloss" | "segmentType" | "previousSeparator"
              > & {
                  readonly matchingTag: Maybe<
                    { readonly __typename?: "TagForm" } & Pick<
                      TagForm,
                      "tag" | "title"
                    >
                  >
                }
            >
            readonly audioTrack: Maybe<
              { readonly __typename?: "AudioSlice" } & Pick<
                AudioSlice,
                "index" | "resourceUrl" | "startTime" | "endTime"
              >
            >
          }
      >
    }
  >
}

export type FormFieldsFragment = {
  readonly __typename?: "AnnotatedForm"
} & Pick<
  AnnotatedForm,
  | "index"
  | "source"
  | "romanizedSource"
  | "phonemic"
  | "englishGloss"
  | "commentary"
> & {
    readonly segments: ReadonlyArray<
      { readonly __typename?: "MorphemeSegment" } & Pick<
        MorphemeSegment,
        "morpheme" | "gloss" | "segmentType" | "previousSeparator"
      > & {
          readonly matchingTag: Maybe<
            { readonly __typename?: "TagForm" } & Pick<TagForm, "tag" | "title">
          >
        }
    >
    readonly audioTrack: Maybe<
      { readonly __typename?: "AudioSlice" } & Pick<
        AudioSlice,
        "index" | "resourceUrl" | "startTime" | "endTime"
      >
    >
  }

export type CollectionQueryVariables = Exact<{
  slug: Scalars["String"]
}>

export type CollectionQuery = { readonly __typename?: "Query" } & {
  readonly collection: { readonly __typename?: "DocumentCollection" } & Pick<
    DocumentCollection,
    "name"
  > & {
      readonly documents: ReadonlyArray<
        { readonly __typename?: "DocumentReference" } & Pick<
          DocumentReference,
          "id" | "slug" | "title" | "orderIndex"
        > & {
            readonly date: Maybe<
              { readonly __typename?: "Date" } & Pick<Date, "year">
            >
          }
      >
    }
}

export type WordSearchQueryVariables = Exact<{
  query: Scalars["String"]
}>

export type WordSearchQuery = { readonly __typename?: "Query" } & {
  readonly wordSearch: ReadonlyArray<
    { readonly __typename?: "AnnotatedForm" } & Pick<
      AnnotatedForm,
      | "source"
      | "normalizedSource"
      | "romanizedSource"
      | "englishGloss"
      | "index"
    > & {
        readonly document: Maybe<
          { readonly __typename?: "AnnotatedDoc" } & Pick<
            AnnotatedDoc,
            "slug" | "isReference"
          >
        >
      }
  >
}

export type AllSourcesQueryVariables = Exact<{ [key: string]: never }>

export type AllSourcesQuery = { readonly __typename?: "Query" } & {
  readonly allDocuments: ReadonlyArray<
    { readonly __typename?: "AnnotatedDoc" } & Pick<
      AnnotatedDoc,
      "isReference" | "id" | "slug" | "title" | "formCount"
    > & {
        readonly date: Maybe<
          { readonly __typename?: "Date" } & Pick<Date, "year">
        >
        readonly contributors: ReadonlyArray<
          { readonly __typename?: "Contributor" } & Pick<Contributor, "name">
        >
      }
  >
}

export type GlossaryQueryVariables = Exact<{
  system: CherokeeOrthography
}>

export type GlossaryQuery = { readonly __typename?: "Query" } & {
  readonly allTags: ReadonlyArray<
    { readonly __typename?: "TagForm" } & Pick<
      TagForm,
      "tag" | "title" | "definition" | "morphemeType"
    >
  >
}

export type TimelineQueryVariables = Exact<{
  gloss: Scalars["String"]
}>

export type TimelineQuery = { readonly __typename?: "Query" } & {
  readonly morphemeTimeClusters: ReadonlyArray<
    { readonly __typename?: "FormsInTime" } & {
      readonly start: Maybe<
        { readonly __typename?: "Date" } & Pick<Date, "year">
      >
      readonly end: Maybe<{ readonly __typename?: "Date" } & Pick<Date, "year">>
      readonly forms: ReadonlyArray<
        { readonly __typename?: "AnnotatedForm" } & Pick<
          AnnotatedForm,
          | "source"
          | "normalizedSource"
          | "romanizedSource"
          | "phonemic"
          | "documentId"
          | "englishGloss"
        >
      >
    }
  >
}

export type DocumentDetailsQueryVariables = Exact<{
  slug: Scalars["String"]
}>

export type DocumentDetailsQuery = { readonly __typename?: "Query" } & {
  readonly document: Maybe<
    { readonly __typename?: "AnnotatedDoc" } & Pick<
      AnnotatedDoc,
      "id" | "slug" | "title"
    > & {
        readonly breadcrumbs: ReadonlyArray<
          { readonly __typename?: "DocumentCollection" } & Pick<
            DocumentCollection,
            "name" | "slug"
          >
        >
        readonly date: Maybe<
          { readonly __typename?: "Date" } & Pick<Date, "year">
        >
        readonly contributors: ReadonlyArray<
          { readonly __typename?: "Contributor" } & Pick<
            Contributor,
            "name" | "role"
          >
        >
        readonly sources: ReadonlyArray<
          { readonly __typename?: "SourceAttribution" } & Pick<
            SourceAttribution,
            "name" | "link"
          >
        >
      }
  >
}

export type EditablePageQueryVariables = Exact<{
  id: Scalars["String"]
}>

export type EditablePageQuery = { readonly __typename?: "Query" } & {
  readonly page: Maybe<
    { readonly __typename?: "Page" } & Pick<Page, "id" | "title"> & {
        readonly body: ReadonlyArray<
          | { readonly __typename: "Gallery" }
          | ({ readonly __typename: "Markdown" } & Pick<Markdown, "content">)
        >
      }
  >
}

export type TagQueryVariables = Exact<{
  gloss: Scalars["String"]
  system: CherokeeOrthography
}>

export type TagQuery = { readonly __typename?: "Query" } & {
  readonly tag: Maybe<
    { readonly __typename?: "TagForm" } & Pick<
      TagForm,
      "morphemeType" | "tag" | "title" | "definition"
    >
  >
}

export type MorphemeQueryVariables = Exact<{
  documentId: InputMaybe<Scalars["UUID"]>
  morphemeGloss: Scalars["String"]
}>

export type MorphemeQuery = { readonly __typename?: "Query" } & {
  readonly documents: ReadonlyArray<
    { readonly __typename?: "WordsInDocument" } & Pick<
      WordsInDocument,
      "documentType"
    > & {
        readonly forms: ReadonlyArray<
          { readonly __typename?: "AnnotatedForm" } & Pick<
            AnnotatedForm,
            "index" | "source" | "normalizedSource" | "englishGloss"
          > & {
              readonly document: Maybe<
                { readonly __typename?: "AnnotatedDoc" } & Pick<
                  AnnotatedDoc,
                  "slug"
                >
              >
            }
        >
      }
  >
}

export type NewPageMutationVariables = Exact<{
  data: Scalars["JSON"]
}>

export type NewPageMutation = { readonly __typename?: "Mutation" } & Pick<
  Mutation,
  "updatePage"
>

export type DocSliceQueryVariables = Exact<{
  slug: Scalars["String"]
  start: Scalars["Int"]
  end: InputMaybe<Scalars["Int"]>
}>

export type DocSliceQuery = { readonly __typename?: "Query" } & {
  readonly document: Maybe<
    { readonly __typename?: "AnnotatedDoc" } & {
      readonly forms: ReadonlyArray<
        { readonly __typename?: "AnnotatedForm" } & Pick<
          AnnotatedForm,
          "englishGloss"
        >
      >
    }
  >
}

export const FormFieldsFragmentDoc = gql`
  fragment FormFields on AnnotatedForm {
    index
    source
    romanizedSource(system: $morphemeSystem)
    phonemic
    segments(system: $morphemeSystem) {
      morpheme
      gloss
      matchingTag {
        tag
        title
      }
      segmentType
      previousSeparator
    }
    englishGloss
    commentary
    audioTrack {
      index
      resourceUrl
      startTime
      endTime
    }
  }
`
export const CollectionsListingDocument = gql`
  query CollectionsListing {
    allCollections {
      name
      slug
    }
  }
`

export function useCollectionsListingQuery(
  options?: Omit<Urql.UseQueryArgs<CollectionsListingQueryVariables>, "query">
) {
  return Urql.useQuery<CollectionsListingQuery>({
    query: CollectionsListingDocument,
    ...options,
  })
}
export const DocumentsPagesDocument = gql`
  query DocumentsPages {
    allDocuments {
      id
      slug
      isReference
    }
  }
`

export function useDocumentsPagesQuery(
  options?: Omit<Urql.UseQueryArgs<DocumentsPagesQueryVariables>, "query">
) {
  return Urql.useQuery<DocumentsPagesQuery>({
    query: DocumentsPagesDocument,
    ...options,
  })
}
export const AnnotatedDocumentDocument = gql`
  query AnnotatedDocument($slug: String!) {
    document(slug: $slug) {
      id
      title
      slug
      isReference
      breadcrumbs(superCollection: "") {
        name
        slug
      }
      date {
        year
      }
      sources {
        name
        link
      }
      audioRecording {
        resourceUrl
        startTime
        endTime
      }
      translatedPages {
        image {
          url
        }
      }
    }
  }
`

export function useAnnotatedDocumentQuery(
  options: Omit<Urql.UseQueryArgs<AnnotatedDocumentQueryVariables>, "query">
) {
  return Urql.useQuery<AnnotatedDocumentQuery>({
    query: AnnotatedDocumentDocument,
    ...options,
  })
}
export const DocumentContentsDocument = gql`
  query DocumentContents(
    $slug: String!
    $morphemeSystem: CherokeeOrthography!
    $isReference: Boolean!
  ) {
    document(slug: $slug) {
      translatedPages @skip(if: $isReference) {
        pageNumber
        paragraphs {
          source {
            __typename
            ... on AnnotatedForm {
              ...FormFields
            }
          }
          translation
        }
      }
      forms @include(if: $isReference) {
        __typename
        ...FormFields
      }
    }
  }
  ${FormFieldsFragmentDoc}
`

export function useDocumentContentsQuery(
  options: Omit<Urql.UseQueryArgs<DocumentContentsQueryVariables>, "query">
) {
  return Urql.useQuery<DocumentContentsQuery>({
    query: DocumentContentsDocument,
    ...options,
  })
}
export const CollectionDocument = gql`
  query Collection($slug: String!) {
    collection(slug: $slug) {
      name
      documents {
        id
        slug
        title
        date {
          year
        }
        orderIndex
      }
    }
  }
`

export function useCollectionQuery(
  options: Omit<Urql.UseQueryArgs<CollectionQueryVariables>, "query">
) {
  return Urql.useQuery<CollectionQuery>({
    query: CollectionDocument,
    ...options,
  })
}
export const WordSearchDocument = gql`
  query WordSearch($query: String!) {
    wordSearch(query: $query) {
      source
      normalizedSource
      romanizedSource(system: LEARNER)
      englishGloss
      index
      document {
        slug
        isReference
      }
    }
  }
`

export function useWordSearchQuery(
  options: Omit<Urql.UseQueryArgs<WordSearchQueryVariables>, "query">
) {
  return Urql.useQuery<WordSearchQuery>({
    query: WordSearchDocument,
    ...options,
  })
}
export const AllSourcesDocument = gql`
  query AllSources {
    allDocuments {
      isReference
      id
      slug
      title
      date {
        year
      }
      contributors {
        name
      }
      formCount
    }
  }
`

export function useAllSourcesQuery(
  options?: Omit<Urql.UseQueryArgs<AllSourcesQueryVariables>, "query">
) {
  return Urql.useQuery<AllSourcesQuery>({
    query: AllSourcesDocument,
    ...options,
  })
}
export const GlossaryDocument = gql`
  query Glossary($system: CherokeeOrthography!) {
    allTags(system: $system) {
      tag
      title
      definition
      morphemeType
    }
  }
`

export function useGlossaryQuery(
  options: Omit<Urql.UseQueryArgs<GlossaryQueryVariables>, "query">
) {
  return Urql.useQuery<GlossaryQuery>({ query: GlossaryDocument, ...options })
}
export const TimelineDocument = gql`
  query Timeline($gloss: String!) {
    morphemeTimeClusters(gloss: $gloss, clusterYears: 50) {
      start {
        year
      }
      end {
        year
      }
      forms {
        source
        normalizedSource
        romanizedSource(system: LEARNER)
        phonemic
        documentId
        englishGloss
      }
    }
  }
`

export function useTimelineQuery(
  options: Omit<Urql.UseQueryArgs<TimelineQueryVariables>, "query">
) {
  return Urql.useQuery<TimelineQuery>({ query: TimelineDocument, ...options })
}
export const DocumentDetailsDocument = gql`
  query DocumentDetails($slug: String!) {
    document(slug: $slug) {
      id
      slug
      title
      breadcrumbs(superCollection: "") {
        name
        slug
      }
      date {
        year
      }
      contributors {
        name
        role
      }
      sources {
        name
        link
      }
    }
  }
`

export function useDocumentDetailsQuery(
  options: Omit<Urql.UseQueryArgs<DocumentDetailsQueryVariables>, "query">
) {
  return Urql.useQuery<DocumentDetailsQuery>({
    query: DocumentDetailsDocument,
    ...options,
  })
}
export const EditablePageDocument = gql`
  query EditablePage($id: String!) {
    page(id: $id) {
      id
      title
      body {
        __typename
        ... on Markdown {
          content
        }
      }
    }
  }
`

export function useEditablePageQuery(
  options: Omit<Urql.UseQueryArgs<EditablePageQueryVariables>, "query">
) {
  return Urql.useQuery<EditablePageQuery>({
    query: EditablePageDocument,
    ...options,
  })
}
export const TagDocument = gql`
  query Tag($gloss: String!, $system: CherokeeOrthography!) {
    tag: morphemeTag(id: $gloss, system: $system) {
      morphemeType
      tag
      title
      definition
    }
  }
`

export function useTagQuery(
  options: Omit<Urql.UseQueryArgs<TagQueryVariables>, "query">
) {
  return Urql.useQuery<TagQuery>({ query: TagDocument, ...options })
}
export const MorphemeDocument = gql`
  query Morpheme($documentId: UUID, $morphemeGloss: String!) {
    documents: morphemesByDocument(
      documentId: $documentId
      morphemeGloss: $morphemeGloss
    ) {
      documentType
      forms {
        index
        source
        normalizedSource
        englishGloss
        document {
          slug
        }
      }
    }
  }
`

export function useMorphemeQuery(
  options: Omit<Urql.UseQueryArgs<MorphemeQueryVariables>, "query">
) {
  return Urql.useQuery<MorphemeQuery>({ query: MorphemeDocument, ...options })
}
export const NewPageDocument = gql`
  mutation NewPage($data: JSON!) {
    updatePage(data: $data)
  }
`

export function useNewPageMutation() {
  return Urql.useMutation<NewPageMutation, NewPageMutationVariables>(
    NewPageDocument
  )
}
export const DocSliceDocument = gql`
  query DocSlice($slug: String!, $start: Int!, $end: Int) {
    document(slug: $slug) {
      forms(start: $start, end: $end) {
        englishGloss
      }
    }
  }
`

export function useDocSliceQuery(
  options: Omit<Urql.UseQueryArgs<DocSliceQueryVariables>, "query">
) {
  return Urql.useQuery<DocSliceQuery>({ query: DocSliceDocument, ...options })
}<|MERGE_RESOLUTION|>--- conflicted
+++ resolved
@@ -142,7 +142,6 @@
   readonly source: Scalars["String"]
 }
 
-<<<<<<< HEAD
 /**
  * A single word in an annotated document.
  * One word contains several layers of interpretation, including the original
@@ -163,9 +162,15 @@
   system: CherokeeOrthography
 }
 
-=======
+/** A single word in an annotated document that can be edited. */
+export type AnnotatedFormUpdate = {
+  /** Unique identifier of the form */
+  readonly id: Scalars["UUID"]
+  /** Original source text that can be either undefined or null */
+  readonly source: InputMaybe<Scalars["String"]>
+}
+
 /** Element within a spreadsheet before being transformed into a full document. */
->>>>>>> 517d6ec9
 export type AnnotatedSeg = AnnotatedForm | LineBreak
 
 /**
@@ -441,6 +446,7 @@
   readonly apiVersion: Scalars["String"]
   readonly updateAnnotation: Scalars["Boolean"]
   readonly updatePage: Scalars["Boolean"]
+  readonly updateWord: Scalars["UUID"]
 }
 
 export type MutationUpdateAnnotationArgs = {
@@ -449,6 +455,10 @@
 
 export type MutationUpdatePageArgs = {
   data: Scalars["JSON"]
+}
+
+export type MutationUpdateWordArgs = {
+  word: AnnotatedFormUpdate
 }
 
 /**
@@ -632,14 +642,11 @@
   readonly definition: Scalars["String"]
   /** URL to an external page with more details about this morpheme. */
   readonly detailsUrl: Maybe<Scalars["String"]>
-<<<<<<< HEAD
   readonly internalTags: ReadonlyArray<Scalars["String"]>
-=======
   /**
    * What kind of morpheme is this? Examples are "Prepronominal Prefix" or
    * "Aspectual Suffix"
    */
->>>>>>> 517d6ec9
   readonly morphemeType: Scalars["String"]
   /** Overrides the segment type of instances of this tag. */
   readonly segmentType: Maybe<SegmentType>
