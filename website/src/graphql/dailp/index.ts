--- conflicted
+++ resolved
@@ -2771,23 +2771,6 @@
     }
 }
 
-<<<<<<< HEAD
-export type CurrentUserQueryVariables = Exact<{ [key: string]: never }>
-
-export type CurrentUserQuery = { readonly __typename?: "Query" } & {
-  readonly currentUser: { readonly __typename?: "User" } & Pick<
-    User,
-    | "id"
-    | "displayName"
-    | "avatarUrl"
-    | "bio"
-    | "organization"
-    | "location"
-    | "role"
-  > & {
-      readonly createdAt: Maybe<
-        { readonly __typename?: "Date" } & Pick<Date, "day" | "month" | "year">
-=======
 export type AllCollectionsQueryVariables = Exact<{ [key: string]: never }>
 
 export type AllCollectionsQuery = { readonly __typename?: "Query" } & {
@@ -2883,7 +2866,25 @@
               >
             >
           }
->>>>>>> 50430e14
+      >
+    }
+}
+
+export type CurrentUserQueryVariables = Exact<{ [key: string]: never }>
+
+export type CurrentUserQuery = { readonly __typename?: "Query" } & {
+  readonly currentUser: { readonly __typename?: "User" } & Pick<
+    User,
+    | "id"
+    | "displayName"
+    | "avatarUrl"
+    | "bio"
+    | "organization"
+    | "location"
+    | "role"
+  > & {
+      readonly createdAt: Maybe<
+        { readonly __typename?: "Date" } & Pick<Date, "day" | "month" | "year">
       >
     }
 }
@@ -3997,34 +3998,6 @@
     ...options,
   })
 }
-<<<<<<< HEAD
-export const CurrentUserDocument = gql`
-  query CurrentUser {
-    currentUser {
-      id
-      displayName
-      createdAt {
-        day
-        month
-        year
-      }
-      avatarUrl
-      bio
-      organization
-      location
-      role
-    }
-  }
-`
-
-export function useCurrentUserQuery(
-  options?: Omit<Urql.UseQueryArgs<CurrentUserQueryVariables>, "query">
-) {
-  return Urql.useQuery<CurrentUserQuery, CurrentUserQueryVariables>({
-    query: CurrentUserDocument,
-    ...options,
-  })
-=======
 export const AllCollectionsDocument = gql`
   query AllCollections {
     allCollections {
@@ -4143,5 +4116,31 @@
   return Urql.useMutation<UpdateMenuMutation, UpdateMenuMutationVariables>(
     UpdateMenuDocument
   )
->>>>>>> 50430e14
+}
+export const CurrentUserDocument = gql`
+  query CurrentUser {
+    currentUser {
+      id
+      displayName
+      createdAt {
+        day
+        month
+        year
+      }
+      avatarUrl
+      bio
+      organization
+      location
+      role
+    }
+  }
+`
+
+export function useCurrentUserQuery(
+  options?: Omit<Urql.UseQueryArgs<CurrentUserQueryVariables>, "query">
+) {
+  return Urql.useQuery<CurrentUserQuery, CurrentUserQueryVariables>({
+    query: CurrentUserDocument,
+    ...options,
+  })
 }