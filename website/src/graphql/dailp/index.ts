--- conflicted
+++ resolved
@@ -427,14 +427,6 @@
   /** URL to an external page with more details about this morpheme. */
   readonly detailsUrl: Maybe<Scalars["String"]>
   /**
-<<<<<<< HEAD
-   * This field determines what character should separate this segment from
-   * the previous one when reconstituting the full segmentation string.
-   */
-  readonly previousSeparator: Scalars["String"]
-  /** What kind of thing is this segment? */
-  readonly segmentType: SegmentType
-=======
    * Internal representation of this functional item, which may be one or
    * more word parts in the raw annotation. For example, ["X", "Y"] could map
    * to "Z" in a particular display format.
@@ -453,7 +445,6 @@
   readonly tag: Scalars["String"]
   /** Plain English title of the morpheme tag */
   readonly title: Scalars["String"]
->>>>>>> f8424663
 }
 
 export type Mutation = {
@@ -627,19 +618,6 @@
 }
 
 /**
- * The kind of segment that a particular sequence of characters in a morphemic
- * segmentations represent.
- */
-export enum SegmentType {
-  /** Separated by an equals sign '=' */
-  Clitic = "CLITIC",
-  /** Separated by a colon ':' */
-  Combine = "COMBINE",
-  /** Separated by a hyphen '-' */
-  Morpheme = "MORPHEME",
-}
-
-/**
  * Attribution for a particular source, whether an institution or an individual.
  * Most commonly, this will represent the details of a library or archive that
  * houses documents used elsewhere.
@@ -652,35 +630,6 @@
   readonly name: Scalars["String"]
 }
 
-<<<<<<< HEAD
-/** A concrete representation of a particular functional morpheme. */
-export type TagForm = {
-  readonly __typename?: "TagForm"
-  /**
-   * A prose description of what this morpheme means and how it works in
-   * context.
-   */
-  readonly definition: Scalars["String"]
-  /** URL to an external page with more details about this morpheme. */
-  readonly detailsUrl: Maybe<Scalars["String"]>
-  readonly internalTags: ReadonlyArray<Scalars["String"]>
-  /**
-   * What kind of morpheme is this? Examples are "Prepronominal Prefix" or
-   * "Aspectual Suffix"
-   */
-  readonly morphemeType: Scalars["String"]
-  /** Overrides the segment type of instances of this tag. */
-  readonly segmentType: Maybe<SegmentType>
-  /** How this morpheme looks in original language data */
-  readonly shape: Maybe<Scalars["String"]>
-  /** How this morpheme is represented in a gloss */
-  readonly tag: Scalars["String"]
-  /** Plain English title of the morpheme tag */
-  readonly title: Scalars["String"]
-}
-
-=======
->>>>>>> f8424663
 export enum UserGroup {
   Editor = "EDITOR",
 }
@@ -832,21 +781,11 @@
                           | "commentary"
                         > & {
                             readonly segments: ReadonlyArray<
-<<<<<<< HEAD
-                              {
-                                readonly __typename?: "MorphemeSegment"
-                              } & Pick<
-                                MorphemeSegment,
-                                | "morpheme"
-                                | "gloss"
-                                | "segmentType"
-=======
                               { readonly __typename?: "WordSegment" } & Pick<
                                 WordSegment,
                                 | "morpheme"
                                 | "gloss"
                                 | "role"
->>>>>>> f8424663
                                 | "previousSeparator"
                               > & {
                                   readonly matchingTag: Maybe<
@@ -884,15 +823,9 @@
           | "commentary"
         > & {
             readonly segments: ReadonlyArray<
-<<<<<<< HEAD
-              { readonly __typename?: "MorphemeSegment" } & Pick<
-                MorphemeSegment,
-                "morpheme" | "gloss" | "segmentType" | "previousSeparator"
-=======
               { readonly __typename?: "WordSegment" } & Pick<
                 WordSegment,
                 "morpheme" | "gloss" | "role" | "previousSeparator"
->>>>>>> f8424663
               > & {
                   readonly matchingTag: Maybe<
                     { readonly __typename?: "MorphemeTag" } & Pick<
@@ -926,15 +859,9 @@
   | "commentary"
 > & {
     readonly segments: ReadonlyArray<
-<<<<<<< HEAD
-      { readonly __typename?: "MorphemeSegment" } & Pick<
-        MorphemeSegment,
-        "morpheme" | "gloss" | "segmentType" | "previousSeparator"
-=======
       { readonly __typename?: "WordSegment" } & Pick<
         WordSegment,
         "morpheme" | "gloss" | "role" | "previousSeparator"
->>>>>>> f8424663
       > & {
           readonly matchingTag: Maybe<
             { readonly __typename?: "MorphemeTag" } & Pick<
@@ -1188,11 +1115,7 @@
         tag
         title
       }
-<<<<<<< HEAD
-      segmentType
-=======
       role
->>>>>>> f8424663
       previousSeparator
     }
     englishGloss
