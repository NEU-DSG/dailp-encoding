--- conflicted
+++ resolved
@@ -1,18 +1,9 @@
 import { createTheme, createThemeContract, style } from "@vanilla-extract/css"
-<<<<<<< HEAD
-import { createSprinkles, defineProperties } from "@vanilla-extract/sprinkles"
-import { lighten } from "polished"
-import { colors, rootFontSize, theme } from "src/sprinkles.css"
-import { marginX, paddingX, paddingY } from "src/style-utils"
-
-export const themeClass = createTheme(theme, {
-=======
 import { darken, lighten, rgba } from "polished"
 import { rootFontSize } from "src/style/constants"
 import { themeContract } from "src/style/theme-contract.css"
 
 export const themeClass = createTheme(themeContract, {
->>>>>>> 517d6ec9
   fontSizes: {
     root: rootFontSize,
   },
