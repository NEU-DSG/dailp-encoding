--- conflicted
+++ resolved
@@ -104,11 +104,7 @@
     // Combine certain morphemes.
     const combinedSegments: typeof p.segments = p.segments.reduce(
       (result, segment) => {
-<<<<<<< HEAD
-        if (segment.segmentType === Dailp.SegmentType.Combine) {
-=======
         if (segment.role === Dailp.WordSegmentRole.Modifier) {
->>>>>>> f8424663
           const lastSegment = result[result.length - 1]!
           result[result.length - 1] = {
             ...lastSegment,
