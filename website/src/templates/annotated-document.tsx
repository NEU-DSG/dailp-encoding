--- conflicted
+++ resolved
@@ -22,12 +22,8 @@
 import { MorphemeDetails } from "../morpheme"
 import { Breadcrumbs } from "../breadcrumbs"
 import { isMobile } from "react-device-detect"
-<<<<<<< HEAD
-import { ExperiencePicker, selectedMode } from "../mode"
+import { ExperiencePicker, selectedMode, selectedPhonetics, PhoneticsPicker } from "../mode"
 import { DocumentAudio } from "../audio-player";
-=======
-import {ExperiencePicker, selectedMode, selectedPhonetics, PhoneticsPicker} from "../mode"
->>>>>>> 0a693c37
 import loadable from "@loadable/component"
 
 
