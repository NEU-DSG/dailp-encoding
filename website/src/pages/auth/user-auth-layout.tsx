--- conflicted
+++ resolved
@@ -56,46 +56,19 @@
   )
 }
 
-<<<<<<< HEAD
 export const ConfirmLogout = (props?: { className?: string }) => {
-  const { user } = useUser()
+  const { operations } = useUser()
 
   return (
     <CleanButton
       className={props?.className}
       onClick={() => {
         let confirmation = confirm("Are you sure you want to sign out?")
-        if (confirmation) user?.signOut()
+        if (confirmation) operations.signOutUser()
       }}
     >
       Log out
     </CleanButton>
-=======
-const ConfirmLogout = (props?: { className?: string }) => {
-  const { operations } = useUser()
-  const popover = usePopoverState({ gutter: 2 })
-
-  return (
-    <>
-      <PopoverDisclosure
-        {...popover}
-        className={cx(props?.className, cleanButton)}
-      >
-        {popover.visible ? "Cancel" : "Log out"}
-      </PopoverDisclosure>
-
-      <Popover {...popover} tabIndex={0}>
-        <Button
-          className={cx(props?.className, popoverButton)}
-          onClick={() => {
-            operations.signOutUser()
-          }}
-        >
-          Log out
-        </Button>
-      </Popover>
-    </>
->>>>>>> 9fa72017
   )
 }
 
