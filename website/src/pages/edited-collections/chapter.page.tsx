--- conflicted
+++ resolved
@@ -1,8 +1,4 @@
-<<<<<<< HEAD
-import cx from "classnames"
-=======
 import React from "react"
->>>>>>> 4a485ef7
 import { Helmet } from "react-helmet"
 import { Link, WordpressPage } from "src/components"
 import * as Dailp from "src/graphql/dailp"
