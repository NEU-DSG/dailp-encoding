import { Helmet } from "react-helmet"
import { Link, WordpressPage } from "src/components"
import * as Dailp from "src/graphql/dailp"
import { chapterRoute, collectionRoute } from "src/routes"
import * as util from "src/style/utils.css"
import CWKWLayout from "../cwkw/cwkw-layout"
import * as css from "../cwkw/cwkw-layout.css"
import { DocumentTitleHeader, TabSet } from "../documents/document.page"
import { useDialog, useSubchapters } from "./edited-collection-context"

const ChapterPage = (props: {
  collectionSlug: string
  chapterSlug: string
}) => {
  const [{ data }] = Dailp.useCollectionChapterQuery({
    variables: {
      collectionSlug: props.collectionSlug,
      chapterSlug: props.chapterSlug,
    },
  })

  const dialog = useDialog()

  const chapter = data?.chapter

  if (!chapter) {
    return <>Loading...</>
  }

  const { document, wordpressId } = chapter

  const subchapters = useSubchapters(props.chapterSlug)

  return (
    <CWKWLayout>
      <Helmet title={chapter.title} />
      <main className={util.paddedCenterColumn}>
        <article className={dialog.visible ? css.leftMargin : util.fullWidth}>
          {/* If this chapter contains or is a Wordpress page, display the WP page contents. */}
          {wordpressId ? <WordpressPage slug={`/${chapter.title}`} /> : null}

          {/* If this chapter is a document, display the document contents. */}
          {document ? (
            <>
              <DocumentTitleHeader
                breadcrumbs={chapter.breadcrumbs}
                rootPath={collectionRoute(props.collectionSlug)}
                doc={document}
                showDetails={true}
              />
              <TabSet doc={document} />
            </>
          ) : null}

          <ul>
<<<<<<< HEAD
            {subchapters && (
              <>
                {subchapters.map((chapter) => (
                  <li>
                    <Link
                      href={chapterRoute(props.collectionSlug!, chapter.slug)}
                      key={chapter.slug}
                    >
                      {chapter.title}
                    </Link>
                  </li>
                ))}
              </>
            )}
=======
            {subchapters?.map((chapter) => (
              <li key={chapter.leaf}>
                <Link href={chapterRoute(props.collectionSlug!, chapter.leaf)}>
                  {chapter.title}
                </Link>
              </li>
            ))}
>>>>>>> 0eeaa154
          </ul>
        </article>
      </main>
    </CWKWLayout>
  )
}

export default ChapterPage<|MERGE_RESOLUTION|>--- conflicted
+++ resolved
@@ -37,7 +37,7 @@
       <main className={util.paddedCenterColumn}>
         <article className={dialog.visible ? css.leftMargin : util.fullWidth}>
           {/* If this chapter contains or is a Wordpress page, display the WP page contents. */}
-          {wordpressId ? <WordpressPage slug={`/${chapter.title}`} /> : null}
+          {wordpressId ? <WordpressPage slug={`/${chapter.slug}`} /> : null}
 
           {/* If this chapter is a document, display the document contents. */}
           {document ? (
@@ -53,30 +53,13 @@
           ) : null}
 
           <ul>
-<<<<<<< HEAD
-            {subchapters && (
-              <>
-                {subchapters.map((chapter) => (
-                  <li>
-                    <Link
-                      href={chapterRoute(props.collectionSlug!, chapter.slug)}
-                      key={chapter.slug}
-                    >
-                      {chapter.title}
-                    </Link>
-                  </li>
-                ))}
-              </>
-            )}
-=======
             {subchapters?.map((chapter) => (
-              <li key={chapter.leaf}>
-                <Link href={chapterRoute(props.collectionSlug!, chapter.leaf)}>
+              <li key={chapter.slug}>
+                <Link href={chapterRoute(props.collectionSlug!, chapter.slug)}>
                   {chapter.title}
                 </Link>
               </li>
             ))}
->>>>>>> 0eeaa154
           </ul>
         </article>
       </main>
