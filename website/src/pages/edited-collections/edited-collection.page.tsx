--- conflicted
+++ resolved
@@ -37,28 +37,6 @@
     redirectUrl(collectionSlug!)
   }, [collectionSlug])
 
-<<<<<<< HEAD
-  function redirectUrl() {
-    if (collectionSlug != "cwkw") {
-      // Put here in case someone has one of these old collections bookmarked, but can remove if necessary
-      switch (collectionSlug) {
-        case "dollie-duncan-letters":
-          navigate("/collections/cwkw/dollie_duncan")
-          break
-        case "echota-funeral-notices":
-          navigate("/collections/cwkw/funeral_notices")
-          break
-        case "government documents":
-          navigate("/collections/cwkw/governance_documents")
-          break
-        default:
-          navigate("/404")
-      }
-    }
-  }
-
-=======
->>>>>>> 0eeaa154
   if (collectionSlug != "cwkw") {
     return null
   }
