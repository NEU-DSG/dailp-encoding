--- conflicted
+++ resolved
@@ -36,11 +36,7 @@
   const dialog = useDialog()
 
   const chapters = useChapters()
-<<<<<<< HEAD
-  const firstChapter = chapters && chapters[0] ? chapters[0].slug : ""
-=======
   const firstChapter = chapters ? chapters[0] : null
->>>>>>> 4a485ef7
 
   useEffect(() => {
     redirectUrl(collectionSlug!)
@@ -71,17 +67,11 @@
           <WordpressPage slug={`/${collectionSlug}`} />
 
           <h3>
-<<<<<<< HEAD
-            <Link href={chapterRoute(collectionSlug, firstChapter)}>
-              Begin reading
-            </Link>
-=======
             {firstChapter ? (
               <Link href={chapterRoute(collectionSlug!, firstChapter.slug)}>
                 Begin reading
               </Link>
             ) : null}
->>>>>>> 4a485ef7
           </h3>
         </article>
       </main>
