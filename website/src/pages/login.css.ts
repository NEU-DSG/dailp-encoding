import { style } from "@vanilla-extract/css"
import {
<<<<<<< HEAD
  button,
=======
>>>>>>> ff493acc
  colors,
  hspace,
  mediaQueries,
  radii,
  vspace,
} from "src/style/constants"
import { edgePadded, fullWidth } from "src/style/utils.css"

export const loginHeader = style({
  display: "flex",
  justifyContent: "flex-end",
  flex: 6,
})

export const logoutPopover = style({
  display: "flex",
  flexDirection: "column",
  backgroundColor: colors.body,
  textAlign: "center",
  padding: hspace.large,
  borderRadius: radii.medium,
})

export const skinnyWidth = style([
  fullWidth,
  edgePadded,
  {
    margin: "auto",
    "@media": {
      [mediaQueries.medium]: {
        width: "25rem",
      },
    },
  },
])

export const centeredForm = style({
  display: "flex",
  flexDirection: "column",
  width: "100%",
})

export const loginFormBox = style({
  padding: vspace.medium,
})

export const positionButton = style({
  display: "flex",
  justifyContent: "flex-end",
  marginTop: vspace.medium,
})

<<<<<<< HEAD
export const loginButton = style([
  button,
  {
    margin: 0,
    borderRadius: radii.medium,
  },
])
=======
export const loginButton = style([{ margin: 0, borderRadius: radii.medium }])
>>>>>>> ff493acc
<|MERGE_RESOLUTION|>--- conflicted
+++ resolved
@@ -1,9 +1,5 @@
 import { style } from "@vanilla-extract/css"
 import {
-<<<<<<< HEAD
-  button,
-=======
->>>>>>> ff493acc
   colors,
   hspace,
   mediaQueries,
@@ -56,14 +52,4 @@
   marginTop: vspace.medium,
 })
 
-<<<<<<< HEAD
-export const loginButton = style([
-  button,
-  {
-    margin: 0,
-    borderRadius: radii.medium,
-  },
-])
-=======
-export const loginButton = style([{ margin: 0, borderRadius: radii.medium }])
->>>>>>> ff493acc
+export const loginButton = style([{ margin: 0, borderRadius: radii.medium }])