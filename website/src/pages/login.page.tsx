import React from "react"
<<<<<<< HEAD
import { setUserAgent } from "react-device-detect"
import { Button } from "reakit/Button"
=======
>>>>>>> ca9e4f52
import {
  unstable_Form as Form,
  unstable_FormInput as FormInput,
  unstable_FormLabel as FormLabel,
  unstable_FormMessage as FormMessage,
  unstable_FormSubmitButton as FormSubmitButton,
  unstable_FormStateReturn,
  unstable_useFormState as useFormState,
} from "reakit/Form"
import { Popover, PopoverDisclosure, usePopoverState } from "reakit/Popover"
import { useUser } from "src/auth"
import { Button, CleanButton, Link } from "src/components"
import Layout from "../layout"
import {
  centeredForm,
  loginButton,
  loginFormBox,
  loginHeader,
  logoutPopover,
  positionButton,
  skinnyWidth,
} from "./login.css"
import { ResetLink } from "./reset-password.page"

const LoginPage = () => {
  const { loginUser } = useUser().operations

  const loginForm = useFormState({
    values: { email: "", password: "" },
    onValidate: (values) => {
      if (!values.email) {
        throw { email: "An email is required" }
      } else if (!values.password) {
        throw { password: "A password is required" }
      }
    },
    onSubmit: (values) => {
      loginUser(values.email, values.password)
    },
  })

  return (
    <Layout>
      <main className={skinnyWidth}>
        <header>
          <h1>Log into your account</h1>
          <h4>
            Login to contribute to the archive by transcribing documents,
            recording pronunciations, providing cultural commentary, and more.
          </h4>
        </header>

        <Form {...loginForm} className={centeredForm}>
          <FormFields
            form={loginForm}
            name="email"
            label="Email *"
            placeholder="mail@website.com"
          />

          <FormFields
            form={loginForm}
            name="password"
            label="Password *"
            type="password"
            placeholder="enter password"
          />
          <ResetLink />

          <div className={positionButton}>
            <FormSubmitButton
              {...loginForm}
              as={Button}
              className={loginButton}
            >
              Log in
            </FormSubmitButton>
          </div>
        </Form>
      </main>
    </Layout>
  )
}

// the login button that appears in the header of the website
export const LoginHeaderButton = () => {
  const { authenticated } = useUser()

  return (
    <div className={loginHeader}>
      {/* show a logout button if user is signed in, otherwise show login */}
      {authenticated ? (
        <ConfirmLogout />
      ) : (
        <Link href="/login">Log in</Link>
      )}
    </div>
  )
}

// a popover handling user log out
const ConfirmLogout = () => {
  const { user, setUser } = useUser()
  const popover = usePopoverState()

  return (
    <>
      <PopoverDisclosure {...popover} as={CleanButton}>
        Log out
      </PopoverDisclosure>
      <Popover {...popover} className={logoutPopover} tabIndex={0}>
        Log out of DAILP?
        <CleanButton
          onClick={() => {
            user?.signOut()
            setUser(null)
          }}
        >
          Yes
        </CleanButton>
        <CleanButton
          onClick={() => {
            popover.hide()
          }}
        >
          No
        </CleanButton>
      </Popover>
    </>
  )
}

interface FormFieldsType {
  form: unstable_FormStateReturn<any | undefined>
  name: any
  label: string
  type?: string | undefined
  placeholder: string
}

export const FormFields = ({
  form,
  name,
  label,
  type,
  placeholder,
}: FormFieldsType) => {
  return (
    <>
      <FormLabel {...form} name={name} label={label} />

      <FormInput
        {...form}
        name={name}
        className={loginFormBox}
        type={type}
        placeholder={placeholder}
      />

      <FormMessage {...form} name={name} />
    </>
  )
}

export default LoginPage<|MERGE_RESOLUTION|>--- conflicted
+++ resolved
@@ -1,9 +1,4 @@
 import React from "react"
-<<<<<<< HEAD
-import { setUserAgent } from "react-device-detect"
-import { Button } from "reakit/Button"
-=======
->>>>>>> ca9e4f52
 import {
   unstable_Form as Form,
   unstable_FormInput as FormInput,
@@ -95,11 +90,7 @@
   return (
     <div className={loginHeader}>
       {/* show a logout button if user is signed in, otherwise show login */}
-      {authenticated ? (
-        <ConfirmLogout />
-      ) : (
-        <Link href="/login">Log in</Link>
-      )}
+      {authenticated ? <ConfirmLogout /> : <Link href="/login">Log in</Link>}
     </div>
   )
 }
