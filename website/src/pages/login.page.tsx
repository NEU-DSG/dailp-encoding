--- conflicted
+++ resolved
@@ -26,11 +26,6 @@
   skinnyWidth,
 } from "./login.css"
 import { ResetLink } from "./reset-password.page"
-<<<<<<< HEAD
-
-// import { ResetLink } from "./reset-password.page"
-=======
->>>>>>> 0a3bf7bf
 
 interface FormFieldsType {
   form: unstable_FormStateReturn<any | undefined>
@@ -107,10 +102,6 @@
             type="password"
             placeholder="enter password"
           />
-<<<<<<< HEAD
-=======
-
->>>>>>> 0a3bf7bf
           <ResetLink />
 
           <div className={positionButton}>
