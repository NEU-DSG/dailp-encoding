--- conflicted
+++ resolved
@@ -104,9 +104,6 @@
 export const Page = AnnotatedDocumentPage
 
 export const TabSet = ({ doc }: { doc: Document }) => {
-<<<<<<< HEAD
-  const token = useCredentials()
-=======
     const [isScrollVisible, setIsScrollVisible] = useState(1);
     const handleScroll = () => {
       if (document.documentElement.scrollHeight > 3000) {
@@ -125,7 +122,7 @@
       };
     }, []);
     
->>>>>>> 61a97041
+  const token = useCredentials()
   const tabs = useScrollableTabState({ selectedId: Tabs.ANNOTATION })
   const [{ data }] = Dailp.useDocumentDetailsQuery({
     variables: { slug: doc.slug! },
@@ -134,11 +131,6 @@
   if (!docData) {
     return null
   }
-<<<<<<< HEAD
-  let editButton = null
-  if (token) {
-    editButton = <EditButton />
-=======
   let scrollTopClass = null;
   switch (isScrollVisible) {
     case 0: scrollTopClass = css.noScrollTop;
@@ -148,7 +140,10 @@
     case 2: scrollTopClass = css.showScrollTop;
       break;
     default: scrollTopClass = css.noScrollTop;
->>>>>>> 61a97041
+  }
+  let editButton = null
+  if (token) {
+    editButton = <EditButton />
   }
   return (
     <>
