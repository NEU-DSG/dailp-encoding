import { DialogContent, DialogOverlay } from "@reach/dialog"
import "@reach/dialog/styles.css"
import React, { useEffect, useState } from "react"
import { isMobile } from "react-device-detect"
import { Helmet } from "react-helmet"
import {
  MdOutlineBookmarkAdd,
  MdOutlineBookmarkRemove,
  MdSettings,
} from "react-icons/md/index"
import { RiArrowUpCircleFill } from "react-icons/ri/index"
import {
  Dialog,
  DialogBackdrop,
  Tab,
  TabList,
  TabPanel,
  useDialogState,
} from "reakit"
import { navigate } from "vite-plugin-ssr/client/router"
import { UserRole, useUser, useUserRole } from "src/auth"
import { useUserId } from "src/auth"
import { CommentStateProvider } from "src/comment-state-context"
import { AudioPlayer, Breadcrumbs, Button, Link } from "src/components"
import { IconTextButton } from "src/components/button"
import { CommentValueProvider } from "src/components/edit-comment-feature"
import { DocumentAudioWithCurate } from "src/components/edit-word-audio/editor"
import { RecordDocumentAudioPanel } from "src/components/record-document-audio-panel"
import { useMediaQuery } from "src/custom-hooks"
import { FormProvider as FormProviderDoc } from "src/edit-doc-data-form-context"
import {
  FormProvider as FormProviderParagraph,
  useForm as useParagraphForm,
} from "src/edit-paragraph-form-context"
import { EditWordCheckProvider } from "src/edit-word-check-context"
import { FormProvider, useForm } from "src/edit-word-form-context"
import * as Dailp from "src/graphql/dailp"
import Layout from "src/layout"
import { drawerBg } from "src/menu.css"
import { MorphemeDetails } from "src/morpheme"
import { DocumentInfo } from "src/pages/documents/document-info"
import { PanelDetails, PanelLayout, PanelSegment } from "src/panel-layout"
import { usePreferences } from "src/preferences-context"
import { useLocation } from "src/renderer/PageShell"
import { chapterRoute, collectionWordPath } from "src/routes"
import { useScrollableTabState } from "src/scrollable-tabs"
import { AnnotatedForm, DocumentPage } from "src/segment"
import { mediaQueries } from "src/style/constants"
import { BasicMorphemeSegment, LevelOfDetail } from "src/types"
import PageImages from "../../page-image"
import * as css from "./document.css"

enum Tabs {
  ANNOTATION = "annotation-tab",
  IMAGES = "source-image-tab",
  INFO = "info-tab",
}

export type DocumentContents = NonNullable<
  Dailp.DocumentContentsQuery["document"]
>

/** A full annotated document, including all metadata and the translation(s) */
const AnnotatedDocumentPage = (props: { id: string }) => {
  const [{ data }] = Dailp.useAnnotatedDocumentQuery({
    variables: { slug: props.id },
  })

  const wordIndex = useLocation().hash
  const index = wordIndex?.replace("w", "")
  const doc = data?.document

  if (!doc) {
    return null
  }

  useEffect(() => {
    redirectUrl(index)
  }, [props.id])

  // Redirects this document to the corresponding collection chapter containing document.
  function redirectUrl(index: string | undefined) {
    if (doc?.chapters?.length === 1) {
      const chapter = doc.chapters[0]
      const collectionSlug = chapter?.path[0]
      const chapterSlug = chapter?.path[chapter.path.length - 1]
      wordIndex
        ? navigate(
            collectionWordPath(collectionSlug!, chapterSlug!, parseInt(index!))
          )
        : navigate(chapterRoute(collectionSlug!, chapterSlug!))
    }
  }

  return (
    <Layout>
      <Helmet title={doc?.title} />
      <main className={css.annotatedDocument}>
        <DocumentTitleHeader doc={doc} />
        <TabSet doc={doc} />
      </main>
    </Layout>
  )
}
export const Page = AnnotatedDocumentPage

export const TabSet = ({ doc }: { doc: Dailp.DocumentFieldsFragment }) => {
  const [isScrollVisible, setIsScrollVisible] = useState(1)
  const handleScroll = () => {
    if (document.documentElement.scrollHeight > 3000) {
      setIsScrollVisible(window.scrollY > 2000 ? 2 : 1)
    } else {
      setIsScrollVisible(0)
    }
  }
  // Add the scroll event listener when the component is mounted.
  // window (and document) cannot seem to be accessed on its own so we need to use this method instead.
  useEffect(() => {
    window.addEventListener("scroll", handleScroll)
    // Remove the scroll event listener on component unmount
    return () => {
      window.removeEventListener("scroll", handleScroll)
    }
  }, [])

  const tabs = useScrollableTabState({ selectedId: Tabs.ANNOTATION })
  const [{ data }] = Dailp.useDocumentDetailsQuery({
    variables: { slug: doc.slug! },
  })
  const docData = data?.document
  if (!docData) {
    return null
  }
  let scrollTopClass = null
  switch (isScrollVisible) {
    case 0:
      scrollTopClass = css.noScrollTop
      break
    case 1:
      scrollTopClass = css.hideScrollTop
      break
    case 2:
      scrollTopClass = css.showScrollTop
      break
    default:
      scrollTopClass = css.noScrollTop
  }
  return (
    <>
      <div className={css.wideAndTop}>
        <TabList
          {...tabs}
          id="document-tabs-header"
          className={css.docTabs}
          aria-label="Document View Types"
        >
          <Tab {...tabs} id={Tabs.ANNOTATION} className={css.docTab}>
            Translation
          </Tab>
          <Tab {...tabs} id={Tabs.IMAGES} className={css.docTab}>
            Original Text
          </Tab>
          <Tab {...tabs} id={Tabs.INFO} className={css.docTab}>
            Document Info
          </Tab>
        </TabList>
      </div>

      <Button
        id="scroll-top"
        className={scrollTopClass}
        onClick={() => window.scrollTo({ top: 0, behavior: "smooth" })}
      >
        <RiArrowUpCircleFill size={45} />
        {!isMobile ? <div>Scroll to Top</div> : null}
      </Button>

      <TabPanel
        {...tabs}
        className={css.docTabPanel}
        id={`${Tabs.ANNOTATION}-panel`}
        tabId={Tabs.ANNOTATION}
      >
        <EditWordCheckProvider>
          <TranslationTab doc={doc} />
        </EditWordCheckProvider>
      </TabPanel>

      <TabPanel
        {...tabs}
        className={css.imageTabPanel}
        id={`${Tabs.IMAGES}-panel`}
        tabId={Tabs.IMAGES}
      >
        {doc.translatedPages ? (
          <PageImages
            pageImages={{
              urls:
                doc.translatedPages
                  ?.filter((p) => !!p.image)
                  .map((p) => p.image!.url) ?? [],
            }}
            document={doc}
          />
        ) : null}
      </TabPanel>

      <TabPanel
        {...tabs}
        className={css.imageTabPanel}
        id={`${Tabs.INFO}-panel`}
        tabId={Tabs.INFO}
      >
        {/* Document Info Component */}
        {/* Make sure form provider is around the component */}
        <FormProviderDoc>
          <DocumentInfo doc={doc} />
        </FormProviderDoc>
      </TabPanel>
    </>
  )
}

export const TranslationTab = ({
  doc,
}: {
  doc: Dailp.DocumentFieldsFragment
}) => {
  const [selectedMorpheme, setMorpheme] = useState<BasicMorphemeSegment | null>(
    null
  )

  useEffect(() => {
    selectAndShowContent(null)
  }, [doc.id])

  const [dialogOpen, setDialogOpen] = useState(false)
  const closeDialog = () => setDialogOpen(false)
  const openDetails = (morpheme: BasicMorphemeSegment) => {
    setMorpheme(morpheme)
    setDialogOpen(true)
  }

  const dialog = useDialogState({ animated: true })

  const [selectedSegment, setSelectedSegment] = useState<PanelSegment | null>(
    null
  )

  const selectAndShowContent = (content: PanelSegment | null) => {
    setSelectedSegment(content)

    if (content) {
      dialog.show()
    } else {
      dialog.hide()
    }
  }

  // When the mobile version of the word panel is closed, remove any segment selection.
  useEffect(() => {
    if (!dialog.visible) {
      selectAndShowContent(null)
    }
  }, [dialog.visible])

  // This can now be either a word or paragraph.
  let panelInfo = {
    currContents: selectedSegment,
    setCurrContents: selectAndShowContent,
  }

  const { levelOfDetail, cherokeeRepresentation } = usePreferences()

  const isDesktop = useMediaQuery(mediaQueries.medium)

  return (
    <FormProvider>
      <FormProviderParagraph>
        <DialogOverlay
          className={css.morphemeDialogBackdrop}
          isOpen={dialogOpen}
          onDismiss={closeDialog}
        >
          <DialogContent
            className={css.unpaddedMorphemeDialog}
            aria-label="Segment Details"
          >
            {selectedMorpheme ? (
              <MorphemeDetails
                documentId={doc.id}
                segment={selectedMorpheme}
                hideDialog={closeDialog}
                cherokeeRepresentation={cherokeeRepresentation}
              />
            ) : null}
          </DialogContent>
        </DialogOverlay>

        {!isDesktop && (
          <DialogBackdrop {...dialog} className={drawerBg}>
            <Dialog
              {...dialog}
              as="nav"
              className={css.mobileWordPanel}
              aria-label="Word Panel Drawer"
              preventBodyScroll={true}
            >
              <CommentStateProvider>
                <CommentValueProvider>
                  <PanelLayout
                    segment={panelInfo.currContents}
                    setContent={panelInfo.setCurrContents}
                  />
                </CommentValueProvider>
              </CommentStateProvider>
            </Dialog>
          </DialogBackdrop>
        )}

        <div className={css.contentContainer}>
          <article className={css.annotationContents}>
            <p className={css.topMargin}>
              Use the{" "}
              <span>
                <MdSettings size={32} style={{ verticalAlign: "middle" }} />{" "}
                Settings
              </span>{" "}
              button at the top of the page to change how documents are
              translated.
            </p>
            <DocumentContents
              {...{
                levelOfDetail,
                doc,
                openDetails,
                cherokeeRepresentation,
                wordPanelDetails: panelInfo,
              }}
            />
          </article>
          {selectedSegment && (
            <div className={css.contentSection2}>
              <CommentStateProvider>
                <CommentValueProvider>
                  <PanelLayout
                    segment={panelInfo.currContents}
                    setContent={panelInfo.setCurrContents}
                  />
                </CommentValueProvider>
              </CommentStateProvider>
            </div>
          )}
        </div>
      </FormProviderParagraph>
    </FormProvider>
  )
}

const DocumentContents = ({
  levelOfDetail,
  doc,
  openDetails,
  cherokeeRepresentation,
  wordPanelDetails,
}: {
  doc: Dailp.DocumentFieldsFragment
  levelOfDetail: LevelOfDetail
  cherokeeRepresentation: Dailp.CherokeeOrthography
  openDetails: (morpheme: any) => void
  wordPanelDetails: PanelDetails
}) => {
  const [result, rerunQuery] = Dailp.useDocumentContentsQuery({
    variables: {
      slug: doc.slug,
      isReference: doc.isReference,
      morphemeSystem: cherokeeRepresentation,
    },
  })

  const docContents = result.data?.document
  const { form, isEditing } = useForm()
  const { paragraphForm, isEditingParagraph } = useParagraphForm()

  useEffect(() => {
    // If the form has been submitted, update the panel's current contents to be the currently selected word
    if (form.submitting) {
      // Update the form's current word
      // wordPanelDetails.setCurrContents(form.values.word)
      console.log("[charlie] Not rerunning query :)")
      // Query of document contents is rerun to ensure frontend and backend are in sync
      // rerunQuery({ requestPolicy: "network-only" })
    } else {
      // If the form was not submitted, make sure to reset the current word of the form to its unmodified state.
      form.update("word", wordPanelDetails.currContents)
    }
    if (paragraphForm.submitting) {
      wordPanelDetails.setCurrContents(paragraphForm.values.paragraph)
      console.log("[charlie] Not rerunning query :)")
      // Query of document contents is rerun to ensure frontend and backend are in sync
      rerunQuery({ requestPolicy: "network-only" })
    } else {
      paragraphForm.update("paragraph", wordPanelDetails.currContents)
    }
  }, [isEditing, isEditingParagraph])

  if (!docContents) {
    return <>Loading...</>
  }

  return (
    <>
      {docContents.translatedPages?.map((seg, i) => (
        <DocumentPage
          key={i}
          segment={seg}
          onOpenDetails={openDetails}
          levelOfDetail={levelOfDetail}
          cherokeeRepresentation={cherokeeRepresentation}
          pageImages={
            doc.translatedPages
              ?.filter((p) => !!p.image)
              .map((p) => p.image!.url) ?? []
          }
          wordPanelDetails={wordPanelDetails}
        />
      ))}
      {docContents.forms?.map((form, i) => (
        <AnnotatedForm
          key={i}
          segment={form}
          onOpenDetails={openDetails}
          levelOfDetail={levelOfDetail}
          cherokeeRepresentation={cherokeeRepresentation}
          pageImages={[]}
          wordPanelDetails={wordPanelDetails}
        />
      ))}
    </>
  )
}

export const DocumentTitleHeader = (p: {
  rootTitle?: string
  rootPath?: string
  breadcrumbs?: readonly Pick<
    Dailp.CollectionChapter["breadcrumbs"][0],
    "name" | "slug"
  >[]
  doc: Dailp.DocumentFieldsFragment
}) => {
  const { user } = useUser()
  const userId = useUserId()
  const role = useUserRole()
  return (
    <header className={css.docHeader}>
      {p.breadcrumbs && (
        <Breadcrumbs aria-label="Breadcrumbs">
          {p.breadcrumbs.map((crumb) => (
            <Link href={`${p.rootPath}/${crumb.slug}`} key={crumb.slug}>
              {crumb.name}
            </Link>
          ))}
        </Breadcrumbs>
      )}

      <h1 className={css.docTitle}>
        {p.doc.title}
        {p.doc.date && ` (${p.doc.date.year})`}{" "}
      </h1>

      <div className={css.bottomPadded}>
        {user ? (
          <BookmarkButton
            documentId={p.doc.id}
            isBookmarked={p.doc.bookmarkedOn !== null}
          />
        ) : (
          <></>
        )}
        {p.doc.editedAudio.length === 0 && !isMobile && (
          <div id="no-audio-message">
            <strong>No Audio Available</strong>
          </div>
        )}
        <div className={css.alignRight}>
          {!isMobile ? (
            <Button onClick={() => window.print()}>Print</Button>
          ) : null}
        </div>
      </div>
      <div id="audio-and-recording-container">
        <div>
          {/* only show document audio to non-editors , editors can see which ones are shown from checkmark*/}
          {p.doc.editedAudio.length > 0 && role !== UserRole.Editor && (
            <>
              <h3>Document Audio:</h3>
              {p.doc.editedAudio.map((audio, index) => (
                <div
                  id={`document-audio-player-${index}`}
                  className={css.audioContainer}
                  key={index}
                >
                  <AudioPlayer
                    contributor={audio.recordedBy?.displayName}
                    recordedAt={
                      audio.recordedAt?.formattedDate
                        ? new Date(audio.recordedAt.formattedDate)
                        : undefined
                    }
                    style={{ flex: 1 }}
                    audioUrl={audio.resourceUrl}
                    showProgress
                  />
                  {!isMobile && (
                    <div>
                      <a href={audio.resourceUrl}>
                        <Button>Download Audio</Button>
                      </a>
                    </div>
                  )}
                </div>
              ))}
            </>
          )}
          {role === UserRole.Contributor && (
            <>
              <h3>User-contributed Audio:</h3>
              {p.doc.userContributedAudio.map(
                (audio, index) =>
                  audio.recordedBy?.id === userId && (
                    <div key={index}>
                      <AudioPlayer
                        contributor={"you"}
                        recordedAt={
                          audio.recordedAt?.formattedDate
                            ? new Date(audio.recordedAt.formattedDate)
                            : undefined
                        }
                        audioUrl={audio.resourceUrl}
                        showProgress
                      />
                    </div>
                  )
              )}
            </>
          )}
          {role === UserRole.Editor && (
            <>
              <h3>User-contributed Audio:</h3>
              {p.doc.userContributedAudio.map((audio, index) => (
                <div
                  id={`user-contributed-document-audio-player-${index}`}
                  className={css.documentAudioContainer}
                  key={index}
                >
                  {role === UserRole.Editor && (
                    <>
                      <DocumentAudioWithCurate
                        contributor={
                          audio.recordedBy?.displayName ?? "Unknown Contributor"
                        }
                        recordedAt={
                          audio.recordedAt?.formattedDate
                            ? new Date(audio.recordedAt.formattedDate)
                            : undefined
                        }
                        documentId={p.doc.id}
                        audio={audio}
                      />
                      {!isMobile && (
                        <div>
                          <a href={audio.resourceUrl}>
                            <Button>Download Audio</Button>
                          </a>
                        </div>
                      )}
                    </>
                  )}
                </div>
              ))}
<<<<<<< HEAD
              <RecordDocumentAudioPanel document={p.doc} />
            </>
=======
            </>
          )}
          {(role === UserRole.Editor || role === UserRole.Contributor) && (
            <RecordDocumentAudioPanel document={p.doc} />
>>>>>>> 6a33ca52
          )}
        </div>
      </div>
    </header>
  )
}

/** Button that allows users to bookmark a document */
export const BookmarkButton = (props: {
  documentId: String
  isBookmarked: boolean
}) => {
  const [addBookmarkMutationResult, addBookmarkMutation] =
    Dailp.useAddBookmarkMutation()
  const [removeBookmarkMutationResult, removeBookmarkMutation] =
    Dailp.useRemoveBookmarkMutation()

  return (
    <>
      {props.isBookmarked ? (
        // Displays a "Cancel" button and "Save" button in editing mode.
        <>
          <IconTextButton
            icon={<MdOutlineBookmarkRemove />}
            className={css.BookmarkButton}
            onClick={() => {
              removeBookmarkMutation({ documentId: props.documentId })
            }}
          >
            Un-Bookmark
          </IconTextButton>
        </>
      ) : (
        <IconTextButton
          icon={<MdOutlineBookmarkAdd />}
          className={css.BookmarkButton}
          onClick={() => {
            addBookmarkMutation({ documentId: props.documentId })
          }}
        >
          Bookmark
        </IconTextButton>
      )}
    </>
  )
}<|MERGE_RESOLUTION|>--- conflicted
+++ resolved
@@ -579,15 +579,10 @@
                   )}
                 </div>
               ))}
-<<<<<<< HEAD
-              <RecordDocumentAudioPanel document={p.doc} />
-            </>
-=======
             </>
           )}
           {(role === UserRole.Editor || role === UserRole.Contributor) && (
             <RecordDocumentAudioPanel document={p.doc} />
->>>>>>> 6a33ca52
           )}
         </div>
       </div>
