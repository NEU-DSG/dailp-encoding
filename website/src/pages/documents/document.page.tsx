--- conflicted
+++ resolved
@@ -28,13 +28,8 @@
 import { BasicMorphemeSegment, LevelOfDetail } from "src/types"
 import PageImages from "../../page-image"
 import * as css from "./document.css"
-<<<<<<< HEAD
 import { RiArrowUpCircleFill } from "react-icons/ri"
-=======
 import { fullWidth } from "src/style/utils.css"
-
-
->>>>>>> d55a5a4c
 
 enum Tabs {
   ANNOTATION = "annotation-tab",
@@ -402,7 +397,6 @@
       {p.doc.title}
       {p.doc.date && ` (${p.doc.date.year})`}{" "}
     </h1>
-<<<<<<< HEAD
         
     
 
@@ -417,9 +411,7 @@
         <strong>No Audio Available</strong>
         </div>
       )}
-=======
     <div className={css.alignRight}>
->>>>>>> d55a5a4c
       {!isMobile ? <Button onClick={() => window.print()}>Print</Button> : null}
     </div>
     {p.doc.audioRecording && ( // TODO Implement sticky audio bar
