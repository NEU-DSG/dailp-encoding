import { style } from "@vanilla-extract/css"
import { position, rgba } from "polished"
import sprinkles, {
  colors,
  hspace,
  largeDialog,
  mediaQueries,
  radii,
  std,
  theme,
  thickness,
  vspace,
} from "src/sprinkles.css"
import { paddingX, paddingY } from "src/style-utils"

export const docTitle = std.fullWidth

export const annotationContents = style({
  width: "100%",
  flex: 2,
})

export const topMargin = style({
  marginTop: vspace.half,
})

export const bottomPadded = style({
  marginBottom: vspace.half,
  display: "flex",
  flexFlow: "row wrap",
  alignItems: "center",
  justifyContent: "space-between",
  "@media": {
    [mediaQueries.print]: {
      display: "none",
    },
  },
})

export const displayModeArea = style({
  backgroundColor: colors.body,
  position: "sticky",
  top: `calc(55px + ${vspace[1.75]})`,
  width: "100%",
  zIndex: 1,
  paddingTop: vspace.quarter,
  paddingBottom: vspace.quarter,
  "@media": {
    [mediaQueries.medium]: {
      top: vspace[1.75],
    },
    [mediaQueries.print]: {
      display: "none",
      height: 0,
    },
  },
})

export const wideAndTop = style({
  left: 0,
  display: "flex",
  flexFlow: "column nowrap",
  alignItems: "center",
  position: "sticky",
  top: 55,
  width: "100%",
  zIndex: 1,
  "@media": {
    [mediaQueries.medium]: {
      top: 0,
    },
    [mediaQueries.print]: {
      display: "none",
      height: 0,
    },
  },
})

export const docTab = style({
  borderRadius: 0,
  border: "none",
  flexGrow: 1,
  cursor: "pointer",
  fontFamily: theme.fonts.header,
  fontSize: "1.1rem",
  backgroundColor: theme.colors.header,
  color: theme.colors.headings,
  outlineColor: theme.colors.headings,
  selectors: {
    '&[aria-selected="true"]': {
      borderBottom: `2px solid ${theme.colors.headings}`,
    },
  },
})

export const docTabs = style([
  std.fullWidth,
  {
    display: "flex",
    flexFlow: "row nowrap",
    margin: "0 !important",
    height: vspace[1.75],
  },
])
export const docTabPanel = style([
  std.fullWidth,
  paddingX(hspace.halfEdge),
  {
    "@media": {
      [mediaQueries.medium]: paddingX(0),
    },
    selectors: {
      "&:focus": {
        outline: "none",
      },
    },
  },
])

export const imageTabPanel = style([std.fullWidth, { outline: "none" }])

export const docHeader = style([
  std.fullWidth,
  paddingY(0),
  paddingX(hspace.edge),
  {
    "@media": {
      [mediaQueries.print]: paddingX(0),
    },
  },
])

export const morphemeDialog = style([
  largeDialog,
  {
    borderRadius: radii.medium,
    borderColor: colors.borders,
    borderWidth: thickness.thin,
    backgroundColor: colors.body,
    position: "fixed",
    top: "50%",
    left: "50%",
    transform: "translate(-50%, -50%)",
    maxWidth: "100vw",
    margin: 0,
    padding: 0,
    zIndex: 1009,
  },
])

export const morphemeDialogBackdrop = style({
  position: "fixed",
  inset: 0,
  backgroundColor: "rgba(0,0,0,0.2)",
  zIndex: 1008,
})

export const annotatedDocument = style({
  alignItems: "center",
  "@media": {
    [mediaQueries.medium]: paddingX(hspace.edge),
  },
})

export const audioContainer = style([wideAndTop, topMargin, bottomPadded])

export const hideOnPrint = style({
  "@media": {
    print: { display: "none" },
  },
})

export const paragraph = style([topMargin, hideOnPrint])

export const contentContainer = style({
  display: "flex",
  flexDirection: "row",
  flexWrap: "nowrap",
})

export const contentSection2 = style([
  sprinkles({ display: { any: "none", medium: "block" } }),
  {
    flex: 1,
<<<<<<< HEAD
    width: "25vw",
=======
    maxWidth: "20rem",
>>>>>>> 65aede46
  },
])

export const mobileWordPanel = style([
  position("fixed", 0, 0, 0, "initial"),
  {
    width: "15.5rem",
    maxWidth: "90vw",
    backgroundColor: colors.body,
    fontFamily: theme.fonts.header,
    transition: "transform 150ms ease-in-out",
    transform: "translateX(16rem)",
    selectors: {
      "&[data-enter]": {
        transform: "translateX(0)",
      },
    },
    "@media": {
      [mediaQueries.medium]: {
        display: "none",
      },
    },
  },
])<|MERGE_RESOLUTION|>--- conflicted
+++ resolved
@@ -182,11 +182,7 @@
   sprinkles({ display: { any: "none", medium: "block" } }),
   {
     flex: 1,
-<<<<<<< HEAD
-    width: "25vw",
-=======
     maxWidth: "20rem",
->>>>>>> 65aede46
   },
 ])
 
