import { style } from "@vanilla-extract/css"
import { flowRight } from "lodash-es"
import { important, position } from "polished"
import { button } from "src/components/button.css"
import { rightButton } from "src/components/carousel.css"
import {
  colors,
  fonts,
  hspace,
  layers,
  mediaQueries,
  radii,
  thickness,
  vspace,
} from "src/style/constants"
import { paddingX, paddingY } from "src/style/utils"
import { largeDialog, std } from "src/style/utils.css"

export const docTitle = std.fullWidth

export const annotationContents = style({
  width: "100%",
  flex: 2,
})

export const topMargin = style({
  marginTop: vspace.half,
})

export const alignRight = style({
  marginBottom: vspace.half,
  display: "flex",
  justifyContent: "right",
})

export const bottomPadded = style({
  marginBottom: vspace.half,
  display: "flex",
  flexFlow: "row wrap",
  alignItems: "center",
  justifyContent: "space-between",
  "@media": {
    [mediaQueries.print]: {
      display: "none",
    },
  },
})

export const displayModeArea = style({
  backgroundColor: colors.body,
  position: "sticky",
  top: `calc(55px + ${vspace[1.75]})`,
  width: "100%",
  zIndex: layers.base,
  paddingTop: vspace.quarter,
  paddingBottom: vspace.quarter,
  "@media": {
    [mediaQueries.medium]: {
      top: vspace[1.75],
    },
    [mediaQueries.print]: {
      display: "none",
      height: 0,
    },
  },
})

export const wideAndTop = style({
  left: 0,
  display: "flex",
  flexFlow: "column nowrap",
  alignItems: "center",
  position: "sticky",
  top: 55,
  width: "100%",
  zIndex: layers.base,
  "@media": {
    [mediaQueries.medium]: {
      top: 0,
    },
    [mediaQueries.print]: {
      display: "none",
      height: 0,
    },
  },
})

export const docTab = style({
  borderRadius: 0,
  border: "none",
  flexGrow: 1,
  cursor: "pointer",
  fontFamily: fonts.header,
  fontSize: "1.1rem",
  backgroundColor: colors.secondary,
  color: colors.secondaryContrast,
  outlineColor: colors.secondaryContrast,
  selectors: {
    '&[aria-selected="true"]': {
      borderBottom: `2px solid ${colors.secondaryContrast}`,
    },
  },
})

export const docTabs = style([
  std.fullWidth,
  important({
    margin: 0,
  }),
  {
    display: "flex",
    flexFlow: "row nowrap",
    height: vspace[1.75],
  },
])
export const docTabPanel = style([
  std.fullWidth,
  paddingX(hspace.halfEdge),
  {
    "@media": {
      [mediaQueries.medium]: paddingX(0),
    },
    selectors: {
      "&:focus": {
        outline: "none",
      },
    },
  },
])

export const imageTabPanel = style([std.fullWidth, { outline: "none" }])

export const docHeader = style([
  std.fullWidth,
  paddingY(0),
  paddingX(hspace.edge),
  {
    "@media": {
      [mediaQueries.print]: paddingX(0),
    },
  },
])

export const morphemeDialog = style([
  largeDialog,
  {
    borderRadius: radii.medium,
    borderColor: colors.borders,
    borderWidth: thickness.thin,
    backgroundColor: colors.body,
    position: "fixed",
    top: "50%",
    left: "50%",
    transform: "translate(-50%, -50%)",
    maxWidth: "100vw",
    margin: 0,
    zIndex: layers.top,
  },
])

export const unpaddedMorphemeDialog = style([
  morphemeDialog,
  {
    padding: 0,
  },
])

export const morphemeDialogBackdrop = style({
  position: "fixed",
  inset: 0,
  backgroundColor: "rgba(0,0,0,0.2)",
  zIndex: layers.third,
})

export const annotatedDocument = style({
  alignItems: "center",
  "@media": {
    [mediaQueries.medium]: paddingX(hspace.edge),
  },
})

export const audioContainer = style([
  {
    display: "flex",
    flexFlow: "row nowrap",
  },
  topMargin,
  bottomPadded,
])

export const hideOnPrint = style({
  "@media": {
    print: { display: "none" },
  },
})

export const paragraph = style([topMargin, hideOnPrint])

export const contentContainer = style({
  display: "flex",
  flexDirection: "row",
  flexWrap: "nowrap",
})

export const contentSection2 = style({
  display: "none",
  width: "20rem",
  minWidth: 0,
  "@media": {
    [mediaQueries.medium]: {
      display: "block",
    },
  },
})

export const mobileWordPanel = style([
  position("fixed", 0, 0, 0, "initial"),
  {
    width: "15.5rem",
    maxWidth: "90vw",
    backgroundColor: colors.body,
    fontFamily: fonts.header,
    transition: "transform 150ms ease-in-out",
    transform: "translateX(16rem)",
    selectors: {
      "&[data-enter]": {
        transform: "translateX(0)",
      },
    },
    "@media": {
      [mediaQueries.medium]: {
        display: "none",
      },
    },
  },
])

// export const hideScrollTop = style({
//   display: "flex",
//   flexFlow: "column nowrap",
//   justifyContent: "flex-end",
//   alignContent: "center",
//   alignItems: "center",
//   alignSelf: "flex-end",
//   position: "sticky",
//   zIndex: 1,
//   top: `calc(100vh + 100px)`,
//   right: 0,
//   padding: vspace.quarter,
//   color: colors.secondaryContrast,
//   outlineColor: colors.secondaryContrast,
//   backgroundColor: colors.secondary,
//   visibility: "visible",
//   opacity: 1,
//   transition: "top 0.8s",
// })

// export const showScrollTop = style(
//   {
//   display: "flex",
//   flexFlow: "column nowrap",
//   justifyContent: "flex-end",
//   alignContent: "center",
//   alignItems: "center",
//   alignSelf: "flex-end",
//   position: "sticky",
//   zIndex: 1,
//   top: `calc(100vh - 100px)`,
//   right: 0,
//   padding: vspace.quarter,
//   color: colors.secondaryContrast,
//   outlineColor: colors.secondaryContrast,
//   backgroundColor: colors.secondary,
//   visibility: "visible",
//   opacity: 1,
//   transition: "top 0.5s",
//   }
// )

export const scrollTop = style({
  display: "flex",
  flexFlow: "column nowrap",
  justifyContent: "flex-end",
  alignContent: "center",
  alignItems: "center",
  alignSelf: "flex-end",
  position: "sticky",
  zIndex: 1,
  right: 0,
  padding: vspace.quarter,
  color: colors.secondaryContrast,
  outlineColor: colors.secondaryContrast,
  backgroundColor: colors.secondary,
})

<<<<<<< HEAD
export const BookmarkButton = style([
  button,
  paddingX(hspace.large),
  paddingY(vspace.medium),
  {
    display: "flex",
    justifyContent: "space-around",
    marginLeft: hspace.small,
  },
])
=======
export const hideScrollTop = style([
  scrollTop,
  {
    top: `calc(100vh + 100px)`,
    visibility: "visible",
    opacity: 1,
    transition: "top 0.8s",
  },
])

export const showScrollTop = style([
  scrollTop,
  {
    top: `calc(100vh - 100px)`,
    visibility: "visible",
    opacity: 1,
    transition: "top 0.5s",
  },
])

export const noScrollTop = style({
  visibility: "hidden",
  opacity: 0,
})
>>>>>>> 45bb1c09
<|MERGE_RESOLUTION|>--- conflicted
+++ resolved
@@ -293,7 +293,6 @@
   backgroundColor: colors.secondary,
 })
 
-<<<<<<< HEAD
 export const BookmarkButton = style([
   button,
   paddingX(hspace.large),
@@ -304,7 +303,6 @@
     marginLeft: hspace.small,
   },
 ])
-=======
 export const hideScrollTop = style([
   scrollTop,
   {
@@ -328,5 +326,4 @@
 export const noScrollTop = style({
   visibility: "hidden",
   opacity: 0,
-})
->>>>>>> 45bb1c09
+})