--- conflicted
+++ resolved
@@ -12,12 +12,9 @@
   RadioStateReturn,
   useRadioState,
 } from "reakit/Radio"
-<<<<<<< HEAD
+import { IconButton, Label, Select } from "src/components"
 import * as Dailp from "src/graphql/dailp"
-=======
-import { IconButton, Label, Select } from "src/components"
 import { std } from "src/style/utils.css"
->>>>>>> 517d6ec9
 import * as css from "./mode.css"
 import { usePreferences } from "./preferences-context"
 import { ViewMode } from "./types"
@@ -78,26 +75,12 @@
       value={value}
       onChange={(e) => setValue(Number.parseInt(e.target.value))}
     >
-<<<<<<< HEAD
       {Object.entries(levelNameMapping).map(([viewMode, details]) => (
         <option value={viewMode} key={viewMode}>
           {details.label}
         </option>
       ))}
-    </select>
-=======
-      {Object.keys(ViewMode)
-        .filter(notNumber)
-        .map(function (mode: string) {
-          const selectedMode = ViewMode[mode as keyof typeof ViewMode]
-          return (
-            <option value={selectedMode} key={selectedMode}>
-              {modeDetails(selectedMode).label}
-            </option>
-          )
-        })}
     </Select>
->>>>>>> 517d6ec9
   )
 }
 
@@ -118,7 +101,6 @@
       onChange={(e) => setValue(e.target.value as Dailp.CherokeeOrthography)}
       aria-label="Romanization"
     >
-<<<<<<< HEAD
       {Object.entries(cherokeeRepresentationMapping).map(
         ([system, details]) => (
           <option value={system} key={system}>
@@ -126,74 +108,10 @@
           </option>
         )
       )}
-    </select>
-  )
-}
-
-=======
-      {Object.keys(PhoneticRepresentation)
-        .filter(notNumber)
-        .map(function (representation: string) {
-          const selectedPhon =
-            PhoneticRepresentation[
-              representation as keyof typeof PhoneticRepresentation
-            ]
-          return (
-            <option value={selectedPhon} key={selectedPhon}>
-              {phonDetails(selectedPhon).label}
-            </option>
-          )
-        })}
     </Select>
   )
 }
 
-export const TagSetPicker = (p: { onSelect: (tagSet: TagSet) => void }) => {
-  const radio = useRadioState({
-    state: tagSetForMode(selectedMode()),
-  })
-
-  useEffect(() => p.onSelect(radio.state as TagSet), [radio.state])
-
-  return (
-    <RadioGroup {...radio} id="tag-set-picker" className={css.levelGroup}>
-      {Object.keys(TagSet)
-        .filter(notNumber)
-        .map(function (tagSet: string) {
-          return <TagSetOption key={tagSet} level={tagSet} radio={radio} />
-        })}
-    </RadioGroup>
-  )
-}
-
-const ExperienceOption = (p: { radio: RadioStateReturn; level: string }) => {
-  const value = ViewMode[p.level as keyof typeof ViewMode]
-  const isSelected = p.radio.state === value
-  return (
-    <Tooltip className={std.tooltip} label={levelNameMapping[value].details}>
-      <Label className={cx(css.levelLabel, isSelected && css.highlightedLabel)}>
-        <Radio {...p.radio} value={value} />
-        {"  "}
-        {levelNameMapping[value].label}
-      </Label>
-    </Tooltip>
-  )
-}
-
-const TagSetOption = (p: { radio: RadioStateReturn; level: string }) => {
-  const value = TagSet[p.level as keyof typeof TagSet]
-  return (
-    <Tooltip className={std.tooltip} label={tagSetMapping[value].details}>
-      <Label className={css.levelLabel}>
-        <Radio {...p.radio} value={value} />
-        {"  "}
-        {tagSetMapping[value].label}
-      </Label>
-    </Tooltip>
-  )
-}
-
->>>>>>> 517d6ec9
 export const PrefPanel = () => {
   const preferences = usePreferences()
   return (
@@ -207,11 +125,7 @@
         {modeDetails(preferences.viewMode).details}
       </p>
 
-<<<<<<< HEAD
       <label>Linguistic System:</label>
-=======
-      <Label>Romanization System:</Label>
->>>>>>> 517d6ec9
       <PhoneticsPicker
         aria-described-by={"Selected-Phonetics"}
         onSelect={preferences.setCherokeeRepresentation}
