--- conflicted
+++ resolved
@@ -28,16 +28,11 @@
     "Currently, only the linguistic analysis using terms from Tone and Accent in Oklahoma Cherokee (TAOC) is supported for editing. Please update your Cherokee description style in the display settings."
 
   /** Calls the backend GraphQL mutation to update a word. */
-<<<<<<< HEAD
-  const runUpdate = async (variables: { word: Dailp.AnnotatedFormUpdate }) => {
-    return await updateWord(variables)
-=======
   const runUpdate = async (variables: {
     word: Dailp.AnnotatedFormUpdate
     morphemeSystem: Dailp.CherokeeOrthography
   }) => {
     await updateWord(variables)
->>>>>>> 8b8bc986
   }
 
   const form = useFormState({
@@ -50,7 +45,6 @@
       }
     },
     onSubmit: (values) => {
-<<<<<<< HEAD
       if (cherokeeRepresentation === Dailp.CherokeeOrthography.Taoc) {
         setIsEditing(false)
 
@@ -79,18 +73,6 @@
       } else {
         alert(settingsAlert)
       }
-=======
-      setIsEditing(false)
-
-      runUpdate({
-        word: {
-          id: values.word["id"],
-          source: values.word["source"],
-          commentary: values.word["commentary"],
-        },
-        morphemeSystem: cherokeeRepresentation,
-      })
->>>>>>> 8b8bc986
     },
   })
 
