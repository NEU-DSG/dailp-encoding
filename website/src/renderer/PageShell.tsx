--- conflicted
+++ resolved
@@ -5,11 +5,7 @@
 import type { PageContextBuiltIn } from "vite-plugin-ssr"
 import type { PageContextBuiltInClient } from "vite-plugin-ssr/client"
 import { UserProvider } from "src/auth"
-<<<<<<< HEAD
-import { ChaptersProvider } from "src/pages/cwkw/chapters-context"
-=======
 import { CollectionProvider } from "src/pages/edited-collections/edited-collection-context"
->>>>>>> fdad84f8
 
 export const rootElementId = "app-root"
 
@@ -27,15 +23,9 @@
         <GraphQLProvider value={client}>
           <ReakitProvider>
             <UserProvider>
-<<<<<<< HEAD
-              <ChaptersProvider>
-                <Page {...routeParams} />
-              </ChaptersProvider>
-=======
               <CollectionProvider>
                 <Page {...routeParams} />
               </CollectionProvider>
->>>>>>> fdad84f8
             </UserProvider>
           </ReakitProvider>
         </GraphQLProvider>
