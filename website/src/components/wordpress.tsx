--- conflicted
+++ resolved
@@ -8,11 +8,7 @@
   htmlToDOM,
 } from "html-react-parser"
 import React from "react"
-<<<<<<< HEAD
-import { Tab, TabList, TabPanel } from "reakit"
-=======
 import { Tab, TabList, TabPanel, useTabState } from "reakit"
->>>>>>> 4eb5a704
 import { AudioPlayer, Button, Link } from "src/components"
 import * as Dailp from "src/graphql/dailp"
 import * as Wordpress from "src/graphql/wordpress"
@@ -26,13 +22,9 @@
 import { LevelOfDetail } from "src/types"
 import * as css from "../pages/documents/document.css"
 import { Glossary } from "./glossary"
-<<<<<<< HEAD
 import * as lessonCSS from "./lesson.css"
 import { LexicalSearch } from "./lexical-search"
-=======
-import { LexicalSearch } from "./lexical-search"
 import * as printLessonCSS from "./print-lesson.css"
->>>>>>> 4eb5a704
 
 interface Props {
   slug: string
