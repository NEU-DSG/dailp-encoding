--- conflicted
+++ resolved
@@ -82,42 +82,12 @@
 
 const parseOptions: HTMLReactParserOptions = {
   replace(node) {
-<<<<<<< HEAD
     if ("data" in node) {  
-      const style = /\[(\w*):([0-9]*)-?([0-9]*)?:?(audio)?(join)?\]/ // [DocName:Start(-OptionalEnd):?(audio?)(join?)]
+      const style = /\[(\w*):([0-9]*)-?([0-9]*)?:?(audio)?(join)?(#)?(\w*)?\]/ // [DocName:Start(-OptionalEnd):?(audio?)(join?)#?OptionalChapterSlug?]
       const segments = node.data.match(style)?.filter((x) => !!x)
       if (segments) {
         return parseWord(segments)
-=======
-    // Add in chapter name to bracket notations
-    const style = /\[(\w*):([0-9]*)-?([0-9]*)?:?(audio)?(join)?(#)?(\w*)?\]/ // [DocName:Start(-OptionalEnd):?(audio?)(join?)#?OptionalChapterSlug?]
-
-    if ("data" in node) {
-      const segments = node.data.match(style)?.filter((x) => !!x)
-
-      if (
-        segments &&
-        segments.length > 2 &&
-        (segments[3] === "audio" || segments[4] === "audio")
-      ) {
-        return (
-          <PullAudio
-            slug={segments[1]!}
-            first={parseInt(segments[2]!)}
-            last={segments[3] !== "audio" ? parseInt(segments[3]!) : undefined}
-            combined={segments[4] === "join" || segments[5] === "join"}
-          />
-        )
-      } else if (segments && segments.length > 2) {
-        return (
-          <PullWords
-            slug={segments[1]!}
-            first={parseInt(segments[2]!)}
-            last={segments.length < 4 || segments[4] === "#" ? undefined : parseInt(segments[3]!)}
-            chapterSlug={segments.length >= 4 ? (segments[5]!) : undefined}
-          />
-        )
->>>>>>> 78e86e48
+
       }
     } else if ("name" in node && "attribs" in node) {
       if (node.name === "a") {
@@ -302,7 +272,8 @@
       <PullWords
         slug={segments[1]!}
         first={parseInt(segments[2]!)}
-        last={segments.length >= 4 ? parseInt(segments[3]!) : undefined}
+        last={segments.length < 4 || segments[4] === "#" ? undefined : parseInt(segments[3]!)}
+        chapterSlug={segments.length >= 4 ? (segments[5]!) : undefined}
       />
     )
   }
