import parse, {
  DOMNode,
  HTMLReactParserOptions,
  attributesToProps,
  domToReact,
  htmlToDOM,
} from "html-react-parser"
import * as domhandler from "domhandler"
import { isText } from "domhandler"
import React from "react"
import { AudioPlayer, Button, Link } from "src/components"
import * as Dailp from "src/graphql/dailp"
import * as Wordpress from "src/graphql/wordpress"
import { usePreferences } from "src/preferences-context"
import { useRouteParams } from "src/renderer/PageShell"
import { collectionWordPath, documentWordPath } from "src/routes"
import { AnnotatedForm } from "src/segment"
import { annotationSection } from "src/segment.css"
import { wordpressUrl, devUrl, prodUrl } from "src/theme.css"
import { LevelOfDetail } from "src/types"
import * as printLessonCSS from "./print-lesson.css"
<<<<<<< HEAD
import { LexicalSearch } from "./lexical-search"
import { Glossary } from "./glossary"
=======
import * as css from "../pages/documents/document.css"
import {
  useTabState,
  Tab,
  TabList,
  TabPanel,
} from "reakit"
import { useScrollableTabState } from "src/scrollable-tabs"
>>>>>>> 069650da

interface Props {
  slug: string
}

const WordpressPage = ({ slug }: Props) => {
  const [{ data, fetching }] = Wordpress.usePageQuery({
    variables: { slug },
  })
  const wpPage = data?.page?.__typename === "Page" && data.page

  if (wpPage) {
    return <WordpressPageContents content={wpPage.content} />
  } else if (fetching) {
    return (
      <div>
        <p>Loading...</p>
      </div>
    )
  } else {
    return null
  }
}

export default WordpressPage

export const WordpressPageContents = ({
  content,
}: {
  content: string | null
}) => {
  const { "*": slug } = useRouteParams()

  let parsed

  if (content) {
    // If the slug includes "lessons/", include a parent element that styles its children's elements for printed media.
    if (slug?.includes("lessons/")) {
      parsed = (
        <div className={printLessonCSS.lesson}>
          {parse(content, parseOptions)}
        </div>
      )
    } else {
      parsed = parse(content, parseOptions)
    }

    return <>{parsed}</>
  } else {
    return null
  }
}

const parseOptions: HTMLReactParserOptions = {
  replace(node) {
<<<<<<< HEAD
    const referenceEmbedStyle = /\[(\w*)\]/ // [search | glossary]
    const wordEmbedStyle = /\[(\w*):([0-9]*)-?([0-9]*)?:?(audio)?(join)?(#)?(\w*)?\]/ // [DocName:Start(-OptionalEnd):?(audio?)(join?)#?OptionalChapterSlug?]

    if ("data" in node) {
      const wordSegments = node.data.match(wordEmbedStyle)?.filter((x) => !!x)
      const referenceSegments = node.data.match(referenceEmbedStyle)?.filter((x) => !!x)

      if (
        wordSegments &&
        wordSegments.length > 2 &&
        (wordSegments[3] === "audio" || wordSegments[4] === "audio")
      ) {
        return (
          <PullAudio
            slug={wordSegments[1]!}
            first={parseInt(wordSegments[2]!)}
            last={wordSegments[3] !== "audio" ? parseInt(wordSegments[3]!) : undefined}
            combined={wordSegments[4] === "join" || wordSegments[5] === "join"}
          />
        )
      } else if (wordSegments && wordSegments.length > 2) {
        return (
          <PullWords
            first={parseInt(segments[2]!)}
            last={segments.length < 4 || segments[4] === "#" ? undefined : parseInt(segments[3]!)}
            chapterSlug={segments.length >= 4 ? (segments[5]!) : undefined}
          />
        )
      }

      if (referenceSegments && referenceSegments[1] === "search") {
        return(<LexicalSearch/>)
      } else if (referenceSegments && referenceSegments[1] === "glossary") {
        return(<Glossary/>)
      }
    }

    if ("name" in node && "attribs" in node) {
      // Replace WordPress links with absolute local paths.
      // "https://wp.dailp.northeastern.edu/" => "/"
=======
    if ("data" in node) {  
      const style = /\[(\w*):([0-9]*)-?([0-9]*)?:?(audio)?(join)?(#)?(\w*)?\]/ // [DocName:Start(-OptionalEnd):?(audio?)(join?)#?OptionalChapterSlug?]
      const segments = node.data.match(style)?.filter((x) => !!x)
      if (segments) {
        return parseWord(segments)

      }
    } else if ("name" in node && "attribs" in node) {
>>>>>>> 069650da
      if (node.name === "a") {
        return urlToAbsolutePath(node.attribs, node.children)
      } else if (node.name === "button") {
        return (
          <Button {...attributesToProps(node.attribs)}>
            {domToReact(node.children, parseOptions)}
          </Button>
        )
      } else if (node.name === "div" && node.attribs["class"]?.includes("wpTabs")) {
        return nodesToTabs(node.children)
      }
    }

    return undefined
  },
}

const PullAudio = (props: {
  slug: string
  /** First word number, 1-indexed **/
  first: number
  /** Last word number, 1-indexed inclusive **/
  last?: number
  // Whether multiple words should be combined into one playable audio or played separately.
  combined: boolean
}) => {
  const { cherokeeRepresentation } = usePreferences()

  const [{ data }] = Dailp.useDocSliceQuery({
    variables: {
      slug: props.slug,
      start: props.first,
      end: props.last ?? props.first + 1,
      morphemeSystem: cherokeeRepresentation,
    },
  })

  if (!data) {
    return null
  }

  const doc = data?.document

  // Gets the audio recording of this document slice.
  const docAudio = doc?.audioRecording
  // Gets the individual recordings of each word of this document slice.
  const audioTracks = doc?.forms.map((form) => form.audioTrack)

  if (!docAudio || !audioTracks) {
    return null
  }

  // Return one audio track that contains all the words.
  if (props.combined) {
    return (
      <>
        {doc.forms.reduce((result, curr) => result + `${curr.source} `, "")}
        <AudioPlayer
          audioUrl={docAudio.resourceUrl}
          slices={{
            start: audioTracks[0]?.startTime!,
            end: audioTracks[audioTracks.length - 1]?.endTime!,
          }}
          showProgress
        />
      </>
    )
  } else {
    // If the audio should not be combined, return separate audio tracks for each word.
    return (
      <>
        {audioTracks.map(
          (audio, i) =>
            audio && (
              <>
                {`${doc.forms[i]?.source}`}
                <AudioPlayer
                  key={i}
                  audioUrl={audio.resourceUrl}
                  slices={{
                    start: audio.startTime!,
                    end: audio.endTime!,
                  }}
                  showProgress
                />
              </>
            )
        )}
      </>
    )
  }
}

const PullWords = (props: {
  slug: string
  /** First word number, 1-indexed **/
  first: number
  /** Last word number, 1-indexed inclusive **/
  last?: number
  /** Chapter slug of contained word as opposed to document slug if the citation is referenced within a collection*/
  chapterSlug?: string
}) => {
  const { levelOfDetail, cherokeeRepresentation } = usePreferences()

  let wordPanelInfo = {
    currContents: null,
    setCurrContents: () => {},
  }

  const [{ data }] = Dailp.useDocSliceQuery({
    variables: {
      slug: props.slug,
      start: props.first,
      end: props.last ?? props.first + 1,
      morphemeSystem: cherokeeRepresentation,
    },
  })

  const docContents = data?.document
  if (!docContents?.forms) {
    return <>Loading...</>
  }

  const annotationStyle =
    levelOfDetail > LevelOfDetail.Pronunciation
      ? annotationSection.wordParts
      : annotationSection.story

  let documentCitation = docContents.title + ", word " + props.first

  if (props.last) {
    documentCitation =
      docContents.title + ", words " + props.first + " – " + props.last
  }

  const { collectionSlug } = useRouteParams()

  return (
    <>
      <div className={annotationStyle}>
        {docContents.forms.map((form, i) => (
          <AnnotatedForm
            key={i}
            segment={form as any}
            onOpenDetails={() => {}}
            levelOfDetail={levelOfDetail}
            cherokeeRepresentation={cherokeeRepresentation}
            pageImages={[]}
            wordPanelDetails={wordPanelInfo}
          />
        ))}
      </div>
      <div>
        <i>
          {collectionSlug && props.chapterSlug ?
           <Link href={collectionWordPath(collectionSlug, props.chapterSlug, props.first)}>{documentCitation}</Link> :
           <Link href={documentWordPath(props.slug, props.first)}>{documentCitation}</Link>}
          
        </i>
      </div>
    </>
  )
}

function parseWord(segments: string[] ): JSX.Element | undefined {
  if (
    segments.length > 2 &&
    (segments[3] === "audio" || segments[4] === "audio")
  ) {
    return (
      <PullAudio
        slug={segments[1]!}
        first={parseInt(segments[2]!)}
        last={segments[3] !== "audio" ? parseInt(segments[3]!) : undefined}
        combined={segments[4] === "join" || segments[5] === "join"}
      />
    )
  } else if (segments.length > 2) {
    return (
      <PullWords
        slug={segments[1]!}
        first={parseInt(segments[2]!)}
        last={segments.length < 4 || segments[4] === "#" ? undefined : parseInt(segments[3]!)}
        chapterSlug={segments.length >= 4 ? (segments[5]!) : undefined}
      />
    )
  }
  return undefined
}

/** Replace DAILP links in an element with absolute local paths.
* @param attribs the attributes of the current element
* @param children the children of the current element
* @returns {JSX.Element} a Link with the href prop as a local path and containing the provided children
*
* "https://wp.dailp.northeastern.edu/" => "/"
* "https://dev.dailp.northeastern.edu/" => "/"
* "https://dailp.northeastern.edu/" => "/"
*/
function urlToAbsolutePath(attribs: {[name: string]:string}, children: any): JSX.Element {
  const props = attributesToProps(attribs)

  if (props["href"]?.startsWith(wordpressUrl)) {
    props["href"] = props["href"].slice(wordpressUrl.length)
  } else if (props["href"]?.startsWith(devUrl)) {
    props["href"]?.slice(devUrl.length)
  } else if (props["href"]?.startsWith(prodUrl)) {
    props["href"].slice(prodUrl.length)
  }

  return <Link {...props}>{domToReact(children, parseOptions)}</Link>
}

function nodesToTabs (node: domhandler.Node[]) {
  const headingStyle = /\|(.*)\|/

  const tabList = node.filter((value) => {
    if (!isText(value)) return false
    let headings = value.data.match(headingStyle)?.filter(x => !!x)
    return headings && headings.length > 1 
  })
  const init: DOMNode[][] = []
  const tabPanelList = node.reduce((prev, curr) => {
    if (isText(curr) && tabList.includes(curr)) {
      prev.push([])
    } else {
      prev[prev.length - 1]?.push(curr)
    }
    return prev
  }, init)
  const tabState = useScrollableTabState()
  return (
  <>
    <TabList 
    {...tabState}
    className={css.docTabs}
    aria-label="My tabs">
      {tabList.map((t, i) => {
        return isText(t) && 
        <Tab 
          id={"tab-"+i}
          className={css.docTab}
          {...tabState}>
            {t.data.match(headingStyle)?.filter(x => !!x)[1]}
        </Tab>
      })}
    </TabList>
    {tabPanelList.map((p, i) => {
      return <TabPanel 
        id={"tabPanel"+i}
        tabId={"tab-"+i}
        className={css.docTabPanel}
        {...tabState}>{domToReact(p, parseOptions)}</TabPanel>})}
  </>
  )
}<|MERGE_RESOLUTION|>--- conflicted
+++ resolved
@@ -19,10 +19,8 @@
 import { wordpressUrl, devUrl, prodUrl } from "src/theme.css"
 import { LevelOfDetail } from "src/types"
 import * as printLessonCSS from "./print-lesson.css"
-<<<<<<< HEAD
 import { LexicalSearch } from "./lexical-search"
 import { Glossary } from "./glossary"
-=======
 import * as css from "../pages/documents/document.css"
 import {
   useTabState,
@@ -31,7 +29,6 @@
   TabPanel,
 } from "reakit"
 import { useScrollableTabState } from "src/scrollable-tabs"
->>>>>>> 069650da
 
 interface Props {
   slug: string
@@ -87,57 +84,23 @@
 
 const parseOptions: HTMLReactParserOptions = {
   replace(node) {
-<<<<<<< HEAD
-    const referenceEmbedStyle = /\[(\w*)\]/ // [search | glossary]
-    const wordEmbedStyle = /\[(\w*):([0-9]*)-?([0-9]*)?:?(audio)?(join)?(#)?(\w*)?\]/ // [DocName:Start(-OptionalEnd):?(audio?)(join?)#?OptionalChapterSlug?]
-
     if ("data" in node) {
+      const referenceEmbedStyle = /\[(\w*)\]/ // [search | glossary]
+      const wordEmbedStyle = /\[(\w*):([0-9]*)-?([0-9]*)?:?(audio)?(join)?(#)?(\w*)?\]/ // [DocName:Start(-OptionalEnd):?(audio?)(join?)#?OptionalChapterSlug?]
+
       const wordSegments = node.data.match(wordEmbedStyle)?.filter((x) => !!x)
       const referenceSegments = node.data.match(referenceEmbedStyle)?.filter((x) => !!x)
-
-      if (
-        wordSegments &&
-        wordSegments.length > 2 &&
-        (wordSegments[3] === "audio" || wordSegments[4] === "audio")
-      ) {
-        return (
-          <PullAudio
-            slug={wordSegments[1]!}
-            first={parseInt(wordSegments[2]!)}
-            last={wordSegments[3] !== "audio" ? parseInt(wordSegments[3]!) : undefined}
-            combined={wordSegments[4] === "join" || wordSegments[5] === "join"}
-          />
-        )
-      } else if (wordSegments && wordSegments.length > 2) {
-        return (
-          <PullWords
-            first={parseInt(segments[2]!)}
-            last={segments.length < 4 || segments[4] === "#" ? undefined : parseInt(segments[3]!)}
-            chapterSlug={segments.length >= 4 ? (segments[5]!) : undefined}
-          />
-        )
-      }
 
       if (referenceSegments && referenceSegments[1] === "search") {
         return(<LexicalSearch/>)
       } else if (referenceSegments && referenceSegments[1] === "glossary") {
         return(<Glossary/>)
       }
-    }
-
-    if ("name" in node && "attribs" in node) {
-      // Replace WordPress links with absolute local paths.
-      // "https://wp.dailp.northeastern.edu/" => "/"
-=======
-    if ("data" in node) {  
-      const style = /\[(\w*):([0-9]*)-?([0-9]*)?:?(audio)?(join)?(#)?(\w*)?\]/ // [DocName:Start(-OptionalEnd):?(audio?)(join?)#?OptionalChapterSlug?]
-      const segments = node.data.match(style)?.filter((x) => !!x)
-      if (segments) {
+      if (wordSegments) {
         return parseWord(segments)
-
       }
+     }
     } else if ("name" in node && "attribs" in node) {
->>>>>>> 069650da
       if (node.name === "a") {
         return urlToAbsolutePath(node.attribs, node.children)
       } else if (node.name === "button") {
@@ -150,7 +113,6 @@
         return nodesToTabs(node.children)
       }
     }
-
     return undefined
   },
 }
