--- conflicted
+++ resolved
@@ -72,13 +72,8 @@
 
 const parseOptions: HTMLReactParserOptions = {
   replace(node) {
-<<<<<<< HEAD
-    const wordEmbedStyle = /\[(\w*):([0-9]*)-?([0-9]*)?:?(audio)?(join)?\]/ // [DocName:Start(-End?):?(audio?)(join?)]
     const referenceEmbedStyle = /\[(\w*)\]/ // [search | glossary]
-=======
-    // Add in chapter name to bracket notations
-    const style = /\[(\w*):([0-9]*)-?([0-9]*)?:?(audio)?(join)?(#)?(\w*)?\]/ // [DocName:Start(-OptionalEnd):?(audio?)(join?)#?OptionalChapterSlug?]
->>>>>>> 78e86e48
+    const wordEmbedstyle = /\[(\w*):([0-9]*)-?([0-9]*)?:?(audio)?(join)?(#)?(\w*)?\]/ // [DocName:Start(-OptionalEnd):?(audio?)(join?)#?OptionalChapterSlug?]
 
     if ("data" in node) {
       const wordSegments = node.data.match(wordEmbedStyle)?.filter((x) => !!x)
@@ -100,16 +95,9 @@
       } else if (wordSegments && wordSegments.length > 2) {
         return (
           <PullWords
-<<<<<<< HEAD
-            slug={wordSegments[1]!}
-            first={parseInt(wordSegments[2]!)}
-            last={wordSegments.length >= 4 ? parseInt(wordSegments[3]!) : undefined}
-=======
-            slug={segments[1]!}
             first={parseInt(segments[2]!)}
             last={segments.length < 4 || segments[4] === "#" ? undefined : parseInt(segments[3]!)}
             chapterSlug={segments.length >= 4 ? (segments[5]!) : undefined}
->>>>>>> 78e86e48
           />
         )
       }
