import parse, {
  HTMLReactParserOptions,
  attributesToProps,
  domToReact,
} from "html-react-parser"
<<<<<<< HEAD
import { first } from "lodash"
=======
import React from "react"
>>>>>>> 90de90e3
import { AudioPlayer, Button, Link } from "src/components"
import * as Dailp from "src/graphql/dailp"
import * as Wordpress from "src/graphql/wordpress"
import { usePreferences } from "src/preferences-context"
import { useRouteParams } from "src/renderer/PageShell"
import { collectionWordPath, documentWordPath } from "src/routes"
import { AnnotatedForm } from "src/segment"
import { annotationSection } from "src/segment.css"
import { wordpressUrl } from "src/theme.css"
import { LevelOfDetail } from "src/types"
import * as printLessonCSS from "./print-lesson.css"

interface Props {
  slug: string
}

const WordpressPage = ({ slug }: Props) => {
  const [{ data, fetching }] = Wordpress.usePageQuery({
    variables: { slug },
  })
  const wpPage = data?.page?.__typename === "Page" && data.page

  if (wpPage) {
    return <WordpressPageContents content={wpPage.content} />
  } else if (fetching) {
    return (
      <div>
        <p>Loading...</p>
      </div>
    )
  } else {
    return null
  }
}

export default WordpressPage

export const WordpressPageContents = ({
  content,
}: {
  content: string | null
}) => {
  const { "*": slug } = useRouteParams()

  let parsed

  if (content) {
    // If the slug includes "lessons/", include a parent element that styles its children's elements for printed media.
    if (slug?.includes("lessons/")) {
      parsed = (
        <div className={printLessonCSS.lesson}>
          {parse(content, parseOptions)}
        </div>
      )
    } else {
      parsed = parse(content, parseOptions)
    }

    return <>{parsed}</>
  } else {
    return null
  }
}

const parseOptions: HTMLReactParserOptions = {
  replace(node) {
    // Add in chapter name to bracket notations
    const style = /\[(\w*):([0-9]*)-?([0-9]*)?:?(audio)?(join)?(#)?(\w*)?\]/ // [DocName:Start(-OptionalEnd):?(audio?)(join?)#?OptionalChapterSlug?]

    if ("data" in node) {
      const segments = node.data.match(style)?.filter((x) => !!x)

      if (
        segments &&
        segments.length > 2 &&
        (segments[3] === "audio" || segments[4] === "audio")
      ) {
        return (
          <PullAudio
            slug={segments[1]!}
            first={parseInt(segments[2]!)}
            last={segments[3] !== "audio" ? parseInt(segments[3]!) : undefined}
            combined={segments[4] === "join" || segments[5] === "join"}
          />
        )
      } else if (segments && segments.length > 2) {
        return (
          <PullWords
            slug={segments[1]!}
            first={parseInt(segments[2]!)}
            last={segments.length < 4 || segments[4] === "#" ? undefined : parseInt(segments[3]!)}
            chapterSlug={segments.length >= 4 ? (segments[5]!) : undefined}
          />
        )
      }
    }

    if ("name" in node && "attribs" in node) {
      // Replace WordPress links with absolute local paths.
      // "https://wp.dailp.northeastern.edu/" => "/"
      if (node.name === "a") {
        const props = attributesToProps(node.attribs)
        if (props["href"]?.startsWith(wordpressUrl)) {
          props["href"] = props["href"].slice(wordpressUrl.length)
        }
        return <Link {...props}>{domToReact(node.children, parseOptions)}</Link>
      } else if (node.name === "button") {
        return (
          <Button {...attributesToProps(node.attribs)}>
            {domToReact(node.children, parseOptions)}
          </Button>
        )
      }
    }
    return undefined
  },
}

const PullAudio = (props: {
  slug: string
  /** First word number, 1-indexed **/
  first: number
  /** Last word number, 1-indexed inclusive **/
  last?: number
  // Whether multiple words should be combined into one playable audio or played separately.
  combined: boolean
}) => {
  const { cherokeeRepresentation } = usePreferences()

  const [{ data }] = Dailp.useDocSliceQuery({
    variables: {
      slug: props.slug,
      start: props.first,
      end: props.last ?? props.first + 1,
      morphemeSystem: cherokeeRepresentation,
    },
  })

  if (!data) {
    return null
  }

  const doc = data?.document

  // Gets the audio recording of this document slice.
  const docAudio = doc?.audioRecording
  // Gets the individual recordings of each word of this document slice.
  const audioTracks = doc?.forms.map((form) => form.audioTrack)

  if (!docAudio || !audioTracks) {
    return null
  }

  // Return one audio track that contains all the words.
  if (props.combined) {
    return (
      <>
        {doc.forms.reduce((result, curr) => result + `${curr.source} `, "")}
        <AudioPlayer
          audioUrl={docAudio.resourceUrl}
          slices={{
            start: audioTracks[0]?.startTime!,
            end: audioTracks[audioTracks.length - 1]?.endTime!,
          }}
          showProgress
        />
      </>
    )
  } else {
    // If the audio should not be combined, return separate audio tracks for each word.
    return (
      <>
        {audioTracks.map(
          (audio, i) =>
            audio && (
              <>
                {`${doc.forms[i]?.source}`}
                <AudioPlayer
                  key={i}
                  audioUrl={audio.resourceUrl}
                  slices={{
                    start: audio.startTime!,
                    end: audio.endTime!,
                  }}
                  showProgress
                />
              </>
            )
        )}
      </>
    )
  }
}

const PullWords = (props: {
  slug: string
  /** First word number, 1-indexed **/
  first: number
  /** Last word number, 1-indexed inclusive **/
  last?: number
  /** Chapter slug of contained word as opposed to document slug if the citation is referenced within a collection*/
  chapterSlug?: string
}) => {
  const { levelOfDetail, cherokeeRepresentation } = usePreferences()

  let wordPanelInfo = {
    currContents: null,
    setCurrContents: () => {},
  }

  const [{ data }] = Dailp.useDocSliceQuery({
    variables: {
      slug: props.slug,
      start: props.first,
      end: props.last ?? props.first + 1,
      morphemeSystem: cherokeeRepresentation,
    },
  })

  const docContents = data?.document
  if (!docContents?.forms) {
    return <>Loading...</>
  }

  const annotationStyle =
    levelOfDetail > LevelOfDetail.Pronunciation
      ? annotationSection.wordParts
      : annotationSection.story

  let documentCitation = docContents.title + ", word " + props.first

  if (props.last) {
    documentCitation =
      docContents.title + ", words " + props.first + " – " + props.last
  }

  const { collectionSlug } = useRouteParams()

  return (
    <>
      <div className={annotationStyle}>
        {docContents.forms.map((form, i) => (
          <AnnotatedForm
            key={i}
            segment={form as any}
            onOpenDetails={() => {}}
            levelOfDetail={levelOfDetail}
            cherokeeRepresentation={cherokeeRepresentation}
            pageImages={[]}
            wordPanelDetails={wordPanelInfo}
          />
        ))}
      </div>
      <div>
        <i>
          {collectionSlug && props.chapterSlug ?
           <Link href={collectionWordPath(collectionSlug, props.chapterSlug, props.first)}>{documentCitation}</Link> :
           <Link href={documentWordPath(props.slug, props.first)}>{documentCitation}</Link>}
          
        </i>
      </div>
    </>
  )
}<|MERGE_RESOLUTION|>--- conflicted
+++ resolved
@@ -3,11 +3,8 @@
   attributesToProps,
   domToReact,
 } from "html-react-parser"
-<<<<<<< HEAD
 import { first } from "lodash"
-=======
 import React from "react"
->>>>>>> 90de90e3
 import { AudioPlayer, Button, Link } from "src/components"
 import * as Dailp from "src/graphql/dailp"
 import * as Wordpress from "src/graphql/wordpress"
