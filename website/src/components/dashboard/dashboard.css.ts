--- conflicted
+++ resolved
@@ -13,13 +13,8 @@
   thickness,
   vspace,
 } from "src/style/constants"
-<<<<<<< HEAD
-import { paddingX, paddingY } from "src/style/utils"
-import { largeDialog, std } from "src/style/utils.css"
-=======
 import { paddingX } from "src/style/utils"
 import { std } from "src/style/utils.css"
->>>>>>> 065ac17e
 
 export const dashboardTab = style({
   borderRadius: 0,
