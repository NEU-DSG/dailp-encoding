import { CognitoUser } from "amazon-cognito-identity-js"
import { useMemo, useState } from "react"
import { useUser } from "src/auth"
import * as Dailp from "../../graphql/dailp"
import { S3Uploader } from "../../utils/s3"

type UploadAudioState = "ready" | "uploading" | "error"

export function useAudioUpload(wordId: string) {
  const [uploadAudioState, setUploadAudioState] =
    useState<UploadAudioState>("ready")
  const { user } = useUser()
  const [_contributeAudioResult, contributeAudio] =
    Dailp.useAttachAudioToWordMutation()

  /**
   * Try to upload the audio.
   *
   * Returns success boolean and updates state to ready or error
   */
  const uploadAudio = useMemo(
    () =>
      async function (data: Blob) {
        setUploadAudioState("uploading")
        try {
          const { resourceUrl } = await uploadContributorAudioToS3(user!, data)
          // const resourceUrl = "https://" + prompt("url?")
          const result = await contributeAudio({
            input: {
              wordId,
              contributorAudioUrl: resourceUrl,
            },
          })
          if (result.error) {
            console.log(result.error)
            setUploadAudioState("error")
            return false
          }
        } catch (error) {
          console.log(error)
          setUploadAudioState("error")
          return false
        }

        setUploadAudioState("ready")
        return true
      },
    [user, contributeAudio, wordId]
  )

  function clearError() {
    // only map "error" -> "ready" otherwise do nothing
    setUploadAudioState((s) => (s === "error" ? "ready" : s))
  }

  // `as const` makes sure this gets typed as a tuple, not a list with a union type
  return [uploadAudio, uploadAudioState, clearError] as const
}

export async function uploadContributorAudioToS3(
  user: CognitoUser,
  data: Blob
) {
<<<<<<< HEAD
  // Get the Amazon Cognito ID token for the user. 'getToken()' below.
  const REGION = process.env["DAILP_AWS_REGION"]
  // TF Stage matches infra environment names: "dev" "prod" or "uat". If TF_STAGE not found, fall back to dev
  const BUCKET = `dailp-${process.env["TF_STAGE"] || "dev"}-media-storage`
  // let accessToken = user.getSignInUserSession()?.getAccessToken() // 'COGNITO_ID' has the format 'COGNITO_USER_POOL_ID'
  // let loginData = {
  //   [COGNITO_ID]: token,
  // }

  const s3Client = new S3Client({
    region: REGION,
    credentials: fromCognitoIdentityPool({
      identityPoolId: process.env["DAILP_IDENTITY_POOL"]!,
      client: new CognitoIdentityClient({
        region: REGION,
      }),
      logins: {
        [`cognito-idp.${REGION}.amazonaws.com/${process.env["DAILP_USER_POOL"]}`]:
          user.getSignInUserSession()?.getIdToken().getJwtToken() ?? "",
      },
    }),
  })

  const key = `user-uploaded-audio/${v4()}`
  await s3Client.send(
    new PutObjectCommand({
      Body: data,
      Bucket: BUCKET,
      Key: key,
    })
  )

  //note: removed the https:// from the url bc the env variable already has it
  return { resourceUrl: `${process.env["CF_URL"]}/${key}` }
=======
  const uploader = new S3Uploader(user)
  return uploader.uploadContributorAudio(data)
>>>>>>> 3a19bb16
}<|MERGE_RESOLUTION|>--- conflicted
+++ resolved
@@ -61,43 +61,6 @@
   user: CognitoUser,
   data: Blob
 ) {
-<<<<<<< HEAD
-  // Get the Amazon Cognito ID token for the user. 'getToken()' below.
-  const REGION = process.env["DAILP_AWS_REGION"]
-  // TF Stage matches infra environment names: "dev" "prod" or "uat". If TF_STAGE not found, fall back to dev
-  const BUCKET = `dailp-${process.env["TF_STAGE"] || "dev"}-media-storage`
-  // let accessToken = user.getSignInUserSession()?.getAccessToken() // 'COGNITO_ID' has the format 'COGNITO_USER_POOL_ID'
-  // let loginData = {
-  //   [COGNITO_ID]: token,
-  // }
-
-  const s3Client = new S3Client({
-    region: REGION,
-    credentials: fromCognitoIdentityPool({
-      identityPoolId: process.env["DAILP_IDENTITY_POOL"]!,
-      client: new CognitoIdentityClient({
-        region: REGION,
-      }),
-      logins: {
-        [`cognito-idp.${REGION}.amazonaws.com/${process.env["DAILP_USER_POOL"]}`]:
-          user.getSignInUserSession()?.getIdToken().getJwtToken() ?? "",
-      },
-    }),
-  })
-
-  const key = `user-uploaded-audio/${v4()}`
-  await s3Client.send(
-    new PutObjectCommand({
-      Body: data,
-      Bucket: BUCKET,
-      Key: key,
-    })
-  )
-
-  //note: removed the https:// from the url bc the env variable already has it
-  return { resourceUrl: `${process.env["CF_URL"]}/${key}` }
-=======
   const uploader = new S3Uploader(user)
   return uploader.uploadContributorAudio(data)
->>>>>>> 3a19bb16
 }