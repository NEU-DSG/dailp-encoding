import { groupBy } from "lodash"
import React, { ReactNode, useEffect } from "react"
import { useState } from "react"
import { GrDown, GrUp } from "react-icons/gr/index"
import { MdClose } from "react-icons/md/index"
import { Disclosure, DisclosureContent, useDisclosureState } from "reakit"
import { unstable_Form as Form, unstable_FormInput as FormInput } from "reakit"
import * as Dailp from "src/graphql/dailp"
import { useCognitoUserGroups, useCredentials } from "./auth"
import { CommentAction, CommentPanel } from "./comment-panel"
import { useCommentStateContext } from "./comment-state-context"
import { Button, IconButton } from "./components"
import { SubtleButton } from "./components/subtle-button"
import { EditButton as ParagraphEditButton } from "./edit-paragraph-feature"
import { useForm as useParagraphForm } from "./edit-paragraph-form-context"
import { EditButton as WordEditButton } from "./edit-word-feature"
import { useForm } from "./edit-word-form-context"
import * as css from "./panel-layout.css"
import ParagraphPanel from "./paragraph-panel"
import { usePreferences } from "./preferences-context"
import { TranslatedParagraph } from "./segment"
import { WordPanel } from "./word-panel"

enum PanelType {
  WordPanel,
  EditWordPanel,
}

enum ParagraphPanelType {
  ParagraphPanel,
  EditParagraphPanel,
}

// A label associated with a list of options.
type GroupedOption = {
  label: string
  options: {
    value: string
    label: string
  }[]
}

export type PanelSegment = Dailp.FormFieldsFragment | TranslatedParagraph

export interface PanelDetails {
  currContents: PanelSegment | null
  setCurrContents: (currContents: PanelSegment | null) => void
}

// Displays the right-side panel information of the currently selected segment.
export const PanelLayout = (p: {
  segment: PanelSegment | null
  setContent: (content: PanelSegment | null) => void
}) => {
  const { form, isEditing, setIsEditing } = useForm()
  const { paragraphForm, isEditingParagraph, setIsEditingParagraph } =
    useParagraphForm()

  const [prevSegment, setPrevSegment] = useState<PanelSegment | null>(p.segment)

  useEffect(() => {
    // If the segment has changed, reset the editing states
    if (p.segment && p.segment !== prevSegment) {
      setIsEditing(false) // Reset word editing state
      setIsEditingParagraph(false) // Reset paragraph editing state (if applicable)
      setPrevSegment(p.segment) // Update the previous segment to the new one
    }
  }, [p.segment, prevSegment, setIsEditing, setIsEditingParagraph])

  const token = useCredentials()
  const userGroups = useCognitoUserGroups()

  // Get all global glosses / matching tags to display.
  const { cherokeeRepresentation } = usePreferences()
  const [{ data }] = Dailp.useGlossaryQuery({
    variables: { system: cherokeeRepresentation },
  })

  const { isCommenting, setIsCommenting } = useCommentStateContext()

  if (!data) {
    return <p>Loading...</p>
  }

  // Get all the tags except for those which are empty/undefined.
  const allTags = data.allTags.filter((tag) => tag.tag !== "")
  const groupedTags = groupBy(allTags, (t) => t.morphemeType)

  // Creates a selectable option out of each functional tag, and groups them together by morpheme type.
  const options: GroupedOption[] = Object.entries(groupedTags).map(
    ([group, tags]) => {
      return {
        label: group,
        options: tags.map((tag) => {
          return {
            // Value is a custom type to track data of a morpheme's gloss in its string form and its matching tag, if there is one.
            value: tag.tag,
            label: tag.title,
          }
        }),
      }
    }
  )

  if (!p.segment) {
    return null
  }

  let panel = null

  // Display the paragraph panel if the segment type is a word (AnnotatedForm).
  if (isCommenting === true) {
    if (p.segment != null) {
      panel = (
        <CommentPanel
          segment={p.segment}
          setIsCommenting={setIsCommenting}
          commentAction={CommentAction.PostComment}
        />
      )
    }
  } else if (p.segment.__typename === "AnnotatedForm") {
    panel = (
      <>
        {/* If the user belongs to any groups, then display an edit button on the word
        panel along with its corresponding formatted header. Otherwise, display
        the normal word panel. */}
        {userGroups.length > 0 ? (
          <header className={css.wordPanelHeader}>
            <div className={css.headerButtons}>
              {!isEditing && (
                <IconButton
                  onClick={() => p.setContent(null)}
                  aria-label="Dismiss selected word information"
                >
                  <MdClose size={32} />
                </IconButton>
              )}
              <WordEditButton />
            </div>
            <h2 className={css.editCherHeader}>{p.segment.source}</h2>
          </header>
        ) : (
          <>
            <IconButton
              className={css.wordPanelButton.basic}
              onClick={() => p.setContent(null)}
              aria-label="Dismiss selected word information"
            >
              <MdClose size={32} />
            </IconButton>
            <header className={css.wordPanelHeader}>
              <h1 className={css.noSpaceBelow}>{`Word ${p.segment.index}`}</h1>
              <h2 className={css.cherHeader}>{p.segment.source}</h2>
            </header>
          </>
        )}
        {/* Renders audio recording. */}
        {isEditing ? (
          <Form {...form}>
            <WordPanel
              panel={PanelType.EditWordPanel}
              word={p.segment}
              options={options}
            />
          </Form>
        ) : (
          <WordPanel
            panel={PanelType.WordPanel}
            word={p.segment}
            // options are only required for editing
            // FIXME: why is this a prop
            options={[]}
          />
        )}
      </>
    )
  } else if (p.segment.__typename === "DocumentParagraph") {
    // Display the paragraph panel if the segment type is a paragraph.
    // console.log(p.segment)
    panel = (
      <>
        {userGroups.length > 0 ? (
          <header className={css.wordPanelHeader}>
            <div className={css.headerButtons}>
              {!isEditingParagraph && (
                <IconButton
                  onClick={() => p.setContent(null)}
                  aria-label="Dismiss selected paragraph information"
                >
                  <MdClose size={32} />
                </IconButton>
              )}
              <ParagraphEditButton />
            </div>
            <h1
              className={css.noSpaceBelow}
            >{`Paragraph ${p.segment.index}`}</h1>
          </header>
        ) : (
          <>
            <IconButton
              className={css.wordPanelButton.basic}
              onClick={() => p.setContent(null)}
              aria-label="Dismiss selected paragraph information"
            >
              <MdClose size={32} />
            </IconButton>
            <header className={css.wordPanelHeader}>
              <h1
                className={css.noSpaceBelow}
              >{`Paragraph ${p.segment.index}`}</h1>
            </header>
          </>
        )}
        {isEditingParagraph ? (
          <Form {...paragraphForm}>
            <ParagraphPanel
              panel={ParagraphPanelType.EditParagraphPanel}
              paragraph={p.segment}
            />
          </Form>
        ) : (
          <>
            <ParagraphPanel
              panel={ParagraphPanelType.ParagraphPanel}
              paragraph={p.segment}
            />
          </>
        )}
      </>
    )
  }

  const handleAddEnglishGloss = () => {
    if (p.segment && p.segment.__typename === "AnnotatedForm") {
      // Store original segment count when entering edit mode
      form.update("word", p.segment)

      // Enter edit mode first to ensure form is initialized
      setIsEditing(true)

      // Add a small delay to ensure the form is fully initialized before adding segment
      setTimeout(() => {
        const currentWord = form.values.word as Dailp.FormFieldsFragment
        const currentGloss = ""

        // Update form with new segment
        form.update("word", {
          ...currentWord,
          currentGloss,
        })
      }, 100)
    }
  }

  const handleAddWordPart = () => {
    if (p.segment && p.segment.__typename === "AnnotatedForm") {
      // Store original segment count when entering edit mode
      form.update("word", p.segment)

      // Enter edit mode first to ensure form is initialized
      setIsEditing(true)

      // Add a small delay to ensure the form is fully initialized before adding segment
      setTimeout(() => {
        const currentWord = form.values.word as Dailp.FormFieldsFragment
        const currentSegments = currentWord.segments || []

        // Create blank segment with required fields
        const newSegment = {
          morpheme: "",
          gloss: "?", // Standard for unanalyzed segments
          role: Dailp.WordSegmentRole.Morpheme,
          previousSeparator: "-",
          matchingTag: null,
        }

        console.log("Adding new segment:", newSegment)
        console.log("Current segments:", currentSegments)

        // Update form with new segment
        form.update("word", {
          ...currentWord,
          segments: [...currentSegments, newSegment],
        })
      }, 100)
    }
  }

  return (
    <div className={css.wordPanelContent}>
      <>{panel}</>
      {token && // only show the option to leave a comment if the user is signed in
        (isCommenting ? (
          <SubtleButton
            type="button"
            onClick={() => setIsCommenting(false)}
            className={css.buttonSpacing}
          >
            Discard
          </SubtleButton>
        ) : (
          <>
            <Button type="button" onClick={() => setIsCommenting(true)}>
              Comment
            </Button>
<<<<<<< HEAD
=======
            <Button type="button" onClick={handleAddWordPart}>
              Add word part
            </Button>

            {p.segment.__typename === "AnnotatedForm" &&
              p.segment.englishGloss.length == 0 && (
                <Button type="button" onClick={handleAddEnglishGloss}>
                  Add English Gloss
                </Button>
              )}
>>>>>>> ce342031
          </>
        ))}
    </div>
  )
}

export const CollapsiblePanel = (p: {
  title: string
  content: ReactNode
  icon: ReactNode // Note : this is supposed to be an IconType
}) => {
  const disclosure = useDisclosureState({ visible: true })

  return (
    <div className={css.collPanel}>
      <Disclosure
        {...disclosure}
        className={css.collPanelButton}
        aria-label={p.title}
      >
        {p.icon} {p.title}
        {disclosure.visible ? (
          <GrDown className={css.wordPanelButton.colpright} />
        ) : (
          <GrUp className={css.wordPanelButton.colpright} />
        )}
      </Disclosure>
      <DisclosureContent {...disclosure} className={css.collPanelContent}>
        {p.content}
      </DisclosureContent>
    </div>
  )
}<|MERGE_RESOLUTION|>--- conflicted
+++ resolved
@@ -305,19 +305,6 @@
             <Button type="button" onClick={() => setIsCommenting(true)}>
               Comment
             </Button>
-<<<<<<< HEAD
-=======
-            <Button type="button" onClick={handleAddWordPart}>
-              Add word part
-            </Button>
-
-            {p.segment.__typename === "AnnotatedForm" &&
-              p.segment.englishGloss.length == 0 && (
-                <Button type="button" onClick={handleAddEnglishGloss}>
-                  Add English Gloss
-                </Button>
-              )}
->>>>>>> ce342031
           </>
         ))}
     </div>
