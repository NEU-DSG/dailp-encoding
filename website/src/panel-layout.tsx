import React, { ReactNode, useEffect } from "react"
import { AiFillSound } from "react-icons/ai"
import { GrDown, GrUp } from "react-icons/gr"
import { IoEllipsisHorizontalCircle } from "react-icons/io5"
import { MdClose, MdNotes, MdRecordVoiceOver } from "react-icons/md"
import {
  Disclosure,
  DisclosureContent,
  useDisclosureState,
} from "reakit/Disclosure"
import { unstable_Form as Form } from "reakit/Form"
import { useCredentials } from "./auth"
import { AudioPlayer, IconButton } from "./components"
import EditWordPanel, { EditButton } from "./edit-word-panel"
import { content } from "./footer.css"
import { useForm } from "./form-context"
import * as Dailp from "./graphql/dailp"
import * as css from "./panel-layout.css"
import ParagraphPanel from "./paragraph-panel"
import { usePreferences } from "./preferences-context"
import { TranslatedParagraph } from "./segment"
import { VerticalMorphemicSegmentation, WordPanel } from "./word-panel"

enum PanelType {
  EditWordPanel,
  WordPanel,
}

export type PanelSegment = FormFieldsFragment | TranslatedParagraph

export interface PanelDetails {
<<<<<<< HEAD
  currContents: PanelSegment | null
  setCurrContents: (currContents: PanelSegment | null) => void
=======
  currContents: Dailp.FormFieldsFragment | null
  setCurrContents: (currContents: Dailp.FormFieldsFragment | null) => void
>>>>>>> ea93246a
}

/** Displays the right-side panel information of the currently selected word. */
export const PanelLayout = (p: {
<<<<<<< HEAD
  segment: PanelSegment | null
  setContent: (content: PanelSegment | null) => void
=======
  segment: Dailp.FormFieldsFragment | null
  setContent: (content: Dailp.FormFieldsFragment | null) => void
>>>>>>> ea93246a
}) => {
  if (!p.segment) {
    return null
  }

  const { form, isEditing } = useForm()
  const token = useCredentials()

  let panel = null

  if (p.segment.__typename === "AnnotatedForm") {
    panel = (
      <>
        {/* If the user is logged in, then display an edit button on the word
        panel along with its corresponding formatted header. Otherwise, display
        the normal word panel. */}
        {token ? (
          <header className={css.wordPanelHeader}>
            <div className={css.headerButtons}>
              {!isEditing && (
                <IconButton
                  onClick={() => p.setContent(null)}
                  aria-label="Dismiss selected word information"
                >
                  <MdClose size={32} />
                </IconButton>
              )}
              <EditButton />
            </div>
            <h2 className={css.editCherHeader}>{p.segment.source}</h2>
          </header>
        ) : (
          <>
            <IconButton
              className={css.wordPanelButton.basic}
              onClick={() => p.setContent(null)}
              aria-label="Dismiss selected word information"
            >
              <MdClose size={32} />
            </IconButton>
            <header className={css.wordPanelHeader}>
              <h1 className={css.noSpaceBelow}>{`Word ${p.segment.index}`}</h1>
              <h2 className={css.cherHeader}>{p.segment.source}</h2>
            </header>
          </>
        )}
        {/* Renders audio recording. */}
        <AudioPanel segment={p.segment} />
        {isEditing ? (
          <Form {...form}>
            <PanelContent panel={PanelType.EditWordPanel} word={p.segment} />
          </Form>
        ) : (
          <WordPanel word={p.segment} setContent={p.setContent} />
        )}
      </>
    )
  } else if (p.segment.__typename === "DocumentParagraph") {
    panel = <ParagraphPanel segment={p.segment} setContent={p.setContent} />
  }

  return (
    <div className={css.wordPanelContent}>
      <>{panel}</>
    </div>
  )
}

/** Dispatches to the corresponding panel type to render a normal word panel or an editable word panel. */
export const PanelContent = (p: {
  panel: PanelType
  word: Dailp.FormFieldsFragment
}) => {
  const PanelComponent =
    p.panel === PanelType.EditWordPanel ? EditWordPanel : WordPanel

  // Contains components rendering data of a word's phonetics.
  const phoneticsContent = (
    <>
      {p.word.source && (
        <PanelComponent
          word={p.word}
          feature={"source"}
          label="Syllabary Characters"
        />
      )}

      {p.word.romanizedSource && (
        <PanelComponent
          word={p.word}
          feature={"romanizedSource"}
          label="Romanized Source"
        />
      )}
    </>
  )

  const translation = (
    <>
      {p.word.englishGloss[0] !== "" && (
        <PanelComponent
          word={p.word}
          feature={"englishGloss"}
          label="English Translation"
        />
      )}
    </>
  )

  const { cherokeeRepresentation } = usePreferences()

  // Contains components rendering a word's segments and its english translation.
  const wordPartsContent = (
    <>
      <VerticalMorphemicSegmentation
        cherokeeRepresentation={cherokeeRepresentation}
        segments={p.word.segments}
      />

      {p.panel === PanelType.WordPanel ? (
        <div style={{ display: "flex" }}>‘{translation}’</div>
      ) : (
        <>{translation}</>
      )}
    </>
  )

  // Contains a component rendering a word's commentary.
  const commentaryContent = (
    <PanelComponent word={p.word} feature={"commentary"} input="textarea" />
  )

  return (
    <>
      <CollapsiblePanel
        title={"Phonetics"}
        content={phoneticsContent}
        icon={
          <MdRecordVoiceOver
            size={24}
            className={css.wordPanelButton.colpleft}
          />
        }
      />

      {/* If there are no segments, does not display Word Parts panel */}
      {p.word.segments.length > 0 && (
        <CollapsiblePanel
          title={"Word Parts"}
          content={wordPartsContent}
          icon={
            <IoEllipsisHorizontalCircle
              size={24}
              className={css.wordPanelButton.colpleft}
            />
          }
        />
      )}

      {/* If there is no commentary, does not display Commentary panel */}
      {p.word.commentary && p.word.commentary.length > 0 && (
        <CollapsiblePanel
          title={"Commentary"}
          content={commentaryContent}
          icon={<MdNotes size={24} className={css.wordPanelButton.colpleft} />}
        />
      )}
    </>
  )
}

export const CollapsiblePanel = (p: {
  title: string
  content: ReactNode
  icon: ReactNode // Note : this is supposed to be an IconType
}) => {
  const disclosure = useDisclosureState({ visible: true })

  return (
    <div className={css.collPanel}>
      <Disclosure
        {...disclosure}
        className={css.collPanelButton}
        aria-label={p.title}
      >
        {p.icon} {p.title}
        {disclosure.visible ? (
          <GrDown className={css.wordPanelButton.colpright} />
        ) : (
          <GrUp className={css.wordPanelButton.colpright} />
        )}
      </Disclosure>
      <DisclosureContent {...disclosure} className={css.collPanelContent}>
        {p.content}
      </DisclosureContent>
    </div>
  )
}

export const AudioPanel = (p: { segment: Dailp.FormFieldsFragment }) => {
  return (
    <>
      {p.segment.audioTrack && (
        <CollapsiblePanel
          title={"Audio"}
          content={
            <div>
              {
                <AudioPlayer
                  audioUrl={p.segment.audioTrack.resourceUrl}
                  slices={{
                    start: p.segment.audioTrack.startTime!,
                    end: p.segment.audioTrack.endTime!,
                  }}
                  showProgress
                />
              }
            </div>
          }
          icon={
            <AiFillSound size={24} className={css.wordPanelButton.colpleft} />
          }
        />
      )}
    </>
  )
}<|MERGE_RESOLUTION|>--- conflicted
+++ resolved
@@ -29,24 +29,14 @@
 export type PanelSegment = FormFieldsFragment | TranslatedParagraph
 
 export interface PanelDetails {
-<<<<<<< HEAD
   currContents: PanelSegment | null
   setCurrContents: (currContents: PanelSegment | null) => void
-=======
-  currContents: Dailp.FormFieldsFragment | null
-  setCurrContents: (currContents: Dailp.FormFieldsFragment | null) => void
->>>>>>> ea93246a
 }
 
 /** Displays the right-side panel information of the currently selected word. */
 export const PanelLayout = (p: {
-<<<<<<< HEAD
   segment: PanelSegment | null
   setContent: (content: PanelSegment | null) => void
-=======
-  segment: Dailp.FormFieldsFragment | null
-  setContent: (content: Dailp.FormFieldsFragment | null) => void
->>>>>>> ea93246a
 }) => {
   if (!p.segment) {
     return null
