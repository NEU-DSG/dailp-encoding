--- conflicted
+++ resolved
@@ -130,7 +130,6 @@
 /** Dispatches to the corresponding panel type to render a normal word panel or an editable word panel. */
 export const PanelContent = (p: {
   panel: PanelType
-<<<<<<< HEAD
   word: FormFieldsFragment
   groupedOptions: {
     label: string
@@ -139,9 +138,6 @@
       label: string
     }[]
   }[]
-=======
-  word: Dailp.FormFieldsFragment
->>>>>>> 7470a740
 }) => {
   const PanelComponent =
     p.panel === PanelType.EditWordPanel ? EditWordPanel : WordPanel
