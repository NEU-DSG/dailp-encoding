--- conflicted
+++ resolved
@@ -1,10 +1,6 @@
 import { groupBy } from "lodash"
-<<<<<<< HEAD
 import React, { ReactNode, useEffect } from "react"
 import { useState } from "react"
-=======
-import React, { ReactNode } from "react"
->>>>>>> 76701e5d
 import { GrDown, GrUp } from "react-icons/gr/index"
 import { MdClose } from "react-icons/md/index"
 import { Disclosure, DisclosureContent, useDisclosureState } from "reakit"
