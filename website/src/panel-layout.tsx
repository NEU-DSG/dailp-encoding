--- conflicted
+++ resolved
@@ -7,13 +7,9 @@
 import { unstable_Form as Form } from "reakit"
 import { useCredentials } from "./auth"
 import { AudioPlayer, IconButton } from "./components"
-<<<<<<< HEAD
 import { useForm } from "./edit-word-form-context"
-import EditWordPanel, { EditButton } from "./edit-word-panel"
-=======
 import { EditWordAudio } from "./components/edit-word-audio"
 import { EditButton, EditWordFeature } from "./edit-word-feature"
->>>>>>> 95803326
 import { content } from "./footer.css"
 import * as Dailp from "./graphql/dailp"
 import * as css from "./panel-layout.css"
