--- conflicted
+++ resolved
@@ -1,6 +1,5 @@
-<<<<<<< HEAD
 import { groupBy } from "lodash"
-import React, { ReactNode } from "react"
+import React, { ReactNode, useEffect } from "react"
 import { AiFillSound } from "react-icons/ai"
 import { GrDown, GrUp } from "react-icons/gr"
 import { IoEllipsisHorizontalCircle } from "react-icons/io5"
@@ -11,27 +10,16 @@
   DisclosureContent,
   useDisclosureState,
 } from "reakit/Disclosure"
-import { unstable_Form as Form } from "reakit/Form"
-import { unstable_FormInput as FormInput } from "reakit/Form"
-import * as Dailp from "src/graphql/dailp"
-=======
-import React, { ReactNode, useEffect } from "react"
-import { AiFillSound } from "react-icons/ai/index"
-import { GrDown, GrUp } from "react-icons/gr/index"
-import { IoEllipsisHorizontalCircle } from "react-icons/io5/index"
-import { MdClose, MdNotes, MdRecordVoiceOver } from "react-icons/md/index"
-import { Disclosure, DisclosureContent, useDisclosureState } from "reakit"
-import { unstable_Form as Form } from "reakit"
->>>>>>> 5e4594eb
+import {
+  unstable_Form as Form,
+  unstable_FormInput as FormInput,
+} from "reakit/Form"
 import { useCredentials } from "./auth"
 import { AudioPlayer, IconButton } from "./components"
 import { CustomCreatable } from "./components/creatable"
 import EditWordPanel, { EditButton } from "./edit-word-panel"
-<<<<<<< HEAD
 import { formInput } from "./edit-word-panel.css"
-=======
 import { content } from "./footer.css"
->>>>>>> 5e4594eb
 import { useForm } from "./form-context"
 import * as css from "./panel-layout.css"
 import ParagraphPanel from "./paragraph-panel"
@@ -63,7 +51,6 @@
   const { form, isEditing } = useForm()
   const token = useCredentials()
 
-<<<<<<< HEAD
   // Get all global glosses / matching tags to display.
   const { cherokeeRepresentation } = usePreferences()
   const [{ data }] = Dailp.useGlossaryQuery({
@@ -92,35 +79,6 @@
     }
   })
 
-  return (
-    <div className={css.wordPanelContent}>
-      {/* If the user is logged in, then display an edit button on the word panel along with its corresponding formatted header. Otherwise, display the normal word panel.*/}
-      {token ? (
-        <header className={css.wordPanelHeader}>
-          <div className={css.headerButtons}>
-            {!isEditing && (
-              <IconButton
-                onClick={() => p.setContent(null)}
-                aria-label="Dismiss selected word information"
-              >
-                <MdClose size={32} />
-              </IconButton>
-            )}
-
-            <EditButton />
-          </div>
-          <h2 className={css.editCherHeader}>{p.segment.source}</h2>
-        </header>
-      ) : (
-        <>
-          <IconButton
-            className={css.wordPanelButton.basic}
-            onClick={() => p.setContent(null)}
-            aria-label="Dismiss selected word information"
-          >
-            <MdClose size={32} />
-          </IconButton>
-=======
   let panel = null
 
   if (p.segment.__typename === "AnnotatedForm") {
@@ -130,7 +88,6 @@
         panel along with its corresponding formatted header. Otherwise, display
         the normal word panel. */}
         {token ? (
->>>>>>> 5e4594eb
           <header className={css.wordPanelHeader}>
             <div className={css.headerButtons}>
               {!isEditing && (
@@ -175,23 +132,9 @@
     panel = <ParagraphPanel segment={p.segment} setContent={p.setContent} />
   }
 
-<<<<<<< HEAD
-      {isEditing ? (
-        <Form {...form}>
-          <PanelContent
-            panel={PanelType.EditWordPanel}
-            word={p.segment}
-            options={options}
-          />
-        </Form>
-      ) : (
-        <WordPanel word={p.segment} setContent={p.setContent} />
-      )}
-=======
   return (
     <div className={css.wordPanelContent}>
       <>{panel}</>
->>>>>>> 5e4594eb
     </div>
   )
 }
