import Cookies from "js-cookie"
import React, { useContext, useState } from "react"
import * as Dailp from "src/graphql/dailp"
import { ViewMode } from "./types"

// Set up context for preferences
const PreferencesContext = React.createContext({
  viewMode: ViewMode.Pronunciation,
  setViewMode: (p: ViewMode) => {},
  cherokeeRepresentation: Dailp.CherokeeOrthography.Learner,
  setCherokeeRepresentation: (p: Dailp.CherokeeOrthography) => {},
})

export const usePreferences = () => useContext(PreferencesContext)

export const PreferencesProvider = (props: any) => {
  // Some preferences hooks setup
  const [viewMode, setViewMode] = useState(savedViewMode())
  const [cherokeeRepresentation, setCherokeeRepresentation] = useState(
    savedCherokeeRepresentation()
  )
  return (
    <PreferencesContext.Provider
      value={{
        viewMode,
<<<<<<< HEAD
        setViewMode: persistLocally(VIEW_MODE_KEY, setViewMode),
        cherokeeRepresentation,
        setCherokeeRepresentation: persistLocally(
          CHEROKEE_REPRESENTATION_KEY,
=======
        setViewMode: persistLocally(PreferenceKey.ViewMode, setViewMode),
        cherokeeRepresentation,
        setCherokeeRepresentation: persistLocally(
          PreferenceKey.CherokeeRepresentation,
>>>>>>> f8424663
          setCherokeeRepresentation
        ),
      }}
    >
      {props.children}
    </PreferencesContext.Provider>
  )
}

function persistLocally<T extends { toString: () => string }>(
<<<<<<< HEAD
  key: string,
=======
  key: PreferenceKey,
>>>>>>> f8424663
  setValue: (value: T) => void
) {
  return function (value: T) {
    Cookies.set(key, value.toString(), {
      sameSite: "strict",
      secure: true,
    })
    return setValue(value)
  }
}

// Avoid changing these keys at all costs, because that will essentially reset
// saved user preferences.
<<<<<<< HEAD
const VIEW_MODE_KEY = "experienceLevel"
const CHEROKEE_REPRESENTATION_KEY = "cherokeeSystem"

const savedViewMode = () =>
  Number.parseInt(Cookies.get(VIEW_MODE_KEY) ?? "1") as ViewMode

const savedCherokeeRepresentation = (): Dailp.CherokeeOrthography =>
  (Cookies.get(CHEROKEE_REPRESENTATION_KEY) as Dailp.CherokeeOrthography) ??
  Dailp.CherokeeOrthography.Learner
=======
enum PreferenceKey {
  ViewMode = "experienceLevel",
  CherokeeRepresentation = "cherokeeSystem",
}

const savedViewMode = () =>
  Number.parseInt(Cookies.get(PreferenceKey.ViewMode) ?? "1") as ViewMode

const savedCherokeeRepresentation = (): Dailp.CherokeeOrthography =>
  (Cookies.get(
    PreferenceKey.CherokeeRepresentation
  ) as Dailp.CherokeeOrthography) ?? Dailp.CherokeeOrthography.Learner
>>>>>>> f8424663
<|MERGE_RESOLUTION|>--- conflicted
+++ resolved
@@ -23,17 +23,10 @@
     <PreferencesContext.Provider
       value={{
         viewMode,
-<<<<<<< HEAD
-        setViewMode: persistLocally(VIEW_MODE_KEY, setViewMode),
-        cherokeeRepresentation,
-        setCherokeeRepresentation: persistLocally(
-          CHEROKEE_REPRESENTATION_KEY,
-=======
         setViewMode: persistLocally(PreferenceKey.ViewMode, setViewMode),
         cherokeeRepresentation,
         setCherokeeRepresentation: persistLocally(
           PreferenceKey.CherokeeRepresentation,
->>>>>>> f8424663
           setCherokeeRepresentation
         ),
       }}
@@ -44,11 +37,7 @@
 }
 
 function persistLocally<T extends { toString: () => string }>(
-<<<<<<< HEAD
-  key: string,
-=======
   key: PreferenceKey,
->>>>>>> f8424663
   setValue: (value: T) => void
 ) {
   return function (value: T) {
@@ -62,17 +51,6 @@
 
 // Avoid changing these keys at all costs, because that will essentially reset
 // saved user preferences.
-<<<<<<< HEAD
-const VIEW_MODE_KEY = "experienceLevel"
-const CHEROKEE_REPRESENTATION_KEY = "cherokeeSystem"
-
-const savedViewMode = () =>
-  Number.parseInt(Cookies.get(VIEW_MODE_KEY) ?? "1") as ViewMode
-
-const savedCherokeeRepresentation = (): Dailp.CherokeeOrthography =>
-  (Cookies.get(CHEROKEE_REPRESENTATION_KEY) as Dailp.CherokeeOrthography) ??
-  Dailp.CherokeeOrthography.Learner
-=======
 enum PreferenceKey {
   ViewMode = "experienceLevel",
   CherokeeRepresentation = "cherokeeSystem",
@@ -84,5 +62,4 @@
 const savedCherokeeRepresentation = (): Dailp.CherokeeOrthography =>
   (Cookies.get(
     PreferenceKey.CherokeeRepresentation
-  ) as Dailp.CherokeeOrthography) ?? Dailp.CherokeeOrthography.Learner
->>>>>>> f8424663
+  ) as Dailp.CherokeeOrthography) ?? Dailp.CherokeeOrthography.Learner