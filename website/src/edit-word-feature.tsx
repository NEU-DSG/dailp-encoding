--- conflicted
+++ resolved
@@ -11,13 +11,8 @@
 import { IconButton } from "./components"
 import { IconTextButton } from "./components/button"
 import * as css from "./edit-word-feature.css"
-<<<<<<< HEAD
-import { useForm } from "./form-context"
+import { useForm } from "./edit-word-form-context"
 import { usePreferences } from "./preferences-context"
-=======
-import { useForm } from "./edit-word-form-context"
-import * as Dailp from "./graphql/dailp"
->>>>>>> b247f521
 
 /** Button that allows user to enter edit mode in the word panel, and edit fields of a word. */
 export const EditButton = () => {
