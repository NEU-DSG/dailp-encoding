import { Tooltip } from "@reach/tooltip"
import "@reach/tooltip/styles.css"
import cx from "classnames"
import React from "react"
import { MdCircle, MdInfoOutline } from "react-icons/md"
import * as Dailp from "src/graphql/dailp"
import { DocumentContents } from "src/pages/documents/document.page"
import { std } from "src/style/utils.css"
import { CleanButton } from "./components"
import { useForm } from "./form-context"
import { PanelDetails } from "./panel-layout"
import * as css from "./segment.css"
import { BasicMorphemeSegment, LevelOfDetail } from "./types"

type TranslatedPage = NonNullable<DocumentContents["translatedPages"]>[0]
type TranslatedParagraph = TranslatedPage["paragraphs"][0]
type Segment = TranslatedParagraph["source"][0]

interface Props {
  segment: Segment
  onOpenDetails: (morpheme: BasicMorphemeSegment) => void
  levelOfDetail: LevelOfDetail
  cherokeeRepresentation: Dailp.CherokeeOrthography
  pageImages: readonly string[]
  wordPanelDetails: PanelDetails
}

export const DocumentPage = (
  p: Omit<Props, "segment"> & { segment: TranslatedPage }
) => (
  <>
    {p.segment.pageNumber !== "1" ? (
      <div
        id={`document-page-${p.segment.pageNumber}`}
        className={css.pageBreak}
        aria-label={`Start of page ${p.segment.pageNumber}`}
      >
        Page {p.segment.pageNumber}
      </div>
    ) : null}
    {p.segment.paragraphs.map((paragraph, i) => (
      <DocumentParagraph key={i} {...p} segment={paragraph} />
    ))}
  </>
)

export const DocumentParagraph = (
  p: Omit<Props, "segment"> & { segment: TranslatedParagraph }
) => {
  const children =
    p.segment.source?.map(function (seg, i) {
      return (
        <Segment
          key={i}
          segment={seg as Segment}
          onOpenDetails={p.onOpenDetails}
          levelOfDetail={p.levelOfDetail}
          cherokeeRepresentation={p.cherokeeRepresentation}
          pageImages={p.pageImages}
          wordPanelDetails={p.wordPanelDetails}
        />
      )
    }) ?? null

  const blockStyle =
    p.levelOfDetail > LevelOfDetail.Story
      ? css.documentBlock.wordByWord
      : css.documentBlock.story
  const annotationStyle =
    p.levelOfDetail > LevelOfDetail.Pronunciation
      ? css.annotationSection.wordParts
      : css.annotationSection.story
  return (
    <section className={blockStyle}>
      <div className={annotationStyle}>{children}</div>
      <p className={css.inlineBlock}>{p.segment.translation ?? null}</p>
      {/*<SegmentAudio/>*/}
    </section>
  )
}

/** Displays one segment of the document, which may be a word, block, or phrase. */
export const Segment = (p: Props) => {
  const segment = p.segment

  if (segment.__typename === "AnnotatedForm") {
    return <AnnotatedForm {...p} segment={segment} />
  } else {
    return null
  }
}

export const AnnotatedForm = (
  p: Props & {
    segment: Dailp.FormFieldsFragment
  }
) => {
  if (!p.segment.source) {
    return null
  }

  const { form } = useForm()
<<<<<<< HEAD

=======
>>>>>>> 66a5c6fa
  const showAnything = p.levelOfDetail > LevelOfDetail.Story

  if (showAnything) {
    const showSegments = p.levelOfDetail >= LevelOfDetail.Segmentation
    const translation = p.segment.englishGloss.join(", ")
    const isSelected = p.wordPanelDetails.currContents?.id === p.segment.id

    let wordCSS = showSegments ? css.wordGroup : css.wordGroupInline

    if (isSelected) {
      wordCSS = cx(wordCSS, css.selectedWord)
      p.wordPanelDetails.setCurrContents(
        p.segment
      ) /* This makes sure the word panel updates for changes to the word panel*/
    }

    return (
      <div className={wordCSS} id={`w${p.segment.index}`}>
        <div className={css.syllabaryLayer} lang="chr">
          {p.segment.source}
          <CleanButton
            title={`View word details for '${p.segment.source}'`}
            onClick={() => {
              p.wordPanelDetails.setCurrContents(p.segment)
              form.update("word", p.segment)
            }}
          >
            {isSelected ? (
              <MdCircle size={20} className={css.linkSvg} />
            ) : (
              <MdInfoOutline size={20} className={css.linkSvg} />
            )}
          </CleanButton>
        </div>
        {p.segment.romanizedSource ? (
          <>
            <div>{p.segment.romanizedSource}</div>
            <div>
              {p.segment.phonemic &&
                p.levelOfDetail >= LevelOfDetail.Pronunciation && <div />}
            </div>
          </>
        ) : (
          <FillerLine />
        )}
        {showSegments ? (
          <MorphemicSegmentation
            segments={p.segment.segments}
            onOpenDetails={p.onOpenDetails}
            levelOfDetail={p.levelOfDetail}
            cherokeeRepresentation={p.cherokeeRepresentation}
          />
        ) : null}
        {translation.length ? (
          <div>&lsquo;{translation}&rsquo;</div>
        ) : (
          <FillerLine />
        )}
      </div>
    )
  } else {
    return (
      <>
        <span
          className={css.plainSyllabary}
          id={`w${p.segment.index}`}
          lang="chr"
        >
          {p.segment.source}
        </span>{" "}
      </>
    )
  }
}

const WithTooltip = (p: {
  hint: string
  children: any
  "aria-label"?: string
}) => (
  <Tooltip
    className={std.tooltip}
    label={p.hint || ""}
    aria-label={p["aria-label"]}
  >
    {p.children}
  </Tooltip>
)

const FillerLine = () => (
  <div className={css.lineBox}>
    <hr className={css.fillerLine} />
  </div>
)

/**
 * Displays the break-down of a word into its units of meaning and the English
 * glosses for each morpheme.
 */
export const MorphemicSegmentation = (p: {
  segments: Dailp.FormFieldsFragment["segments"]
  cherokeeRepresentation: Dailp.CherokeeOrthography
  onOpenDetails: Props["onOpenDetails"]
  levelOfDetail: LevelOfDetail
}) => {
  // If there is no segmentation, return a hard break for the
  // morphemic segmentation and morpheme gloss layers.
  if (!p.segments?.length) {
    return (
      <>
        <FillerLine />
        <FillerLine />
      </>
    )
  }

  // Adapt the segment shape to the chosen experience level.
  let segmentation = ""
  for (const seg of p.segments) {
    if (
      segmentation.length > 0 &&
      seg.role &&
      seg.role !== Dailp.WordSegmentRole.Modifier
    ) {
      segmentation += seg.previousSeparator
    }
    segmentation += seg.morpheme
  }

  return (
    <>
      <i>{segmentation}</i>
      <div>
        {p.segments.map(function (segment, i) {
          return (
            <React.Fragment key={i}>
              {i > 0 && segment.previousSeparator}
              <MorphemeSegment
                segment={segment}
                cherokeeRepresentation={p.cherokeeRepresentation}
                onOpenDetails={p.onOpenDetails}
              />
            </React.Fragment>
          )
        })}
      </div>
    </>
  )
}

/** One morpheme that can be clicked to see further details. */
const MorphemeSegment = (p: {
  segment: BasicMorphemeSegment
  cherokeeRepresentation: Dailp.CherokeeOrthography
  onOpenDetails: Props["onOpenDetails"]
}) => {
  const matchingTag = p.segment.matchingTag
  const gloss = matchingTag?.tag || p.segment.gloss
  // Display functional tags in small-caps, per interlinear typesetting practice.

  if (matchingTag && matchingTag.title) {
    return (
      <WithTooltip hint={matchingTag.title}>
        <button
          className={css.morphemeButton.functional}
          onClick={() => p.onOpenDetails(p.segment)}
        >
          {gloss}
        </button>
      </WithTooltip>
    )
  } else if (gloss === "?") {
    return (
      <WithTooltip hint="Unanalyzed or unfamiliar segment">
        <button
          className={css.morphemeButton.lexical}
          onClick={() => p.onOpenDetails(p.segment)}
        >
          {gloss}
        </button>
      </WithTooltip>
    )
  } else {
    return (
      <button
        className={css.morphemeButton.lexical}
        onClick={() => p.onOpenDetails(p.segment)}
      >
        {gloss}
      </button>
    )
  }
}<|MERGE_RESOLUTION|>--- conflicted
+++ resolved
@@ -100,10 +100,6 @@
   }
 
   const { form } = useForm()
-<<<<<<< HEAD
-
-=======
->>>>>>> 66a5c6fa
   const showAnything = p.levelOfDetail > LevelOfDetail.Story
 
   if (showAnything) {
