import { Tooltip } from "@reach/tooltip"
import "@reach/tooltip/styles.css"
import { Howl } from "howler"
<<<<<<< HEAD
import React from "react"
import { MdInfoOutline } from "react-icons/md"
=======
import React, { Dispatch, SetStateAction, useState } from "react"
import { MdCircle, MdInfoOutline } from "react-icons/md"
>>>>>>> deacadd1
import * as Dailp from "src/graphql/dailp"
import { DocumentContents } from "src/pages/documents/document.page"
import { FormAudio } from "./audio-player"
import { CleanButton, IconButton } from "./components"
import * as css from "./segment.css"
import { std } from "./sprinkles.css"
import {
  BasicMorphemeSegment,
  PhoneticRepresentation,
  TagSet,
  ViewMode,
  morphemeDisplayTag,
} from "./types"
import { WordPanelDetails } from "./word-panel"

type TranslatedPage = NonNullable<DocumentContents["translatedPages"]>[0]
type TranslatedParagraph = TranslatedPage["paragraphs"][0]
type Segment = TranslatedParagraph["source"][0]

interface Props {
  segment: Segment
  onOpenDetails: (morpheme: BasicMorphemeSegment) => void
  viewMode: ViewMode
  tagSet: TagSet
  pageImages: readonly string[]
  phoneticRepresentation: PhoneticRepresentation
  wordPanelDetails: WordPanelDetails
}

export const DocumentPage = (
  p: Omit<Props, "segment"> & { segment: TranslatedPage }
) => {
  return (
    <>
      {p.segment.pageNumber !== "1" ? (
        <div
          id={`document-page-${p.segment.pageNumber}`}
          className={css.pageBreak}
          aria-label={`Start of page ${p.segment.pageNumber}`}
        >
          Page {p.segment.pageNumber}
        </div>
      ) : null}
      {p.segment.paragraphs.map((paragraph, i) => (
        <DocumentParagraph key={i} {...p} segment={paragraph} />
      ))}
    </>
  )
}

export const DocumentParagraph = (
  p: Omit<Props, "segment"> & { segment: TranslatedParagraph }
) => {
  const children =
    p.segment.source?.map(function (seg, i) {
      return (
        <Segment
          key={i}
          segment={seg as Segment}
          onOpenDetails={p.onOpenDetails}
          viewMode={p.viewMode}
          tagSet={p.tagSet}
          pageImages={p.pageImages}
          phoneticRepresentation={p.phoneticRepresentation}
          wordPanelDetails={p.wordPanelDetails}
        />
      )
    }) ?? null

  const variant = p.viewMode > ViewMode.Story ? "wordByWord" : "story"
  return (
    <section className={css.documentBlock[variant]}>
      <div className={css.annotationSection[variant]}>{children}</div>
      <p className={css.inlineBlock}>{p.segment.translation ?? null}</p>
      {/*<SegmentAudio/>*/}
    </section>
  )
}

/** Displays one segment of the document, which may be a word, block, or phrase. */
export const Segment = (p: Props & { howl?: Howl }) => {
  const segment = p.segment
  if (segment.__typename === "AnnotatedForm") {
    return <AnnotatedForm {...p} segment={segment} />
  } else {
    return null
  }
}

export const AnnotatedForm = (
  p: Props & { segment: Dailp.FormFieldsFragment }
) => {
  if (!p.segment.source) {
    return null
  }
  const showAnything = p.viewMode > ViewMode.Story
  const isSelected =
    p.wordPanelDetails.currContents?.source === p.segment.source &&
    p.wordPanelDetails.currContents?.index === p.segment.index
  let wordCSS = css.wordGroupSelection.unselected
  if (isSelected) {
    wordCSS = css.wordGroupSelection.selected
    p.wordPanelDetails.setCurrContents(
      p.segment
    ) /* This makes sure the word panel updates for changes to the word panel*/
  }
  let romanization = null
  if (
    p.phoneticRepresentation == PhoneticRepresentation.Dailp &&
    p.segment.simplePhonetics
  ) {
    romanization = p.segment.simplePhonetics
  } else if (
    p.phoneticRepresentation == PhoneticRepresentation.Worcester &&
    p.segment.romanizedSource
  ) {
    romanization = p.segment.romanizedSource
  }

  if (showAnything) {
    const showSegments = p.viewMode >= ViewMode.Segmentation
    const translation = p.segment.englishGloss.join(", ")

    return (
      <div className={wordCSS} id={`w${p.segment.index}`}>
        <div className={css.syllabaryLayer} lang="chr">
          {p.segment.source}
          <CleanButton
            title={`View word details for '${p.segment.source}'`}
            onClick={() => p.wordPanelDetails.setCurrContents(p.segment)}
          >
            {isSelected ? (
              <MdCircle size={20} className={css.linkSvg} />
            ) : (
              <MdInfoOutline size={20} className={css.linkSvg} />
            )}
          </CleanButton>
        </div>
        {romanization ? (
          <>
            <div>{romanization}</div>
            <div>
              {p.segment.audioTrack && (
                <FormAudio
                  endTime={p.segment.audioTrack.endTime}
                  index={p.segment.audioTrack.index}
                  parentTrack=""
                  resourceUrl={p.segment.audioTrack.resourceUrl}
                  startTime={p.segment.audioTrack.startTime}
                />
              )}
              {p.segment.phonemic && p.viewMode >= ViewMode.Pronunciation && (
                <div />
              )}
            </div>
          </>
        ) : (
          (p.segment.audioTrack && (
            <div className={css.audioContainer}>
              <FormAudio
                endTime={p.segment.audioTrack.endTime}
                index={p.segment.audioTrack.index}
                parentTrack=""
                resourceUrl={p.segment.audioTrack.resourceUrl}
                startTime={p.segment.audioTrack.startTime}
              />
            </div>
          )) || (
            <>
              <FillerLine />
              <FillerLine />
            </>
          )
        )}
        {showSegments ? (
          <MorphemicSegmentation
            segments={p.segment.segments}
            onOpenDetails={p.onOpenDetails}
            level={p.viewMode}
            tagSet={p.tagSet}
          />
        ) : null}
        {translation.length ? (
          <div>&lsquo;{translation}&rsquo;</div>
        ) : (
          <FillerLine />
        )}
      </div>
    )
  } else {
    return (
      <span
        className={css.plainSyllabary}
        id={`w${p.segment.index}`}
        lang="chr"
      >
        {p.segment.source}
      </span>
    )
  }
}

const WordCommentaryInfo = (p: { commentary: string }) => (
  <WithTooltip hint={p.commentary} aria-label="Commentary on this word">
    <span className={css.infoIcon}>
      <MdInfoOutline size={20} className={css.linkSvg} />
    </span>
  </WithTooltip>
)

const WithTooltip = (p: {
  hint: string
  children: any
  "aria-label"?: string
}) => (
  <Tooltip
    className={std.tooltip}
    label={p.hint || ""}
    aria-label={p["aria-label"]}
  >
    {p.children}
  </Tooltip>
)

const FillerLine = () => (
  <div className={css.lineBox}>
    <hr className={css.fillerLine} />
  </div>
)

/**
 * Displays the break-down of a word into its units of meaning and the English
 * glosses for each morpheme.
 */
export const MorphemicSegmentation = (p: {
  segments: Dailp.FormFieldsFragment["segments"]
  tagSet: TagSet
  onOpenDetails: Props["onOpenDetails"]
  level: ViewMode
}) => {
  // If there is no segmentation, return a hard break for the
  // morphemic segmentation and morpheme gloss layers.
  if (!p.segments?.length) {
    return (
      <>
        <FillerLine />
        <FillerLine />
      </>
    )
  }

  // Adapt the segment shape to the chosen experience level.
  let segmentation = ""
  for (const seg of p.segments) {
    segmentation += seg.morpheme
    if (seg.nextSeparator) {
      segmentation += seg.nextSeparator
    }
  }

  return (
    <>
      <i>{segmentation}</i>
      <div>
        {p.segments.map(function (segment, i) {
          return (
            <React.Fragment key={i}>
              <MorphemeSegment
                segment={segment}
                tagSet={p.tagSet}
                onOpenDetails={p.onOpenDetails}
              />
              {segment.nextSeparator}
            </React.Fragment>
          )
        })}
      </div>
    </>
  )
}

/** One morpheme that can be clicked to see further details. */
const MorphemeSegment = (p: {
  segment: BasicMorphemeSegment
  tagSet: TagSet
  onOpenDetails: Props["onOpenDetails"]
}) => {
  const matchingTag = p.segment.matchingTag
  const gloss = matchingTag?.tag || p.segment.gloss
  // Display functional tags in small-caps, per interlinear typesetting practice.

  if (matchingTag && matchingTag.title) {
    return (
      <WithTooltip hint={matchingTag.title}>
        <button
          className={css.morphemeButton.functional}
          onClick={() => p.onOpenDetails(p.segment)}
        >
          {gloss}
        </button>
      </WithTooltip>
    )
  } else if (gloss === "?") {
    return (
      <WithTooltip hint="Unanalyzed or unfamiliar segment">
        <button
          className={css.morphemeButton.lexical}
          onClick={() => p.onOpenDetails(p.segment)}
        >
          {gloss}
        </button>
      </WithTooltip>
    )
  } else {
    return (
      <button
        className={css.morphemeButton.lexical}
        onClick={() => p.onOpenDetails(p.segment)}
      >
        {gloss}
      </button>
    )
  }
}<|MERGE_RESOLUTION|>--- conflicted
+++ resolved
@@ -1,13 +1,8 @@
 import { Tooltip } from "@reach/tooltip"
 import "@reach/tooltip/styles.css"
 import { Howl } from "howler"
-<<<<<<< HEAD
-import React from "react"
-import { MdInfoOutline } from "react-icons/md"
-=======
 import React, { Dispatch, SetStateAction, useState } from "react"
 import { MdCircle, MdInfoOutline } from "react-icons/md"
->>>>>>> deacadd1
 import * as Dailp from "src/graphql/dailp"
 import { DocumentContents } from "src/pages/documents/document.page"
 import { FormAudio } from "./audio-player"
