--- conflicted
+++ resolved
@@ -214,13 +214,8 @@
   for (const seg of p.segments) {
     if (
       segmentation.length > 0 &&
-<<<<<<< HEAD
-      seg.segmentType &&
-      seg.segmentType !== Dailp.SegmentType.Combine
-=======
       seg.role &&
       seg.role !== Dailp.WordSegmentRole.Modifier
->>>>>>> f8424663
     ) {
       segmentation += seg.previousSeparator
     }
