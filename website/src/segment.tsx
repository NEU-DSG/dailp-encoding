import React from "react"
<<<<<<< HEAD
import {css} from "@emotion/react"
import {DialogDisclosure, DialogStateReturn} from "reakit/Dialog"
import {Tooltip} from "@reach/tooltip"
import {MdInfoOutline} from "react-icons/md"
import {flatMap} from "lodash"
import {BasicMorphemeSegment, morphemeDisplayTag, TagSet, ViewMode,} from "./types"
import theme, {hideOnPrint, std, typography} from "./theme"
=======
import { css } from "@emotion/react"
import { DialogDisclosure, DialogStateReturn } from "reakit/Dialog"
import { Tooltip } from "@reach/tooltip"
import { MdInfoOutline } from "react-icons/md"
import { flatMap } from "lodash"
import {
  ViewMode,
  TagSet,
  BasicMorphemeSegment,
  PhoneticRepresentation,
  morphemeDisplayTag,
} from "./types"
import theme, { hideOnPrint, std, typography, withBg } from "./theme"
>>>>>>> 0a693c37
import "@reach/tooltip/styles.css"
import {FormAudio} from "./audio-player"
import {Howl} from 'howler';


interface Props {
  segment: GatsbyTypes.Dailp_AnnotatedSeg
  dialog: DialogStateReturn
  onOpenDetails: (morpheme: BasicMorphemeSegment) => void
  viewMode: ViewMode
  translations: GatsbyTypes.Dailp_TranslationBlock
  tagSet: TagSet
  pageImages: readonly string[]
  phoneticRepresentation: PhoneticRepresentation
}

/** Displays one segment of the document, which may be a word, block, or phrase. */
export const Segment = (p: Props & {howl?: Howl}) => {
  if (isForm(p.segment)) {
    return <AnnotatedForm {...p} segment={p.segment}/>
  } else if (isPhrase(p.segment)) {
    const children =
      p.segment.parts?.map(function (seg, i) {
        return (
          <Segment
            key={i}
            segment={seg}
            dialog={p.dialog}
            onOpenDetails={p.onOpenDetails}
            viewMode={p.viewMode}
            translations={p.translations}
            tagSet={p.tagSet}
            pageImages={p.pageImages}
            phoneticRepresentation={p.phoneticRepresentation}
          />
        )
      }) ?? null

    if (p.segment.ty === "BLOCK") {
      return (
        <section css={[documentBlock, p.viewMode > ViewMode.Story && bordered]}>
          <div
            css={[
              annotationSection,
              p.viewMode <= ViewMode.Story && storySection,
            ]}
          >
            {children}
          </div>
          <p>{p.translations?.text ?? null}</p>
          {/*<SegmentAudio/>*/}
        </section>
      )
    } else {
      return <>{children}</>
    }
  } else if (isPageBreak(p.segment) && p.segment.index > 0) {
    const num = p.segment.index + 1
    return (
      <div
        id={`document-page-${num}`}
        css={pageBreak}
        aria-label={`Start of page ${num}`}
      >
        Page {num}
      </div>
    )
  } else {
    return null
  }
}

function isForm(
  seg: GatsbyTypes.Dailp_AnnotatedSeg
): seg is GatsbyTypes.FormFieldsFragment {
  return "source" in seg
}
function isPhrase(
  seg: GatsbyTypes.Dailp_AnnotatedSeg
): seg is GatsbyTypes.Dailp_AnnotatedPhrase {
  return "parts" in seg
}
function isPageBreak(
  seg: GatsbyTypes.Dailp_AnnotatedSeg
): seg is GatsbyTypes.Dailp_PageBreak {
  return (
    "__typename" in seg &&
    (seg["__typename"] as string).endsWith("PageBreak") &&
    "index" in seg
  )
}

export const AnnotatedForm = (
  p: Props & { segment: GatsbyTypes.FormFieldsFragment}
) => {
  if (!p.segment.source) {
    return null
  }
  const showAnything = p.viewMode > ViewMode.Story
  if (showAnything) {
    const showSegments = p.viewMode >= ViewMode.Segmentation
    const translation = p.segment.englishGloss.join(", ")
    const worcesterValues = p.phoneticRepresentation == PhoneticRepresentation.Worcester

    return (
      <div css={wordGroup} id={`w${p.segment.index}`}>
        <div css={syllabaryLayer} lang="chr">
          {p.segment.source}
          {p.segment.commentary && p.viewMode >= ViewMode.Pronunciation && (
            <WordCommentaryInfo commentary={p.segment.commentary} />
          )}
        </div>
        {p.segment.simplePhonetics ? (
<<<<<<< HEAD
          <div>
            {p.segment.simplePhonetics}
            {p.segment.audioTrack &&
            <FormAudio
              endTime={p.segment.audioTrack.endTime}
              index={p.segment.audioTrack.index}
              parentTrack=""
              resourceUrl={p.segment.audioTrack.resourceUrl}
              startTime={p.segment.audioTrack.startTime}
            />}
            {p.segment.phonemic && p.viewMode >= ViewMode.Pronunciation && (
              <div />
            )}
          </div>
=======
          <div>{worcesterValues ? toWorcester(p.segment.simplePhonetics) : p.segment.simplePhonetics}</div>
>>>>>>> 0a693c37
        ) : (
          (p.segment.audioTrack &&
                <div css={css`padding-left:40%;`}>
                  <FormAudio
                    endTime={p.segment.audioTrack.endTime}
                   index={p.segment.audioTrack.index}
                   parentTrack=""
                  resourceUrl={p.segment.audioTrack.resourceUrl}
                  startTime={p.segment.audioTrack.startTime}
                />
              </div>)
          || <br />
        )}
        {showSegments ? (
          <MorphemicSegmentation
            segments={p.segment.segments}
            dialog={p.dialog}
            onOpenDetails={p.onOpenDetails}
            level={p.viewMode}
            tagSet={p.tagSet}
          />
        ) : null}
        {translation.length ? <div>&lsquo;{translation}&rsquo;</div> : <br />}
      </div>
    )
  } else {
    return (
      <span css={plainSyllabary} id={`w${p.segment.index}`} lang="chr">
        {p.segment.source}
      </span>
    )
  }
}

/// Converts DAILP's learner-oriented simple phonetics representation to
/// a more traditional rendering in Worcester's syllabary values
const toWorcester = (source: string): string => {
    return source.replace(/([kg]w)/gi, "qu").replace(/j/gi, "ts")
}

const WordCommentaryInfo = (p: { commentary: string }) => (
  <WithTooltip hint={p.commentary} aria-label="Commentary on this word">
    <span css={[infoIcon, hideOnPrint]}>
      <MdInfoOutline size={20} />
    </span>
  </WithTooltip>
)

const WithTooltip = (p: {
  hint: string
  children: any
  "aria-label"?: string
  className?: string
}) => (
  <Tooltip
    css={std.tooltip}
    label={p.hint || ""}
    className={p.className}
    aria-label={p["aria-label"]}
  >
    {p.children}
  </Tooltip>
)

const infoIcon = css`
  margin-left: 0.4rem;
  cursor: help;
  svg {
    fill: ${theme.colors.link};
  }
`

/**
 * Displays the break-down of a word into its units of meaning and the English
 * glosses for each morpheme.
 */
const MorphemicSegmentation = (p: {
  segments: GatsbyTypes.FormFieldsFragment["segments"]
  tagSet: TagSet
  dialog: Props["dialog"]
  onOpenDetails: Props["onOpenDetails"]
  level: ViewMode
}) => {
  // If there is no segmentation, return two line breaks for the
  // morphemic segmentation and morpheme gloss layers.
  if (!p.segments || !p.segments.length) {
    return (
      <>
        <br />
        <br />
      </>
    )
  }

  return (
    <>
      <div css={italicSegmentation}>
        {p
          .segments!.map(function (segment) {
            // Adapt the segment shape to the chosen experience level.
            let seg = segment.shapeTth
            if (p.level === ViewMode.AnalysisDt) {
              seg = segment.shapeDt
            } else if (p.level === ViewMode.Segmentation) {
              seg = segment.shapeDtSimple
            }

            if (segment.nextSeparator) {
              return seg + segment.nextSeparator
            } else {
              return seg
            }
          })
          .join("")}
      </div>

      <div>
        {intersperse(
          p.segments!.map(function (segment, i) {
            return (
              <MorphemeSegment
                key={i}
                segment={segment}
                tagSet={p.tagSet}
                dialog={p.dialog}
                onOpenDetails={p.onOpenDetails}
              />
            )
          }),
          function (i) {
            return (
              <React.Fragment key={100 * (i + 1)}>
                {p.segments![i].nextSeparator}
              </React.Fragment>
            )
          }
        )}
      </div>
    </>
  )
}

const italicSegmentation = css`
  font-style: italic;
`

function intersperse<T>(arr: T[], separator: (n: number) => T): T[] {
  return flatMap(arr, (a, i) => (i > 0 ? [separator(i - 1), a] : [a]))
}

/** One morpheme that can be clicked to see further details. */
const MorphemeSegment = (p: {
  segment: BasicMorphemeSegment
  tagSet: TagSet
  dialog: Props["dialog"]
  onOpenDetails: Props["onOpenDetails"]
}) => {
  const matchingTag = morphemeDisplayTag(p.segment.matchingTag, p.tagSet)
  const gloss = matchingTag?.tag || p.segment.gloss
  // Display functional tags in small-caps, per interlinear typesetting practice.
  const buttonStyle = [
    atLeastThin,
    morphemeButton,
    matchingTag ? std.smallCaps : inheritFont,
  ]

  if (matchingTag && matchingTag.title) {
    return (
      <WithTooltip hint={matchingTag.title}>
        <DialogDisclosure
          {...p.dialog}
          css={buttonStyle}
          onClick={() => p.onOpenDetails(p.segment)}
        >
          {gloss}
        </DialogDisclosure>
      </WithTooltip>
    )
  } else if (gloss === "?") {
    return (
      <WithTooltip hint="Unanalyzed or unfamiliar segment">
        <DialogDisclosure
          {...p.dialog}
          css={buttonStyle}
          onClick={() => p.onOpenDetails(p.segment)}
        >
          {gloss}
        </DialogDisclosure>
      </WithTooltip>
    )
  } else {
    return (
      <DialogDisclosure
        {...p.dialog}
        css={buttonStyle}
        onClick={() => p.onOpenDetails(p.segment)}
      >
        {gloss}
      </DialogDisclosure>
    )
  }
}

const pageBreak = css`
  display: block;
  width: 40%;
  margin: auto;
  text-align: center;
  border-top: 1px solid gray;
  padding-top: ${typography.rhythm(0.5)};

  ${theme.mediaQueries.print} {
    display: none;
  }
`

const atLeastThin = css`
  display: inline-block;
  min-width: 1rem;
`

const inheritFont = css`
  font-family: inherit;
  font-size: inherit;
`

const morphemeButton = css`
  color: inherit;
  border: none;
  padding: 0;
  display: inline-block;
  background: none;
`

const wordGroup = css`
  position: relative;
  margin: ${typography.rhythm(1 / 2)} 0;
  margin-bottom: ${typography.rhythm(1 / 2)};
  padding: ${typography.rhythm(1 / 2)} 0.5rem;
  padding-right: 0;
  border: 2px solid ${theme.colors.borders};
  border-radius: 2px;
  page-break-inside: avoid;
  break-inside: avoid;
  line-height: ${typography.rhythm(1)};
  ${theme.mediaQueries.medium} {
    padding: 0;
    border: none;
    margin: ${typography.rhythm(1 / 2)} 3rem ${typography.rhythm(1)} 0;
  }
  ${theme.mediaQueries.print} {
    padding: 0;
    border: none;
    margin: 0rem 3.5rem ${typography.rhythm(1.5)} 0;
  }
`

const syllabaryLayer = css`
  font-family: ${theme.fonts.cherokee};
  font-size: 1.15rem;
`

const plainSyllabary = css`
  font-family: ${theme.fonts.cherokee};
  font-size: 1.15rem;
  margin-right: 1ch;
`

const documentBlock = css`
  position: relative;
  display: block;
  break-after: avoid;
  margin-top: ${typography.rhythm(1.5)};
  margin-bottom: ${typography.rhythm(1)};
  padding-bottom: ${typography.rhythm(1)};
  ${theme.mediaQueries.print} {
    padding-bottom: ${typography.rhythm(1 / 4)};
    margin-bottom: ${typography.rhythm(2)};
  }
`

const bordered = css`
  ${theme.mediaQueries.medium}, print {
    border-bottom: 1px solid ${theme.colors.text};
    &:last-of-type {
      border-bottom: none;
      margin-bottom: 0;
      padding-bottom: 0;
    }
  }
  ${theme.mediaQueries.print} {
    border-bottom: 1px solid black;
  }
`

const annotationSection = css`
  width: 100%;
  position: relative;
  display: block;
  margin-bottom: ${typography.rhythm(1 / 2)};
  ${theme.mediaQueries.medium}, print {
    & > * {
      display: inline-block;
    }
  }
`

const storySection = css`
  flex-flow: row wrap;
`<|MERGE_RESOLUTION|>--- conflicted
+++ resolved
@@ -1,13 +1,4 @@
 import React from "react"
-<<<<<<< HEAD
-import {css} from "@emotion/react"
-import {DialogDisclosure, DialogStateReturn} from "reakit/Dialog"
-import {Tooltip} from "@reach/tooltip"
-import {MdInfoOutline} from "react-icons/md"
-import {flatMap} from "lodash"
-import {BasicMorphemeSegment, morphemeDisplayTag, TagSet, ViewMode,} from "./types"
-import theme, {hideOnPrint, std, typography} from "./theme"
-=======
 import { css } from "@emotion/react"
 import { DialogDisclosure, DialogStateReturn } from "reakit/Dialog"
 import { Tooltip } from "@reach/tooltip"
@@ -21,7 +12,6 @@
   morphemeDisplayTag,
 } from "./types"
 import theme, { hideOnPrint, std, typography, withBg } from "./theme"
->>>>>>> 0a693c37
 import "@reach/tooltip/styles.css"
 import {FormAudio} from "./audio-player"
 import {Howl} from 'howler';
@@ -135,9 +125,8 @@
           )}
         </div>
         {p.segment.simplePhonetics ? (
-<<<<<<< HEAD
           <div>
-            {p.segment.simplePhonetics}
+            {worcesterValues ? toWorcester(p.segment.simplePhonetics) : p.segment.simplePhonetics}
             {p.segment.audioTrack &&
             <FormAudio
               endTime={p.segment.audioTrack.endTime}
@@ -150,9 +139,6 @@
               <div />
             )}
           </div>
-=======
-          <div>{worcesterValues ? toWorcester(p.segment.simplePhonetics) : p.segment.simplePhonetics}</div>
->>>>>>> 0a693c37
         ) : (
           (p.segment.audioTrack &&
                 <div css={css`padding-left:40%;`}>
