import { DialogOverlay } from "@reach/dialog"
import { Tooltip } from "@reach/tooltip"
import "@reach/tooltip/styles.css"
import { Howl } from "howler"
import React, { Dispatch, SetStateAction, useState } from "react"
import { MdInfoOutline } from "react-icons/md"
import * as Dailp from "src/graphql/dailp"
import { DocumentContents } from "src/pages/documents/document.page"
import { FormAudio } from "./audio-player"
import * as css from "./segment.css"
import { std } from "./sprinkles.css"
import {
  BasicMorphemeSegment,
  PhoneticRepresentation,
  TagSet,
  ViewMode,
  morphemeDisplayTag,
} from "./types"
import { WordPanelDetails } from "./word-panel"

type TranslatedPage = NonNullable<DocumentContents["translatedPages"]>[0]
type TranslatedParagraph = TranslatedPage["paragraphs"][0]
type Segment = TranslatedParagraph["source"][0]

interface Props {
  segment: Segment
  onOpenDetails: (morpheme: BasicMorphemeSegment) => void
  viewMode: ViewMode
  tagSet: TagSet
  pageImages: readonly string[]
  phoneticRepresentation: PhoneticRepresentation
  wordPanelDetails: WordPanelDetails
}

export const DocumentPage = (
  p: Omit<Props, "segment"> & { segment: TranslatedPage }
) => {
  return (
    <>
      {p.segment.pageNumber !== "1" ? (
        <div
          id={`document-page-${p.segment.pageNumber}`}
          className={css.pageBreak}
          aria-label={`Start of page ${p.segment.pageNumber}`}
        >
          Page {p.segment.pageNumber}
        </div>
      ) : null}
      {p.segment.paragraphs.map((paragraph, i) => (
        <DocumentParagraph key={i} {...p} segment={paragraph} />
      ))}
    </>
  )
}

export const DocumentParagraph = (
  p: Omit<Props, "segment"> & { segment: TranslatedParagraph }
) => {
  const children =
    p.segment.source?.map(function (seg, i) {
      return (
        <Segment
          key={i}
          segment={seg as Segment}
          onOpenDetails={p.onOpenDetails}
          viewMode={p.viewMode}
          tagSet={p.tagSet}
          pageImages={p.pageImages}
          phoneticRepresentation={p.phoneticRepresentation}
        />
      )
    }) ?? null

  const variant = p.viewMode > ViewMode.Story ? "wordByWord" : "story"
  return (
    <section className={css.documentBlock[variant]}>
      <div className={css.annotationSection[variant]}>{children}</div>
      <p className={css.inlineBlock}>{p.segment.translation ?? null}</p>
      {/*<SegmentAudio/>*/}
    </section>
  )
}

/** Displays one segment of the document, which may be a word, block, or phrase. */
export const Segment = (p: Props & { howl?: Howl }) => {
  const segment = p.segment
  if (segment.__typename === "AnnotatedForm") {
    return <AnnotatedForm {...p} segment={segment} />
<<<<<<< HEAD
=======
  } else if (segment.__typename === "AnnotatedPhrase") {
    const children =
      segment.parts?.map(function (seg, i) {
        return (
          <Segment
            key={i}
            segment={seg as Segment}
            onOpenDetails={p.onOpenDetails}
            viewMode={p.viewMode}
            translations={p.translations}
            tagSet={p.tagSet}
            pageImages={p.pageImages}
            phoneticRepresentation={p.phoneticRepresentation}
            wordPanelDetails={p.wordPanelDetails}
          />
        )
      }) ?? null

    if (segment.ty === "BLOCK") {
      const variant = p.viewMode > ViewMode.Story ? "wordByWord" : "story"
      return (
        <section className={css.documentBlock[variant]}>
          <div className={css.annotationSection[variant]}>{children}</div>
          <p className={css.inlineBlock}>{p.translations?.text ?? null}</p>
          {/*<SegmentAudio/>*/}
        </section>
      )
    } else {
      return <>{children}</>
    }
  } else if (p.segment.__typename === "PageBreak" && p.segment.index > 0) {
    const num = p.segment.index + 1
    return (
      <div
        id={`document-page-${num}`}
        className={css.pageBreak}
        aria-label={`Start of page ${num}`}
      >
        Page {num}
      </div>
    )
>>>>>>> 050841f9
  } else {
    return null
  }
}

export const AnnotatedForm = (
  p: Props & { segment: Dailp.FormFieldsFragment }
) => {
  if (!p.segment.source) {
    return null
  }
  const showAnything = p.viewMode > ViewMode.Story
  let wordCSS = css.wordGroupSelection.unselected
  if (
    p.wordPanelDetails.currContents?.source === p.segment.source &&
    p.wordPanelDetails.currContents?.index === p.segment.index
  ) {
    wordCSS = css.wordGroupSelection.selected
    p.wordPanelDetails.setCurrContents(
      p.segment
    ) /* This makes sure the word panel updates for changes to the word panel*/
  }
  if (showAnything) {
    const showSegments = p.viewMode >= ViewMode.Segmentation
    const translation = p.segment.englishGloss.join(", ")

    return (
      <div className={wordCSS} id={`w${p.segment.index}`}>
        <div className={css.syllabaryLayer} lang="chr">
          {p.segment.source}
          <span
            className={css.infoIcon}
            onClick={() => p.wordPanelDetails.setCurrContents(p.segment)}
          >
            <MdInfoOutline size={20} className={css.linkSvg} />
          </span>
        </div>
        {p.segment.simplePhonetics ? (
          <>
            <div>{p.segment.romanizedSource}</div>
            <div>
              {p.segment.simplePhonetics}
              {p.segment.audioTrack && (
                <FormAudio
                  endTime={p.segment.audioTrack.endTime}
                  index={p.segment.audioTrack.index}
                  parentTrack=""
                  resourceUrl={p.segment.audioTrack.resourceUrl}
                  startTime={p.segment.audioTrack.startTime}
                />
              )}
              {p.segment.phonemic && p.viewMode >= ViewMode.Pronunciation && (
                <div />
              )}
            </div>
          </>
        ) : (
          (p.segment.audioTrack && (
            <div className={css.audioContainer}>
              <FormAudio
                endTime={p.segment.audioTrack.endTime}
                index={p.segment.audioTrack.index}
                parentTrack=""
                resourceUrl={p.segment.audioTrack.resourceUrl}
                startTime={p.segment.audioTrack.startTime}
              />
            </div>
          )) || (
            <>
              <FillerLine />
              <FillerLine />
            </>
          )
        )}
        {showSegments ? (
          <MorphemicSegmentation
            segments={p.segment.segments}
            onOpenDetails={p.onOpenDetails}
            level={p.viewMode}
            tagSet={p.tagSet}
          />
        ) : null}
        {translation.length ? (
          <div>&lsquo;{translation}&rsquo;</div>
        ) : (
          <FillerLine />
        )}
      </div>
    )
  } else {
    return (
      <span
        className={css.plainSyllabary}
        id={`w${p.segment.index}`}
        lang="chr"
      >
        {p.segment.source}
      </span>
    )
  }
}

const WordCommentaryInfo = (p: { commentary: string }) => (
  <WithTooltip hint={p.commentary} aria-label="Commentary on this word">
    <span className={css.infoIcon}>
      <MdInfoOutline size={20} className={css.linkSvg} />
    </span>
  </WithTooltip>
)

const WithTooltip = (p: {
  hint: string
  children: any
  "aria-label"?: string
}) => (
  <Tooltip
    className={std.tooltip}
    label={p.hint || ""}
    aria-label={p["aria-label"]}
  >
    {p.children}
  </Tooltip>
)

const FillerLine = () => (
  <div className={css.lineBox}>
    <hr className={css.fillerLine} />
  </div>
)

/**
 * Displays the break-down of a word into its units of meaning and the English
 * glosses for each morpheme.
 */
export const MorphemicSegmentation = (p: {
  segments: Dailp.FormFieldsFragment["segments"]
  tagSet: TagSet
  onOpenDetails: Props["onOpenDetails"]
  level: ViewMode
}) => {
  // If there is no segmentation, return a hard break for the
  // morphemic segmentation and morpheme gloss layers.
  if (!p.segments?.length) {
    return (
      <>
        <FillerLine />
        <FillerLine />
      </>
    )
  }

  // Adapt the segment shape to the chosen experience level.
  let segmentation = ""
  for (const seg of p.segments) {
    segmentation += seg.morpheme
    if (seg.nextSeparator) {
      segmentation += seg.nextSeparator
    }
  }

  return (
    <>
      <i>{segmentation}</i>
      <div>
        {p.segments.map(function (segment, i) {
          return (
            <React.Fragment key={i}>
              <MorphemeSegment
                segment={segment}
                tagSet={p.tagSet}
                onOpenDetails={p.onOpenDetails}
              />
              {segment.nextSeparator}
            </React.Fragment>
          )
        })}
      </div>
    </>
  )
}

/** One morpheme that can be clicked to see further details. */
const MorphemeSegment = (p: {
  segment: BasicMorphemeSegment
  tagSet: TagSet
  onOpenDetails: Props["onOpenDetails"]
}) => {
  const matchingTag = p.segment.matchingTag
  const gloss = matchingTag?.tag || p.segment.gloss
  // Display functional tags in small-caps, per interlinear typesetting practice.

  if (matchingTag && matchingTag.title) {
    return (
      <WithTooltip hint={matchingTag.title}>
        <button
          className={css.morphemeButton.functional}
          onClick={() => p.onOpenDetails(p.segment)}
        >
          {gloss}
        </button>
      </WithTooltip>
    )
  } else if (gloss === "?") {
    return (
      <WithTooltip hint="Unanalyzed or unfamiliar segment">
        <button
          className={css.morphemeButton.lexical}
          onClick={() => p.onOpenDetails(p.segment)}
        >
          {gloss}
        </button>
      </WithTooltip>
    )
  } else {
    return (
      <button
        className={css.morphemeButton.lexical}
        onClick={() => p.onOpenDetails(p.segment)}
      >
        {gloss}
      </button>
    )
  }
}<|MERGE_RESOLUTION|>--- conflicted
+++ resolved
@@ -67,6 +67,7 @@
           tagSet={p.tagSet}
           pageImages={p.pageImages}
           phoneticRepresentation={p.phoneticRepresentation}
+          wordPanelDetails={p.wordPanelDetails}
         />
       )
     }) ?? null
@@ -86,50 +87,6 @@
   const segment = p.segment
   if (segment.__typename === "AnnotatedForm") {
     return <AnnotatedForm {...p} segment={segment} />
-<<<<<<< HEAD
-=======
-  } else if (segment.__typename === "AnnotatedPhrase") {
-    const children =
-      segment.parts?.map(function (seg, i) {
-        return (
-          <Segment
-            key={i}
-            segment={seg as Segment}
-            onOpenDetails={p.onOpenDetails}
-            viewMode={p.viewMode}
-            translations={p.translations}
-            tagSet={p.tagSet}
-            pageImages={p.pageImages}
-            phoneticRepresentation={p.phoneticRepresentation}
-            wordPanelDetails={p.wordPanelDetails}
-          />
-        )
-      }) ?? null
-
-    if (segment.ty === "BLOCK") {
-      const variant = p.viewMode > ViewMode.Story ? "wordByWord" : "story"
-      return (
-        <section className={css.documentBlock[variant]}>
-          <div className={css.annotationSection[variant]}>{children}</div>
-          <p className={css.inlineBlock}>{p.translations?.text ?? null}</p>
-          {/*<SegmentAudio/>*/}
-        </section>
-      )
-    } else {
-      return <>{children}</>
-    }
-  } else if (p.segment.__typename === "PageBreak" && p.segment.index > 0) {
-    const num = p.segment.index + 1
-    return (
-      <div
-        id={`document-page-${num}`}
-        className={css.pageBreak}
-        aria-label={`Start of page ${num}`}
-      >
-        Page {num}
-      </div>
-    )
->>>>>>> 050841f9
   } else {
     return null
   }
