--- conflicted
+++ resolved
@@ -53,14 +53,11 @@
                 (values.document["date"] as unknown as Array<any>).length - 1
               ][0]
             : {},
-<<<<<<< HEAD
           keywords: values.document["keywords"],
-=======
           languages: values.document["languages"],
           subjectHeadings: values.document["subjectHeadings"],
           contributors: values.document["contributors"],
           spatialCoverage: values.document["spatialCoverage"] ?? [],
->>>>>>> 202c58dc
         },
       })
     },
