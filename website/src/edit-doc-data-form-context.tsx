import React, { createContext, useContext, useState } from "react"
import {
  unstable_FormStateReturn as FormStateReturn,
  unstable_useFormState as useFormState,
} from "reakit"
import * as Dailp from "./graphql/dailp"

type FormContextType = {
  form: FormStateReturn<any | undefined>
  isEditing: boolean
  setIsEditing: (bool: boolean) => void
}

const FormContext = createContext<FormContextType>({} as FormContextType)

/** Instantiates a form state used to keep track of the current document and information about all its features. */
export const FormProvider = (props: { children: any }) => {
  const [isEditing, setIsEditing] = useState(false)
  const document: Dailp.DocFormFieldsFragment =
    {} as Dailp.DocFormFieldsFragment

  const [updateDocResult, updateDoc] = Dailp.useUpdateDocumentMetadataMutation()

  /** Calls the backend GraphQL mutation to update a document's metadata. */
  const runUpdate = async (variables: {
    document: Dailp.DocumentMetadataUpdate
  }) => {
    await updateDoc(variables)
  }

  const form = useFormState({
    values: {
      document,
    },
    onValidate: (values) => {
      if (!values || !values.document) {
        throw { values: "No document found" }
      }
    },
    onSubmit: (values) => {
      // console.log("SUBMITTING")
      // console.log(values.document["id"][0][0])
      // console.log(values.document["title"])
      // console.log(typeof values.document["date"])
      setIsEditing(false)

      runUpdate({
        document: {
          id: values.document["id"][0][0],
          title: values.document["title"],
          writtenAt: values.document["date"]
            ? (values.document["date"] as unknown as Array<any>)[
                (values.document["date"] as unknown as Array<any>).length - 1
              ][0]
            : {},
<<<<<<< HEAD
          genre: values.document["genre"],
=======
          format: values.document["format"],
          keywords: values.document["keywords"],
          languages: values.document["languages"],
          subjectHeadings: values.document["subjectHeadings"],
          contributors: values.document["contributors"],
          spatialCoverage: values.document["spatialCoverage"] ?? [],
          creators: values.document["creators"],
>>>>>>> d1a83454
        },
      })
    },
  })

  return (
    <FormContext.Provider value={{ form, isEditing, setIsEditing }}>
      {props.children}
    </FormContext.Provider>
  )
}

export const useForm = () => {
  const context = useContext(FormContext)

  return context
}<|MERGE_RESOLUTION|>--- conflicted
+++ resolved
@@ -53,9 +53,6 @@
                 (values.document["date"] as unknown as Array<any>).length - 1
               ][0]
             : {},
-<<<<<<< HEAD
-          genre: values.document["genre"],
-=======
           format: values.document["format"],
           keywords: values.document["keywords"],
           languages: values.document["languages"],
@@ -63,7 +60,7 @@
           contributors: values.document["contributors"],
           spatialCoverage: values.document["spatialCoverage"] ?? [],
           creators: values.document["creators"],
->>>>>>> d1a83454
+          genre: values.document["genre"],
         },
       })
     },
