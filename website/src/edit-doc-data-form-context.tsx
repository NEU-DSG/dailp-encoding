import React, { createContext, useContext, useState } from "react"
import {
  unstable_FormStateReturn as FormStateReturn,
  unstable_useFormState as useFormState,
} from "reakit"
import * as Dailp from "./graphql/dailp"

type FormContextType = {
  form: FormStateReturn<any | undefined>
  isEditing: boolean
  setIsEditing: (bool: boolean) => void
}

const FormContext = createContext<FormContextType>({} as FormContextType)

/** Instantiates a form state used to keep track of the current document and information about all its features. */
export const FormProvider = (props: { children: any }) => {
  const [isEditing, setIsEditing] = useState(false)
  const document: Dailp.DocFormFieldsFragment =
    {} as Dailp.DocFormFieldsFragment

  const [updateDocResult, updateDoc] = Dailp.useUpdateDocumentMetadataMutation()

  /** Calls the backend GraphQL mutation to update a document's metadata. */
  const runUpdate = async (variables: {
    document: Dailp.DocumentMetadataUpdate
  }) => {
    await updateDoc(variables)
  }

  const form = useFormState({
    values: {
      document,
    },
    onValidate: (values) => {
      if (!values || !values.document) {
        throw { values: "No document found" }
      }
    },
    onSubmit: (values) => {
      // console.log("SUBMITTING")
      // console.log(values.document["id"][0][0])
      // console.log(values.document["title"])
      // console.log(typeof values.document["date"])
      setIsEditing(false)

      runUpdate({
        document: {
          id: values.document["id"][0][0],
          title: values.document["title"],
          writtenAt: values.document["date"]
            ? (values.document["date"] as unknown as Array<any>)[
                (values.document["date"] as unknown as Array<any>).length - 1
              ][0]
            : {},
<<<<<<< HEAD
          creators: values.document["creators"],
=======
          keywords: values.document["keywords"],
          languages: values.document["languages"],
          subjectHeadings: values.document["subjectHeadings"],
          contributors: values.document["contributors"],
          spatialCoverage: values.document["spatialCoverage"] ?? [],
>>>>>>> c5897968
        },
      })
    },
  })

  return (
    <FormContext.Provider value={{ form, isEditing, setIsEditing }}>
      {props.children}
    </FormContext.Provider>
  )
}

export const useForm = () => {
  const context = useContext(FormContext)

  return context
}<|MERGE_RESOLUTION|>--- conflicted
+++ resolved
@@ -53,15 +53,12 @@
                 (values.document["date"] as unknown as Array<any>).length - 1
               ][0]
             : {},
-<<<<<<< HEAD
-          creators: values.document["creators"],
-=======
           keywords: values.document["keywords"],
           languages: values.document["languages"],
           subjectHeadings: values.document["subjectHeadings"],
           contributors: values.document["contributors"],
           spatialCoverage: values.document["spatialCoverage"] ?? [],
->>>>>>> c5897968
+          creators: values.document["creators"],
         },
       })
     },
