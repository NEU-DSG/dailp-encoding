import React, { createContext, useContext, useState } from "react"
import {
  unstable_FormStateReturn as FormStateReturn,
  unstable_useFormState as useFormState,
} from "reakit"
import * as Dailp from "./graphql/dailp"

type FormContextType = {
  form: FormStateReturn<any | undefined>
  isEditing: boolean
  setIsEditing: (bool: boolean) => void
}

const FormContext = createContext<FormContextType>({} as FormContextType)

/** Instantiates a form state used to keep track of the current document and information about all its features. */
export const FormProvider = (props: { children: any }) => {
  const [isEditing, setIsEditing] = useState(false)
  const document: Dailp.DocFormFieldsFragment =
    {} as Dailp.DocFormFieldsFragment

  const [updateDocResult, updateDoc] = Dailp.useUpdateDocumentMetadataMutation()

  /** Calls the backend GraphQL mutation to update a document's metadata. */
  const runUpdate = async (variables: {
    document: Dailp.DocumentMetadataUpdate
  }) => {
    await updateDoc(variables)
  }

  const form = useFormState({
    values: {
      document,
    },
    onValidate: (values) => {
      if (!values || !values.document) {
        throw { values: "No document found" }
      }
    },
    onSubmit: (values) => {
      // console.log("SUBMITTING")
      // console.log(values.document["id"][0][0])
      // console.log(values.document["title"])
      // console.log(typeof values.document["date"])
      setIsEditing(false)

      runUpdate({
        document: {
          id: values.document["id"][0][0],
          title: values.document["title"],
          writtenAt: values.document["date"]
            ? (values.document["date"] as unknown as Array<any>)[
                (values.document["date"] as unknown as Array<any>).length - 1
              ][0]
            : {},
<<<<<<< HEAD
          contributors: values.document["contributors"],
=======
          spatialCoverage: values.document["spatialCoverage"] ?? [],
>>>>>>> 90ac2dc4
        },
      })
    },
  })

  return (
    <FormContext.Provider value={{ form, isEditing, setIsEditing }}>
      {props.children}
    </FormContext.Provider>
  )
}

export const useForm = () => {
  const context = useContext(FormContext)

  return context
}<|MERGE_RESOLUTION|>--- conflicted
+++ resolved
@@ -53,11 +53,8 @@
                 (values.document["date"] as unknown as Array<any>).length - 1
               ][0]
             : {},
-<<<<<<< HEAD
           contributors: values.document["contributors"],
-=======
           spatialCoverage: values.document["spatialCoverage"] ?? [],
->>>>>>> 90ac2dc4
         },
       })
     },
