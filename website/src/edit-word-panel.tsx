--- conflicted
+++ resolved
@@ -12,11 +12,7 @@
 import { IconTextButton } from "./components/button"
 import * as css from "./edit-word-panel.css"
 import { useForm } from "./form-context"
-<<<<<<< HEAD
 import { usePreferences } from "./preferences-context"
-=======
-import * as Dailp from "./graphql/dailp"
->>>>>>> 7470a740
 
 /** Button that allows user to enter edit mode in the word panel, and edit fields of a word. */
 export const EditButton = () => {
@@ -71,7 +67,7 @@
 
 /** Displays a FormInput with its corresponding feature data from the Reakit form. */
 const EditWordPanel = (props: {
-  feature: keyof Dailp.FormFieldsFragment
+  feature: keyof Dailp.Dailp.FormFieldsFragment
   label?: string
   input?: React.ElementType
 }) => {
