--- conflicted
+++ resolved
@@ -1,13 +1,6 @@
-<<<<<<< HEAD
-import { style, styleVariants } from "@vanilla-extract/css"
-import sprinkles, {
-  colors,
-  fullWidth,
-=======
 import { globalStyle, style } from "@vanilla-extract/css"
 import {
   colors,
->>>>>>> b6dccccf
   hspace,
   mediaQueries,
   thickness,
@@ -58,11 +51,7 @@
 
 export const prefButton = style([
   collPanelButton,
-<<<<<<< HEAD
-  { color: colors.headerButton },
-=======
   { color: colors.secondaryText },
->>>>>>> b6dccccf
 ])
 
 export const prefBG = style([
