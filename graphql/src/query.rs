--- conflicted
+++ resolved
@@ -4,15 +4,9 @@
     auth::{AuthGuard, GroupGuard, UserGroup, UserInfo},
     comment::{CommentParent, CommentUpdate, DeleteCommentInput, PostCommentInput},
     slugify_ltree,
-<<<<<<< HEAD
     user::{CurrentUserUpdate, User, UserId, UserUpdate},
-    AnnotatedForm, AttachAudioToWordInput, CollectionChapter, CurateWordAudioInput,
-    DeleteContributorAttribution, DocumentMetadataUpdate, DocumentParagraph,
-=======
-    user::{User, UserUpdate},
     AnnotatedForm, AttachAudioToWordInput, CollectionChapter, CreateEditedCollectionInput,
     CurateWordAudioInput, DeleteContributorAttribution, DocumentMetadataUpdate, DocumentParagraph,
->>>>>>> 3a19bb16
     UpdateContributorAttribution, Uuid,
 };
 use itertools::Itertools;
