//! This piece of the project exposes a GraphQL endpoint that allows one to access DAILP data in a federated manner with specific queries.

use dailp::{
<<<<<<< HEAD
    slugify_ltree, user::AddBookmark, AnnotatedForm, AttachAudioToWordInput, CollectionChapter,
    CurateWordAudioInput, Uuid,
=======
    slugify_ltree, AnnotatedForm, AttachAudioToWordInput, CollectionChapter, CurateWordAudioInput,
    DeleteContributorAttribution, DocumentMetadataUpdate, UpdateContributorAttribution, Uuid,
>>>>>>> d73b7427
};
use itertools::Itertools;

use {
    dailp::async_graphql::{self, dataloader::DataLoader, Context, FieldResult, Guard, Object},
    dailp::{
        AnnotatedDoc, AnnotatedFormUpdate, CherokeeOrthography, Database, EditedCollection,
        MorphemeId, MorphemeReference, MorphemeTag, ParagraphUpdate, WordsInDocument,
    },
    serde::{Deserialize, Serialize},
};

/// Home for all read-only queries
pub struct Query;

#[async_graphql::Object]
impl Query {
    // List of all the edited collections available.
    async fn all_edited_collections(
        &self,
        context: &Context<'_>,
    ) -> FieldResult<Vec<EditedCollection>> {
        Ok(context
            .data::<DataLoader<Database>>()?
            .loader()
            .all_edited_collections()
            .await?)
    }

    // query for 1 collection based on slug, and make a collection object with all the stuff in it.
    async fn edited_collection(
        &self,
        context: &Context<'_>,
        slug: String,
    ) -> FieldResult<Option<EditedCollection>> {
        let slug = slugify_ltree(slug);
        Ok(context
            .data::<DataLoader<Database>>()?
            .load_one(dailp::EditedCollectionDetails(slug))
            .await?)
    }

    /// Retrieves a chapter and its contents by its collection and chapter slug.
    async fn chapter(
        &self,
        context: &Context<'_>,
        collection_slug: String,
        chapter_slug: String,
    ) -> FieldResult<Option<CollectionChapter>> {
        Ok(context
            .data::<DataLoader<Database>>()?
            .loader()
            .chapter(slugify_ltree(collection_slug), slugify_ltree(chapter_slug))
            .await?)
    }

    /// List of all the functional morpheme tags available
    async fn all_tags(
        &self,
        context: &Context<'_>,
        system: CherokeeOrthography,
    ) -> FieldResult<Vec<MorphemeTag>> {
        Ok(context
            .data::<DataLoader<Database>>()?
            .loader()
            .all_tags(system)
            .await?)
    }

    /// Listing of all documents excluding their contents by default
    async fn all_documents(&self, context: &Context<'_>) -> FieldResult<Vec<AnnotatedDoc>> {
        Ok(context
            .data::<DataLoader<Database>>()?
            .loader()
            .all_documents()
            .await?)
    }

    /// List of all content pages
    async fn all_pages(&self, context: &Context<'_>) -> FieldResult<Vec<dailp::page::Page>> {
        Ok(context
            .data::<DataLoader<Database>>()?
            .loader()
            .all_pages()
            .await?)
    }

    /// List of all the document collections available.
    async fn all_collections(
        &self,
        context: &Context<'_>,
    ) -> FieldResult<Vec<dailp::DocumentCollection>> {
        Ok(context
            .data::<DataLoader<Database>>()?
            .loader()
            .top_collections()
            .await?)
    }

    async fn collection(
        &self,
        context: &Context<'_>,
        slug: String,
    ) -> FieldResult<dailp::DocumentCollection> {
        Ok(context
            .data::<DataLoader<Database>>()?
            .loader()
            .collection(slug)
            .await?)
    }

    /// Retrieves a full document from its unique name.
    pub async fn document(
        &self,
        context: &Context<'_>,
        slug: String,
    ) -> FieldResult<Option<AnnotatedDoc>> {
        Ok(context
            .data::<DataLoader<Database>>()?
            .load_one(dailp::DocumentShortName(slug.to_ascii_uppercase()))
            .await?)
    }

    /// Retrieves a full document from its unique identifier.
    pub async fn page(
        &self,
        context: &Context<'_>,
        id: String,
    ) -> FieldResult<Option<dailp::page::Page>> {
        Ok(context
            .data::<DataLoader<Database>>()?
            .load_one(dailp::PageId(id))
            .await?)
    }

    /// Lists all forms containing a morpheme with the given gloss.
    /// Groups these words by the phonemic shape of the target morpheme.
    pub async fn morphemes_by_shape(
        &self,
        context: &Context<'_>,
        gloss: String,
        #[graphql(desc = "Compare morpheme shapes in this orthography.
                          Choosing a simpler system like d/t will give you more general groupings.
                         ")]
        compare_by: Option<CherokeeOrthography>,
    ) -> FieldResult<Vec<MorphemeReference>> {
        Ok(context
            .data::<DataLoader<Database>>()?
            .loader()
            .morphemes(MorphemeId::parse(&gloss).unwrap(), compare_by)
            .await?)
    }

    /// Lists all words containing a morpheme with the given gloss.
    /// Groups these words by the document containing them.
    async fn morphemes_by_document(
        &self,
        context: &Context<'_>,
        document_id: Option<dailp::DocumentId>,
        morpheme_gloss: String,
    ) -> FieldResult<Vec<WordsInDocument>> {
        if let Some(document_id) = document_id {
            Ok(context
                .data::<DataLoader<Database>>()?
                .loader()
                .connected_forms(Some(document_id), &morpheme_gloss)
                .await?
                .into_iter()
                .group_by(|w| w.position.document_id)
                .into_iter()
                .map(|(document_id, forms)| WordsInDocument {
                    document_type: None,
                    document_id: Some(document_id),
                    forms: forms.collect(),
                })
                .collect())
        } else {
            Ok(context
                .data::<DataLoader<Database>>()?
                .loader()
                .words_by_doc(document_id, &morpheme_gloss)
                .await?)
        }
    }

    /// Forms containing the given morpheme gloss or related ones clustered over time.
    async fn morpheme_time_clusters(
        &self,
        context: &Context<'_>,
        gloss: String,
        #[graphql(default = 10)] cluster_years: i32,
    ) -> FieldResult<Vec<FormsInTime>> {
        use dailp::chrono::Datelike;
        use itertools::Itertools as _;

        let db = context.data::<DataLoader<Database>>()?.loader();
        let morpheme = dailp::MorphemeId::parse(&gloss).unwrap();
        let doc_id = if let Some(short_name) = morpheme.document_name {
            db.document_id_from_name(&short_name).await?
        } else {
            None
        };
        let forms = db.connected_forms(doc_id, &morpheme.gloss).await?;
        // Cluster forms by the decade they were recorded in.
        let clusters = forms
            .into_iter()
            .map(|form| {
                (
                    form.date_recorded
                        .as_ref()
                        .map(|d| d.0.year() / cluster_years),
                    form,
                )
            })
            .into_group_map();

        Ok(clusters
            .into_iter()
            .map(|(_, forms)| {
                let dates = forms.iter().filter_map(|f| f.date_recorded.as_ref());
                let start = dates.clone().min();
                let end = dates.max();
                FormsInTime {
                    start: start.cloned(),
                    end: end.cloned(),
                    // Sort forms from oldest to newest.
                    forms: forms
                        .into_iter()
                        .sorted_by(|a, b| Ord::cmp(&b.date_recorded, &a.date_recorded))
                        .collect(),
                }
            })
            // Sort the clusters from oldest to newest.
            .sorted_by(|a, b| Ord::cmp(&b.start, &a.start))
            .collect())
    }

    /// Retrieve information for the morpheme that corresponds to the given tag
    /// string. For example, "3PL.B" is the standard string referring to a 3rd
    /// person plural prefix.
    async fn morpheme_tag(
        &self,
        context: &Context<'_>,
        id: String,
        system: CherokeeOrthography,
    ) -> FieldResult<Option<MorphemeTag>> {
        Ok(context
            .data::<DataLoader<Database>>()?
            .load_one(dailp::TagId(id, system))
            .await?
            .unwrap_or_default()
            .into_iter()
            .next())
    }

    /// Search for words that match any one of the given queries.
    /// Each query may match against multiple fields of a word.
    async fn word_search(
        &self,
        context: &Context<'_>,
        query: String,
    ) -> FieldResult<Vec<dailp::AnnotatedForm>> {
        Ok(context
            .data::<DataLoader<Database>>()?
            .loader()
            .search_words_any_field(query)
            .await?)
    }

    /// Search for words with the exact same syllabary string, or with very
    /// similar looking characters.
    async fn syllabary_search(
        &self,
        context: &Context<'_>,
        query: String,
    ) -> FieldResult<Vec<dailp::AnnotatedForm>> {
        Ok(context
            .data::<DataLoader<Database>>()?
            .loader()
            .potential_syllabary_matches(&query)
            .await?)
    }

    /// Basic information about the currently authenticated user, if any.
    #[graphql(guard = "AuthGuard")]
    async fn user_info<'a>(&self, context: &'a Context<'_>) -> &'a UserInfo {
        context.data_unchecked()
    }

    /// Gets all bookmarks for the currently authenticated user.
    async fn get_bookmarks(&self, context: &Context<'_>) -> FieldResult<Option<Vec<Uuid>>> {
        // let user = context
        //     .data_opt::<UserInfo>()
        //     .ok_or_else(|| anyhow::format_err!("User is not signed in"))?;
        Ok(context
            .data::<DataLoader<Database>>()?
            .loader()
            .get_bookmarks(
                Uuid::parse_str("910a22ac-21cd-4398-b656-1039931de29f")
                    .unwrap_or_else(|_| panic!("Failed to parse UUID")),
            )
            .await?)
    }

    /// Gets the short name of a document given its id
    async fn get_doc_short_name(&self, context: &Context<'_>, doc_id: Uuid) -> FieldResult<String> {
        Ok(context
            .data::<DataLoader<Database>>()?
            .loader()
            .get_doc_short_name(doc_id)
            .await?)
    }
}

pub struct Mutation;

#[async_graphql::Object]
impl Mutation {
    /// Mutation must have at least one visible field for introspection to work
    /// correctly, so we just provide an API version which might be useful in
    /// the future.
    async fn api_version(&self) -> &str {
        "1.0"
    }

    /// Mutation for adding/changing contributor attributions
    #[graphql(
        guard = "GroupGuard::new(UserGroup::Editors).or(GroupGuard::new(UserGroup::Contributors))"
    )]
    async fn update_contributor_attribution(
        &self,
        context: &Context<'_>,
        contribution: UpdateContributorAttribution,
    ) -> FieldResult<Uuid> {
        Ok(context
            .data::<DataLoader<Database>>()?
            .loader()
            .update_contributor_attribution(contribution)
            .await?)
    }

    ///Mutation for deleting contributor attributions
    #[graphql(
        guard = "GroupGuard::new(UserGroup::Editors).or(GroupGuard::new(UserGroup::Contributors))"
    )]
    async fn delete_contributor_attribution(
        &self,
        context: &Context<'_>,
        contribution: DeleteContributorAttribution,
    ) -> FieldResult<Uuid> {
        Ok(context
            .data::<DataLoader<Database>>()?
            .loader()
            .delete_contributor_attribution(contribution)
            .await?)
    }

    /// Mutation for paragraph and translation editing
    #[graphql(guard = "GroupGuard::new(UserGroup::Editors)")]
    async fn update_paragraph(
        &self,
        context: &Context<'_>,
        paragraph: ParagraphUpdate,
    ) -> FieldResult<Uuid> {
        Ok(context
            .data::<DataLoader<Database>>()?
            .loader()
            .update_paragraph(paragraph)
            .await?)
    }

    #[graphql(guard = "GroupGuard::new(UserGroup::Editors)")]
    async fn update_page(
        &self,
        context: &Context<'_>,
        // Data encoded as JSON for now.
        data: async_graphql::Json<dailp::page::Page>,
    ) -> FieldResult<bool> {
        context
            .data::<DataLoader<Database>>()?
            .loader()
            .update_page(data.0)
            .await?;
        Ok(true)
    }

    #[graphql(guard = "GroupGuard::new(UserGroup::Editors)")]
    async fn update_annotation(
        &self,
        context: &Context<'_>,
        // Data encoded as JSON for now.
        data: async_graphql::Json<dailp::annotation::Annotation>,
    ) -> FieldResult<bool> {
        context
            .data::<DataLoader<Database>>()?
            .loader()
            .update_annotation(data.0)
            .await?;
        Ok(true)
    }

    #[graphql(guard = "GroupGuard::new(UserGroup::Editors)")]
    async fn update_word(
        &self,
        context: &Context<'_>,
        word: AnnotatedFormUpdate,
    ) -> FieldResult<AnnotatedForm> {
        let database = context.data::<DataLoader<Database>>()?.loader();
        Ok(database
            .word_by_id(&database.update_word(word).await?)
            .await?)
    }

    /// Adds a bookmark to the user's list of bookmarks
    async fn add_bookmark(
        &self,
        context: &Context<'_>,
        bookmark: AddBookmark,
    ) -> FieldResult<Uuid> {
        let user = context
            .data_opt::<UserInfo>()
            .ok_or_else(|| anyhow::format_err!("User is not signed in"))?;
        Ok(context
            .data::<DataLoader<Database>>()?
            .loader()
            .add_bookmark(bookmark, user.id)
            .await?)
    }

    /// Decide if a piece audio should be included in edited collection
    #[graphql(guard = "GroupGuard::new(UserGroup::Editors)")]
    async fn curate_word_audio(
        &self,
        context: &Context<'_>,
        input: CurateWordAudioInput,
    ) -> FieldResult<dailp::AnnotatedForm> {
        // TODO: should this return a typed id ie. AudioSliceId?
        let user = context
            .data_opt::<UserInfo>()
            .ok_or_else(|| anyhow::format_err!("User is not signed in"))?;
        let word_id = context
            .data::<DataLoader<Database>>()?
            .loader()
            .update_audio_visibility(
                &input.word_id,
                &input.audio_slice_id,
                input.include_in_edited_collection,
                &user.id,
            )
            .await?;
        Ok(context
            .data::<DataLoader<Database>>()?
            .loader()
            .word_by_id(&word_id.ok_or_else(|| anyhow::format_err!("Word audio not found"))?)
            .await?)
    }

    /// Attach audio that has already been uploaded to S3 to a particular word
    /// Assumes user requesting mutation recoreded the audio
    #[graphql(guard = "GroupGuard::new(UserGroup::Contributors)")]
    async fn attach_audio_to_word(
        &self,
        context: &Context<'_>,
        input: AttachAudioToWordInput,
    ) -> FieldResult<dailp::AnnotatedForm> {
        // TODO: should this return a typed id ie. AudioSliceId?
        let user = context
            .data_opt::<UserInfo>()
            .ok_or_else(|| anyhow::format_err!("User is not signed in"))?;
        let word_id = context
            .data::<DataLoader<Database>>()?
            .loader()
            .attach_audio_to_word(input, &user.id)
            .await?;
        Ok(context
            .data::<DataLoader<Database>>()?
            .loader()
            .word_by_id(&word_id)
            .await?)
    }

    #[graphql(guard = "GroupGuard::new(UserGroup::Editors)")]
    async fn update_document_metadata(
        &self,
        context: &Context<'_>,
        document: DocumentMetadataUpdate,
    ) -> FieldResult<Uuid> {
        Ok(context
            .data::<DataLoader<Database>>()?
            .loader()
            .update_document_metadata(document)
            .await?)
    }
}

#[derive(async_graphql::SimpleObject)]
struct FormsInTime {
    start: Option<dailp::Date>,
    end: Option<dailp::Date>,
    forms: Vec<dailp::AnnotatedForm>,
}

/// Auth metadata on the user making the current request.
#[derive(Deserialize, Debug, async_graphql::SimpleObject)]
pub struct UserInfo {
    /// Unique ID for the User. Should be an AWS Cognito Sub.
    #[serde(default, rename = "sub")]
    pub id: Uuid,
    email: String,
    #[serde(default, rename = "cognito:groups")]
    groups: Vec<UserGroup>,
}
impl UserInfo {
    pub fn new_test_admin() -> Self {
        Self {
            id: Uuid::parse_str("5f22a8bf-46c8-426c-a104-b4faf7c2d608").unwrap(),
            email: "test@dailp.northeastern.edu".to_string(),
            groups: vec![UserGroup::Editors],
        }
    }
}

#[derive(Eq, PartialEq, Copy, Clone, Serialize, Deserialize, Debug, async_graphql::Enum)]
pub enum UserGroup {
    Contributors,
    Editors,
}
// Impl FromStr and Display automatically for UserGroup, using serde.
// This allows us to (de)serialize lists of groups via a comma-separated string
// like this: "Editor,Contributor,Translator"
serde_plain::forward_from_str_to_serde!(UserGroup);
serde_plain::forward_display_to_serde!(UserGroup);

/// Requires that the user is authenticated and a member of the given user group.
struct GroupGuard {
    group: UserGroup,
}

impl GroupGuard {
    fn new(group: UserGroup) -> Self {
        Self { group }
    }
}

#[async_trait::async_trait]
impl Guard for GroupGuard {
    async fn check(&self, ctx: &async_graphql::Context<'_>) -> async_graphql::Result<()> {
        let user = ctx.data_opt::<UserInfo>();
        let has_group = user.map(|user| user.groups.iter().any(|group| group == &self.group));

        match user {
            Some(user) => log::info!("Debug user info groups={:?}", user.clone()),
            None => log::info!("No user"),
        };

        if has_group == Some(true) {
            Ok(())
        } else {
            Err(format!("Forbidden, user not in group '{}'", self.group).into())
        }
    }
}

/// Requires that the user is authenticated.
struct AuthGuard;

#[async_trait::async_trait]
impl Guard for AuthGuard {
    async fn check(&self, ctx: &async_graphql::Context<'_>) -> async_graphql::Result<()> {
        let user = ctx.data_opt::<UserInfo>();
        if user.is_some() {
            Ok(())
        } else {
            Err("Forbidden, user not authenticated".into())
        }
    }
}<|MERGE_RESOLUTION|>--- conflicted
+++ resolved
@@ -1,13 +1,8 @@
 //! This piece of the project exposes a GraphQL endpoint that allows one to access DAILP data in a federated manner with specific queries.
 
 use dailp::{
-<<<<<<< HEAD
     slugify_ltree, user::AddBookmark, AnnotatedForm, AttachAudioToWordInput, CollectionChapter,
-    CurateWordAudioInput, Uuid,
-=======
-    slugify_ltree, AnnotatedForm, AttachAudioToWordInput, CollectionChapter, CurateWordAudioInput,
-    DeleteContributorAttribution, DocumentMetadataUpdate, UpdateContributorAttribution, Uuid,
->>>>>>> d73b7427
+    CurateWordAudioInput, DeleteContributorAttribution, DocumentMetadataUpdate, UpdateContributorAttribution, Uuid,
 };
 use itertools::Itertools;
 
