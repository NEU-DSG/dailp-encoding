--- conflicted
+++ resolved
@@ -3,11 +3,6 @@
 use dailp::{
     auth::{AuthGuard, GroupGuard, UserGroup, UserInfo},
     comment::{CommentParent, CommentUpdate, DeleteCommentInput, PostCommentInput},
-<<<<<<< HEAD
-    slugify_ltree, AnnotatedForm, AttachAudioToDocumentInput, AttachAudioToWordInput,
-    CollectionChapter, CurateDocumentAudioInput, CurateWordAudioInput,
-    DeleteContributorAttribution, DocumentMetadataUpdate, DocumentParagraph,
-=======
     page::{NewPageInput, Page},
     slugify_ltree,
     user::{User, UserUpdate},
@@ -15,7 +10,6 @@
     ContributorRole, CreateEditedCollectionInput, CurateWordAudioInput, Date,
     DeleteContributorAttribution, DocumentMetadata, DocumentMetadataUpdate, DocumentParagraph,
     PositionInDocument, SourceAttribution, TranslatedPage, TranslatedSection,
->>>>>>> b0966e5c
     UpdateContributorAttribution, Uuid,
 };
 use itertools::{Itertools, Position};
