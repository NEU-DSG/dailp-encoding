//! This piece of the project exposes a GraphQL endpoint that allows one to access DAILP data in a federated manner with specific queries.

use dailp::{
    auth::{AuthGuard, GroupGuard, UserGroup, UserInfo},
    comment::{CommentParent, CommentUpdate, DeleteCommentInput, PostCommentInput},
    page::{NewPageInput, Page},
    slugify_ltree,
    user::{User, UserUpdate},
    AnnotatedForm, AttachAudioToWordInput, CollectionChapter, CreateEditedCollectionInput,
    CurateWordAudioInput, DeleteContributorAttribution, DocumentMetadataUpdate, DocumentParagraph,
    UpdateContributorAttribution, Uuid,
};
use itertools::Itertools;

use {
    dailp::async_graphql::{self, dataloader::DataLoader, Context, FieldResult},
    dailp::{
        AbstractMorphemeTag, AnnotatedDoc, AnnotatedFormUpdate, CherokeeOrthography, Database,
        EditedCollection, Menu, MenuUpdate, MorphemeId, MorphemeReference, MorphemeTag,
        ParagraphUpdate, WordsInDocument,
    },
};

/// Home for all read-only queries
pub struct Query;

#[async_graphql::Object]
impl Query {
    // List of all the edited collections available.
    async fn all_edited_collections(
        &self,
        context: &Context<'_>,
    ) -> FieldResult<Vec<EditedCollection>> {
        Ok(context
            .data::<DataLoader<Database>>()?
            .loader()
            .all_edited_collections()
            .await?)
    }

    async fn page_by_path(&self, context: &Context<'_>, path: String) -> FieldResult<Option<Page>> {
        Ok(context
            .data::<DataLoader<Database>>()?
            .loader()
            .page_by_path(&path)
            .await?)
    }

    // query for 1 collection based on slug, and make a collection object with all the stuff in it.
    async fn edited_collection(
        &self,
        context: &Context<'_>,
        slug: String,
    ) -> FieldResult<Option<EditedCollection>> {
        let slug = slugify_ltree(slug);
        Ok(context
            .data::<DataLoader<Database>>()?
            .load_one(dailp::EditedCollectionDetails(slug))
            .await?)
    }

    /// Retrieves a chapter and its contents by its collection and chapter slug.
    async fn chapter(
        &self,
        context: &Context<'_>,
        collection_slug: String,
        chapter_slug: String,
    ) -> FieldResult<Option<CollectionChapter>> {
        Ok(context
            .data::<DataLoader<Database>>()?
            .loader()
            .chapter(slugify_ltree(collection_slug), slugify_ltree(chapter_slug))
            .await?)
    }

    /// List of all the functional morpheme tags available
    async fn all_tags(
        &self,
        context: &Context<'_>,
        system: CherokeeOrthography,
    ) -> FieldResult<Vec<MorphemeTag>> {
        Ok(context
            .data::<DataLoader<Database>>()?
            .loader()
            .all_tags(system)
            .await?)
    }

    /// Listing of all documents excluding their contents by default
    async fn all_documents(&self, context: &Context<'_>) -> FieldResult<Vec<AnnotatedDoc>> {
        Ok(context
            .data::<DataLoader<Database>>()?
            .loader()
            .all_documents()
            .await?)
    }

    /// List of all content pages
    async fn all_pages(&self, context: &Context<'_>) -> FieldResult<Vec<dailp::page::Page>> {
        Ok(context
            .data::<DataLoader<Database>>()?
            .loader()
            .all_pages()
            .await?)
    }

    /// List of all the document collections available.
    async fn all_collections(
        &self,
        context: &Context<'_>,
    ) -> FieldResult<Vec<dailp::DocumentCollection>> {
        Ok(context
            .data::<DataLoader<Database>>()?
            .loader()
            .top_collections()
            .await?)
    }

    async fn collection(
        &self,
        context: &Context<'_>,
        slug: String,
    ) -> FieldResult<dailp::DocumentCollection> {
        Ok(context
            .data::<DataLoader<Database>>()?
            .loader()
            .collection(slug)
            .await?)
    }

    /// Retrieves a full document from its unique name.
    pub async fn document(
        &self,
        context: &Context<'_>,
        slug: String,
    ) -> FieldResult<Option<AnnotatedDoc>> {
        Ok(context
            .data::<DataLoader<Database>>()?
            .load_one(dailp::DocumentShortName(slug.to_ascii_uppercase()))
            .await?)
    }

    /// Retrieves all documents that are bookmarked by the current user.
    #[graphql(guard = "AuthGuard")]
    pub async fn bookmarked_documents(
        &self,
        context: &Context<'_>,
    ) -> FieldResult<Vec<AnnotatedDoc>> {
        let user = context
            .data_opt::<UserInfo>()
            .ok_or_else(|| anyhow::format_err!("User is not signed in"))?;
        let bookmarked_ids = context
            .data::<DataLoader<Database>>()?
            .loader()
            .bookmarked_documents(&user.id)
            .await?;
        let annotated_docs_map = context
            .data::<DataLoader<Database>>()?
            .load_many(bookmarked_ids.iter().map(|&id| dailp::DocumentId(id)))
            .await?;
        Ok(annotated_docs_map.into_values().collect())
    }

    /// Retrieves a full document from its unique identifier.
    pub async fn document_by_uuid(
        &self,
        context: &Context<'_>,
        id: Uuid,
    ) -> FieldResult<Option<AnnotatedDoc>> {
        Ok(context
            .data::<DataLoader<Database>>()?
            .load_one(dailp::DocumentId(id))
            .await?)
    }

    /// Retrieves a full document from its unique identifier.
    pub async fn page(
        &self,
        context: &Context<'_>,
        id: String,
    ) -> FieldResult<Option<dailp::page::Page>> {
        Ok(context
            .data::<DataLoader<Database>>()?
            .load_one(dailp::PageId(id))
            .await?)
    }

    /// Lists all forms containing a morpheme with the given gloss.
    /// Groups these words by the phonemic shape of the target morpheme.
    pub async fn morphemes_by_shape(
        &self,
        context: &Context<'_>,
        gloss: String,
        #[graphql(desc = "Compare morpheme shapes in this orthography.
                          Choosing a simpler system like d/t will give you more general groupings.
                         ")]
        compare_by: Option<CherokeeOrthography>,
    ) -> FieldResult<Vec<MorphemeReference>> {
        Ok(context
            .data::<DataLoader<Database>>()?
            .loader()
            .morphemes(MorphemeId::parse(&gloss).unwrap(), compare_by)
            .await?)
    }

    /// Lists all words containing a morpheme with the given gloss.
    /// Groups these words by the document containing them.
    async fn morphemes_by_document(
        &self,
        context: &Context<'_>,
        document_id: Option<dailp::DocumentId>,
        morpheme_gloss: String,
    ) -> FieldResult<Vec<WordsInDocument>> {
        if let Some(document_id) = document_id {
            Ok(context
                .data::<DataLoader<Database>>()?
                .loader()
                .connected_forms(Some(document_id), &morpheme_gloss)
                .await?
                .into_iter()
                .group_by(|w| w.position.document_id)
                .into_iter()
                .map(|(document_id, forms)| WordsInDocument {
                    document_type: None,
                    document_id: Some(document_id),
                    forms: forms.collect(),
                })
                .collect())
        } else {
            Ok(context
                .data::<DataLoader<Database>>()?
                .loader()
                .words_by_doc(document_id, &morpheme_gloss)
                .await?)
        }
    }

    /// Forms containing the given morpheme gloss or related ones clustered over time.
    async fn morpheme_time_clusters(
        &self,
        context: &Context<'_>,
        gloss: String,
        #[graphql(default = 10)] cluster_years: i32,
    ) -> FieldResult<Vec<FormsInTime>> {
        use dailp::chrono::Datelike;
        use itertools::Itertools as _;

        let db = context.data::<DataLoader<Database>>()?.loader();
        let morpheme = dailp::MorphemeId::parse(&gloss).unwrap();
        let doc_id = if let Some(short_name) = morpheme.document_name {
            db.document_id_from_name(&short_name).await?
        } else {
            None
        };
        let forms = db.connected_forms(doc_id, &morpheme.gloss).await?;
        // Cluster forms by the decade they were recorded in.
        let clusters = forms
            .into_iter()
            .map(|form| {
                (
                    form.date_recorded
                        .as_ref()
                        .map(|d| d.0.year() / cluster_years),
                    form,
                )
            })
            .into_group_map();

        Ok(clusters
            .into_values()
            .map(|forms| {
                let dates = forms.iter().filter_map(|f| f.date_recorded.as_ref());
                let start = dates.clone().min();
                let end = dates.max();
                FormsInTime {
                    start: start.cloned(),
                    end: end.cloned(),
                    // Sort forms from oldest to newest.
                    forms: forms
                        .into_iter()
                        .sorted_by(|a, b| Ord::cmp(&b.date_recorded, &a.date_recorded))
                        .collect(),
                }
            })
            // Sort the clusters from oldest to newest.
            .sorted_by(|a, b| Ord::cmp(&b.start, &a.start))
            .collect())
    }

    /// Retrieve information for the morpheme that corresponds to the given tag
    /// string. For example, "3PL.B" is the standard string referring to a 3rd
    /// person plural prefix.
    async fn morpheme_tag(
        &self,
        context: &Context<'_>,
        id: String,
        system: CherokeeOrthography,
    ) -> FieldResult<Option<MorphemeTag>> {
        Ok(context
            .data::<DataLoader<Database>>()?
            .load_one(dailp::TagId(id, system))
            .await?
            .unwrap_or_default()
            .into_iter()
            .next())
    }

    /// Search for words that match any one of the given queries.
    /// Each query may match against multiple fields of a word.
    async fn word_search(
        &self,
        context: &Context<'_>,
        query: String,
    ) -> FieldResult<Vec<dailp::AnnotatedForm>> {
        Ok(context
            .data::<DataLoader<Database>>()?
            .loader()
            .search_words_any_field(query)
            .await?)
    }

    /// Get a single word given the word ID
    async fn word_by_id(
        &self,
        context: &Context<'_>,
        id: Uuid,
    ) -> FieldResult<dailp::AnnotatedForm> {
        Ok(context
            .data::<DataLoader<Database>>()?
            .loader()
            .word_by_id(&id)
            .await?)
    }

    /// Get a single paragraph given the paragraph ID
    async fn paragraph_by_id(
        &self,
        context: &Context<'_>,
        id: Uuid,
    ) -> FieldResult<dailp::DocumentParagraph> {
        Ok(context
            .data::<DataLoader<Database>>()?
            .loader()
            .paragraph_by_id(&id)
            .await?)
    }

    /// Search for words with the exact same syllabary string, or with very
    /// similar looking characters.
    async fn syllabary_search(
        &self,
        context: &Context<'_>,
        query: String,
    ) -> FieldResult<Vec<dailp::AnnotatedForm>> {
        Ok(context
            .data::<DataLoader<Database>>()?
            .loader()
            .potential_syllabary_matches(&query)
            .await?)
    }

    /// Basic information about the currently authenticated user, if any.
    #[graphql(guard = "AuthGuard")]
    async fn user_info<'a>(&self, context: &'a Context<'_>) -> Option<&'a UserInfo> {
        context.data_opt()
    }

    /// Gets a dailp_user by their id
    async fn dailp_user_by_id(&self, context: &Context<'_>, id: Uuid) -> FieldResult<User> {
        Ok(context
            .data::<DataLoader<Database>>()?
            .loader()
            .dailp_user_by_id(&id)
            .await?)
    }

    async fn abbreviation_id_from_short_name(
        &self,
        context: &Context<'_>,
        short_name: String,
    ) -> FieldResult<Uuid> {
        Ok(context
            .data::<DataLoader<Database>>()?
            .loader()
            .abbreviation_id_from_short_name(&short_name)
            .await?)
    }

    async fn menu_by_slug(&self, context: &Context<'_>, slug: String) -> FieldResult<Menu> {
        Ok(context
            .data::<DataLoader<Database>>()?
            .loader()
            .get_menu_by_slug(slug)
            .await?)
    }
}

pub struct Mutation;

#[async_graphql::Object]
impl Mutation {
    /// Mutation must have at least one visible field for introspection to work
    /// correctly, so we just provide an API version which might be useful in
    /// the future.
    async fn api_version(&self) -> &str {
        "1.0"
    }

    /// Delete a comment.
    /// Will fail if the user making the request is not the poster.
    #[graphql(guard = "AuthGuard")]
    async fn delete_comment(
        &self,
        context: &Context<'_>,
        input: DeleteCommentInput,
    ) -> FieldResult<CommentParent> {
        let user = context
            .data_opt::<UserInfo>()
            .ok_or_else(|| anyhow::format_err!("User is not signed in"))?;

        // We could theoretically do this in one round trip, if we have ever
        // have performance issues. The query would roughly be:
        //     delete from comment where user_id and comment_id
        //     returning parent_type, parent_id

        let db = context.data::<DataLoader<Database>>()?.loader();

        let comment = db.comment_by_id(&input.comment_id).await?;

        if comment.posted_by.id.0 != user.id.to_string() {
            return Err("User attempted to delete another user's comment".into());
        }

        db.delete_comment(&input.comment_id).await?;

        // We return the parent object, for GraphCache interop
        comment.parent(context).await
    }

    /// Post a new comment on a given object
    #[graphql(guard = "AuthGuard")]
    async fn post_comment(
        &self,
        context: &Context<'_>,
        input: PostCommentInput,
    ) -> FieldResult<CommentParent> {
        let user = context
            .data_opt::<UserInfo>()
            .ok_or_else(|| anyhow::format_err!("User is not signed in"))?;

        let db = context.data::<DataLoader<Database>>()?.loader();

        db.insert_comment(
            &user.id,
            input.text_content,
            &input.parent_id,
            &input.parent_type,
            &input.comment_type,
        )
        .await?;

        // We return the parent object, for GraphCache interop
        input.parent_type.resolve(db, &input.parent_id).await
    }

    /// Update a comment
    #[graphql(guard = "AuthGuard")]
    async fn update_comment(
        &self,
        context: &Context<'_>,
        comment: CommentUpdate,
    ) -> FieldResult<CommentParent> {
        let user = context
            .data_opt::<UserInfo>()
            .ok_or_else(|| anyhow::format_err!("User is not signed in"))?;
        let db = context.data::<DataLoader<Database>>()?.loader();
        let comment_object = db.comment_by_id(&comment.id).await?;

        if comment_object.posted_by.id.0 != user.id.to_string() {
            return Err("User attempted to edit another user's comment".into());
        }
        // Note: We should probably handle an error here more gracefully.
        let _ = db.update_comment(comment).await;

        // We return the parent object, for GraphCache interop
        return comment_object.parent(context).await;
    }

    /// Mutation for adding/changing contributor attributions
    #[graphql(
        guard = "GroupGuard::new(UserGroup::Editors).or(GroupGuard::new(UserGroup::Contributors))"
    )]
    async fn update_contributor_attribution(
        &self,
        context: &Context<'_>,
        contribution: UpdateContributorAttribution,
    ) -> FieldResult<Uuid> {
        Ok(context
            .data::<DataLoader<Database>>()?
            .loader()
            .update_contributor_attribution(contribution)
            .await?)
    }

    ///Mutation for deleting contributor attributions
    #[graphql(
        guard = "GroupGuard::new(UserGroup::Editors).or(GroupGuard::new(UserGroup::Contributors))"
    )]
    async fn delete_contributor_attribution(
        &self,
        context: &Context<'_>,
        contribution: DeleteContributorAttribution,
    ) -> FieldResult<Uuid> {
        Ok(context
            .data::<DataLoader<Database>>()?
            .loader()
            .delete_contributor_attribution(contribution)
            .await?)
    }

    /// Mutation for paragraph and translation editing
    #[graphql(guard = "GroupGuard::new(UserGroup::Contributors)")]
    async fn update_paragraph(
        &self,
        context: &Context<'_>,
        paragraph: ParagraphUpdate,
    ) -> FieldResult<DocumentParagraph> {
        Ok(context
            .data::<DataLoader<Database>>()?
            .loader()
            .update_paragraph(paragraph)
            .await?)
    }

    #[graphql(guard = "GroupGuard::new(UserGroup::Editors)")]
    async fn update_page(
        &self,
        context: &Context<'_>,
        // Data encoded as JSON for now.
        data: async_graphql::Json<dailp::page::Page>,
    ) -> FieldResult<bool> {
        context
            .data::<DataLoader<Database>>()?
            .loader()
            .update_page(data.0)
            .await?;
        Ok(true)
    }

    #[graphql(guard = "GroupGuard::new(UserGroup::Editors)")]
    async fn update_annotation(
        &self,
        context: &Context<'_>,
        // Data encoded as JSON for now.
        data: async_graphql::Json<dailp::annotation::Annotation>,
    ) -> FieldResult<bool> {
        context
            .data::<DataLoader<Database>>()?
            .loader()
            .update_annotation(data.0)
            .await?;
        Ok(true)
    }

    #[graphql(
        guard = "GroupGuard::new(UserGroup::Editors).or(GroupGuard::new(UserGroup::Contributors))"
    )]
    async fn update_word(
        &self,
        context: &Context<'_>,
        word: AnnotatedFormUpdate,
    ) -> FieldResult<AnnotatedForm> {
        let database = context.data::<DataLoader<Database>>()?.loader();
        Ok(database
            .word_by_id(&database.update_word(word).await?)
            .await?)
    }

    /// Updates a dailp_user's information
    #[graphql(guard = "AuthGuard")]
    async fn update_user(&self, context: &Context<'_>, user: UserUpdate) -> FieldResult<User> {
        let user_id = Uuid::from(&user.id);
        let db = context.data::<DataLoader<Database>>()?.loader();

        db.update_dailp_user(user).await?;

        let user_object = db.dailp_user_by_id(&user_id).await?;

        // We return the user object, for GraphCache interop
        return Ok(user_object);
    }

    /// Adds a bookmark to the user's list of bookmarks.
    #[graphql(guard = "AuthGuard")]
    async fn add_bookmark(
        &self,
        context: &Context<'_>,
        document_id: Uuid,
    ) -> FieldResult<AnnotatedDoc> {
        let user = context
            .data_opt::<UserInfo>()
            .ok_or_else(|| anyhow::format_err!("User is not signed in"))?;
        context
            .data::<DataLoader<Database>>()?
            .loader()
            .add_bookmark(document_id, user.id)
            .await?;
        Ok(context
            .data::<DataLoader<Database>>()?
            .load_one(dailp::DocumentId(document_id))
            .await?
            .ok_or_else(|| anyhow::format_err!("Failed to load document"))?)
    }

    /// Removes a bookmark from a user's list of bookmarks
    #[graphql(guard = "AuthGuard")]
    async fn remove_bookmark(
        &self,
        context: &Context<'_>,
        document_id: Uuid,
    ) -> FieldResult<AnnotatedDoc> {
        let user = context
            .data_opt::<UserInfo>()
            .ok_or_else(|| anyhow::format_err!("User is not signed in"))?;
        context
            .data::<DataLoader<Database>>()?
            .loader()
            .remove_bookmark(document_id, user.id)
            .await?;
        Ok(context
            .data::<DataLoader<Database>>()?
            .load_one(dailp::DocumentId(document_id))
            .await?
            .ok_or_else(|| anyhow::format_err!("Failed to load document"))?)
    }

    /// Decide if a piece audio should be included in edited collection
    #[graphql(guard = "GroupGuard::new(UserGroup::Editors)")]
    async fn curate_word_audio(
        &self,
        context: &Context<'_>,
        input: CurateWordAudioInput,
    ) -> FieldResult<dailp::AnnotatedForm> {
        // TODO: should this return a typed id ie. AudioSliceId?
        let user = context
            .data_opt::<UserInfo>()
            .ok_or_else(|| anyhow::format_err!("User is not signed in"))?;
        let word_id = context
            .data::<DataLoader<Database>>()?
            .loader()
            .update_audio_visibility(
                &input.word_id,
                &input.audio_slice_id,
                input.include_in_edited_collection,
                &user.id,
            )
            .await?;
        Ok(context
            .data::<DataLoader<Database>>()?
            .loader()
            .word_by_id(&word_id.ok_or_else(|| anyhow::format_err!("Word audio not found"))?)
            .await?)
    }

    /// Attach audio that has already been uploaded to S3 to a particular word
    /// Assumes user requesting mutation recoreded the audio
    #[graphql(guard = "GroupGuard::new(UserGroup::Contributors)")]
    async fn attach_audio_to_word(
        &self,
        context: &Context<'_>,
        input: AttachAudioToWordInput,
    ) -> FieldResult<dailp::AnnotatedForm> {
        // TODO: should this return a typed id ie. AudioSliceId?
        let user = context
            .data_opt::<UserInfo>()
            .ok_or_else(|| anyhow::format_err!("User is not signed in"))?;
        let _media_slice_id = context
            .data::<DataLoader<Database>>()?
            .loader()
            .attach_audio_to_word(&input, &user.id)
            .await?;
        Ok(context
            .data::<DataLoader<Database>>()?
            .loader()
            .word_by_id(&input.word_id)
            .await?)
    }

    #[graphql(guard = "GroupGuard::new(UserGroup::Editors)")]
    async fn update_document_metadata(
        &self,
        context: &Context<'_>,
        document: DocumentMetadataUpdate,
    ) -> FieldResult<Uuid> {
        Ok(context
            .data::<DataLoader<Database>>()?
            .loader()
            .update_document_metadata(document)
            .await?)
    }
    #[graphql(
        guard = "GroupGuard::new(UserGroup::Contributors).or(GroupGuard::new(UserGroup::Editors))"
    )]
    async fn insert_custom_morpheme_tag(
        &self,
        context: &Context<'_>,
        tag: String,
        title: String,
        system: String,
    ) -> FieldResult<bool> {
        //first get id of custom morpheme tag
        let abstract_id = context
            .data::<DataLoader<Database>>()?
            .loader()
            .insert_custom_abstract_tag(AbstractMorphemeTag {
                //TODO: can just make it CUS once we remove the unique constraint
                id: "CUS:".to_string() + &title,
                morpheme_type: "custom".to_string(),
            })
            .await?;

        //construct the morpheme tag
        //todo: need to figure out why tag and title are the same thing :(
        //its a frontend issue
        let tag = MorphemeTag {
            internal_tags: vec![abstract_id.to_string()],
            tag: tag,
            title: title.clone(),
            shape: None,
            details_url: None,
            definition: title,
            morpheme_type: String::new(),
            role_override: None,
        };

        let system_id = context
            .data::<DataLoader<Database>>()?
            .loader()
            .abbreviation_id_from_short_name("CUS")
            .await?;

        context
            .data::<DataLoader<Database>>()?
            .loader()
            .insert_custom_morpheme_tag(tag, system_id)
            .await?;
        Ok(true)
    }

    #[graphql(
        //TODO ADD ADMIN ROLES WHEN IT IS READY
        guard = "GroupGuard::new(UserGroup::Editors)"
    )]
    async fn create_edited_collection(
        &self,
        context: &Context<'_>,
        input: CreateEditedCollectionInput,
    ) -> FieldResult<String> {
        Ok(context
            .data::<DataLoader<Database>>()?
            .loader()
            .insert_edited_collection(input)
            .await?
            .to_string())
    }

    #[graphql(guard = "GroupGuard::new(UserGroup::Editors)")]
<<<<<<< HEAD
    async fn upsert_page(&self, context: &Context<'_>, page: NewPageInput) -> FieldResult<String> {
        Ok(context
            .data::<DataLoader<Database>>()?
            .loader()
            .upsert_page(page)
=======
    async fn update_menu(&self, context: &Context<'_>, menu: MenuUpdate) -> FieldResult<Menu> {
        Ok(context
            .data::<DataLoader<Database>>()?
            .loader()
            .update_menu(menu)
>>>>>>> 9955c251
            .await?)
    }
}

#[derive(async_graphql::SimpleObject)]
struct FormsInTime {
    start: Option<dailp::Date>,
    end: Option<dailp::Date>,
    forms: Vec<dailp::AnnotatedForm>,
}<|MERGE_RESOLUTION|>--- conflicted
+++ resolved
@@ -765,19 +765,18 @@
     }
 
     #[graphql(guard = "GroupGuard::new(UserGroup::Editors)")]
-<<<<<<< HEAD
     async fn upsert_page(&self, context: &Context<'_>, page: NewPageInput) -> FieldResult<String> {
         Ok(context
             .data::<DataLoader<Database>>()?
             .loader()
             .upsert_page(page)
-=======
+        )}
+
     async fn update_menu(&self, context: &Context<'_>, menu: MenuUpdate) -> FieldResult<Menu> {
         Ok(context
             .data::<DataLoader<Database>>()?
             .loader()
             .update_menu(menu)
->>>>>>> 9955c251
             .await?)
     }
 }
