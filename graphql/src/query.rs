//! This piece of the project exposes a GraphQL endpoint that allows one to access DAILP data in a federated manner with specific queries.

use dailp::{
    auth::{AuthGuard, GroupGuard, UserGroup, UserInfo},
    comment::{CommentParent, CommentUpdate, DeleteCommentInput, PostCommentInput},
    slugify_ltree,
    user::{User, UserUpdate},
    AnnotatedForm, AttachAudioToWordInput, CollectionChapter, CreateEditedCollectionInput,
    CurateWordAudioInput, DeleteContributorAttribution, DocumentMetadataUpdate, DocumentParagraph,
    UpdateContributorAttribution, Uuid,
};
use itertools::Itertools;

use {
    dailp::async_graphql::{self, dataloader::DataLoader, Context, FieldResult},
    dailp::{
        AbstractMorphemeTag, AnnotatedDoc, AnnotatedFormUpdate, CherokeeOrthography, Database,
        EditedCollection, MorphemeId, MorphemeReference, MorphemeTag, ParagraphUpdate,
        WordsInDocument,
    },
};

/// Home for all read-only queries
pub struct Query;

#[async_graphql::Object]
impl Query {
    // List of all the edited collections available.
    async fn all_edited_collections(
        &self,
        context: &Context<'_>,
    ) -> FieldResult<Vec<EditedCollection>> {
        Ok(context
            .data::<DataLoader<Database>>()?
            .loader()
            .all_edited_collections()
            .await?)
    }

    // query for 1 collection based on slug, and make a collection object with all the stuff in it.
    async fn edited_collection(
        &self,
        context: &Context<'_>,
        slug: String,
    ) -> FieldResult<Option<EditedCollection>> {
        let slug = slugify_ltree(slug);
        Ok(context
            .data::<DataLoader<Database>>()?
            .load_one(dailp::EditedCollectionDetails(slug))
            .await?)
    }

    /// Retrieves a chapter and its contents by its collection and chapter slug.
    async fn chapter(
        &self,
        context: &Context<'_>,
        collection_slug: String,
        chapter_slug: String,
    ) -> FieldResult<Option<CollectionChapter>> {
        Ok(context
            .data::<DataLoader<Database>>()?
            .loader()
            .chapter(slugify_ltree(collection_slug), slugify_ltree(chapter_slug))
            .await?)
    }

    /// List of all the functional morpheme tags available
    async fn all_tags(
        &self,
        context: &Context<'_>,
        system: CherokeeOrthography,
    ) -> FieldResult<Vec<MorphemeTag>> {
        Ok(context
            .data::<DataLoader<Database>>()?
            .loader()
            .all_tags(system)
            .await?)
    }

    /// Listing of all documents excluding their contents by default
    async fn all_documents(&self, context: &Context<'_>) -> FieldResult<Vec<AnnotatedDoc>> {
        Ok(context
            .data::<DataLoader<Database>>()?
            .loader()
            .all_documents()
            .await?)
    }

    /// List of all content pages
    async fn all_pages(&self, context: &Context<'_>) -> FieldResult<Vec<dailp::page::Page>> {
        Ok(context
            .data::<DataLoader<Database>>()?
            .loader()
            .all_pages()
            .await?)
    }

    /// List of all the document collections available.
    async fn all_collections(
        &self,
        context: &Context<'_>,
    ) -> FieldResult<Vec<dailp::DocumentCollection>> {
        Ok(context
            .data::<DataLoader<Database>>()?
            .loader()
            .top_collections()
            .await?)
    }

    async fn collection(
        &self,
        context: &Context<'_>,
        slug: String,
    ) -> FieldResult<dailp::DocumentCollection> {
        Ok(context
            .data::<DataLoader<Database>>()?
            .loader()
            .collection(slug)
            .await?)
    }

    /// Retrieves a full document from its unique name.
    pub async fn document(
        &self,
        context: &Context<'_>,
        slug: String,
    ) -> FieldResult<Option<AnnotatedDoc>> {
        Ok(context
            .data::<DataLoader<Database>>()?
            .load_one(dailp::DocumentShortName(slug.to_ascii_uppercase()))
            .await?)
    }

    /// Retrieves all documents that are bookmarked by the current user.
    #[graphql(guard = "AuthGuard")]
    pub async fn bookmarked_documents(
        &self,
        context: &Context<'_>,
    ) -> FieldResult<Vec<AnnotatedDoc>> {
        let user = context
            .data_opt::<UserInfo>()
            .ok_or_else(|| anyhow::format_err!("User is not signed in"))?;
        let bookmarked_ids = context
            .data::<DataLoader<Database>>()?
            .loader()
            .bookmarked_documents(&user.id)
            .await?;
        let annotated_docs_map = context
            .data::<DataLoader<Database>>()?
            .load_many(bookmarked_ids.iter().map(|&id| dailp::DocumentId(id)))
            .await?;
        Ok(annotated_docs_map.into_values().collect())
    }

    /// Retrieves a full document from its unique identifier.
    pub async fn document_by_uuid(
        &self,
        context: &Context<'_>,
        id: Uuid,
    ) -> FieldResult<Option<AnnotatedDoc>> {
        Ok(context
            .data::<DataLoader<Database>>()?
            .load_one(dailp::DocumentId(id))
            .await?)
    }

    /// Retrieves a full document from its unique identifier.
    pub async fn page(
        &self,
        context: &Context<'_>,
        id: String,
    ) -> FieldResult<Option<dailp::page::Page>> {
        Ok(context
            .data::<DataLoader<Database>>()?
            .load_one(dailp::PageId(id))
            .await?)
    }

    /// Lists all forms containing a morpheme with the given gloss.
    /// Groups these words by the phonemic shape of the target morpheme.
    pub async fn morphemes_by_shape(
        &self,
        context: &Context<'_>,
        gloss: String,
        #[graphql(desc = "Compare morpheme shapes in this orthography.
                          Choosing a simpler system like d/t will give you more general groupings.
                         ")]
        compare_by: Option<CherokeeOrthography>,
    ) -> FieldResult<Vec<MorphemeReference>> {
        Ok(context
            .data::<DataLoader<Database>>()?
            .loader()
            .morphemes(MorphemeId::parse(&gloss).unwrap(), compare_by)
            .await?)
    }

    /// Lists all words containing a morpheme with the given gloss.
    /// Groups these words by the document containing them.
    async fn morphemes_by_document(
        &self,
        context: &Context<'_>,
        document_id: Option<dailp::DocumentId>,
        morpheme_gloss: String,
    ) -> FieldResult<Vec<WordsInDocument>> {
        if let Some(document_id) = document_id {
            Ok(context
                .data::<DataLoader<Database>>()?
                .loader()
                .connected_forms(Some(document_id), &morpheme_gloss)
                .await?
                .into_iter()
                .group_by(|w| w.position.document_id)
                .into_iter()
                .map(|(document_id, forms)| WordsInDocument {
                    document_type: None,
                    document_id: Some(document_id),
                    forms: forms.collect(),
                })
                .collect())
        } else {
            Ok(context
                .data::<DataLoader<Database>>()?
                .loader()
                .words_by_doc(document_id, &morpheme_gloss)
                .await?)
        }
    }

    /// Forms containing the given morpheme gloss or related ones clustered over time.
    async fn morpheme_time_clusters(
        &self,
        context: &Context<'_>,
        gloss: String,
        #[graphql(default = 10)] cluster_years: i32,
    ) -> FieldResult<Vec<FormsInTime>> {
        use dailp::chrono::Datelike;
        use itertools::Itertools as _;

        let db = context.data::<DataLoader<Database>>()?.loader();
        let morpheme = dailp::MorphemeId::parse(&gloss).unwrap();
        let doc_id = if let Some(short_name) = morpheme.document_name {
            db.document_id_from_name(&short_name).await?
        } else {
            None
        };
        let forms = db.connected_forms(doc_id, &morpheme.gloss).await?;
        // Cluster forms by the decade they were recorded in.
        let clusters = forms
            .into_iter()
            .map(|form| {
                (
                    form.date_recorded
                        .as_ref()
                        .map(|d| d.0.year() / cluster_years),
                    form,
                )
            })
            .into_group_map();

        Ok(clusters
            .into_values()
            .map(|forms| {
                let dates = forms.iter().filter_map(|f| f.date_recorded.as_ref());
                let start = dates.clone().min();
                let end = dates.max();
                FormsInTime {
                    start: start.cloned(),
                    end: end.cloned(),
                    // Sort forms from oldest to newest.
                    forms: forms
                        .into_iter()
                        .sorted_by(|a, b| Ord::cmp(&b.date_recorded, &a.date_recorded))
                        .collect(),
                }
            })
            // Sort the clusters from oldest to newest.
            .sorted_by(|a, b| Ord::cmp(&b.start, &a.start))
            .collect())
    }

    /// Retrieve information for the morpheme that corresponds to the given tag
    /// string. For example, "3PL.B" is the standard string referring to a 3rd
    /// person plural prefix.
    async fn morpheme_tag(
        &self,
        context: &Context<'_>,
        id: String,
        system: CherokeeOrthography,
    ) -> FieldResult<Option<MorphemeTag>> {
        Ok(context
            .data::<DataLoader<Database>>()?
            .load_one(dailp::TagId(id, system))
            .await?
            .unwrap_or_default()
            .into_iter()
            .next())
    }

    /// Search for words that match any one of the given queries.
    /// Each query may match against multiple fields of a word.
    async fn word_search(
        &self,
        context: &Context<'_>,
        query: String,
    ) -> FieldResult<Vec<dailp::AnnotatedForm>> {
        Ok(context
            .data::<DataLoader<Database>>()?
            .loader()
            .search_words_any_field(query)
            .await?)
    }

    /// Get a single word given the word ID
    async fn word_by_id(
        &self,
        context: &Context<'_>,
        id: Uuid,
    ) -> FieldResult<dailp::AnnotatedForm> {
        Ok(context
            .data::<DataLoader<Database>>()?
            .loader()
            .word_by_id(&id)
            .await?)
    }

    /// Get a single paragraph given the paragraph ID
    async fn paragraph_by_id(
        &self,
        context: &Context<'_>,
        id: Uuid,
    ) -> FieldResult<dailp::DocumentParagraph> {
        Ok(context
            .data::<DataLoader<Database>>()?
            .loader()
            .paragraph_by_id(&id)
            .await?)
    }

    /// Search for words with the exact same syllabary string, or with very
    /// similar looking characters.
    async fn syllabary_search(
        &self,
        context: &Context<'_>,
        query: String,
    ) -> FieldResult<Vec<dailp::AnnotatedForm>> {
        Ok(context
            .data::<DataLoader<Database>>()?
            .loader()
            .potential_syllabary_matches(&query)
            .await?)
    }

    /// Basic information about the currently authenticated user, if any.
    #[graphql(guard = "AuthGuard")]
    async fn user_info<'a>(&self, context: &'a Context<'_>) -> Option<&'a UserInfo> {
        context.data_opt()
    }

    /// Gets a dailp_user by their id
    async fn dailp_user_by_id(&self, context: &Context<'_>, id: Uuid) -> FieldResult<User> {
        Ok(context
            .data::<DataLoader<Database>>()?
            .loader()
            .dailp_user_by_id(&id)
            .await?)
    }

    async fn abbreviation_id_from_short_name(
        &self,
        context: &Context<'_>,
        short_name: String,
    ) -> FieldResult<Uuid> {
        Ok(context
            .data::<DataLoader<Database>>()?
            .loader()
            .abbreviation_id_from_short_name(&short_name)
            .await?)
    }
}

pub struct Mutation;

#[async_graphql::Object]
impl Mutation {
    /// Mutation must have at least one visible field for introspection to work
    /// correctly, so we just provide an API version which might be useful in
    /// the future.
    async fn api_version(&self) -> &str {
        "1.0"
    }

    /// Delete a comment.
    /// Will fail if the user making the request is not the poster.
    #[graphql(guard = "AuthGuard")]
    async fn delete_comment(
        &self,
        context: &Context<'_>,
        input: DeleteCommentInput,
    ) -> FieldResult<CommentParent> {
        let user = context
            .data_opt::<UserInfo>()
            .ok_or_else(|| anyhow::format_err!("User is not signed in"))?;

        // We could theoretically do this in one round trip, if we have ever
        // have performance issues. The query would roughly be:
        //     delete from comment where user_id and comment_id
        //     returning parent_type, parent_id

        let db = context.data::<DataLoader<Database>>()?.loader();

        let comment = db.comment_by_id(&input.comment_id).await?;

        if comment.posted_by.id.0 != user.id.to_string() {
            return Err("User attempted to delete another user's comment".into());
        }

        db.delete_comment(&input.comment_id).await?;

        // We return the parent object, for GraphCache interop
        comment.parent(context).await
    }

    /// Post a new comment on a given object
    #[graphql(guard = "AuthGuard")]
    async fn post_comment(
        &self,
        context: &Context<'_>,
        input: PostCommentInput,
    ) -> FieldResult<CommentParent> {
        let user = context
            .data_opt::<UserInfo>()
            .ok_or_else(|| anyhow::format_err!("User is not signed in"))?;

        let db = context.data::<DataLoader<Database>>()?.loader();

        db.insert_comment(
            &user.id,
            input.text_content,
            &input.parent_id,
            &input.parent_type,
            &input.comment_type,
        )
        .await?;

        // We return the parent object, for GraphCache interop
        input.parent_type.resolve(db, &input.parent_id).await
    }

    /// Update a comment
    #[graphql(guard = "AuthGuard")]
    async fn update_comment(
        &self,
        context: &Context<'_>,
        comment: CommentUpdate,
    ) -> FieldResult<CommentParent> {
        let user = context
            .data_opt::<UserInfo>()
            .ok_or_else(|| anyhow::format_err!("User is not signed in"))?;
        let db = context.data::<DataLoader<Database>>()?.loader();
        let comment_object = db.comment_by_id(&comment.id).await?;

        if comment_object.posted_by.id.0 != user.id.to_string() {
            return Err("User attempted to edit another user's comment".into());
        }
        // Note: We should probably handle an error here more gracefully.
        let _ = db.update_comment(comment).await;

        // We return the parent object, for GraphCache interop
        return comment_object.parent(context).await;
    }

    /// Mutation for adding/changing contributor attributions
    #[graphql(
        guard = "GroupGuard::new(UserGroup::Editors).or(GroupGuard::new(UserGroup::Contributors))"
    )]
    async fn update_contributor_attribution(
        &self,
        context: &Context<'_>,
        contribution: UpdateContributorAttribution,
    ) -> FieldResult<Uuid> {
        Ok(context
            .data::<DataLoader<Database>>()?
            .loader()
            .update_contributor_attribution(contribution)
            .await?)
    }

    ///Mutation for deleting contributor attributions
    #[graphql(
        guard = "GroupGuard::new(UserGroup::Editors).or(GroupGuard::new(UserGroup::Contributors))"
    )]
    async fn delete_contributor_attribution(
        &self,
        context: &Context<'_>,
        contribution: DeleteContributorAttribution,
    ) -> FieldResult<Uuid> {
        Ok(context
            .data::<DataLoader<Database>>()?
            .loader()
            .delete_contributor_attribution(contribution)
            .await?)
    }

    /// Mutation for paragraph and translation editing
    #[graphql(guard = "GroupGuard::new(UserGroup::Contributors)")]
    async fn update_paragraph(
        &self,
        context: &Context<'_>,
        paragraph: ParagraphUpdate,
    ) -> FieldResult<DocumentParagraph> {
        Ok(context
            .data::<DataLoader<Database>>()?
            .loader()
            .update_paragraph(paragraph)
            .await?)
    }

    #[graphql(guard = "GroupGuard::new(UserGroup::Editors)")]
    async fn update_page(
        &self,
        context: &Context<'_>,
        // Data encoded as JSON for now.
        data: async_graphql::Json<dailp::page::Page>,
    ) -> FieldResult<bool> {
        context
            .data::<DataLoader<Database>>()?
            .loader()
            .update_page(data.0)
            .await?;
        Ok(true)
    }

    #[graphql(guard = "GroupGuard::new(UserGroup::Editors)")]
    async fn update_annotation(
        &self,
        context: &Context<'_>,
        // Data encoded as JSON for now.
        data: async_graphql::Json<dailp::annotation::Annotation>,
    ) -> FieldResult<bool> {
        context
            .data::<DataLoader<Database>>()?
            .loader()
            .update_annotation(data.0)
            .await?;
        Ok(true)
    }

    #[graphql(
        guard = "GroupGuard::new(UserGroup::Editors).or(GroupGuard::new(UserGroup::Contributors))"
    )]
    async fn update_word(
        &self,
        context: &Context<'_>,
        word: AnnotatedFormUpdate,
    ) -> FieldResult<AnnotatedForm> {
        let database = context.data::<DataLoader<Database>>()?.loader();
        Ok(database
            .word_by_id(&database.update_word(word).await?)
            .await?)
    }

    /// Updates a dailp_user's information
    #[graphql(guard = "AuthGuard")]
    async fn update_user(&self, context: &Context<'_>, user: UserUpdate) -> FieldResult<User> {
        let user_id = Uuid::from(&user.id);
        let db = context.data::<DataLoader<Database>>()?.loader();

        db.update_dailp_user(user).await?;

        let user_object = db.dailp_user_by_id(&user_id).await?;

        // We return the user object, for GraphCache interop
        return Ok(user_object);
    }

    /// Adds a bookmark to the user's list of bookmarks.
    #[graphql(guard = "AuthGuard")]
    async fn add_bookmark(
        &self,
        context: &Context<'_>,
        document_id: Uuid,
    ) -> FieldResult<AnnotatedDoc> {
        let user = context
            .data_opt::<UserInfo>()
            .ok_or_else(|| anyhow::format_err!("User is not signed in"))?;
        context
            .data::<DataLoader<Database>>()?
            .loader()
            .add_bookmark(document_id, user.id)
            .await?;
        Ok(context
            .data::<DataLoader<Database>>()?
            .load_one(dailp::DocumentId(document_id))
            .await?
            .ok_or_else(|| anyhow::format_err!("Failed to load document"))?)
    }

    /// Removes a bookmark from a user's list of bookmarks
    #[graphql(guard = "AuthGuard")]
    async fn remove_bookmark(
        &self,
        context: &Context<'_>,
        document_id: Uuid,
    ) -> FieldResult<AnnotatedDoc> {
        let user = context
            .data_opt::<UserInfo>()
            .ok_or_else(|| anyhow::format_err!("User is not signed in"))?;
        context
            .data::<DataLoader<Database>>()?
            .loader()
            .remove_bookmark(document_id, user.id)
            .await?;
        Ok(context
            .data::<DataLoader<Database>>()?
            .load_one(dailp::DocumentId(document_id))
            .await?
            .ok_or_else(|| anyhow::format_err!("Failed to load document"))?)
    }

    /// Decide if a piece audio should be included in edited collection
    #[graphql(guard = "GroupGuard::new(UserGroup::Editors)")]
    async fn curate_word_audio(
        &self,
        context: &Context<'_>,
        input: CurateWordAudioInput,
    ) -> FieldResult<dailp::AnnotatedForm> {
        // TODO: should this return a typed id ie. AudioSliceId?
        let user = context
            .data_opt::<UserInfo>()
            .ok_or_else(|| anyhow::format_err!("User is not signed in"))?;
        let word_id = context
            .data::<DataLoader<Database>>()?
            .loader()
            .update_audio_visibility(
                &input.word_id,
                &input.audio_slice_id,
                input.include_in_edited_collection,
                &user.id,
            )
            .await?;
        Ok(context
            .data::<DataLoader<Database>>()?
            .loader()
            .word_by_id(&word_id.ok_or_else(|| anyhow::format_err!("Word audio not found"))?)
            .await?)
    }

    /// Attach audio that has already been uploaded to S3 to a particular word
    /// Assumes user requesting mutation recoreded the audio
    #[graphql(guard = "GroupGuard::new(UserGroup::Contributors)")]
    async fn attach_audio_to_word(
        &self,
        context: &Context<'_>,
        input: AttachAudioToWordInput,
    ) -> FieldResult<dailp::AnnotatedForm> {
        // TODO: should this return a typed id ie. AudioSliceId?
        let user = context
            .data_opt::<UserInfo>()
            .ok_or_else(|| anyhow::format_err!("User is not signed in"))?;
        let _media_slice_id = context
            .data::<DataLoader<Database>>()?
            .loader()
            .attach_audio_to_word(&input, &user.id)
            .await?;
        Ok(context
            .data::<DataLoader<Database>>()?
            .loader()
            .word_by_id(&input.word_id)
            .await?)
    }

    #[graphql(guard = "GroupGuard::new(UserGroup::Editors)")]
    async fn update_document_metadata(
        &self,
        context: &Context<'_>,
        document: DocumentMetadataUpdate,
    ) -> FieldResult<Uuid> {
        Ok(context
            .data::<DataLoader<Database>>()?
            .loader()
            .update_document_metadata(document)
            .await?)
    }
<<<<<<< HEAD
    #[graphql(
        guard = "GroupGuard::new(UserGroup::Contributors).or(GroupGuard::new(UserGroup::Editors))"
    )]
    async fn insert_custom_morpheme_tag(
        &self,
        context: &Context<'_>,
        tag: String,
        title: String,
        system: String,
    ) -> FieldResult<bool> {
        //first get id of custom morpheme tag
        let abstract_id = context
            .data::<DataLoader<Database>>()?
            .loader()
            .insert_custom_abstract_tag(AbstractMorphemeTag {
                //TODO: can just make it CUS once we remove the unique constraint
                id: "CUS:".to_string() + &title,
                morpheme_type: "custom".to_string(),
            })
            .await?;

        //construct the morpheme tag
        //todo: need to figure out why tag and title are the same thing :(
        //its a frontend issue
        let tag = MorphemeTag {
            internal_tags: vec![abstract_id.to_string()],
            tag: tag,
            title: title.clone(),
            shape: None,
            details_url: None,
            definition: title,
            morpheme_type: String::new(),
            role_override: None,
        };

        let system_id = context
            .data::<DataLoader<Database>>()?
            .loader()
            .abbreviation_id_from_short_name("CUS")
            .await?;

        context
            .data::<DataLoader<Database>>()?
            .loader()
            .insert_custom_morpheme_tag(tag, system_id)
            .await?;
        Ok(true)
=======

    #[graphql(
        //TODO ADD ADMIN ROLES WHEN IT IS READY
        guard = "GroupGuard::new(UserGroup::Editors)"
    )]
    async fn create_edited_collection(
        &self,
        context: &Context<'_>,
        input: CreateEditedCollectionInput,
    ) -> FieldResult<String> {
        Ok(context
            .data::<DataLoader<Database>>()?
            .loader()
            .insert_edited_collection(input)
            .await?
            .to_string())
>>>>>>> 14de6a26
    }
}

#[derive(async_graphql::SimpleObject)]
struct FormsInTime {
    start: Option<dailp::Date>,
    end: Option<dailp::Date>,
    forms: Vec<dailp::AnnotatedForm>,
}<|MERGE_RESOLUTION|>--- conflicted
+++ resolved
@@ -681,7 +681,6 @@
             .update_document_metadata(document)
             .await?)
     }
-<<<<<<< HEAD
     #[graphql(
         guard = "GroupGuard::new(UserGroup::Contributors).or(GroupGuard::new(UserGroup::Editors))"
     )]
@@ -729,7 +728,7 @@
             .insert_custom_morpheme_tag(tag, system_id)
             .await?;
         Ok(true)
-=======
+    }
 
     #[graphql(
         //TODO ADD ADMIN ROLES WHEN IT IS READY
@@ -746,7 +745,6 @@
             .insert_edited_collection(input)
             .await?
             .to_string())
->>>>>>> 14de6a26
     }
 }
 
