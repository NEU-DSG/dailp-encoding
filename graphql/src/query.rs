--- conflicted
+++ resolved
@@ -831,15 +831,11 @@
             sources: vec![source],
             collection: None,
             genre: None,
-<<<<<<< HEAD
             keywords_ids: None,
-            contributors: vec![contributor],
-=======
             languages_ids: None,
             subject_headings_ids: None,
             contributors: Some(vec![contributor]),
             spatial_coverage_ids: None,
->>>>>>> 202c58dc
             translation: None,
             page_images: None,
             date: Some(document_date),
