//! This piece of the project exposes a GraphQL endpoint that allows one to access DAILP data in a federated manner with specific queries.

<<<<<<< HEAD
use dailp::{slugify_ltree, CollectionChapter, DocumentMetadataUpdate, Uuid};
=======
use dailp::{
    slugify_ltree, AnnotatedForm, AttachAudioToWordInput, CollectionChapter, CurateWordAudioInput, DeleteContributorAttribution, UpdateContributorAttribution, Uuid,
};
>>>>>>> 95803326
use itertools::Itertools;

use {
    dailp::async_graphql::{self, dataloader::DataLoader, Context, FieldResult, Guard, Object},
    dailp::{
        AnnotatedDoc, AnnotatedFormUpdate, CherokeeOrthography, Database, EditedCollection,
        MorphemeId, MorphemeReference, MorphemeTag, ParagraphUpdate, WordsInDocument,
    },
    serde::{Deserialize, Serialize},
};

/// Home for all read-only queries
pub struct Query;

#[async_graphql::Object]
impl Query {
    // List of all the edited collections available.
    async fn all_edited_collections(
        &self,
        context: &Context<'_>,
    ) -> FieldResult<Vec<EditedCollection>> {
        Ok(context
            .data::<DataLoader<Database>>()?
            .loader()
            .all_edited_collections()
            .await?)
    }

    // query for 1 collection based on slug, and make a collection object with all the stuff in it.
    async fn edited_collection(
        &self,
        context: &Context<'_>,
        slug: String,
    ) -> FieldResult<Option<EditedCollection>> {
        let slug = slugify_ltree(slug);
        Ok(context
            .data::<DataLoader<Database>>()?
            .load_one(dailp::EditedCollectionDetails(slug))
            .await?)
    }

    /// Retrieves a chapter and its contents by its collection and chapter slug.
    async fn chapter(
        &self,
        context: &Context<'_>,
        collection_slug: String,
        chapter_slug: String,
    ) -> FieldResult<Option<CollectionChapter>> {
        Ok(context
            .data::<DataLoader<Database>>()?
            .loader()
            .chapter(slugify_ltree(collection_slug), slugify_ltree(chapter_slug))
            .await?)
    }

    /// List of all the functional morpheme tags available
    async fn all_tags(
        &self,
        context: &Context<'_>,
        system: CherokeeOrthography,
    ) -> FieldResult<Vec<MorphemeTag>> {
        Ok(context
            .data::<DataLoader<Database>>()?
            .loader()
            .all_tags(system)
            .await?)
    }

    /// Listing of all documents excluding their contents by default
    async fn all_documents(&self, context: &Context<'_>) -> FieldResult<Vec<AnnotatedDoc>> {
        Ok(context
            .data::<DataLoader<Database>>()?
            .loader()
            .all_documents()
            .await?)
    }

    /// List of all content pages
    async fn all_pages(&self, context: &Context<'_>) -> FieldResult<Vec<dailp::page::Page>> {
        Ok(context
            .data::<DataLoader<Database>>()?
            .loader()
            .all_pages()
            .await?)
    }

    /// List of all the document collections available.
    async fn all_collections(
        &self,
        context: &Context<'_>,
    ) -> FieldResult<Vec<dailp::DocumentCollection>> {
        Ok(context
            .data::<DataLoader<Database>>()?
            .loader()
            .top_collections()
            .await?)
    }

    async fn collection(
        &self,
        context: &Context<'_>,
        slug: String,
    ) -> FieldResult<dailp::DocumentCollection> {
        Ok(context
            .data::<DataLoader<Database>>()?
            .loader()
            .collection(slug)
            .await?)
    }

    /// Retrieves a full document from its unique name.
    pub async fn document(
        &self,
        context: &Context<'_>,
        slug: String,
    ) -> FieldResult<Option<AnnotatedDoc>> {
        Ok(context
            .data::<DataLoader<Database>>()?
            .load_one(dailp::DocumentShortName(slug.to_ascii_uppercase()))
            .await?)
    }

    /// Retrieves a full document from its unique identifier.
    pub async fn page(
        &self,
        context: &Context<'_>,
        id: String,
    ) -> FieldResult<Option<dailp::page::Page>> {
        Ok(context
            .data::<DataLoader<Database>>()?
            .load_one(dailp::PageId(id))
            .await?)
    }

    /// Lists all forms containing a morpheme with the given gloss.
    /// Groups these words by the phonemic shape of the target morpheme.
    pub async fn morphemes_by_shape(
        &self,
        context: &Context<'_>,
        gloss: String,
        #[graphql(desc = "Compare morpheme shapes in this orthography.
                          Choosing a simpler system like d/t will give you more general groupings.
                         ")]
        compare_by: Option<CherokeeOrthography>,
    ) -> FieldResult<Vec<MorphemeReference>> {
        Ok(context
            .data::<DataLoader<Database>>()?
            .loader()
            .morphemes(MorphemeId::parse(&gloss).unwrap(), compare_by)
            .await?)
    }

    /// Lists all words containing a morpheme with the given gloss.
    /// Groups these words by the document containing them.
    async fn morphemes_by_document(
        &self,
        context: &Context<'_>,
        document_id: Option<dailp::DocumentId>,
        morpheme_gloss: String,
    ) -> FieldResult<Vec<WordsInDocument>> {
        if let Some(document_id) = document_id {
            Ok(context
                .data::<DataLoader<Database>>()?
                .loader()
                .connected_forms(Some(document_id), &morpheme_gloss)
                .await?
                .into_iter()
                .group_by(|w| w.position.document_id)
                .into_iter()
                .map(|(document_id, forms)| WordsInDocument {
                    document_type: None,
                    document_id: Some(document_id),
                    forms: forms.collect(),
                })
                .collect())
        } else {
            Ok(context
                .data::<DataLoader<Database>>()?
                .loader()
                .words_by_doc(document_id, &morpheme_gloss)
                .await?)
        }
    }

    /// Forms containing the given morpheme gloss or related ones clustered over time.
    async fn morpheme_time_clusters(
        &self,
        context: &Context<'_>,
        gloss: String,
        #[graphql(default = 10)] cluster_years: i32,
    ) -> FieldResult<Vec<FormsInTime>> {
        use dailp::chrono::Datelike;
        use itertools::Itertools as _;

        let db = context.data::<DataLoader<Database>>()?.loader();
        let morpheme = dailp::MorphemeId::parse(&gloss).unwrap();
        let doc_id = if let Some(short_name) = morpheme.document_name {
            db.document_id_from_name(&short_name).await?
        } else {
            None
        };
        let forms = db.connected_forms(doc_id, &morpheme.gloss).await?;
        // Cluster forms by the decade they were recorded in.
        let clusters = forms
            .into_iter()
            .map(|form| {
                (
                    form.date_recorded
                        .as_ref()
                        .map(|d| d.0.year() / cluster_years),
                    form,
                )
            })
            .into_group_map();

        Ok(clusters
            .into_iter()
            .map(|(_, forms)| {
                let dates = forms.iter().filter_map(|f| f.date_recorded.as_ref());
                let start = dates.clone().min();
                let end = dates.max();
                FormsInTime {
                    start: start.cloned(),
                    end: end.cloned(),
                    // Sort forms from oldest to newest.
                    forms: forms
                        .into_iter()
                        .sorted_by(|a, b| Ord::cmp(&b.date_recorded, &a.date_recorded))
                        .collect(),
                }
            })
            // Sort the clusters from oldest to newest.
            .sorted_by(|a, b| Ord::cmp(&b.start, &a.start))
            .collect())
    }

    /// Retrieve information for the morpheme that corresponds to the given tag
    /// string. For example, "3PL.B" is the standard string referring to a 3rd
    /// person plural prefix.
    async fn morpheme_tag(
        &self,
        context: &Context<'_>,
        id: String,
        system: CherokeeOrthography,
    ) -> FieldResult<Option<MorphemeTag>> {
        Ok(context
            .data::<DataLoader<Database>>()?
            .load_one(dailp::TagId(id, system))
            .await?
            .unwrap_or_default()
            .into_iter()
            .next())
    }

    /// Search for words that match any one of the given queries.
    /// Each query may match against multiple fields of a word.
    async fn word_search(
        &self,
        context: &Context<'_>,
        query: String,
    ) -> FieldResult<Vec<dailp::AnnotatedForm>> {
        Ok(context
            .data::<DataLoader<Database>>()?
            .loader()
            .search_words_any_field(query)
            .await?)
    }

    /// Search for words with the exact same syllabary string, or with very
    /// similar looking characters.
    async fn syllabary_search(
        &self,
        context: &Context<'_>,
        query: String,
    ) -> FieldResult<Vec<dailp::AnnotatedForm>> {
        Ok(context
            .data::<DataLoader<Database>>()?
            .loader()
            .potential_syllabary_matches(&query)
            .await?)
    }

    /// Basic information about the currently authenticated user, if any.
    #[graphql(guard = "AuthGuard")]
    async fn user_info<'a>(&self, context: &'a Context<'_>) -> &'a UserInfo {
        context.data_unchecked()
    }
}

pub struct Mutation;

#[async_graphql::Object]
impl Mutation {
    /// Mutation must have at least one visible field for introspection to work
    /// correctly, so we just provide an API version which might be useful in
    /// the future.
    async fn api_version(&self) -> &str {
        "1.0"
    }

    /// Mutation for adding/changing contributor attributions
    #[graphql(
        guard = "GroupGuard::new(UserGroup::Editors).or(GroupGuard::new(UserGroup::Contributors))"
    )]
    async fn update_contributor_attribution(
        &self,
        context: &Context<'_>,
        contribution: UpdateContributorAttribution,
    ) -> FieldResult<Uuid> {
        Ok(context
            .data::<DataLoader<Database>>()?
            .loader()
            .update_contributor_attribution(contribution)
            .await?)
    }

    ///Mutation for deleting contributor attributions
    #[graphql(
        guard = "GroupGuard::new(UserGroup::Editors).or(GroupGuard::new(UserGroup::Contributors))"
    )]
    async fn delete_contributor_attribution(
        &self,
        context: &Context<'_>,
        contribution: DeleteContributorAttribution,
    ) -> FieldResult<Uuid> {
        Ok(context
            .data::<DataLoader<Database>>()?
            .loader()
            .delete_contributor_attribution(contribution)
            .await?)
    }

    /// Mutation for paragraph and translation editing
    #[graphql(guard = "GroupGuard::new(UserGroup::Editors)")]
    async fn update_paragraph(
        &self,
        context: &Context<'_>,
        paragraph: ParagraphUpdate,
    ) -> FieldResult<Uuid> {
        Ok(context
            .data::<DataLoader<Database>>()?
            .loader()
            .update_paragraph(paragraph)
            .await?)
    }

    #[graphql(guard = "GroupGuard::new(UserGroup::Editors)")]
    async fn update_page(
        &self,
        context: &Context<'_>,
        // Data encoded as JSON for now.
        data: async_graphql::Json<dailp::page::Page>,
    ) -> FieldResult<bool> {
        context
            .data::<DataLoader<Database>>()?
            .loader()
            .update_page(data.0)
            .await?;
        Ok(true)
    }

    #[graphql(guard = "GroupGuard::new(UserGroup::Editors)")]
    async fn update_annotation(
        &self,
        context: &Context<'_>,
        // Data encoded as JSON for now.
        data: async_graphql::Json<dailp::annotation::Annotation>,
    ) -> FieldResult<bool> {
        context
            .data::<DataLoader<Database>>()?
            .loader()
            .update_annotation(data.0)
            .await?;
        Ok(true)
    }

    #[graphql(guard = "GroupGuard::new(UserGroup::Editors)")]
    async fn update_word(
        &self,
        context: &Context<'_>,
        word: AnnotatedFormUpdate,
    ) -> FieldResult<AnnotatedForm> {
        let database = context.data::<DataLoader<Database>>()?.loader();
        Ok(database
            .word_by_id(&database.update_word(word).await?)
            .await?)
    }

    /// Decide if a piece audio should be included in edited collection
    #[graphql(guard = "GroupGuard::new(UserGroup::Editors)")]
    async fn curate_word_audio(
        &self,
        context: &Context<'_>,
        input: CurateWordAudioInput,
    ) -> FieldResult<dailp::AnnotatedForm> {
        // TODO: should this return a typed id ie. AudioSliceId?
        let user = context
            .data_opt::<UserInfo>()
            .ok_or_else(|| anyhow::format_err!("User is not signed in"))?;
        let word_id = context
            .data::<DataLoader<Database>>()?
            .loader()
            .update_audio_visibility(
                &input.word_id,
                &input.audio_slice_id,
                input.include_in_edited_collection,
                &user.id,
            )
            .await?;
        Ok(context
            .data::<DataLoader<Database>>()?
            .loader()
            .word_by_id(&word_id.ok_or_else(|| anyhow::format_err!("Word audio not found"))?)
            .await?)
    }

    /// Attach audio that has already been uploaded to S3 to a particular word
    /// Assumes user requesting mutation recoreded the audio
    #[graphql(guard = "GroupGuard::new(UserGroup::Contributors)")]
    async fn attach_audio_to_word(
        &self,
        context: &Context<'_>,
        input: AttachAudioToWordInput,
    ) -> FieldResult<dailp::AnnotatedForm> {
        // TODO: should this return a typed id ie. AudioSliceId?
        let user = context
            .data_opt::<UserInfo>()
            .ok_or_else(|| anyhow::format_err!("User is not signed in"))?;
        let word_id = context
            .data::<DataLoader<Database>>()?
            .loader()
            .attach_audio_to_word(input, &user.id)
            .await?;
        Ok(context
            .data::<DataLoader<Database>>()?
            .loader()
            .word_by_id(&word_id)
            .await?)
    }

    #[graphql(guard = "GroupGuard::new(UserGroup::Editors)")]
    async fn update_document_metadata(
        &self,
        context: &Context<'_>,
        document: DocumentMetadataUpdate,
    ) -> FieldResult<Uuid> {
        Ok(context
            .data::<DataLoader<Database>>()?
            .loader()
            .update_document_metadata(document)
            .await?)
    }
}

#[derive(async_graphql::SimpleObject)]
struct FormsInTime {
    start: Option<dailp::Date>,
    end: Option<dailp::Date>,
    forms: Vec<dailp::AnnotatedForm>,
}

/// Auth metadata on the user making the current request.
#[derive(Deserialize, Debug, async_graphql::SimpleObject)]
pub struct UserInfo {
    /// Unique ID for the User. Should be an AWS Cognito Sub.
    #[serde(default, rename = "sub")]
    pub id: Uuid,
    email: String,
    #[serde(default, rename = "cognito:groups")]
    groups: Vec<UserGroup>,
}
impl UserInfo {
    pub fn new_test_admin() -> Self {
        Self {
            id: Uuid::parse_str("5f22a8bf-46c8-426c-a104-b4faf7c2d608").unwrap(),
            email: "test@dailp.northeastern.edu".to_string(),
            groups: vec![UserGroup::Editors],
        }
    }
}

#[derive(Eq, PartialEq, Copy, Clone, Serialize, Deserialize, Debug, async_graphql::Enum)]
pub enum UserGroup {
    Contributors,
    Editors,
}
// Impl FromStr and Display automatically for UserGroup, using serde.
// This allows us to (de)serialize lists of groups via a comma-separated string
// like this: "Editor,Contributor,Translator"
serde_plain::forward_from_str_to_serde!(UserGroup);
serde_plain::forward_display_to_serde!(UserGroup);

/// Requires that the user is authenticated and a member of the given user group.
struct GroupGuard {
    group: UserGroup,
}

impl GroupGuard {
    fn new(group: UserGroup) -> Self {
        Self { group }
    }
}

#[async_trait::async_trait]
impl Guard for GroupGuard {
    async fn check(&self, ctx: &async_graphql::Context<'_>) -> async_graphql::Result<()> {
        let user = ctx.data_opt::<UserInfo>();
        let has_group = user.map(|user| user.groups.iter().any(|group| group == &self.group));

        match user {
            Some(user) => log::info!("Debug user info groups={:?}", user.clone()),
            None => log::info!("No user"),
        };

        if has_group == Some(true) {
            Ok(())
        } else {
            Err(format!("Forbidden, user not in group '{}'", self.group).into())
        }
    }
}

/// Requires that the user is authenticated.
struct AuthGuard;

#[async_trait::async_trait]
impl Guard for AuthGuard {
    async fn check(&self, ctx: &async_graphql::Context<'_>) -> async_graphql::Result<()> {
        let user = ctx.data_opt::<UserInfo>();
        if user.is_some() {
            Ok(())
        } else {
            Err("Forbidden, user not authenticated".into())
        }
    }
}<|MERGE_RESOLUTION|>--- conflicted
+++ resolved
@@ -1,12 +1,9 @@
 //! This piece of the project exposes a GraphQL endpoint that allows one to access DAILP data in a federated manner with specific queries.
 
-<<<<<<< HEAD
 use dailp::{slugify_ltree, CollectionChapter, DocumentMetadataUpdate, Uuid};
-=======
 use dailp::{
     slugify_ltree, AnnotatedForm, AttachAudioToWordInput, CollectionChapter, CurateWordAudioInput, DeleteContributorAttribution, UpdateContributorAttribution, Uuid,
 };
->>>>>>> 95803326
 use itertools::Itertools;
 
 use {
@@ -459,6 +456,19 @@
             .update_document_metadata(document)
             .await?)
     }
+
+    #[graphql(guard = "GroupGuard::new(UserGroup::Editors)")]
+    async fn update_document_metadata(
+        &self,
+        context: &Context<'_>,
+        document: DocumentMetadataUpdate,
+    ) -> FieldResult<Uuid> {
+        Ok(context
+            .data::<DataLoader<Database>>()?
+            .loader()
+            .update_document_metadata(document)
+            .await?)
+    }
 }
 
 #[derive(async_graphql::SimpleObject)]
