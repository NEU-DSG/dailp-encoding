--- conflicted
+++ resolved
@@ -880,11 +880,8 @@
             .await?)
     }
 
-<<<<<<< HEAD
-=======
     // dennis todo: should be admin, but admin accs not implemented yet
     #[graphql(guard = "GroupGuard::new(UserGroup::Editors)")]
->>>>>>> ecddc819
     async fn update_menu(&self, context: &Context<'_>, menu: MenuUpdate) -> FieldResult<Menu> {
         Ok(context
             .data::<DataLoader<Database>>()?
