--- conflicted
+++ resolved
@@ -5,16 +5,11 @@
     comment::{CommentParent, CommentUpdate, DeleteCommentInput, PostCommentInput},
     slugify_ltree,
     user::{User, UserUpdate},
-<<<<<<< HEAD
     AnnotatedForm, AnnotatedSeg, AttachAudioToWordInput, CollectionChapter, Contributor,
     CreateEditedCollectionInput, CurateWordAudioInput, Date, DeleteContributorAttribution,
     DocumentMetadata, DocumentMetadataUpdate, DocumentParagraph, PositionInDocument,
     SourceAttribution, TranslatedPage, TranslatedSection, UpdateContributorAttribution, Uuid,
-=======
-    AnnotatedForm, AttachAudioToWordInput, CollectionChapter, CreateEditedCollectionInput,
-    CurateWordAudioInput, DeleteContributorAttribution, DocumentMetadataUpdate, DocumentParagraph,
-    UpdateContributorAttribution, Uuid,
->>>>>>> c4b59fe2
+
 };
 use itertools::{Itertools, Position};
 
@@ -688,7 +683,6 @@
             .update_document_metadata(document)
             .await?)
     }
-<<<<<<< HEAD
 
     /// Minimal mutation to add a document with only essential fields
     #[graphql(
@@ -791,7 +785,7 @@
             collection_slug: "user_documents".to_string(), // All user-created documents go to user_documents collection
             chapter_slug: dailp::slugify_ltree(&short_name), // Chapter slug must be ltree-compatible
         })
-=======
+
     #[graphql(
         guard = "GroupGuard::new(UserGroup::Contributors).or(GroupGuard::new(UserGroup::Editors))"
     )]
@@ -839,7 +833,6 @@
             .insert_custom_morpheme_tag(tag, system_id)
             .await?;
         Ok(true)
->>>>>>> c4b59fe2
     }
 
     #[graphql(
