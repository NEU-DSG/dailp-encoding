--- conflicted
+++ resolved
@@ -1,12 +1,7 @@
 //! This piece of the project exposes a GraphQL endpoint that allows one to access DAILP data in a federated manner with specific queries.
 
 use dailp::{
-<<<<<<< HEAD
-    slugify_ltree, CollectionChapter, DeleteContributorAttribution, UpdateContributorAttribution,
-=======
-    slugify_ltree, AnnotatedForm, AttachAudioToWordInput, CollectionChapter, CurateWordAudioInput,
->>>>>>> 0247b8e0
-    Uuid,
+    slugify_ltree, AnnotatedForm, AttachAudioToWordInput, CollectionChapter, CurateWordAudioInput, DeleteContributorAttribution, UpdateContributorAttribution, Uuid,
 };
 use itertools::Itertools;
 
