--- conflicted
+++ resolved
@@ -872,7 +872,25 @@
             .to_string())
     }
 
-<<<<<<< HEAD
+    #[graphql(guard = "GroupGuard::new(UserGroup::Editors)")]
+    async fn upsert_page(&self, context: &Context<'_>, page: NewPageInput) -> FieldResult<String> {
+        Ok(context
+            .data::<DataLoader<Database>>()?
+            .loader()
+            .upsert_page(page)
+            .await?)
+    }
+
+    // dennis todo: should be admin, but admin accs not implemented yet
+    #[graphql(guard = "GroupGuard::new(UserGroup::Editors)")]
+    async fn update_menu(&self, context: &Context<'_>, menu: MenuUpdate) -> FieldResult<Menu> {
+        Ok(context
+            .data::<DataLoader<Database>>()?
+            .loader()
+            .update_menu(menu)
+            .await?)
+    }
+
     /// Sign up a new user with email and password (DAILP auth only)
     async fn signup(&self, context: &Context<'_>, input: SignupInput) -> FieldResult<MessageResponse> {
         // Check auth mode
@@ -1005,25 +1023,6 @@
         // db.set_user_email_verified(user_id).await?;
         
         Err("Email verification not yet fully implemented".into())
-=======
-    #[graphql(guard = "GroupGuard::new(UserGroup::Editors)")]
-    async fn upsert_page(&self, context: &Context<'_>, page: NewPageInput) -> FieldResult<String> {
-        Ok(context
-            .data::<DataLoader<Database>>()?
-            .loader()
-            .upsert_page(page)
-            .await?)
-    }
-
-    // dennis todo: should be admin, but admin accs not implemented yet
-    #[graphql(guard = "GroupGuard::new(UserGroup::Editors)")]
-    async fn update_menu(&self, context: &Context<'_>, menu: MenuUpdate) -> FieldResult<Menu> {
-        Ok(context
-            .data::<DataLoader<Database>>()?
-            .loader()
-            .update_menu(menu)
-            .await?)
->>>>>>> ecddc819
     }
 }
 
