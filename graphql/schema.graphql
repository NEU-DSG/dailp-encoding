--- conflicted
+++ resolved
@@ -78,11 +78,10 @@
 	"""
 	chapters: [CollectionChapter!]
 	"""
-<<<<<<< HEAD
 	Terms that that reflects Indigenous knowledge practices associated with a document
 	"""
 	subjectHeadings: [SubjectHeading!]!
-=======
+  """
 	The locations associated with this document
 	"""
 	spatialCoverage: [SpatialCoverage!]!
@@ -102,7 +101,6 @@
 	TODO! User guard for contributors only
 	"""
 	userContributedAudio: [AudioSlice!]!
->>>>>>> f68dd008
 }
 
 """
@@ -241,9 +239,8 @@
 	PENDING
 	APPROVED
 	REJECTED
-<<<<<<< HEAD
-=======
- }
+}
+
 """
 Request to attach user-recorded audio to a document
 """
@@ -257,7 +254,6 @@
 	A new resource will be created to represent the recording if one does not exist already
 	"""
 	contributorAudioUrl: String!
->>>>>>> f68dd008
 }
 
 """
@@ -694,11 +690,10 @@
 	"""
 	writtenAt: DateInput
 	"""
-<<<<<<< HEAD
-	Terms that reflect Indigenous knowledge practices associated with the document
+  Terms that reflect Indigenous knowledge practices associated with the document
 	"""
 	subjectHeadings: [SubjectHeadingUpdate!]
-=======
+  """
 	The editors, translators, etc. of the document
 	"""
 	contributors: [UUID!]
@@ -706,7 +701,6 @@
   The physical locations associated with a document (e.g. where it was written, found)
 	"""
 	spatialCoverage: [SpatialCoverageUpdate!]
->>>>>>> f68dd008
 }
 
 type DocumentPage {
