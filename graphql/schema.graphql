type AddDocumentPayload {
	id: UUID!
	title: String!
	slug: String!
	collectionSlug: String!
	chapterSlug: String!
}

type AnnotatedDoc {
	"""
	Official short identifier for this document
	"""
	id: UUID!
	"""
	Full title of the document
	"""
	title: String!
	"""
	Date and time this document was written or created
	"""
	date: Date
	"""
	When the document was bookmarked by the current user, if it was.
	"""
	bookmarkedOn: Date
	"""
	The original source(s) of this document, the most important first.
	"""
	sources: [SourceAttribution!]!
	"""
	Where the source document came from, maybe the name of a collection
	"""
	collection: DocumentCollection
	"""
	The genre of the document, used to group similar ones
	"""
	genre: String
	"""
	Images of each source document page, in order
	"""
	pageImages: IiifImages
	"""
	The people involved in producing this document, including the original
	author, translators, and annotators
	"""
	contributors: [Contributor!]!
	"""
	Is this document a reference source (unstructured list of words)?
	Otherwise, it is considered a structured document with a translation.
	"""
	isReference: Boolean!
	"""
	Arbitrary number used for manually ordering documents in a collection.
	For collections without manual ordering, use zero here.
	"""
	orderIndex: Int!
	"""
	URL-ready slug for this document, generated from the title
	"""
	slug: String!
	"""
	Segments of the document paired with their respective rough translations
	"""
	translatedPages: [DocumentPage!]
	"""
	All the words contained in this document, dropping structural formatting
	like line and page breaks.
	"""
	forms(start: Int, end: Int): [AnnotatedForm!]!
	formCount: Int!
	"""
	All words in the document that have unanalyzed or unfamiliar parts.
	These words need to be corrected or reviewed further.
	"""
	unresolvedForms: [AnnotatedForm!]!
	"""
	Collection chapters that contain this document.
	"""
	chapters: [CollectionChapter!]
	"""
<<<<<<< HEAD
	The languages present in this document
	"""
	languages: [Language!]!
=======
	Terms that that reflects Indigenous knowledge practices associated with a document
	"""
	subjectHeadings: [SubjectHeading!]!
  """
	The locations associated with this document
	"""
	spatialCoverage: [SpatialCoverage!]!
  """
  The audio for this document that was ingested from GoogleSheets, if there is any.
	"""
	ingestedAudioTrack: AudioSlice
	"""
	A slices of audio associated with this word in the context of a document.
	This audio has been selected by an editor from contributions, or is the
	same as the ingested audio track, if one is available.
	"""
	editedAudio: [AudioSlice!]!
	"""
	Audio for this word that has been recorded by community members. Will be
	empty if user does not have access to uncurated contributions.
	TODO! User guard for contributors only
	"""
	userContributedAudio: [AudioSlice!]!
>>>>>>> 2a23788d
}

"""
A single word in an annotated document.
One word contains several layers of interpretation, including the original
source text, multiple layers of linguistic annotation, and annotator notes.
TODO Split into two types, one for migration and one for SQL + GraphQL
"""
type AnnotatedForm {
	"""
	Original source text
	"""
	source: String!
	"""
	A normalized version of the word
	"""
	normalizedSource: String
	"""
	Underlying phonemic representation of this word
	"""
	phonemic: String
	"""
	English gloss for the whole word
	"""
	englishGloss: [String!]!
	"""
	Further details about the annotation layers, including uncertainty
	"""
	commentary: String
	"""
	The character index of a mid-word line break, if there is one
	"""
	lineBreak: Int
	"""
	The character index of a mid-word page break, if there is one
	"""
	pageBreak: Int
	"""
	Position of the form within the context of its parent document
	"""
	position: PositionInDocument!
	"""
	The date and time this form was recorded
	"""
	dateRecorded: Date
	"""
	The audio for this word that was ingested from GoogleSheets, if there is any.
	"""
	ingestedAudioTrack: AudioSlice
	"""
	The root morpheme of the word.
	For example, a verb form glossed as "he catches" might have a root morpheme
	corresponding to "catch."
	"""
	root: WordSegment
	romanizedSource(system: CherokeeOrthography!): String
	segments(system: CherokeeOrthography!): [WordSegment!]!
	"""
	All other observed words with the same root morpheme as this word.
	"""
	similarForms: [AnnotatedForm!]!
	"""
	The document that contains this word.
	"""
	document: AnnotatedDoc
	"""
	Number of words preceding this one in the containing document
	"""
	index: Int!
	"""
	Unique identifier of the containing document
	"""
	documentId: UUID!
	"""
	Unique identifier of this form
	"""
	id: UUID!
	"""
	A slices of audio associated with this word in the context of a document.
	This audio has been selected by an editor from contributions, or is the
	same as the ingested audio track, if one is available.
	"""
	editedAudio: [AudioSlice!]!
	"""
	Audio for this word that has been recorded by community members. Will be
	empty if user does not have access to uncurated contributions.
	TODO! User guard for contributors only
	"""
	userContributedAudio: [AudioSlice!]!
	"""
	Get comments on this word
	"""
	comments: [Comment!]!
}

"""
A single word in an annotated document that can be edited.
All fields except id are optional.
"""
input AnnotatedFormUpdate {
	"""
	Unique identifier of the form
	"""
	id: UUID!
	"""
	Possible update to source content
	"""
	source: String
	"""
	Possible update to normalized source content
	"""
	romanizedSource: String
	"""
	Possible update to commentary
	"""
	commentary: String
	"""
	Updated segments
	"""
	segments: [MorphemeSegmentUpdate!]
	"""
	Possible updated english gloss
	"""
	englishGloss: String
}

"""
Element within a spreadsheet before being transformed into a full document.
"""
union AnnotatedSeg = AnnotatedForm | LineBreak

"""
Represents the status of a suggestion made by a contributor
"""
enum ApprovalStatus {
	PENDING
	APPROVED
	REJECTED
}

"""
<<<<<<< HEAD
=======
Request to attach user-recorded audio to a document
"""
input AttachAudioToDocumentInput {
	"""
	Document to bind audio to
	"""
	documentId: UUID!
	"""
	A URL to a Cloudfront-proxied user-recorded reading of a document.
	A new resource will be created to represent the recording if one does not exist already
	"""
	contributorAudioUrl: String!
}

"""
>>>>>>> 2a23788d
Request to attach user-recorded audio to a word
"""
input AttachAudioToWordInput {
	"""
	Word to bind audio to
	"""
	wordId: UUID!
	"""
	A URL to a Cloudfront-proxied user-recorded pronunciation of a word.
	A new resource will be created to represent the recording if one does not exist already
	"""
	contributorAudioUrl: String!
}

"""
A segment of audio representing a document, word, phrase,
or other audio unit
"""
type AudioSlice {
	"""
	The unique id for this audio slice. Will not be present if audio has not been inserted
	"""
	sliceId: String
	"""
	The audio resource this audio slice is taken from, generally pulled from the DRS API
	"""
	resourceUrl: String!
	"""
	An audio slice this slice is a subunit of, if there is one
	"""
	parentTrack: String
	"""
	When the track was recorded, if available
	"""
	recordedAt: Date
	"""
	Which user recorded the tracked, if uploaded by a user
	"""
	recordedBy: User
	"""
	True if audio should be shown to Readers.
	"""
	includeInEditedCollection: Boolean!
	"""
	Last Editor to decide if audio should be included in edited collection.
	"""
	editedBy: User
	"""
	This slice's relative position to other slices within an audio resource
	"""
	index: Int!
	"""
	The time (in seconds) in the parent track where this slice begins.
	"""
	startTime: Int
	"""
	The time (in seconds) in the parent track where this slice ends.
	"""
	endTime: Int
}


"""
One representation of Cherokee phonology.
There are several different writing systems for Cherokee phonology and we
want to convert between them.
This type enumerates all of the systems that we support and provides
conversion from our internal orthography into any of these.
"""
enum CherokeeOrthography {
	TAOC
	CRG
	LEARNER
}

"""
Structure to represent a single chapter. Used to send data to the front end.
"""
type CollectionChapter {
	"""
	UUID for the chapter
	"""
	id: UUID!
	"""
	Full title of the chapter
	"""
	title: String!
	"""
	ID of WordPress page with text of the chapter
	"""
	wordpressId: Int
	"""
	Order within the parent chapter or collection
	"""
	indexInParent: Int!
	"""
	Whether the chapter is an "Intro" or "Body" chapter
	"""
	section: CollectionSection!
	"""
	Full path of the chapter
	"""
	path: [String!]!
	slug: String!
	document: AnnotatedDoc
	"""
	Breadcrumbs from the top-level archive down to where this document lives.
	"""
	breadcrumbs: [DocumentCollection!]!
}

"""
Enum to represent the sections in an edited collection
"""
enum CollectionSection {
	INTRO
	BODY
	CREDIT
}

"""
A comment a user has made on some piece of a document.
"""
type Comment {
	"""
	Unique identifier of this comment
	"""
	id: UUID!
	"""
	When the comment was posted
	"""
	postedAt: DateTime!
	"""
	Who posted the comment
	"""
	postedBy: User!
	"""
	The text of the comment
	"""
	textContent: String!
	"""
	An optional classification of the comment's content
	"""
	commentType: CommentType
	"""
	Whether the comment has been edited since it was posted
	"""
	edited: Boolean!
}

"""
Type representing the object that a comment is attached to
"""
union CommentParent = AnnotatedForm | DocumentParagraph

"""
An enum listing the possible types that a comment could be attached to
"""
enum CommentParentType {
	WORD
	PARAGRAPH
}

"""
A type describing the kind of comment being made
"""
enum CommentType {
	STORY
	SUGGESTION
	QUESTION
}

"""
Used for updating comments.
All fields except id are optional.
"""
input CommentUpdate {
	"""
	The UUID of the comment to perform this operation on.
	"""
	id: UUID!
	"""
	The text of the comment.
	"""
	textContent: String
	"""
	The type of content in this comment. See dailp::comment::CommentType.
	"""
	commentType: CommentType
	"""
	Whether this comment has been edited in the past
	"""
	edited: Boolean!
}

"""
A block of content, which may be one of several types.
Each page contains several blocks.

This type is intended to enable a custom page builder on the front-end for
content editors.
"""
union ContentBlock = Markdown | Gallery

"""
An individual or organization that contributed to the creation or analysis
of a particular document or source. Each contributor has a name and a role
that specifies the type of their contributions.
"""
type Contributor {
	"""
	UUID of the contributor
	"""
	id: UUID!
	"""
	Full name of the contributor
	"""
	name: String!
	"""
	The role that defines most of their contributions to the associated item
	"""
	role: ContributorRole
	details: ContributorDetails
}

"""
Basic personal details of an individual contributor, which can be retrieved
from a particular instance of [`Contributor`].

They may have transcribed a handwritten manuscript, translated it into
English, or analyzed it for linguistic information.
This information can be used to track who contributed to the development of
each individual document, and track contributions to the archive as a whole.
"""
type ContributorDetails {
	"""
	Full name of this person, this exact string must be used to identify
	them elsewhere, like in the attribution for a particular document.
	"""
	fullName: String!
	"""
	Alternate name of this person, may be in a different language or writing
	system. Used only for descriptive purposes.
	"""
	alternateName: String
	"""
	The optional date that this contributor was born on.
	"""
	birthDate: Date
	"""
	Whether or not the contributor's profile is linked to their contributions
	"""
	isVisible: Boolean!
}

"""
A contributor can have to any number of roles, which define most of their
contributions to the associated item (add or revise as needed)
"""
enum ContributorRole {
	TRANSCRIBER
	TRANSLATOR
	ANNOTATOR
	CULTURAL_ADVISOR
}

input CreateDocumentFromFormInput {
	documentName: String!
	rawTextLines: [[String!]!]!
	englishTranslationLines: [[String!]!]!
	unresolvedWords: [String!]!
	sourceName: String!
	sourceUrl: String!
	collectionId: UUID!
}

"""
Input for creating an edited collection
"""
input CreateEditedCollectionInput {
	"""
	The title of the collection
	"""
	title: String!
	"""
	Description of the collection
	"""
	description: String!
	"""
	URL of the thumbnail image for the collection
	"""
	thumbnailUrl: String!
}

"""
Request to update if a piece of document audio should be included in an edited collection
"""
input CurateDocumentAudioInput {
	"""
	Document audio is attached to
	"""
	documentId: UUID!
	"""
	Audio to include/exclude
	"""
	audioSliceId: UUID!
	"""
	New value
	"""
	includeInEditedCollection: Boolean!
}

"""
Request to update if a piece of word audio should be included in an edited collection
"""
input CurateWordAudioInput {
	"""
	Word audio is attached to
	"""
	wordId: UUID!
	"""
	Audio to include/exclude
	"""
	audioSliceId: UUID!
	"""
	New value
	"""
	includeInEditedCollection: Boolean!
}

type Date {
	"""
	The year of this date
	"""
	year: Int!
	"""
	The month of this date
	"""
	month: Int!
	"""
	The day of this date
	"""
	day: Int!
	"""
	Formatted version of the date for humans to read
	"""
	formattedDate: String!
}

"""
GraphQL input type for dates
"""
input DateInput {
	day: Int!
	month: Int!
	year: Int!
}

type DateTime {
	"""
	UNIX timestamp of the datetime, useful for sorting
	"""
	timestamp: Int!
	"""
	Just the Date component of this DateTime, useful for user-facing display
	"""
	date: Date!
}

"""
Input object for deleting an existing comment
"""
input DeleteCommentInput {
	"""
	ID of the comment to delete
	"""
	commentId: UUID!
}

"""
Delete a contributor attribution for a document based on the two ids
"""
input DeleteContributorAttribution {
	"""
	The document to perform this operation on
	"""
	documentId: UUID!
	"""
	The UUID of the contributor to remove from this document's attributions
	"""
	contributorId: UUID!
}

type DocumentCollection {
	"""
	Full name of this collection
	"""
	name: String!
	"""
	Database ID for this collection
	"""
	id: UUID
	"""
	URL-ready slug for this collection, generated from the name
	"""
	slug: String!
	"""
	All documents that are part of this collection
	TODO Try to unify this return type into AnnotatedDoc
	This probably requires adding a document_ids field so that we can just
	pass that to the dataloader below.
	"""
	documents: [DocumentReference!]!
}

"""
Used for updating document metadata.
All fields except id are optional.
"""
input DocumentMetadataUpdate {
	"""
	The ID of the document to update
	"""
	id: UUID!
	"""
	An updated title for this document, or nothing (if title is unchanged)
	"""
	title: String
	"""
	The date this document was written, or nothing (if unchanged or not applicable)
	"""
	writtenAt: DateInput
	"""
<<<<<<< HEAD
	The languages present in the document
	"""
	languages: [LanguageUpdate!]
=======
  Terms that reflect Indigenous knowledge practices associated with the document
	"""
	subjectHeadings: [SubjectHeadingUpdate!]
  """
	The editors, translators, etc. of the document
	"""
	contributors: [UUID!]
  """
  The physical locations associated with a document (e.g. where it was written, found)
	"""
	spatialCoverage: [SpatialCoverageUpdate!]
>>>>>>> 2a23788d
}

type DocumentPage {
	"""
	One-indexed page number
	"""
	pageNumber: String!
	"""
	Scan of this page as a IIIF resource, if there is one
	"""
	image: PageImage
	"""
	Contents of this page as a list of paragraphs
	"""
	paragraphs: [DocumentParagraph!]!
}

"""
One paragraph within a [`DocumentPage`]
"""
type DocumentParagraph {
	"""
	Unique identifier for this paragraph
	"""
	id: UUID!
	"""
	English translation of the whole paragraph
	"""
	translation: String!
	"""
	1-indexed position of this paragraph in a document
	"""
	index: Int!
	"""
	Source text of the paragraph broken down into words
	"""
	source: [AnnotatedSeg!]!
	"""
	Get comments on this paragraph
	"""
	comments: [Comment!]!
}

"""
Reference to a document with a limited subset of fields, namely no contents
of the document.
"""
type DocumentReference {
	"""
	Database ID for the document
	"""
	id: UUID!
	"""
	Unique short name
	"""
	shortName: String!
	"""
	Long title of the document
	"""
	title: String!
	"""
	Date the document was produced (or `None` if unknown)
	"""
	date: Date
	"""
	Index of the document within its group, used purely for ordering
	"""
	orderIndex: Int!
	"""
	URL slug for this document
	"""
	slug: String!
}

"""
The kind of a document in terms of what body it lives within. A reference
document is a dictionary or grammar for example, while a corpus document
might be a letter, journal, or notice.
"""
enum DocumentType {
	REFERENCE
	CORPUS
}

"""
Structure to represent an edited collection. Missing certain fields and chapters in it.
Used for sending data to the front end
"""
type EditedCollection {
	"""
	UUID for the collection
	"""
	id: UUID!
	"""
	Full title of the collection
	"""
	title: String!
	"""
	Description of the collection (optional)
	"""
	description: String
	"""
	ID of WordPress menu for navigating the collection
	"""
	wordpressMenuId: Int
	"""
	Cover image URL
	"""
	thumbnailUrl: String
	"""
	URL slug for the collection, like "cwkw"
	"""
	slug: String!
	chapters: [CollectionChapter!]
}


type FormsInTime {
	start: Date
	end: Date
	forms: [AnnotatedForm!]!
}

"""
A gallery of images, which may be rendered as a slideshow or lightbox.
"""
type Gallery {
	mediaUrls: [String!]!
}

"""
A rectangle slice of something, usually a large document image.

Units are a percentage of the containing document.
This is more useful than pixels because we can more easily compare
geometries between images of different resolutions. For example, we could identify
all items in any bottom-right corner with Geometry(90%, 90%, 100%, 100%).
Physical units would be better, but IIIF only allows pixels and percentages.

Potential use case:
Each document is represented by an ordered list of [AnnotatedForm]s. Each
form has some geometry on the source image. There are a bunch of other
annotations on the source image that are unordered. These may be specific
syllabary characters, notes about the handwriting, etc. Using MongoDB
comparison queries, we can request a list of all spatial annotations
on the same document that lie within or around the geometry of this specific word.
"""
type Geometry {
	xMin: Float!
	yMin: Float!
	xMax: Float!
	yMax: Float!
}


type IiifImages {
	"""
	Information about the data source for this set of images
	"""
	source: ImageSource!
	"""
	List of urls for all the images in this collection
	"""
	urls: [String!]!
}

type ImageSource {
	"""
	Base URL for the IIIF server
	"""
	url: String!
}


"""
A scalar that can represent any JSON value.
"""
scalar JSON

"""
Stores a language associated with a document
"""
type Language {
	"""
	UUID for the language
	"""
	id: UUID!
	"""
	Name of the language
	"""
	name: String!
	"""
	Status (pending, approved, rejected) of a language
	"""
	status: ApprovalStatus!
}

"""
For updating languages
"""
input LanguageUpdate {
	"""
	UUID for the language
	"""
	id: UUID!
	"""
	Name of the language
	"""
	name: String!
}

"""
Start of a new line
"""
type LineBreak {
	"""
	Index of this line break within the document. i.e. Indicates the start
	of line X.
	"""
	index: Int!
}

"""
A block of prose content, formatted with [Markdown](https://commonmark.org/).
"""
type Markdown {
	content: String!
}

"""
Menu object representing the navbar menu that can be edited.
"""
type Menu {
	"""
	Id for menu.
	"""
	id: UUID!
	"""
	Name for the menu.
	"""
	name: String!
	"""
	Slug for the menu.
	"""
	slug: String!
	"""
	Menu items.
	"""
	items: [MenuItem!]!
}

"""
A single item in the menu.
"""
type MenuItem {
	"""
	Display label.
	"""
	label: String!
	"""
	Destination path.
	"""
	path: String!
	"""
	Child items (dropdown), optional.
	"""
	items: [MenuItem!]
}

"""
Input for a single menu item.
"""
input MenuItemInput {
	"""
	Display label.
	"""
	label: String!
	"""
	Destination path.
	"""
	path: String!
	"""
	Child items (dropdown), optional.
	"""
	items: [MenuItemInput!]
}

"""
Input for updating a menu.
"""
input MenuUpdate {
	"""
	Menu id.
	"""
	id: UUID!
	"""
	New name (optional).
	"""
	name: String
	"""
	New menu items (optional).
	"""
	items: [MenuItemInput!]
}

"""
One particular morpheme and all the known words that contain that exact morpheme.
"""
type MorphemeReference {
	"""
	Phonemic shape of the morpheme.
	"""
	morpheme: String!
	"""
	List of words that contain this morpheme.
	"""
	forms: [AnnotatedForm!]!
}

"""
A single unit of meaning and its gloss which can be edited.
"""
input MorphemeSegmentUpdate {
	"""
	Which Cherokee representation system is this segment written with?
	"""
	system: CherokeeOrthography
	"""
	Source language representation of this segment.
	"""
	morpheme: String!
	"""
	Target language representation of this segment.
	"""
	gloss: String!
	"""
	This field determines what character should separate this segment from
	the next one when reconstituting the full segmentation string.
	"""
	role: WordSegmentRole!
}

"""
A concrete representation of a particular functional morpheme.
"""
type MorphemeTag {
	"""
	Internal representation of this functional item, which may be one or
	more word parts in the raw annotation. For example, ["X", "Y"] could map
	to "Z" in a particular display format.
	"""
	internalTags: [String!]!
	"""
	How this morpheme is represented in a gloss
	"""
	tag: String!
	"""
	Plain English title of the morpheme tag
	"""
	title: String!
	"""
	How this morpheme looks in original language data
	"""
	shape: String
	"""
	URL to an external page with more details about this morpheme.
	"""
	detailsUrl: String
	"""
	A prose description of what this morpheme means and how it works in
	context.
	"""
	definition: String!
	"""
	What kind of morpheme is this? Examples are "Prepronominal Prefix" or
	"Aspectual Suffix"
	"""
	morphemeType: String!
	"""
	Overrides the segment type of instances of this tag.
	"""
	roleOverride: WordSegmentRole
}

type Mutation {
	"""
	Mutation must have at least one visible field for introspection to work
	correctly, so we just provide an API version which might be useful in
	the future.
	"""
	apiVersion: String!
	"""
	Delete a comment.
	Will fail if the user making the request is not the poster.
	"""
	deleteComment(input: DeleteCommentInput!): CommentParent!
	"""
	Post a new comment on a given object
	"""
	postComment(input: PostCommentInput!): CommentParent!
	"""
	Update a comment
	"""
	updateComment(comment: CommentUpdate!): CommentParent!
	"""
	Mutation for adding/changing contributor attributions
	"""
	updateContributorAttribution(contribution: UpdateContributorAttribution!): UUID!
	"""
	Mutation for deleting contributor attributions
	"""
	deleteContributorAttribution(contribution: DeleteContributorAttribution!): UUID!
	"""
	Mutation for paragraph and translation editing
	"""
	updateParagraph(paragraph: ParagraphUpdate!): DocumentParagraph!
	updatePage(data: JSON!): Boolean!
	updateAnnotation(data: JSON!): Boolean!
	updateWord(word: AnnotatedFormUpdate!): AnnotatedForm!
	"""
	Updates a dailp_user's information
	"""
	updateUser(user: UserUpdate!): User!
	"""
	Adds a bookmark to the user's list of bookmarks.
	"""
	addBookmark(documentId: UUID!): AnnotatedDoc!
	"""
	Removes a bookmark from a user's list of bookmarks
	"""
	removeBookmark(documentId: UUID!): AnnotatedDoc!
	"""
	Decide if a piece of word audio should be included in edited collection
	"""
	curateWordAudio(input: CurateWordAudioInput!): AnnotatedForm!
	"""
	Decide if a piece of document audio should be included in edited collection
	"""
	curateDocumentAudio(input: CurateDocumentAudioInput!): AnnotatedDoc!
	"""
	Attach audio that has already been uploaded to S3 to a particular word
	Assumes user requesting mutation recoreded the audio
	"""
	attachAudioToWord(input: AttachAudioToWordInput!): AnnotatedForm!
	"""
	Attach audio that has already been uploaded to S3 to a particular document
	Assumes user requesting mutation recorded the audio
	"""
	attachAudioToDocument(input: AttachAudioToDocumentInput!): AnnotatedDoc!
	updateDocumentMetadata(document: DocumentMetadataUpdate!): UUID!
	"""
	Minimal mutation to add a document with only essential fields
	"""
	addDocument(input: CreateDocumentFromFormInput!): AddDocumentPayload!
	insertCustomMorphemeTag(tag: String!, title: String!, system: String!): Boolean!
	createEditedCollection(input: CreateEditedCollectionInput!): String!
	upsertPage(page: NewPageInput!): String!
	updateMenu(menu: MenuUpdate!): Menu!
}

"""
Input struct for a page.
"""
input NewPageInput {
	"""
	title of new page
	"""
	title: String!
	"""
	content for page, needs to be sanitized
	"""
	body: [String!]!
	"""
	path of new page
	"""
	path: String!
}

"""
A website page which lives at a specific URL and has a list of blocks that
define its content.
"""
type Page {
	"""
	The path that this page lives at, which also uniquely identifies it.
	For example, "/our-team"
	"""
	id: String!
	title: String!
	body: [ContentBlock!]!
}

type PageImage {
	"""
	The IIIF source this page image comes from
	"""
	source: ImageSource!
	"""
	The full IIIF url for this image resource
	"""
	url: String!
}

"""
A paragraph in an annotated document that can be edited.
"""
input ParagraphUpdate {
	"""
	Unique identifier of the form
	"""
	id: UUID!
	"""
	English translation of the paragraph
	"""
	translation: String
}

"""
The reference position within a document of one specific form
"""
type PositionInDocument {
	"""
	What document is this item within?
	"""
	documentId: UUID!
	"""
	What page is it on (starting from 1)? May be a single page or range of pages.
	"""
	pageNumber: String!
	"""
	How many items come before this one in the whole document?
	
	1-indexed position indicating where the form sits in the ordering of all
	forms in the document. Used for relative ordering of forms from the
	same document.
	"""
	index: Int!
	"""
	What section of the document image corresponds to this item?
	"""
	geometry: Geometry
	"""
	Standard page reference for this position, which can be used in citation.
	Generally formatted like ID:PAGE, i.e "DF2018:55"
	"""
	pageReference: String!
	"""
	Index reference for this position, more specific than `page_reference`.
	Generally used in corpus documents where there are few pages containing
	many forms each. Example: "WJ23:#21"
	"""
	indexReference: String!
	iiifUrl: String
}

"""
Input object for posting a new comment on some object
"""
input PostCommentInput {
	"""
	ID of the object that is being commented on
	"""
	parentId: UUID!
	"""
	Type of the object being commented on
	"""
	parentType: CommentParentType!
	"""
	Content of the comment
	"""
	textContent: String!
	"""
	A classifcation for the comment (optional)
	"""
	commentType: CommentType
}

type Query {
	allEditedCollections: [EditedCollection!]!
	pageByPath(path: String!): Page
	editedCollection(slug: String!): EditedCollection
	"""
	Retrieves a chapter and its contents by its collection and chapter slug.
	"""
	chapter(collectionSlug: String!, chapterSlug: String!): CollectionChapter
	"""
	List of all the functional morpheme tags available
	"""
	allTags(system: CherokeeOrthography!): [MorphemeTag!]!
	"""
	Listing of all documents excluding their contents by default
	"""
	allDocuments: [AnnotatedDoc!]!
	"""
	List of all content pages
	"""
	allPages: [Page!]!
	"""
	List of all the document collections available.
	"""
	allCollections: [DocumentCollection!]!
	collection(slug: String!): DocumentCollection!
	"""
	Retrieves a full document from its unique name.
	"""
	document(slug: String!): AnnotatedDoc
	"""
	Retrieves all documents that are bookmarked by the current user.
	"""
	bookmarkedDocuments: [AnnotatedDoc!]!
	"""
	Retrieves a full document from its unique identifier.
	"""
	documentByUuid(id: UUID!): AnnotatedDoc
	"""
	Retrieves a full document from its unique identifier.
	"""
	page(id: String!): Page
	"""
	Lists all forms containing a morpheme with the given gloss.
	Groups these words by the phonemic shape of the target morpheme.
	"""
	morphemesByShape(gloss: String!, compareBy: CherokeeOrthography): [MorphemeReference!]!
	"""
	Lists all words containing a morpheme with the given gloss.
	Groups these words by the document containing them.
	"""
	morphemesByDocument(documentId: UUID, morphemeGloss: String!): [WordsInDocument!]!
	"""
	Forms containing the given morpheme gloss or related ones clustered over time.
	"""
	morphemeTimeClusters(gloss: String!, clusterYears: Int! = 10): [FormsInTime!]!
	"""
	Retrieve information for the morpheme that corresponds to the given tag
	string. For example, "3PL.B" is the standard string referring to a 3rd
	person plural prefix.
	"""
	morphemeTag(id: String!, system: CherokeeOrthography!): MorphemeTag
	"""
	Search for words that match any one of the given queries.
	Each query may match against multiple fields of a word.
	"""
	wordSearch(query: String!): [AnnotatedForm!]!
	"""
	Get a single word given the word ID
	"""
	wordById(id: UUID!): AnnotatedForm!
	"""
	Get a single paragraph given the paragraph ID
	"""
	paragraphById(id: UUID!): DocumentParagraph!
	"""
	Search for words with the exact same syllabary string, or with very
	similar looking characters.
	"""
	syllabarySearch(query: String!): [AnnotatedForm!]!
	"""
	Basic information about the currently authenticated user, if any.
	"""
	userInfo: UserInfo
	"""
	Gets a dailp_user by their id
	"""
	dailpUserById(id: UUID!): User!
	abbreviationIdFromShortName(shortName: String!): UUID!
	menuBySlug(slug: String!): Menu!
}

"""
Attribution for a particular source, whether an institution or an individual.
Most commonly, this will represent the details of a library or archive that
houses documents used elsewhere.
"""
type SourceAttribution {
	"""
	Name of the source, i.e. "The Newberry Library"
	"""
	name: String!
	"""
	URL of this source's homepage, i.e. "https://www.newberry.org/"
	"""
	link: String!
}

"""
Stores a spatial coverage associated with a document
"""
type SpatialCoverage {
	"""
	UUID for the place
	"""
	id: UUID!
	"""
	Name of the place
	"""
	name: String!
	"""
	Status (pending, approved, rejected) of a spatial coverage
	"""
	status: ApprovalStatus!
}

input SpatialCoverageUpdate {
	"""
	UUID for the spatial coverage
	"""
	id: UUID!
	"""
	Name of the spatial coverage
	"""
	name: String!
}


"""
Record to store a subject heading that reflects Indigenous knowledge
practices associated with a document
"""
type SubjectHeading {
	"""
	UUID for the subject heading
	"""
	id: UUID!
	"""
	Name of the subject heading
	"""
	name: String!
	"""
	Status (pending, approved, rejected) of a subject heading
	"""
	status: ApprovalStatus!
}

input SubjectHeadingUpdate {
	"""
	UUID for the subject heading
	"""
	id: UUID!
	"""
	Name of the subject heading
	"""
	name: String!
}

"""
A UUID is a unique 128-bit number, stored as 16 octets. UUIDs are parsed as
Strings within GraphQL. UUIDs are used to assign unique identifiers to
entities without requiring a central allocating authority.

# References

* [Wikipedia: Universally Unique Identifier](http://en.wikipedia.org/wiki/Universally_unique_identifier)
* [RFC4122: A Universally Unique IDentifier (UUID) URN Namespace](http://tools.ietf.org/html/rfc4122)
"""
scalar UUID

"""
Update the contributor attribution for a document
"""
input UpdateContributorAttribution {
	"""
	The document to perfom this operation on
	"""
	documentId: UUID!
	"""
	The UUID associated with the contributor being added or changed
	"""
	contributorId: UUID!
	"""
	A description of what the contributor did, like "translation" or "voice"
	"""
	contributionRole: String!
}

"""
A user record, for a contributor, editor, etc.
"""
type User {
	"""
	Id of the user, which must be a AWS Cognito `sub` claim
	"""
	id: String!
	"""
	User-facing name for this contributor/curator
	"""
	displayName: String!
	"""
	The date this user was created (optional)
	"""
	createdAt: Date
	"""
	URL to the avatar of the user (optional)
	"""
	avatarUrl: String
	"""
	Biography of the user (optional)
	"""
	bio: String
	"""
	Organization of the user (optional)
	"""
	organization: String
	"""
	Location of the user (optional)
	"""
	location: String
	"""
	Role of the user (optional)
	"""
	role: UserGroup
}

"""
A user belongs to any number of user groups, which give them various permissions.
"""
enum UserGroup {
	CONTRIBUTORS
	EDITORS
	READERS
}

"""
Auth metadata on the user making the current request.
"""
type UserInfo {
	"""
	Unique ID for the User. Should be an AWS Cognito Sub.
	"""
	id: UUID!
	name: String!
	role: ContributorRole!
	email: String!
	groups: [UserGroup!]!
}

input UserUpdate {
	"""
	Id of the user, which must be a AWS Cognito `sub` claim
	"""
	id: String!
	"""
	User-facing name for this contributor/curator
	"""
	displayName: String
	"""
	URL to the avatar of the user (optional)
	"""
	avatarUrl: String
	"""
	Biography of the user (optional)
	"""
	bio: String
	"""
	Organization of the user (optional)
	"""
	organization: String
	"""
	Location of the user (optional)
	"""
	location: String
	"""
	Role of the user (optional)
	"""
	role: UserGroup
}

type WordSegment {
	"""
	Phonemic representation of the morpheme
	"""
	morpheme: String!
	"""
	English gloss in standard DAILP format that refers to a lexical item
	"""
	gloss: String!
	"""
	What kind of thing is this segment?
	"""
	role: WordSegmentRole!
	"""
	This field determines what character should separate this segment from
	the previous one when reconstituting the full segmentation string.
	"""
	previousSeparator: String!
	"""
	If this morpheme represents a functional tag that we have further
	information on, this is the corresponding database entry.
	"""
	matchingTag: MorphemeTag
}

"""
The kind of segment that a particular sequence of characters in a morphemic
segmentations represent.
"""
enum WordSegmentRole {
	MORPHEME
	CLITIC
	MODIFIER
}

"""
A list of words grouped by the document that contains them.
"""
type WordsInDocument {
	"""
	Unique identifier of the containing document
	"""
	documentId: UUID
	"""
	What kind of document contains these words (e.g. manuscript vs dictionary)
	"""
	documentType: DocumentType
	"""
	List of annotated and potentially segmented forms
	"""
	forms: [AnnotatedForm!]!
}

schema {
	query: Query
	mutation: Mutation
}<|MERGE_RESOLUTION|>--- conflicted
+++ resolved
@@ -78,11 +78,10 @@
 	"""
 	chapters: [CollectionChapter!]
 	"""
-<<<<<<< HEAD
 	The languages present in this document
 	"""
 	languages: [Language!]!
-=======
+  """
 	Terms that that reflects Indigenous knowledge practices associated with a document
 	"""
 	subjectHeadings: [SubjectHeading!]!
@@ -106,7 +105,6 @@
 	TODO! User guard for contributors only
 	"""
 	userContributedAudio: [AudioSlice!]!
->>>>>>> 2a23788d
 }
 
 """
@@ -248,8 +246,6 @@
 }
 
 """
-<<<<<<< HEAD
-=======
 Request to attach user-recorded audio to a document
 """
 input AttachAudioToDocumentInput {
@@ -265,7 +261,6 @@
 }
 
 """
->>>>>>> 2a23788d
 Request to attach user-recorded audio to a word
 """
 input AttachAudioToWordInput {
@@ -699,11 +694,10 @@
 	"""
 	writtenAt: DateInput
 	"""
-<<<<<<< HEAD
 	The languages present in the document
 	"""
 	languages: [LanguageUpdate!]
-=======
+  """
   Terms that reflect Indigenous knowledge practices associated with the document
 	"""
 	subjectHeadings: [SubjectHeadingUpdate!]
@@ -715,7 +709,6 @@
   The physical locations associated with a document (e.g. where it was written, found)
 	"""
 	spatialCoverage: [SpatialCoverageUpdate!]
->>>>>>> 2a23788d
 }
 
 type DocumentPage {
