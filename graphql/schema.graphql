type AddDocumentPayload {
	id: UUID!
	title: String!
	slug: String!
	collectionSlug: String!
	chapterSlug: String!
}

type AnnotatedDoc {
	"""
	Official short identifier for this document
	"""
	id: UUID!
	"""
	Full title of the document
	"""
	title: String!
	"""
	Date and time this document was written or created
	"""
	date: Date
	"""
	When the document was bookmarked by the current user, if it was.
	"""
	bookmarkedOn: Date
	"""
	The original source(s) of this document, the most important first.
	"""
	sources: [SourceAttribution!]!
	"""
	Where the source document came from, maybe the name of a collection
	"""
	collection: DocumentCollection
	"""
	The genre of the document, used to group similar ones
	"""
	genre: String
	"""
	Images of each source document page, in order
	"""
	pageImages: IiifImages
	"""
	The people involved in producing this document, including the original
	author, translators, and annotators
	"""
	contributors: [Contributor!]!
	"""
	Is this document a reference source (unstructured list of words)?
	Otherwise, it is considered a structured document with a translation.
	"""
	isReference: Boolean!
	"""
	Arbitrary number used for manually ordering documents in a collection.
	For collections without manual ordering, use zero here.
	"""
	orderIndex: Int!
	"""
	URL-ready slug for this document, generated from the title
	"""
	slug: String!
	"""
	Segments of the document paired with their respective rough translations
	"""
	translatedPages: [DocumentPage!]
	"""
	All the words contained in this document, dropping structural formatting
	like line and page breaks.
	"""
	forms(start: Int, end: Int): [AnnotatedForm!]!
	formCount: Int!
	"""
	All words in the document that have unanalyzed or unfamiliar parts.
	These words need to be corrected or reviewed further.
	"""
	unresolvedForms: [AnnotatedForm!]!
	"""
	Collection chapters that contain this document.
	"""
	chapters: [CollectionChapter!]
	"""
<<<<<<< HEAD
	Key terms associated with a document
	"""
	keywords: [Keyword!]!
=======
	The languages present in this document
	"""
	languages: [Language!]!
  """
	Terms that that reflects Indigenous knowledge practices associated with a document
	"""
	subjectHeadings: [SubjectHeading!]!
  """
	The locations associated with this document
	"""
	spatialCoverage: [SpatialCoverage!]!
  """
  The audio for this document that was ingested from GoogleSheets, if there is any.
	"""
	ingestedAudioTrack: AudioSlice
	"""
	A slices of audio associated with this word in the context of a document.
	This audio has been selected by an editor from contributions, or is the
	same as the ingested audio track, if one is available.
	"""
	editedAudio: [AudioSlice!]!
	"""
	Audio for this word that has been recorded by community members. Will be
	empty if user does not have access to uncurated contributions.
	TODO! User guard for contributors only
	"""
	userContributedAudio: [AudioSlice!]!
>>>>>>> 202c58dc
}

"""
A single word in an annotated document.
One word contains several layers of interpretation, including the original
source text, multiple layers of linguistic annotation, and annotator notes.
TODO Split into two types, one for migration and one for SQL + GraphQL
"""
type AnnotatedForm {
	"""
	Original source text
	"""
	source: String!
	"""
	A normalized version of the word
	"""
	normalizedSource: String
	"""
	Underlying phonemic representation of this word
	"""
	phonemic: String
	"""
	English gloss for the whole word
	"""
	englishGloss: [String!]!
	"""
	Further details about the annotation layers, including uncertainty
	"""
	commentary: String
	"""
	The character index of a mid-word line break, if there is one
	"""
	lineBreak: Int
	"""
	The character index of a mid-word page break, if there is one
	"""
	pageBreak: Int
	"""
	Position of the form within the context of its parent document
	"""
	position: PositionInDocument!
	"""
	The date and time this form was recorded
	"""
	dateRecorded: Date
	"""
	The audio for this word that was ingested from GoogleSheets, if there is any.
	"""
	ingestedAudioTrack: AudioSlice
	"""
	The root morpheme of the word.
	For example, a verb form glossed as "he catches" might have a root morpheme
	corresponding to "catch."
	"""
	root: WordSegment
	romanizedSource(system: CherokeeOrthography!): String
	segments(system: CherokeeOrthography!): [WordSegment!]!
	"""
	All other observed words with the same root morpheme as this word.
	"""
	similarForms: [AnnotatedForm!]!
	"""
	The document that contains this word.
	"""
	document: AnnotatedDoc
	"""
	Number of words preceding this one in the containing document
	"""
	index: Int!
	"""
	Unique identifier of the containing document
	"""
	documentId: UUID!
	"""
	Unique identifier of this form
	"""
	id: UUID!
	"""
	A slices of audio associated with this word in the context of a document.
	This audio has been selected by an editor from contributions, or is the
	same as the ingested audio track, if one is available.
	"""
	editedAudio: [AudioSlice!]!
	"""
	Audio for this word that has been recorded by community members. Will be
	empty if user does not have access to uncurated contributions.
	TODO! User guard for contributors only
	"""
	userContributedAudio: [AudioSlice!]!
	"""
	Get comments on this word
	"""
	comments: [Comment!]!
}

"""
A single word in an annotated document that can be edited.
All fields except id are optional.
"""
input AnnotatedFormUpdate {
	"""
	Unique identifier of the form
	"""
	id: UUID!
	"""
	Possible update to source content
	"""
	source: String
	"""
	Possible update to normalized source content
	"""
	romanizedSource: String
	"""
	Possible update to commentary
	"""
	commentary: String
	"""
	Updated segments
	"""
	segments: [MorphemeSegmentUpdate!]
	"""
	Possible updated english gloss
	"""
	englishGloss: String
}

"""
Element within a spreadsheet before being transformed into a full document.
"""
union AnnotatedSeg = AnnotatedForm | LineBreak

"""
Represents the status of a suggestion made by a contributor
"""
enum ApprovalStatus {
	PENDING
	APPROVED
	REJECTED
}

"""
<<<<<<< HEAD
=======
Request to attach user-recorded audio to a document
"""
input AttachAudioToDocumentInput {
	"""
	Document to bind audio to
	"""
	documentId: UUID!
	"""
	A URL to a Cloudfront-proxied user-recorded reading of a document.
	A new resource will be created to represent the recording if one does not exist already
	"""
	contributorAudioUrl: String!
}

"""
>>>>>>> 202c58dc
Request to attach user-recorded audio to a word
"""
input AttachAudioToWordInput {
	"""
	Word to bind audio to
	"""
	wordId: UUID!
	"""
	A URL to a Cloudfront-proxied user-recorded pronunciation of a word.
	A new resource will be created to represent the recording if one does not exist already
	"""
	contributorAudioUrl: String!
}

"""
A segment of audio representing a document, word, phrase,
or other audio unit
"""
type AudioSlice {
	"""
	The unique id for this audio slice. Will not be present if audio has not been inserted
	"""
	sliceId: String
	"""
	The audio resource this audio slice is taken from, generally pulled from the DRS API
	"""
	resourceUrl: String!
	"""
	An audio slice this slice is a subunit of, if there is one
	"""
	parentTrack: String
	"""
	When the track was recorded, if available
	"""
	recordedAt: Date
	"""
	Which user recorded the tracked, if uploaded by a user
	"""
	recordedBy: User
	"""
	True if audio should be shown to Readers.
	"""
	includeInEditedCollection: Boolean!
	"""
	Last Editor to decide if audio should be included in edited collection.
	"""
	editedBy: User
	"""
	This slice's relative position to other slices within an audio resource
	"""
	index: Int!
	"""
	The time (in seconds) in the parent track where this slice begins.
	"""
	startTime: Int
	"""
	The time (in seconds) in the parent track where this slice ends.
	"""
	endTime: Int
}


"""
One representation of Cherokee phonology.
There are several different writing systems for Cherokee phonology and we
want to convert between them.
This type enumerates all of the systems that we support and provides
conversion from our internal orthography into any of these.
"""
enum CherokeeOrthography {
	TAOC
	CRG
	LEARNER
}

"""
Structure to represent a single chapter. Used to send data to the front end.
"""
type CollectionChapter {
	"""
	UUID for the chapter
	"""
	id: UUID!
	"""
	Full title of the chapter
	"""
	title: String!
	"""
	ID of WordPress page with text of the chapter
	"""
	wordpressId: Int
	"""
	Order within the parent chapter or collection
	"""
	indexInParent: Int!
	"""
	Whether the chapter is an "Intro" or "Body" chapter
	"""
	section: CollectionSection!
	"""
	Full path of the chapter
	"""
	path: [String!]!
	slug: String!
	document: AnnotatedDoc
	"""
	Breadcrumbs from the top-level archive down to where this document lives.
	"""
	breadcrumbs: [DocumentCollection!]!
}

"""
Enum to represent the sections in an edited collection
"""
enum CollectionSection {
	INTRO
	BODY
	CREDIT
}

"""
A comment a user has made on some piece of a document.
"""
type Comment {
	"""
	Unique identifier of this comment
	"""
	id: UUID!
	"""
	When the comment was posted
	"""
	postedAt: DateTime!
	"""
	Who posted the comment
	"""
	postedBy: User!
	"""
	The text of the comment
	"""
	textContent: String!
	"""
	An optional classification of the comment's content
	"""
	commentType: CommentType
	"""
	Whether the comment has been edited since it was posted
	"""
	edited: Boolean!
}

"""
Type representing the object that a comment is attached to
"""
union CommentParent = AnnotatedForm | DocumentParagraph

"""
An enum listing the possible types that a comment could be attached to
"""
enum CommentParentType {
	WORD
	PARAGRAPH
}

"""
A type describing the kind of comment being made
"""
enum CommentType {
	STORY
	SUGGESTION
	QUESTION
}

"""
Used for updating comments.
All fields except id are optional.
"""
input CommentUpdate {
	"""
	The UUID of the comment to perform this operation on.
	"""
	id: UUID!
	"""
	The text of the comment.
	"""
	textContent: String
	"""
	The type of content in this comment. See dailp::comment::CommentType.
	"""
	commentType: CommentType
	"""
	Whether this comment has been edited in the past
	"""
	edited: Boolean!
}

"""
A block of content, which may be one of several types.
Each page contains several blocks.

This type is intended to enable a custom page builder on the front-end for
content editors.
"""
union ContentBlock = Markdown | Gallery

"""
An individual or organization that contributed to the creation or analysis
of a particular document or source. Each contributor has a name and a role
that specifies the type of their contributions.
"""
type Contributor {
	"""
	UUID of the contributor
	"""
	id: UUID!
	"""
	Full name of the contributor
	"""
	name: String!
	"""
	The role that defines most of their contributions to the associated item
	"""
	role: ContributorRole
	details: ContributorDetails
}

"""
Basic personal details of an individual contributor, which can be retrieved
from a particular instance of [`Contributor`].

They may have transcribed a handwritten manuscript, translated it into
English, or analyzed it for linguistic information.
This information can be used to track who contributed to the development of
each individual document, and track contributions to the archive as a whole.
"""
type ContributorDetails {
	"""
	Full name of this person, this exact string must be used to identify
	them elsewhere, like in the attribution for a particular document.
	"""
	fullName: String!
	"""
	Alternate name of this person, may be in a different language or writing
	system. Used only for descriptive purposes.
	"""
	alternateName: String
	"""
	The optional date that this contributor was born on.
	"""
	birthDate: Date
	"""
	Whether or not the contributor's profile is linked to their contributions
	"""
	isVisible: Boolean!
}

"""
A contributor can have to any number of roles, which define most of their
contributions to the associated item (add or revise as needed)
"""
enum ContributorRole {
	TRANSCRIBER
	TRANSLATOR
	ANNOTATOR
	CULTURAL_ADVISOR
}

input CreateDocumentFromFormInput {
	documentName: String!
	rawTextLines: [[String!]!]!
	englishTranslationLines: [[String!]!]!
	unresolvedWords: [String!]!
	sourceName: String!
	sourceUrl: String!
	collectionId: UUID!
}

"""
Input for creating an edited collection
"""
input CreateEditedCollectionInput {
	"""
	The title of the collection
	"""
	title: String!
	"""
	Description of the collection
	"""
	description: String!
	"""
	URL of the thumbnail image for the collection
	"""
	thumbnailUrl: String!
}

"""
Request to update if a piece of document audio should be included in an edited collection
"""
input CurateDocumentAudioInput {
	"""
	Document audio is attached to
	"""
	documentId: UUID!
	"""
	Audio to include/exclude
	"""
	audioSliceId: UUID!
	"""
	New value
	"""
	includeInEditedCollection: Boolean!
}

"""
Request to update if a piece of word audio should be included in an edited collection
"""
input CurateWordAudioInput {
	"""
	Word audio is attached to
	"""
	wordId: UUID!
	"""
	Audio to include/exclude
	"""
	audioSliceId: UUID!
	"""
	New value
	"""
	includeInEditedCollection: Boolean!
}

type Date {
	"""
	The year of this date
	"""
	year: Int!
	"""
	The month of this date
	"""
	month: Int!
	"""
	The day of this date
	"""
	day: Int!
	"""
	Formatted version of the date for humans to read
	"""
	formattedDate: String!
}

"""
GraphQL input type for dates
"""
input DateInput {
	day: Int!
	month: Int!
	year: Int!
}

type DateTime {
	"""
	UNIX timestamp of the datetime, useful for sorting
	"""
	timestamp: Int!
	"""
	Just the Date component of this DateTime, useful for user-facing display
	"""
	date: Date!
}

"""
Input object for deleting an existing comment
"""
input DeleteCommentInput {
	"""
	ID of the comment to delete
	"""
	commentId: UUID!
}

"""
Delete a contributor attribution for a document based on the two ids
"""
input DeleteContributorAttribution {
	"""
	The document to perform this operation on
	"""
	documentId: UUID!
	"""
	The UUID of the contributor to remove from this document's attributions
	"""
	contributorId: UUID!
}

type DocumentCollection {
	"""
	Full name of this collection
	"""
	name: String!
	"""
	Database ID for this collection
	"""
	id: UUID
	"""
	URL-ready slug for this collection, generated from the name
	"""
	slug: String!
	"""
	All documents that are part of this collection
	TODO Try to unify this return type into AnnotatedDoc
	This probably requires adding a document_ids field so that we can just
	pass that to the dataloader below.
	"""
	documents: [DocumentReference!]!
}

"""
Used for updating document metadata.
All fields except id are optional.
"""
input DocumentMetadataUpdate {
	"""
	The ID of the document to update
	"""
	id: UUID!
	"""
	An updated title for this document, or nothing (if title is unchanged)
	"""
	title: String
	"""
	The date this document was written, or nothing (if unchanged or not applicable)
	"""
	writtenAt: DateInput
	"""
<<<<<<< HEAD
	The key terms associated with the document
	"""
	keywords: [KeywordUpdate!]
=======
	The languages present in the document
	"""
	languages: [LanguageUpdate!]
  """
  Terms that reflect Indigenous knowledge practices associated with the document
	"""
	subjectHeadings: [SubjectHeadingUpdate!]
  """
	The editors, translators, etc. of the document
	"""
	contributors: [UUID!]
  """
  The physical locations associated with a document (e.g. where it was written, found)
	"""
	spatialCoverage: [SpatialCoverageUpdate!]
>>>>>>> 202c58dc
}

type DocumentPage {
	"""
	One-indexed page number
	"""
	pageNumber: String!
	"""
	Scan of this page as a IIIF resource, if there is one
	"""
	image: PageImage
	"""
	Contents of this page as a list of paragraphs
	"""
	paragraphs: [DocumentParagraph!]!
}

"""
One paragraph within a [`DocumentPage`]
"""
type DocumentParagraph {
	"""
	Unique identifier for this paragraph
	"""
	id: UUID!
	"""
	English translation of the whole paragraph
	"""
	translation: String!
	"""
	1-indexed position of this paragraph in a document
	"""
	index: Int!
	"""
	Source text of the paragraph broken down into words
	"""
	source: [AnnotatedSeg!]!
	"""
	Get comments on this paragraph
	"""
	comments: [Comment!]!
}

"""
Reference to a document with a limited subset of fields, namely no contents
of the document.
"""
type DocumentReference {
	"""
	Database ID for the document
	"""
	id: UUID!
	"""
	Unique short name
	"""
	shortName: String!
	"""
	Long title of the document
	"""
	title: String!
	"""
	Date the document was produced (or `None` if unknown)
	"""
	date: Date
	"""
	Index of the document within its group, used purely for ordering
	"""
	orderIndex: Int!
	"""
	URL slug for this document
	"""
	slug: String!
}

"""
The kind of a document in terms of what body it lives within. A reference
document is a dictionary or grammar for example, while a corpus document
might be a letter, journal, or notice.
"""
enum DocumentType {
	REFERENCE
	CORPUS
}

"""
Structure to represent an edited collection. Missing certain fields and chapters in it.
Used for sending data to the front end
"""
type EditedCollection {
	"""
	UUID for the collection
	"""
	id: UUID!
	"""
	Full title of the collection
	"""
	title: String!
	"""
	Description of the collection (optional)
	"""
	description: String
	"""
	ID of WordPress menu for navigating the collection
	"""
	wordpressMenuId: Int
	"""
	Cover image URL
	"""
	thumbnailUrl: String
	"""
	URL slug for the collection, like "cwkw"
	"""
	slug: String!
	chapters: [CollectionChapter!]
}


type FormsInTime {
	start: Date
	end: Date
	forms: [AnnotatedForm!]!
}

"""
A gallery of images, which may be rendered as a slideshow or lightbox.
"""
type Gallery {
	mediaUrls: [String!]!
}

"""
A rectangle slice of something, usually a large document image.

Units are a percentage of the containing document.
This is more useful than pixels because we can more easily compare
geometries between images of different resolutions. For example, we could identify
all items in any bottom-right corner with Geometry(90%, 90%, 100%, 100%).
Physical units would be better, but IIIF only allows pixels and percentages.

Potential use case:
Each document is represented by an ordered list of [AnnotatedForm]s. Each
form has some geometry on the source image. There are a bunch of other
annotations on the source image that are unordered. These may be specific
syllabary characters, notes about the handwriting, etc. Using MongoDB
comparison queries, we can request a list of all spatial annotations
on the same document that lie within or around the geometry of this specific word.
"""
type Geometry {
	xMin: Float!
	yMin: Float!
	xMax: Float!
	yMax: Float!
}


type IiifImages {
	"""
	Information about the data source for this set of images
	"""
	source: ImageSource!
	"""
	List of urls for all the images in this collection
	"""
	urls: [String!]!
}

type ImageSource {
	"""
	Base URL for the IIIF server
	"""
	url: String!
}


"""
A scalar that can represent any JSON value.
"""
scalar JSON

"""
<<<<<<< HEAD
Record to store a keyword associated with a document
"""
type Keyword {
	"""
	UUID for the keyword
	"""
	id: UUID!
	"""
	Name of the keyword
	"""
	name: String!
	"""
	Status (pending, approved, rejected) of a keyword
=======
Stores a language associated with a document
"""
type Language {
	"""
	UUID for the language
	"""
	id: UUID!
	"""
	Name of the language
	"""
	name: String!
	"""
	Status (pending, approved, rejected) of a language
>>>>>>> 202c58dc
	"""
	status: ApprovalStatus!
}

<<<<<<< HEAD
input KeywordUpdate {
	"""
	UUID for the keyword
	"""
	id: UUID!
	"""
	Name of the keyword
=======
"""
For updating languages
"""
input LanguageUpdate {
	"""
	UUID for the language
	"""
	id: UUID!
	"""
	Name of the language
>>>>>>> 202c58dc
	"""
	name: String!
}

"""
Start of a new line
"""
type LineBreak {
	"""
	Index of this line break within the document. i.e. Indicates the start
	of line X.
	"""
	index: Int!
}

"""
A block of prose content, formatted with [Markdown](https://commonmark.org/).
"""
type Markdown {
	content: String!
}

"""
Menu object representing the navbar menu that can be edited.
"""
type Menu {
	"""
	Id for menu.
	"""
	id: UUID!
	"""
	Name for the menu.
	"""
	name: String!
	"""
	Slug for the menu.
	"""
	slug: String!
	"""
	Menu items.
	"""
	items: [MenuItem!]!
}

"""
A single item in the menu.
"""
type MenuItem {
	"""
	Display label.
	"""
	label: String!
	"""
	Destination path.
	"""
	path: String!
	"""
	Child items (dropdown), optional.
	"""
	items: [MenuItem!]
}

"""
Input for a single menu item.
"""
input MenuItemInput {
	"""
	Display label.
	"""
	label: String!
	"""
	Destination path.
	"""
	path: String!
	"""
	Child items (dropdown), optional.
	"""
	items: [MenuItemInput!]
}

"""
Input for updating a menu.
"""
input MenuUpdate {
	"""
	Menu id.
	"""
	id: UUID!
	"""
	New name (optional).
	"""
	name: String
	"""
	New menu items (optional).
	"""
	items: [MenuItemInput!]
}

"""
One particular morpheme and all the known words that contain that exact morpheme.
"""
type MorphemeReference {
	"""
	Phonemic shape of the morpheme.
	"""
	morpheme: String!
	"""
	List of words that contain this morpheme.
	"""
	forms: [AnnotatedForm!]!
}

"""
A single unit of meaning and its gloss which can be edited.
"""
input MorphemeSegmentUpdate {
	"""
	Which Cherokee representation system is this segment written with?
	"""
	system: CherokeeOrthography
	"""
	Source language representation of this segment.
	"""
	morpheme: String!
	"""
	Target language representation of this segment.
	"""
	gloss: String!
	"""
	This field determines what character should separate this segment from
	the next one when reconstituting the full segmentation string.
	"""
	role: WordSegmentRole!
}

"""
A concrete representation of a particular functional morpheme.
"""
type MorphemeTag {
	"""
	Internal representation of this functional item, which may be one or
	more word parts in the raw annotation. For example, ["X", "Y"] could map
	to "Z" in a particular display format.
	"""
	internalTags: [String!]!
	"""
	How this morpheme is represented in a gloss
	"""
	tag: String!
	"""
	Plain English title of the morpheme tag
	"""
	title: String!
	"""
	How this morpheme looks in original language data
	"""
	shape: String
	"""
	URL to an external page with more details about this morpheme.
	"""
	detailsUrl: String
	"""
	A prose description of what this morpheme means and how it works in
	context.
	"""
	definition: String!
	"""
	What kind of morpheme is this? Examples are "Prepronominal Prefix" or
	"Aspectual Suffix"
	"""
	morphemeType: String!
	"""
	Overrides the segment type of instances of this tag.
	"""
	roleOverride: WordSegmentRole
}

type Mutation {
	"""
	Mutation must have at least one visible field for introspection to work
	correctly, so we just provide an API version which might be useful in
	the future.
	"""
	apiVersion: String!
	"""
	Delete a comment.
	Will fail if the user making the request is not the poster.
	"""
	deleteComment(input: DeleteCommentInput!): CommentParent!
	"""
	Post a new comment on a given object
	"""
	postComment(input: PostCommentInput!): CommentParent!
	"""
	Update a comment
	"""
	updateComment(comment: CommentUpdate!): CommentParent!
	"""
	Mutation for adding/changing contributor attributions
	"""
	updateContributorAttribution(contribution: UpdateContributorAttribution!): UUID!
	"""
	Mutation for deleting contributor attributions
	"""
	deleteContributorAttribution(contribution: DeleteContributorAttribution!): UUID!
	"""
	Mutation for paragraph and translation editing
	"""
	updateParagraph(paragraph: ParagraphUpdate!): DocumentParagraph!
	updatePage(data: JSON!): Boolean!
	updateAnnotation(data: JSON!): Boolean!
	updateWord(word: AnnotatedFormUpdate!): AnnotatedForm!
	"""
	Updates a dailp_user's information
	"""
	updateUser(user: UserUpdate!): User!
	"""
	Adds a bookmark to the user's list of bookmarks.
	"""
	addBookmark(documentId: UUID!): AnnotatedDoc!
	"""
	Removes a bookmark from a user's list of bookmarks
	"""
	removeBookmark(documentId: UUID!): AnnotatedDoc!
	"""
	Decide if a piece of word audio should be included in edited collection
	"""
	curateWordAudio(input: CurateWordAudioInput!): AnnotatedForm!
	"""
	Decide if a piece of document audio should be included in edited collection
	"""
	curateDocumentAudio(input: CurateDocumentAudioInput!): AnnotatedDoc!
	"""
	Attach audio that has already been uploaded to S3 to a particular word
	Assumes user requesting mutation recoreded the audio
	"""
	attachAudioToWord(input: AttachAudioToWordInput!): AnnotatedForm!
	"""
	Attach audio that has already been uploaded to S3 to a particular document
	Assumes user requesting mutation recorded the audio
	"""
	attachAudioToDocument(input: AttachAudioToDocumentInput!): AnnotatedDoc!
	updateDocumentMetadata(document: DocumentMetadataUpdate!): UUID!
	"""
	Minimal mutation to add a document with only essential fields
	"""
	addDocument(input: CreateDocumentFromFormInput!): AddDocumentPayload!
	insertCustomMorphemeTag(tag: String!, title: String!, system: String!): Boolean!
	createEditedCollection(input: CreateEditedCollectionInput!): String!
	upsertPage(page: NewPageInput!): String!
	updateMenu(menu: MenuUpdate!): Menu!
}

"""
Input struct for a page.
"""
input NewPageInput {
	"""
	title of new page
	"""
	title: String!
	"""
	content for page, needs to be sanitized
	"""
	body: [String!]!
	"""
	path of new page
	"""
	path: String!
}

"""
A website page which lives at a specific URL and has a list of blocks that
define its content.
"""
type Page {
	"""
	The path that this page lives at, which also uniquely identifies it.
	For example, "/our-team"
	"""
	id: String!
	title: String!
	body: [ContentBlock!]!
}

type PageImage {
	"""
	The IIIF source this page image comes from
	"""
	source: ImageSource!
	"""
	The full IIIF url for this image resource
	"""
	url: String!
}

"""
A paragraph in an annotated document that can be edited.
"""
input ParagraphUpdate {
	"""
	Unique identifier of the form
	"""
	id: UUID!
	"""
	English translation of the paragraph
	"""
	translation: String
}

"""
The reference position within a document of one specific form
"""
type PositionInDocument {
	"""
	What document is this item within?
	"""
	documentId: UUID!
	"""
	What page is it on (starting from 1)? May be a single page or range of pages.
	"""
	pageNumber: String!
	"""
	How many items come before this one in the whole document?
	
	1-indexed position indicating where the form sits in the ordering of all
	forms in the document. Used for relative ordering of forms from the
	same document.
	"""
	index: Int!
	"""
	What section of the document image corresponds to this item?
	"""
	geometry: Geometry
	"""
	Standard page reference for this position, which can be used in citation.
	Generally formatted like ID:PAGE, i.e "DF2018:55"
	"""
	pageReference: String!
	"""
	Index reference for this position, more specific than `page_reference`.
	Generally used in corpus documents where there are few pages containing
	many forms each. Example: "WJ23:#21"
	"""
	indexReference: String!
	iiifUrl: String
}

"""
Input object for posting a new comment on some object
"""
input PostCommentInput {
	"""
	ID of the object that is being commented on
	"""
	parentId: UUID!
	"""
	Type of the object being commented on
	"""
	parentType: CommentParentType!
	"""
	Content of the comment
	"""
	textContent: String!
	"""
	A classifcation for the comment (optional)
	"""
	commentType: CommentType
}

type Query {
	allEditedCollections: [EditedCollection!]!
	pageByPath(path: String!): Page
	editedCollection(slug: String!): EditedCollection
	"""
	Retrieves a chapter and its contents by its collection and chapter slug.
	"""
	chapter(collectionSlug: String!, chapterSlug: String!): CollectionChapter
	"""
	List of all the functional morpheme tags available
	"""
	allTags(system: CherokeeOrthography!): [MorphemeTag!]!
	"""
	Listing of all documents excluding their contents by default
	"""
	allDocuments: [AnnotatedDoc!]!
	"""
	List of all content pages
	"""
	allPages: [Page!]!
	"""
	List of all the document collections available.
	"""
	allCollections: [DocumentCollection!]!
	collection(slug: String!): DocumentCollection!
	"""
	Retrieves a full document from its unique name.
	"""
	document(slug: String!): AnnotatedDoc
	"""
	Retrieves all documents that are bookmarked by the current user.
	"""
	bookmarkedDocuments: [AnnotatedDoc!]!
	"""
	Retrieves a full document from its unique identifier.
	"""
	documentByUuid(id: UUID!): AnnotatedDoc
	"""
	Retrieves a full document from its unique identifier.
	"""
	page(id: String!): Page
	"""
	Lists all forms containing a morpheme with the given gloss.
	Groups these words by the phonemic shape of the target morpheme.
	"""
	morphemesByShape(gloss: String!, compareBy: CherokeeOrthography): [MorphemeReference!]!
	"""
	Lists all words containing a morpheme with the given gloss.
	Groups these words by the document containing them.
	"""
	morphemesByDocument(documentId: UUID, morphemeGloss: String!): [WordsInDocument!]!
	"""
	Forms containing the given morpheme gloss or related ones clustered over time.
	"""
	morphemeTimeClusters(gloss: String!, clusterYears: Int! = 10): [FormsInTime!]!
	"""
	Retrieve information for the morpheme that corresponds to the given tag
	string. For example, "3PL.B" is the standard string referring to a 3rd
	person plural prefix.
	"""
	morphemeTag(id: String!, system: CherokeeOrthography!): MorphemeTag
	"""
	Search for words that match any one of the given queries.
	Each query may match against multiple fields of a word.
	"""
	wordSearch(query: String!): [AnnotatedForm!]!
	"""
	Get a single word given the word ID
	"""
	wordById(id: UUID!): AnnotatedForm!
	"""
	Get a single paragraph given the paragraph ID
	"""
	paragraphById(id: UUID!): DocumentParagraph!
	"""
	Search for words with the exact same syllabary string, or with very
	similar looking characters.
	"""
	syllabarySearch(query: String!): [AnnotatedForm!]!
	"""
	Basic information about the currently authenticated user, if any.
	"""
	userInfo: UserInfo
	"""
	Gets a dailp_user by their id
	"""
	dailpUserById(id: UUID!): User!
	abbreviationIdFromShortName(shortName: String!): UUID!
	menuBySlug(slug: String!): Menu!
}

"""
Attribution for a particular source, whether an institution or an individual.
Most commonly, this will represent the details of a library or archive that
houses documents used elsewhere.
"""
type SourceAttribution {
	"""
	Name of the source, i.e. "The Newberry Library"
	"""
	name: String!
	"""
	URL of this source's homepage, i.e. "https://www.newberry.org/"
	"""
	link: String!
}

"""
Stores a spatial coverage associated with a document
"""
type SpatialCoverage {
	"""
	UUID for the place
	"""
	id: UUID!
	"""
	Name of the place
	"""
	name: String!
	"""
	Status (pending, approved, rejected) of a spatial coverage
	"""
	status: ApprovalStatus!
}

input SpatialCoverageUpdate {
	"""
	UUID for the spatial coverage
	"""
	id: UUID!
	"""
	Name of the spatial coverage
	"""
	name: String!
}


"""
Record to store a subject heading that reflects Indigenous knowledge
practices associated with a document
"""
type SubjectHeading {
	"""
	UUID for the subject heading
	"""
	id: UUID!
	"""
	Name of the subject heading
	"""
	name: String!
	"""
	Status (pending, approved, rejected) of a subject heading
	"""
	status: ApprovalStatus!
}

input SubjectHeadingUpdate {
	"""
	UUID for the subject heading
	"""
	id: UUID!
	"""
	Name of the subject heading
	"""
	name: String!
}

"""
A UUID is a unique 128-bit number, stored as 16 octets. UUIDs are parsed as
Strings within GraphQL. UUIDs are used to assign unique identifiers to
entities without requiring a central allocating authority.

# References

* [Wikipedia: Universally Unique Identifier](http://en.wikipedia.org/wiki/Universally_unique_identifier)
* [RFC4122: A Universally Unique IDentifier (UUID) URN Namespace](http://tools.ietf.org/html/rfc4122)
"""
scalar UUID

"""
Update the contributor attribution for a document
"""
input UpdateContributorAttribution {
	"""
	The document to perfom this operation on
	"""
	documentId: UUID!
	"""
	The UUID associated with the contributor being added or changed
	"""
	contributorId: UUID!
	"""
	A description of what the contributor did, like "translation" or "voice"
	"""
	contributionRole: String!
}

"""
A user record, for a contributor, editor, etc.
"""
type User {
	"""
	Id of the user, which must be a AWS Cognito `sub` claim
	"""
	id: String!
	"""
	User-facing name for this contributor/curator
	"""
	displayName: String!
	"""
	The date this user was created (optional)
	"""
	createdAt: Date
	"""
	URL to the avatar of the user (optional)
	"""
	avatarUrl: String
	"""
	Biography of the user (optional)
	"""
	bio: String
	"""
	Organization of the user (optional)
	"""
	organization: String
	"""
	Location of the user (optional)
	"""
	location: String
	"""
	Role of the user (optional)
	"""
	role: UserGroup
}

"""
A user belongs to any number of user groups, which give them various permissions.
"""
enum UserGroup {
	CONTRIBUTORS
	EDITORS
	READERS
}

"""
Auth metadata on the user making the current request.
"""
type UserInfo {
	"""
	Unique ID for the User. Should be an AWS Cognito Sub.
	"""
	id: UUID!
	name: String!
	role: ContributorRole!
	email: String!
	groups: [UserGroup!]!
}

input UserUpdate {
	"""
	Id of the user, which must be a AWS Cognito `sub` claim
	"""
	id: String!
	"""
	User-facing name for this contributor/curator
	"""
	displayName: String
	"""
	URL to the avatar of the user (optional)
	"""
	avatarUrl: String
	"""
	Biography of the user (optional)
	"""
	bio: String
	"""
	Organization of the user (optional)
	"""
	organization: String
	"""
	Location of the user (optional)
	"""
	location: String
	"""
	Role of the user (optional)
	"""
	role: UserGroup
}

type WordSegment {
	"""
	Phonemic representation of the morpheme
	"""
	morpheme: String!
	"""
	English gloss in standard DAILP format that refers to a lexical item
	"""
	gloss: String!
	"""
	What kind of thing is this segment?
	"""
	role: WordSegmentRole!
	"""
	This field determines what character should separate this segment from
	the previous one when reconstituting the full segmentation string.
	"""
	previousSeparator: String!
	"""
	If this morpheme represents a functional tag that we have further
	information on, this is the corresponding database entry.
	"""
	matchingTag: MorphemeTag
}

"""
The kind of segment that a particular sequence of characters in a morphemic
segmentations represent.
"""
enum WordSegmentRole {
	MORPHEME
	CLITIC
	MODIFIER
}

"""
A list of words grouped by the document that contains them.
"""
type WordsInDocument {
	"""
	Unique identifier of the containing document
	"""
	documentId: UUID
	"""
	What kind of document contains these words (e.g. manuscript vs dictionary)
	"""
	documentType: DocumentType
	"""
	List of annotated and potentially segmented forms
	"""
	forms: [AnnotatedForm!]!
}

schema {
	query: Query
	mutation: Mutation
}<|MERGE_RESOLUTION|>--- conflicted
+++ resolved
@@ -78,11 +78,10 @@
 	"""
 	chapters: [CollectionChapter!]
 	"""
-<<<<<<< HEAD
 	Key terms associated with a document
 	"""
 	keywords: [Keyword!]!
-=======
+  """
 	The languages present in this document
 	"""
 	languages: [Language!]!
@@ -110,7 +109,6 @@
 	TODO! User guard for contributors only
 	"""
 	userContributedAudio: [AudioSlice!]!
->>>>>>> 202c58dc
 }
 
 """
@@ -252,24 +250,6 @@
 }
 
 """
-<<<<<<< HEAD
-=======
-Request to attach user-recorded audio to a document
-"""
-input AttachAudioToDocumentInput {
-	"""
-	Document to bind audio to
-	"""
-	documentId: UUID!
-	"""
-	A URL to a Cloudfront-proxied user-recorded reading of a document.
-	A new resource will be created to represent the recording if one does not exist already
-	"""
-	contributorAudioUrl: String!
-}
-
-"""
->>>>>>> 202c58dc
 Request to attach user-recorded audio to a word
 """
 input AttachAudioToWordInput {
@@ -703,11 +683,10 @@
 	"""
 	writtenAt: DateInput
 	"""
-<<<<<<< HEAD
 	The key terms associated with the document
 	"""
 	keywords: [KeywordUpdate!]
-=======
+  """
 	The languages present in the document
 	"""
 	languages: [LanguageUpdate!]
@@ -723,7 +702,6 @@
   The physical locations associated with a document (e.g. where it was written, found)
 	"""
 	spatialCoverage: [SpatialCoverageUpdate!]
->>>>>>> 202c58dc
 }
 
 type DocumentPage {
@@ -904,7 +882,6 @@
 scalar JSON
 
 """
-<<<<<<< HEAD
 Record to store a keyword associated with a document
 """
 type Keyword {
@@ -918,7 +895,10 @@
 	name: String!
 	"""
 	Status (pending, approved, rejected) of a keyword
-=======
+  """
+	status: ApprovalStatus!
+}
+"""
 Stores a language associated with a document
 """
 type Language {
@@ -932,12 +912,10 @@
 	name: String!
 	"""
 	Status (pending, approved, rejected) of a language
->>>>>>> 202c58dc
-	"""
+  """
 	status: ApprovalStatus!
 }
 
-<<<<<<< HEAD
 input KeywordUpdate {
 	"""
 	UUID for the keyword
@@ -945,7 +923,10 @@
 	id: UUID!
 	"""
 	Name of the keyword
-=======
+  """
+	name: String!
+}
+
 """
 For updating languages
 """
@@ -956,7 +937,6 @@
 	id: UUID!
 	"""
 	Name of the language
->>>>>>> 202c58dc
 	"""
 	name: String!
 }
