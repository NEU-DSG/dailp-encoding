--- conflicted
+++ resolved
@@ -170,19 +170,11 @@
 	"""
 	id: UUID!
 	"""
-<<<<<<< HEAD
-	Updated source text
+	Possible update to source content
 	"""
 	source: String
 	"""
-	Updated commentary
-=======
-	Possible update to source content
-	"""
-	source: String
-	"""
 	Possible update to commentary
->>>>>>> 2f9ba3ab
 	"""
 	commentary: String
 	"""
@@ -682,7 +674,14 @@
 	updatePage(data: JSON!): Boolean!
 	updateAnnotation(data: JSON!): Boolean!
 	updateWord(word: AnnotatedFormUpdate!): AnnotatedForm!
+	"""
+	Decide if a piece audio should be included in edited collection
+	"""
 	curateWordAudio(input: CurateWordAudioInput!): AnnotatedForm!
+	"""
+	Attach audio that has already been uploaded to S3 to a particular word
+	Assumes user requesting mutation recoreded the audio
+	"""
 	attachAudioToWord(input: AttachAudioToWordInput!): AnnotatedForm!
 }
 
