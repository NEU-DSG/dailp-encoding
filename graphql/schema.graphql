type AddDocumentPayload {
	id: UUID!
	title: String!
	slug: String!
	collectionSlug: String!
	chapterSlug: String!
}

type AnnotatedDoc {
	"""
	Official short identifier for this document
	"""
	id: UUID!
	"""
	Full title of the document
	"""
	title: String!
	"""
	Date and time this document was written or created
	"""
	date: Date
	"""
	When the document was bookmarked by the current user, if it was.
	"""
	bookmarkedOn: Date
	"""
	The original source(s) of this document, the most important first.
	"""
	sources: [SourceAttribution!]!
	"""
	Where the source document came from, maybe the name of a collection
	"""
	collection: DocumentCollection
	"""
	The genre of the document, used to group similar ones
	"""
	genre: String
	"""
	Images of each source document page, in order
	"""
	pageImages: IiifImages
	"""
	The people involved in producing this document, including the original
	author, translators, and annotators
	"""
	contributors: [Contributor!]!
	"""
	Is this document a reference source (unstructured list of words)?
	Otherwise, it is considered a structured document with a translation.
	"""
	isReference: Boolean!
	"""
	Arbitrary number used for manually ordering documents in a collection.
	For collections without manual ordering, use zero here.
	"""
	orderIndex: Int!
	"""
	URL-ready slug for this document, generated from the title
	"""
	slug: String!
	"""
	Segments of the document paired with their respective rough translations
	"""
	translatedPages: [DocumentPage!]
	"""
	All the words contained in this document, dropping structural formatting
	like line and page breaks.
	"""
	forms(start: Int, end: Int): [AnnotatedForm!]!
	formCount: Int!
	"""
	All words in the document that have unanalyzed or unfamiliar parts.
	These words need to be corrected or reviewed further.
	"""
	unresolvedForms: [AnnotatedForm!]!
	"""
	Collection chapters that contain this document.
	"""
	chapters: [CollectionChapter!]
	"""
<<<<<<< HEAD
	Creators of this document
	"""
	creators: [Creator!]!
=======
	Key terms associated with a document
	"""
	keywords: [Keyword!]!
	"""
	The languages present in this document
	"""
	languages: [Language!]!
	"""
	Terms that that reflects Indigenous knowledge practices associated with a document
	"""
	subjectHeadings: [SubjectHeading!]!
	"""
	The locations associated with this document
	"""
	spatialCoverage: [SpatialCoverage!]!
>>>>>>> c5897968
	"""
	The audio for this document that was ingested from GoogleSheets, if there is any.
	"""
	ingestedAudioTrack: AudioSlice
	"""
	A slices of audio associated with this word in the context of a document.
	This audio has been selected by an editor from contributions, or is the
	same as the ingested audio track, if one is available.
	"""
	editedAudio: [AudioSlice!]!
	"""
	Audio for this word that has been recorded by community members. Will be
	empty if user does not have access to uncurated contributions.
	TODO! User guard for contributors only
	"""
	userContributedAudio: [AudioSlice!]!
}

"""
A single word in an annotated document.
One word contains several layers of interpretation, including the original
source text, multiple layers of linguistic annotation, and annotator notes.
TODO Split into two types, one for migration and one for SQL + GraphQL
"""
type AnnotatedForm {
	"""
	Original source text
	"""
	source: String!
	"""
	A normalized version of the word
	"""
	normalizedSource: String
	"""
	Underlying phonemic representation of this word
	"""
	phonemic: String
	"""
	English gloss for the whole word
	"""
	englishGloss: [String!]!
	"""
	Further details about the annotation layers, including uncertainty
	"""
	commentary: String
	"""
	The character index of a mid-word line break, if there is one
	"""
	lineBreak: Int
	"""
	The character index of a mid-word page break, if there is one
	"""
	pageBreak: Int
	"""
	Position of the form within the context of its parent document
	"""
	position: PositionInDocument!
	"""
	The date and time this form was recorded
	"""
	dateRecorded: Date
	"""
	The audio for this word that was ingested from GoogleSheets, if there is any.
	"""
	ingestedAudioTrack: AudioSlice
	"""
	The root morpheme of the word.
	For example, a verb form glossed as "he catches" might have a root morpheme
	corresponding to "catch."
	"""
	root: WordSegment
	romanizedSource(system: CherokeeOrthography!): String
	segments(system: CherokeeOrthography!): [WordSegment!]!
	"""
	All other observed words with the same root morpheme as this word.
	"""
	similarForms: [AnnotatedForm!]!
	"""
	The document that contains this word.
	"""
	document: AnnotatedDoc
	"""
	Number of words preceding this one in the containing document
	"""
	index: Int!
	"""
	Unique identifier of the containing document
	"""
	documentId: UUID!
	"""
	Unique identifier of this form
	"""
	id: UUID!
	"""
	A slices of audio associated with this word in the context of a document.
	This audio has been selected by an editor from contributions, or is the
	same as the ingested audio track, if one is available.
	"""
	editedAudio: [AudioSlice!]!
	"""
	Audio for this word that has been recorded by community members. Will be
	empty if user does not have access to uncurated contributions.
	TODO! User guard for contributors only
	"""
	userContributedAudio: [AudioSlice!]!
	"""
	Get comments on this word
	"""
	comments: [Comment!]!
}

"""
A single word in an annotated document that can be edited.
All fields except id are optional.
"""
input AnnotatedFormUpdate {
	"""
	Unique identifier of the form
	"""
	id: UUID!
	"""
	Possible update to source content
	"""
	source: String
	"""
	Possible update to normalized source content
	"""
	romanizedSource: String
	"""
	Possible update to commentary
	"""
	commentary: String
	"""
	Updated segments
	"""
	segments: [MorphemeSegmentUpdate!]
	"""
	Possible updated english gloss
	"""
	englishGloss: String
}

"""
Element within a spreadsheet before being transformed into a full document.
"""
union AnnotatedSeg = AnnotatedForm | LineBreak

"""
Represents the status of a suggestion made by a contributor
"""
enum ApprovalStatus {
	PENDING
	APPROVED
	REJECTED
}

"""
Request to attach user-recorded audio to a document
"""
input AttachAudioToDocumentInput {
	"""
	Document to bind audio to
	"""
	documentId: UUID!
	"""
	A URL to a Cloudfront-proxied user-recorded reading of a document.
	A new resource will be created to represent the recording if one does not exist already
	"""
	contributorAudioUrl: String!
}

"""
Request to attach user-recorded audio to a word
"""
input AttachAudioToWordInput {
	"""
	Word to bind audio to
	"""
	wordId: UUID!
	"""
	A URL to a Cloudfront-proxied user-recorded pronunciation of a word.
	A new resource will be created to represent the recording if one does not exist already
	"""
	contributorAudioUrl: String!
}

"""
A segment of audio representing a document, word, phrase,
or other audio unit
"""
type AudioSlice {
	"""
	The unique id for this audio slice. Will not be present if audio has not been inserted
	"""
	sliceId: String
	"""
	The audio resource this audio slice is taken from, generally pulled from the DRS API
	"""
	resourceUrl: String!
	"""
	An audio slice this slice is a subunit of, if there is one
	"""
	parentTrack: String
	"""
	When the track was recorded, if available
	"""
	recordedAt: Date
	"""
	Which user recorded the tracked, if uploaded by a user
	"""
	recordedBy: User
	"""
	True if audio should be shown to Readers.
	"""
	includeInEditedCollection: Boolean!
	"""
	Last Editor to decide if audio should be included in edited collection.
	"""
	editedBy: User
	"""
	This slice's relative position to other slices within an audio resource
	"""
	index: Int!
	"""
	The time (in seconds) in the parent track where this slice begins.
	"""
	startTime: Int
	"""
	The time (in seconds) in the parent track where this slice ends.
	"""
	endTime: Int
}


"""
One representation of Cherokee phonology.
There are several different writing systems for Cherokee phonology and we
want to convert between them.
This type enumerates all of the systems that we support and provides
conversion from our internal orthography into any of these.
"""
enum CherokeeOrthography {
	TAOC
	CRG
	LEARNER
}

"""
Structure to represent a single chapter. Used to send data to the front end.
"""
type CollectionChapter {
	"""
	UUID for the chapter
	"""
	id: UUID!
	"""
	Full title of the chapter
	"""
	title: String!
	"""
	ID of WordPress page with text of the chapter
	"""
	wordpressId: Int
	"""
	Order within the parent chapter or collection
	"""
	indexInParent: Int!
	"""
	Whether the chapter is an "Intro" or "Body" chapter
	"""
	section: CollectionSection!
	"""
	Full path of the chapter
	"""
	path: [String!]!
	slug: String!
	document: AnnotatedDoc
	"""
	Breadcrumbs from the top-level archive down to where this document lives.
	"""
	breadcrumbs: [DocumentCollection!]!
}

"""
Enum to represent the sections in an edited collection
"""
enum CollectionSection {
	INTRO
	BODY
	CREDIT
}

"""
A comment a user has made on some piece of a document.
"""
type Comment {
	"""
	Unique identifier of this comment
	"""
	id: UUID!
	"""
	When the comment was posted
	"""
	postedAt: DateTime!
	"""
	Who posted the comment
	"""
	postedBy: User!
	"""
	The text of the comment
	"""
	textContent: String!
	"""
	An optional classification of the comment's content
	"""
	commentType: CommentType
	"""
	Whether the comment has been edited since it was posted
	"""
	edited: Boolean!
}

"""
Type representing the object that a comment is attached to
"""
union CommentParent = AnnotatedForm | DocumentParagraph

"""
An enum listing the possible types that a comment could be attached to
"""
enum CommentParentType {
	WORD
	PARAGRAPH
}

"""
A type describing the kind of comment being made
"""
enum CommentType {
	STORY
	SUGGESTION
	QUESTION
}

"""
Used for updating comments.
All fields except id are optional.
"""
input CommentUpdate {
	"""
	The UUID of the comment to perform this operation on.
	"""
	id: UUID!
	"""
	The text of the comment.
	"""
	textContent: String
	"""
	The type of content in this comment. See dailp::comment::CommentType.
	"""
	commentType: CommentType
	"""
	Whether this comment has been edited in the past
	"""
	edited: Boolean!
}

"""
A block of content, which may be one of several types.
Each page contains several blocks.

This type is intended to enable a custom page builder on the front-end for
content editors.
"""
union ContentBlock = Markdown | Gallery

"""
An individual or organization that contributed to the creation or analysis
of a particular document or source. Each contributor has a name and a role
that specifies the type of their contributions.
"""
type Contributor {
	"""
	UUID of the contributor
	"""
	id: UUID!
	"""
	Full name of the contributor
	"""
	name: String!
	"""
	The role that defines most of their contributions to the associated item
	"""
	role: ContributorRole
	details: ContributorDetails
}

"""
Basic personal details of an individual contributor, which can be retrieved
from a particular instance of [`Contributor`].

They may have transcribed a handwritten manuscript, translated it into
English, or analyzed it for linguistic information.
This information can be used to track who contributed to the development of
each individual document, and track contributions to the archive as a whole.
"""
type ContributorDetails {
	"""
	Full name of this person, this exact string must be used to identify
	them elsewhere, like in the attribution for a particular document.
	"""
	fullName: String!
	"""
	Alternate name of this person, may be in a different language or writing
	system. Used only for descriptive purposes.
	"""
	alternateName: String
	"""
	The optional date that this contributor was born on.
	"""
	birthDate: Date
	"""
	Whether or not the contributor's profile is linked to their contributions
	"""
	isVisible: Boolean!
}

"""
A contributor can have to any number of roles, which define most of their
contributions to the associated item (add or revise as needed)
"""
enum ContributorRole {
	TRANSCRIBER
	TRANSLATOR
	ANNOTATOR
	CULTURAL_ADVISOR
}

input CreateDocumentFromFormInput {
	documentName: String!
	rawTextLines: [[String!]!]!
	englishTranslationLines: [[String!]!]!
	unresolvedWords: [String!]!
	sourceName: String!
	sourceUrl: String!
	collectionId: UUID!
}

"""
Input for creating an edited collection
"""
input CreateEditedCollectionInput {
	"""
	The title of the collection
	"""
	title: String!
	"""
	Description of the collection
	"""
	description: String!
	"""
	URL of the thumbnail image for the collection
	"""
	thumbnailUrl: String!
}

"""
The creator of a document
"""
type Creator {
	"""
	UUID of the creator
	"""
	id: UUID!
	"""
	Name of the creator
	"""
	name: String!
}

input CreatorUpdate {
	"""
	UUID for the creator
	"""
	id: UUID!
	"""
	Name of the creator
	"""
	name: String!
}

"""
Request to update if a piece of document audio should be included in an edited collection
"""
input CurateDocumentAudioInput {
	"""
	Document audio is attached to
	"""
	documentId: UUID!
	"""
	Audio to include/exclude
	"""
	audioSliceId: UUID!
	"""
	New value
	"""
	includeInEditedCollection: Boolean!
}

"""
Request to update if a piece of word audio should be included in an edited collection
"""
input CurateWordAudioInput {
	"""
	Word audio is attached to
	"""
	wordId: UUID!
	"""
	Audio to include/exclude
	"""
	audioSliceId: UUID!
	"""
	New value
	"""
	includeInEditedCollection: Boolean!
}

type Date {
	"""
	The year of this date
	"""
	year: Int!
	"""
	The month of this date
	"""
	month: Int!
	"""
	The day of this date
	"""
	day: Int!
	"""
	Formatted version of the date for humans to read
	"""
	formattedDate: String!
}

"""
GraphQL input type for dates
"""
input DateInput {
	day: Int!
	month: Int!
	year: Int!
}

type DateTime {
	"""
	UNIX timestamp of the datetime, useful for sorting
	"""
	timestamp: Int!
	"""
	Just the Date component of this DateTime, useful for user-facing display
	"""
	date: Date!
}

"""
Input object for deleting an existing comment
"""
input DeleteCommentInput {
	"""
	ID of the comment to delete
	"""
	commentId: UUID!
}

"""
Delete a contributor attribution for a document based on the two ids
"""
input DeleteContributorAttribution {
	"""
	The document to perform this operation on
	"""
	documentId: UUID!
	"""
	The UUID of the contributor to remove from this document's attributions
	"""
	contributorId: UUID!
}

type DocumentCollection {
	"""
	Full name of this collection
	"""
	name: String!
	"""
	Database ID for this collection
	"""
	id: UUID
	"""
	URL-ready slug for this collection, generated from the name
	"""
	slug: String!
	"""
	All documents that are part of this collection
	TODO Try to unify this return type into AnnotatedDoc
	This probably requires adding a document_ids field so that we can just
	pass that to the dataloader below.
	"""
	documents: [DocumentReference!]!
}

"""
Used for updating document metadata.
All fields except id are optional.
"""
input DocumentMetadataUpdate {
	"""
	The ID of the document to update
	"""
	id: UUID!
	"""
	An updated title for this document, or nothing (if title is unchanged)
	"""
	title: String
	"""
	The date this document was written, or nothing (if unchanged or not applicable)
	"""
	writtenAt: DateInput
	"""
<<<<<<< HEAD
	The creator(s) of the document
	"""
	creators: [CreatorUpdate!]
=======
	The key terms associated with the document
	"""
	keywords: [KeywordUpdate!]
	"""
	The languages present in the document
	"""
	languages: [LanguageUpdate!]
	"""
	Terms that reflect Indigenous knowledge practices associated with the document
	"""
	subjectHeadings: [SubjectHeadingUpdate!]
	"""
	The editors, translators, etc. of the document
	"""
	contributors: [UUID!]
	"""
	The physical locations associated with a document (e.g. where it was written, found)
	"""
	spatialCoverage: [SpatialCoverageUpdate!]
>>>>>>> c5897968
}

type DocumentPage {
	"""
	One-indexed page number
	"""
	pageNumber: String!
	"""
	Scan of this page as a IIIF resource, if there is one
	"""
	image: PageImage
	"""
	Contents of this page as a list of paragraphs
	"""
	paragraphs: [DocumentParagraph!]!
}

"""
One paragraph within a [`DocumentPage`]
"""
type DocumentParagraph {
	"""
	Unique identifier for this paragraph
	"""
	id: UUID!
	"""
	English translation of the whole paragraph
	"""
	translation: String!
	"""
	1-indexed position of this paragraph in a document
	"""
	index: Int!
	"""
	Source text of the paragraph broken down into words
	"""
	source: [AnnotatedSeg!]!
	"""
	Get comments on this paragraph
	"""
	comments: [Comment!]!
}

"""
Reference to a document with a limited subset of fields, namely no contents
of the document.
"""
type DocumentReference {
	"""
	Database ID for the document
	"""
	id: UUID!
	"""
	Unique short name
	"""
	shortName: String!
	"""
	Long title of the document
	"""
	title: String!
	"""
	Date the document was produced (or `None` if unknown)
	"""
	date: Date
	"""
	Index of the document within its group, used purely for ordering
	"""
	orderIndex: Int!
	"""
	URL slug for this document
	"""
	slug: String!
}

"""
The kind of a document in terms of what body it lives within. A reference
document is a dictionary or grammar for example, while a corpus document
might be a letter, journal, or notice.
"""
enum DocumentType {
	REFERENCE
	CORPUS
}

"""
Structure to represent an edited collection. Missing certain fields and chapters in it.
Used for sending data to the front end
"""
type EditedCollection {
	"""
	UUID for the collection
	"""
	id: UUID!
	"""
	Full title of the collection
	"""
	title: String!
	"""
	Description of the collection (optional)
	"""
	description: String
	"""
	ID of WordPress menu for navigating the collection
	"""
	wordpressMenuId: Int
	"""
	Cover image URL
	"""
	thumbnailUrl: String
	"""
	URL slug for the collection, like "cwkw"
	"""
	slug: String!
	chapters: [CollectionChapter!]
}


type FormsInTime {
	start: Date
	end: Date
	forms: [AnnotatedForm!]!
}

"""
A gallery of images, which may be rendered as a slideshow or lightbox.
"""
type Gallery {
	mediaUrls: [String!]!
}

"""
A rectangle slice of something, usually a large document image.

Units are a percentage of the containing document.
This is more useful than pixels because we can more easily compare
geometries between images of different resolutions. For example, we could identify
all items in any bottom-right corner with Geometry(90%, 90%, 100%, 100%).
Physical units would be better, but IIIF only allows pixels and percentages.

Potential use case:
Each document is represented by an ordered list of [AnnotatedForm]s. Each
form has some geometry on the source image. There are a bunch of other
annotations on the source image that are unordered. These may be specific
syllabary characters, notes about the handwriting, etc. Using MongoDB
comparison queries, we can request a list of all spatial annotations
on the same document that lie within or around the geometry of this specific word.
"""
type Geometry {
	xMin: Float!
	yMin: Float!
	xMax: Float!
	yMax: Float!
}


type IiifImages {
	"""
	Information about the data source for this set of images
	"""
	source: ImageSource!
	"""
	List of urls for all the images in this collection
	"""
	urls: [String!]!
}

type ImageSource {
	"""
	Base URL for the IIIF server
	"""
	url: String!
}


"""
A scalar that can represent any JSON value.
"""
scalar JSON

"""
Record to store a keyword associated with a document
"""
type Keyword {
	"""
	UUID for the keyword
	"""
	id: UUID!
	"""
	Name of the keyword
	"""
	name: String!
	"""
	Status (pending, approved, rejected) of a keyword
	"""
	status: ApprovalStatus!
}

input KeywordUpdate {
	"""
	UUID for the keyword
	"""
	id: UUID!
	"""
	Name of the keyword
	"""
	name: String!
}

"""
Stores a language associated with a document
"""
type Language {
	"""
	UUID for the language
	"""
	id: UUID!
	"""
	Name of the language
	"""
	name: String!
	"""
	Status (pending, approved, rejected) of a language
	"""
	status: ApprovalStatus!
}

"""
For updating languages
"""
input LanguageUpdate {
	"""
	UUID for the language
	"""
	id: UUID!
	"""
	Name of the language
	"""
	name: String!
}

"""
Start of a new line
"""
type LineBreak {
	"""
	Index of this line break within the document. i.e. Indicates the start
	of line X.
	"""
	index: Int!
}

"""
A block of prose content, formatted with [Markdown](https://commonmark.org/).
"""
type Markdown {
	content: String!
}

"""
Menu object representing the navbar menu that can be edited.
"""
type Menu {
	"""
	Id for menu.
	"""
	id: UUID!
	"""
	Name for the menu.
	"""
	name: String!
	"""
	Slug for the menu.
	"""
	slug: String!
	"""
	Menu items.
	"""
	items: [MenuItem!]!
}

"""
A single item in the menu.
"""
type MenuItem {
	"""
	Display label.
	"""
	label: String!
	"""
	Destination path.
	"""
	path: String!
	"""
	Child items (dropdown), optional.
	"""
	items: [MenuItem!]
}

"""
Input for a single menu item.
"""
input MenuItemInput {
	"""
	Display label.
	"""
	label: String!
	"""
	Destination path.
	"""
	path: String!
	"""
	Child items (dropdown), optional.
	"""
	items: [MenuItemInput!]
}

"""
Input for updating a menu.
"""
input MenuUpdate {
	"""
	Menu id.
	"""
	id: UUID!
	"""
	New name (optional).
	"""
	name: String
	"""
	New menu items (optional).
	"""
	items: [MenuItemInput!]
}

"""
One particular morpheme and all the known words that contain that exact morpheme.
"""
type MorphemeReference {
	"""
	Phonemic shape of the morpheme.
	"""
	morpheme: String!
	"""
	List of words that contain this morpheme.
	"""
	forms: [AnnotatedForm!]!
}

"""
A single unit of meaning and its gloss which can be edited.
"""
input MorphemeSegmentUpdate {
	"""
	Which Cherokee representation system is this segment written with?
	"""
	system: CherokeeOrthography
	"""
	Source language representation of this segment.
	"""
	morpheme: String!
	"""
	Target language representation of this segment.
	"""
	gloss: String!
	"""
	This field determines what character should separate this segment from
	the next one when reconstituting the full segmentation string.
	"""
	role: WordSegmentRole!
}

"""
A concrete representation of a particular functional morpheme.
"""
type MorphemeTag {
	"""
	Internal representation of this functional item, which may be one or
	more word parts in the raw annotation. For example, ["X", "Y"] could map
	to "Z" in a particular display format.
	"""
	internalTags: [String!]!
	"""
	How this morpheme is represented in a gloss
	"""
	tag: String!
	"""
	Plain English title of the morpheme tag
	"""
	title: String!
	"""
	How this morpheme looks in original language data
	"""
	shape: String
	"""
	URL to an external page with more details about this morpheme.
	"""
	detailsUrl: String
	"""
	A prose description of what this morpheme means and how it works in
	context.
	"""
	definition: String!
	"""
	What kind of morpheme is this? Examples are "Prepronominal Prefix" or
	"Aspectual Suffix"
	"""
	morphemeType: String!
	"""
	Overrides the segment type of instances of this tag.
	"""
	roleOverride: WordSegmentRole
}

type Mutation {
	"""
	Mutation must have at least one visible field for introspection to work
	correctly, so we just provide an API version which might be useful in
	the future.
	"""
	apiVersion: String!
	"""
	Delete a comment.
	Will fail if the user making the request is not the poster.
	"""
	deleteComment(input: DeleteCommentInput!): CommentParent!
	"""
	Post a new comment on a given object
	"""
	postComment(input: PostCommentInput!): CommentParent!
	"""
	Update a comment
	"""
	updateComment(comment: CommentUpdate!): CommentParent!
	"""
	Mutation for adding/changing contributor attributions
	"""
	updateContributorAttribution(contribution: UpdateContributorAttribution!): UUID!
	"""
	Mutation for deleting contributor attributions
	"""
	deleteContributorAttribution(contribution: DeleteContributorAttribution!): UUID!
	"""
	Mutation for paragraph and translation editing
	"""
	updateParagraph(paragraph: ParagraphUpdate!): DocumentParagraph!
	updatePage(data: JSON!): Boolean!
	updateAnnotation(data: JSON!): Boolean!
	updateWord(word: AnnotatedFormUpdate!): AnnotatedForm!
	"""
	Updates a dailp_user's information
	"""
	updateUser(user: UserUpdate!): User!
	"""
	Adds a bookmark to the user's list of bookmarks.
	"""
	addBookmark(documentId: UUID!): AnnotatedDoc!
	"""
	Removes a bookmark from a user's list of bookmarks
	"""
	removeBookmark(documentId: UUID!): AnnotatedDoc!
	"""
	Decide if a piece of word audio should be included in edited collection
	"""
	curateWordAudio(input: CurateWordAudioInput!): AnnotatedForm!
	"""
	Decide if a piece of document audio should be included in edited collection
	"""
	curateDocumentAudio(input: CurateDocumentAudioInput!): AnnotatedDoc!
	"""
	Attach audio that has already been uploaded to S3 to a particular word
	Assumes user requesting mutation recoreded the audio
	"""
	attachAudioToWord(input: AttachAudioToWordInput!): AnnotatedForm!
	"""
	Attach audio that has already been uploaded to S3 to a particular document
	Assumes user requesting mutation recorded the audio
	"""
	attachAudioToDocument(input: AttachAudioToDocumentInput!): AnnotatedDoc!
	updateDocumentMetadata(document: DocumentMetadataUpdate!): UUID!
	"""
	Minimal mutation to add a document with only essential fields
	"""
	addDocument(input: CreateDocumentFromFormInput!): AddDocumentPayload!
	insertCustomMorphemeTag(tag: String!, title: String!, system: String!): Boolean!
	createEditedCollection(input: CreateEditedCollectionInput!): String!
	upsertPage(page: NewPageInput!): String!
	updateMenu(menu: MenuUpdate!): Menu!
}

"""
Input struct for a page.
"""
input NewPageInput {
	"""
	title of new page
	"""
	title: String!
	"""
	content for page, needs to be sanitized
	"""
	body: [String!]!
	"""
	path of new page
	"""
	path: String!
}

"""
A website page which lives at a specific URL and has a list of blocks that
define its content.
"""
type Page {
	"""
	The path that this page lives at, which also uniquely identifies it.
	For example, "/our-team"
	"""
	id: String!
	title: String!
	body: [ContentBlock!]!
}

type PageImage {
	"""
	The IIIF source this page image comes from
	"""
	source: ImageSource!
	"""
	The full IIIF url for this image resource
	"""
	url: String!
}

"""
A paragraph in an annotated document that can be edited.
"""
input ParagraphUpdate {
	"""
	Unique identifier of the form
	"""
	id: UUID!
	"""
	English translation of the paragraph
	"""
	translation: String
}

"""
The reference position within a document of one specific form
"""
type PositionInDocument {
	"""
	What document is this item within?
	"""
	documentId: UUID!
	"""
	What page is it on (starting from 1)? May be a single page or range of pages.
	"""
	pageNumber: String!
	"""
	How many items come before this one in the whole document?
	
	1-indexed position indicating where the form sits in the ordering of all
	forms in the document. Used for relative ordering of forms from the
	same document.
	"""
	index: Int!
	"""
	What section of the document image corresponds to this item?
	"""
	geometry: Geometry
	"""
	Standard page reference for this position, which can be used in citation.
	Generally formatted like ID:PAGE, i.e "DF2018:55"
	"""
	pageReference: String!
	"""
	Index reference for this position, more specific than `page_reference`.
	Generally used in corpus documents where there are few pages containing
	many forms each. Example: "WJ23:#21"
	"""
	indexReference: String!
	iiifUrl: String
}

"""
Input object for posting a new comment on some object
"""
input PostCommentInput {
	"""
	ID of the object that is being commented on
	"""
	parentId: UUID!
	"""
	Type of the object being commented on
	"""
	parentType: CommentParentType!
	"""
	Content of the comment
	"""
	textContent: String!
	"""
	A classifcation for the comment (optional)
	"""
	commentType: CommentType
}

type Query {
	allEditedCollections: [EditedCollection!]!
	pageByPath(path: String!): Page
	editedCollection(slug: String!): EditedCollection
	"""
	Retrieves a chapter and its contents by its collection and chapter slug.
	"""
	chapter(collectionSlug: String!, chapterSlug: String!): CollectionChapter
	"""
	List of all the functional morpheme tags available
	"""
	allTags(system: CherokeeOrthography!): [MorphemeTag!]!
	"""
	Listing of all documents excluding their contents by default
	"""
	allDocuments: [AnnotatedDoc!]!
	"""
	List of all content pages
	"""
	allPages: [Page!]!
	"""
	List of all the document collections available.
	"""
	allCollections: [DocumentCollection!]!
	collection(slug: String!): DocumentCollection!
	"""
	Retrieves a full document from its unique name.
	"""
	document(slug: String!): AnnotatedDoc
	"""
	Retrieves all documents that are bookmarked by the current user.
	"""
	bookmarkedDocuments: [AnnotatedDoc!]!
	"""
	Retrieves a full document from its unique identifier.
	"""
	documentByUuid(id: UUID!): AnnotatedDoc
	"""
	Retrieves a full document from its unique identifier.
	"""
	page(id: String!): Page
	"""
	Lists all forms containing a morpheme with the given gloss.
	Groups these words by the phonemic shape of the target morpheme.
	"""
	morphemesByShape(gloss: String!, compareBy: CherokeeOrthography): [MorphemeReference!]!
	"""
	Lists all words containing a morpheme with the given gloss.
	Groups these words by the document containing them.
	"""
	morphemesByDocument(documentId: UUID, morphemeGloss: String!): [WordsInDocument!]!
	"""
	Forms containing the given morpheme gloss or related ones clustered over time.
	"""
	morphemeTimeClusters(gloss: String!, clusterYears: Int! = 10): [FormsInTime!]!
	"""
	Retrieve information for the morpheme that corresponds to the given tag
	string. For example, "3PL.B" is the standard string referring to a 3rd
	person plural prefix.
	"""
	morphemeTag(id: String!, system: CherokeeOrthography!): MorphemeTag
	"""
	Search for words that match any one of the given queries.
	Each query may match against multiple fields of a word.
	"""
	wordSearch(query: String!): [AnnotatedForm!]!
	"""
	Get a single word given the word ID
	"""
	wordById(id: UUID!): AnnotatedForm!
	"""
	Get a single paragraph given the paragraph ID
	"""
	paragraphById(id: UUID!): DocumentParagraph!
	"""
	Search for words with the exact same syllabary string, or with very
	similar looking characters.
	"""
	syllabarySearch(query: String!): [AnnotatedForm!]!
	"""
	Basic information about the currently authenticated user, if any.
	"""
	userInfo: UserInfo
	"""
	Gets a dailp_user by their id
	"""
	dailpUserById(id: UUID!): User!
	abbreviationIdFromShortName(shortName: String!): UUID!
	menuBySlug(slug: String!): Menu!
}

"""
Attribution for a particular source, whether an institution or an individual.
Most commonly, this will represent the details of a library or archive that
houses documents used elsewhere.
"""
type SourceAttribution {
	"""
	Name of the source, i.e. "The Newberry Library"
	"""
	name: String!
	"""
	URL of this source's homepage, i.e. "https://www.newberry.org/"
	"""
	link: String!
}

"""
Stores a spatial coverage associated with a document
"""
type SpatialCoverage {
	"""
	UUID for the place
	"""
	id: UUID!
	"""
	Name of the place
	"""
	name: String!
	"""
	Status (pending, approved, rejected) of a spatial coverage
	"""
	status: ApprovalStatus!
}

input SpatialCoverageUpdate {
	"""
	UUID for the spatial coverage
	"""
	id: UUID!
	"""
	Name of the spatial coverage
	"""
	name: String!
}


"""
Record to store a subject heading that reflects Indigenous knowledge
practices associated with a document
"""
type SubjectHeading {
	"""
	UUID for the subject heading
	"""
	id: UUID!
	"""
	Name of the subject heading
	"""
	name: String!
	"""
	Status (pending, approved, rejected) of a subject heading
	"""
	status: ApprovalStatus!
}

input SubjectHeadingUpdate {
	"""
	UUID for the subject heading
	"""
	id: UUID!
	"""
	Name of the subject heading
	"""
	name: String!
}

"""
A UUID is a unique 128-bit number, stored as 16 octets. UUIDs are parsed as
Strings within GraphQL. UUIDs are used to assign unique identifiers to
entities without requiring a central allocating authority.

# References

* [Wikipedia: Universally Unique Identifier](http://en.wikipedia.org/wiki/Universally_unique_identifier)
* [RFC4122: A Universally Unique IDentifier (UUID) URN Namespace](http://tools.ietf.org/html/rfc4122)
"""
scalar UUID

"""
Update the contributor attribution for a document
"""
input UpdateContributorAttribution {
	"""
	The document to perfom this operation on
	"""
	documentId: UUID!
	"""
	The UUID associated with the contributor being added or changed
	"""
	contributorId: UUID!
	"""
	A description of what the contributor did, like "translation" or "voice"
	"""
	contributionRole: String!
}

"""
A user record, for a contributor, editor, etc.
"""
type User {
	"""
	Id of the user, which must be a AWS Cognito `sub` claim
	"""
	id: String!
	"""
	User-facing name for this contributor/curator
	"""
	displayName: String!
	"""
	The date this user was created (optional)
	"""
	createdAt: Date
	"""
	URL to the avatar of the user (optional)
	"""
	avatarUrl: String
	"""
	Biography of the user (optional)
	"""
	bio: String
	"""
	Organization of the user (optional)
	"""
	organization: String
	"""
	Location of the user (optional)
	"""
	location: String
	"""
	Role of the user (optional)
	"""
	role: UserGroup
}

"""
A user belongs to any number of user groups, which give them various permissions.
"""
enum UserGroup {
	CONTRIBUTORS
	EDITORS
	READERS
}

"""
Auth metadata on the user making the current request.
"""
type UserInfo {
	"""
	Unique ID for the User. Should be an AWS Cognito Sub.
	"""
	id: UUID!
	email: String!
	groups: [UserGroup!]!
}

input UserUpdate {
	"""
	Id of the user, which must be a AWS Cognito `sub` claim
	"""
	id: String!
	"""
	User-facing name for this contributor/curator
	"""
	displayName: String
	"""
	URL to the avatar of the user (optional)
	"""
	avatarUrl: String
	"""
	Biography of the user (optional)
	"""
	bio: String
	"""
	Organization of the user (optional)
	"""
	organization: String
	"""
	Location of the user (optional)
	"""
	location: String
	"""
	Role of the user (optional)
	"""
	role: UserGroup
}

type WordSegment {
	"""
	Phonemic representation of the morpheme
	"""
	morpheme: String!
	"""
	English gloss in standard DAILP format that refers to a lexical item
	"""
	gloss: String!
	"""
	What kind of thing is this segment?
	"""
	role: WordSegmentRole!
	"""
	This field determines what character should separate this segment from
	the previous one when reconstituting the full segmentation string.
	"""
	previousSeparator: String!
	"""
	If this morpheme represents a functional tag that we have further
	information on, this is the corresponding database entry.
	"""
	matchingTag: MorphemeTag
}

"""
The kind of segment that a particular sequence of characters in a morphemic
segmentations represent.
"""
enum WordSegmentRole {
	MORPHEME
	CLITIC
	MODIFIER
}

"""
A list of words grouped by the document that contains them.
"""
type WordsInDocument {
	"""
	Unique identifier of the containing document
	"""
	documentId: UUID
	"""
	What kind of document contains these words (e.g. manuscript vs dictionary)
	"""
	documentType: DocumentType
	"""
	List of annotated and potentially segmented forms
	"""
	forms: [AnnotatedForm!]!
}

schema {
	query: Query
	mutation: Mutation
}<|MERGE_RESOLUTION|>--- conflicted
+++ resolved
@@ -78,11 +78,10 @@
 	"""
 	chapters: [CollectionChapter!]
 	"""
-<<<<<<< HEAD
 	Creators of this document
 	"""
 	creators: [Creator!]!
-=======
+	"""
 	Key terms associated with a document
 	"""
 	keywords: [Keyword!]!
@@ -98,7 +97,6 @@
 	The locations associated with this document
 	"""
 	spatialCoverage: [SpatialCoverage!]!
->>>>>>> c5897968
 	"""
 	The audio for this document that was ingested from GoogleSheets, if there is any.
 	"""
@@ -729,11 +727,10 @@
 	"""
 	writtenAt: DateInput
 	"""
-<<<<<<< HEAD
 	The creator(s) of the document
 	"""
 	creators: [CreatorUpdate!]
-=======
+	"""
 	The key terms associated with the document
 	"""
 	keywords: [KeywordUpdate!]
@@ -753,7 +750,6 @@
 	The physical locations associated with a document (e.g. where it was written, found)
 	"""
 	spatialCoverage: [SpatialCoverageUpdate!]
->>>>>>> c5897968
 }
 
 type DocumentPage {
