--- conflicted
+++ resolved
@@ -1014,7 +1014,6 @@
 	updateDocumentMetadata(document: DocumentMetadataUpdate!): UUID!
 	insertCustomMorphemeTag(tag: String!, title: String!, system: String!): Boolean!
 	createEditedCollection(input: CreateEditedCollectionInput!): String!
-<<<<<<< HEAD
 	upsertPage(page: NewPageInput!): String!
 }
 
@@ -1034,9 +1033,7 @@
 	path of new page
 	"""
 	path: String!
-=======
 	updateMenu(menu: MenuUpdate!): Menu!
->>>>>>> 9955c251
 }
 
 """
