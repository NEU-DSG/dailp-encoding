type AnnotatedDoc {
	"""
	Official short identifier for this document
	"""
	id: UUID!
	"""
	Full title of the document
	"""
	title: String!
	"""
	Date and time this document was written or created
	"""
	date: Date
	"""
	The original source(s) of this document, the most important first.
	"""
	sources: [SourceAttribution!]!
	"""
	Breadcrumbs from the top-level archive down to where this document lives.
	"""
	breadcrumbs(superCollection: String!): [DocumentCollection!]!
	"""
	Where the source document came from, maybe the name of a collection
	"""
	collection: DocumentCollection
	"""
	The genre of the document, used to group similar ones
	"""
	genre: String
	"""
	Images of each source document page, in order
	"""
	pageImages: IiifImages
	"""
	The people involved in producing this document, including the original
	author, translators, and annotators
	"""
	contributors: [Contributor!]!
	"""
	Is this document a reference source (unstructured list of words)?
	Otherwise, it is considered a structured document with a translation.
	"""
	isReference: Boolean!
	"""
	The audio recording resource for this entire document
	"""
	audioRecording: AudioSlice
	"""
	Arbitrary number used for manually ordering documents in a collection.
	For collections without manual ordering, use zero here.
	"""
	orderIndex: Int!
	"""
	URL-ready slug for this document, generated from the title
	"""
	slug: String!
	"""
	Segments of the document paired with their respective rough translations
	"""
	translatedPages: [DocumentPage!]
	"""
	All the words contained in this document, dropping structural formatting
	like line and page breaks.
	"""
	forms(start: Int, end: Int): [AnnotatedForm!]!
	formCount: Int!
	"""
	All words in the document that have unanalyzed or unfamiliar parts.
	These words need to be corrected or reviewed further.
	"""
	unresolvedForms: [AnnotatedForm!]!
}

"""
A single word in an annotated document.
One word contains several layers of interpretation, including the original
source text, multiple layers of linguistic annotation, and annotator notes.
TODO Split into two types, one for migration and one for SQL + GraphQL
"""
type AnnotatedForm {
	"""
	Original source text
	"""
	source: String!
	"""
	A normalized version of the word
	"""
	normalizedSource: String
	"""
	Underlying phonemic representation of this word
	"""
	phonemic: String
	"""
	English gloss for the whole word
	"""
	englishGloss: [String!]!
	"""
	Further details about the annotation layers, including uncertainty
	"""
	commentary: String
	"""
	The character index of a mid-word line break, if there is one
	"""
	lineBreak: Int
	"""
	The character index of a mid-word page break, if there is one
	"""
	pageBreak: Int
	"""
	Position of the form within the context of its parent document
	"""
	position: PositionInDocument!
	"""
	The date and time this form was recorded
	"""
	dateRecorded: Date
	"""
	A slice of audio associated with this word in the context of a document
	"""
	audioTrack: AudioSlice
	"""
	The root morpheme of the word.
	For example, a verb form glossed as "he catches" might have a root morpheme
	corresponding to "catch."
	"""
	root: WordSegment
	romanizedSource(system: CherokeeOrthography!): String
	segments(system: CherokeeOrthography!): [WordSegment!]!
	"""
	All other observed words with the same root morpheme as this word.
	"""
	similarForms: [AnnotatedForm!]!
	"""
	The document that contains this word.
	"""
	document: AnnotatedDoc
	"""
	Number of words preceding this one in the containing document
	"""
	index: Int!
	"""
	Unique identifier of the containing document
	"""
	documentId: UUID!
	"""
	Unique identifier of this form
	"""
	id: UUID!
}

"""
A single word in an annotated document that can be edited.
All fields except id are optional.
"""
input AnnotatedFormUpdate {
	"""
	Unique identifier of the form
	"""
	id: UUID!
<<<<<<< HEAD
	"""
	Updated source text
	"""
	source: String
	"""
	Updated commentary
	"""
	commentary: String
	"""
	Updated segments
	"""
	segments: [MorphemeSegmentUpdate!]
=======
	source: String
	commentary: String
>>>>>>> 7470a740
}

"""
Element within a spreadsheet before being transformed into a full document.
"""
union AnnotatedSeg = AnnotatedForm | LineBreak

"""
A segment of audio representing a document, word, phrase,
or other audio unit
"""
type AudioSlice {
	"""
	The audio resource this audio slice is taken from, generally pulled from the DRS API
	"""
	resourceUrl: String!
	"""
	An audio slice this slice is a subunit of, if there is one
	"""
	parentTrack: String
	"""
	This slice's relative position to other slices within an audio resource
	"""
	index: Int!
	"""
	The time (in seconds) in the parent track where this slice begins.
	"""
	startTime: Int
	"""
	The time (in seconds) in the parent track where this slice ends.
	"""
	endTime: Int
}


"""
One representation of Cherokee phonology.
There are several different writing systems for Cherokee phonology and we
want to convert between them.
This type enumerates all of the systems that we support and provides
conversion from our internal orthography into any of these.
"""
enum CherokeeOrthography {
	TAOC
	CRG
	LEARNER
}

"""
A block of content, which may be one of several types.
Each page contains several blocks.

This type is intended to enable a custom page builder on the front-end for
content editors.
"""
union ContentBlock = Markdown | Gallery

"""
An individual or organization that contributed to the creation or analysis
of a particular document or source. Each contributor has a name and a role
that specifies the type of their contributions.
"""
type Contributor {
	"""
	Full name of the contributor
	"""
	name: String!
	"""
	The role that defines most of their contributions to the associated item
	"""
	role: String!
	details: ContributorDetails
}

"""
Basic personal details of an individual contributor, which can be retrieved
from a particular instance of [`Contributor`].

They may have transcribed a handwritten manuscript, translated it into
English, or analyzed it for linguistic information.
This information can be used to track who contributed to the development of
each individual document, and track contributions to the archive as a whole.
"""
type ContributorDetails {
	"""
	Full name of this person, this exact string must be used to identify
	them elsewhere, like in the attribution for a particular document.
	"""
	fullName: String!
	"""
	Alternate name of this person, may be in a different language or writing
	system. Used only for descriptive purposes.
	"""
	alternateName: String
	"""
	The optional date that this contributor was born on.
	"""
	birthDate: Date
}

type Date {
	"""
	The year of this date
	"""
	year: Int!
	"""
	Formatted version of the date for humans to read
	"""
	formattedDate: String!
}

type DocumentCollection {
	"""
	Full name of this collection
	"""
	name: String!
	"""
	URL-ready slug for this collection, generated from the name
	"""
	slug: String!
	"""
	All documents that are part of this collection
	TODO Try to unify this return type into AnnotatedDoc
	This probably requires adding a document_ids field so that we can just
	pass that to the dataloader below.
	"""
	documents: [DocumentReference!]!
}

type DocumentPage {
	"""
	One-indexed page number
	"""
	pageNumber: String!
	"""
	Scan of this page as a IIIF resource, if there is one
	"""
	image: PageImage
	"""
	Contents of this page as a list of paragraphs
	"""
	paragraphs: [DocumentParagraph!]!
}

type DocumentParagraph {
	"""
	Source text of the paragraph broken down into words
	"""
	source: [AnnotatedSeg!]!
	"""
	English translation of the whole paragraph
	"""
	translation: String!
}

"""
Reference to a document with a limited subset of fields, namely no contents
of the document.
"""
type DocumentReference {
	"""
	Database ID for the document
	"""
	id: UUID!
	"""
	Unique short name
	"""
	shortName: String!
	"""
	Long title of the document
	"""
	title: String!
	"""
	Date the document was produced (or `None` if unknown)
	"""
	date: Date
	"""
	Index of the document within its group, used purely for ordering
	"""
	orderIndex: Int!
	"""
	URL slug for this document
	"""
	slug: String!
}

"""
The kind of a document in terms of what body it lives within. A reference
document is a dictionary or grammar for example, while a corpus document
might be a letter, journal, or notice.
"""
enum DocumentType {
	REFERENCE
	CORPUS
}


type FormsInTime {
	start: Date
	end: Date
	forms: [AnnotatedForm!]!
}

"""
A gallery of images, which may be rendered as a slideshow or lightbox.
"""
type Gallery {
	mediaUrls: [String!]!
}

"""
A rectangle slice of something, usually a large document image.

Units are a percentage of the containing document.
This is more useful than pixels because we can more easily compare
geometries between images of different resolutions. For example, we could identify
all items in any bottom-right corner with Geometry(90%, 90%, 100%, 100%).
Physical units would be better, but IIIF only allows pixels and percentages.

Potential use case:
Each document is represented by an ordered list of [AnnotatedForm]s. Each
form has some geometry on the source image. There are a bunch of other
annotations on the source image that are unordered. These may be specific
syllabary characters, notes about the handwriting, etc. Using MongoDB
comparison queries, we can request a list of all spatial annotations
on the same document that lie within or around the geometry of this specific word.
"""
type Geometry {
	xMin: Float!
	yMin: Float!
	xMax: Float!
	yMax: Float!
}


type IiifImages {
	"""
	Information about the data source for this set of images
	"""
	source: ImageSource!
	"""
	List of urls for all the images in this collection
	"""
	urls: [String!]!
}

type ImageSource {
	"""
	Base URL for the IIIF server
	"""
	url: String!
}


"""
A scalar that can represent any JSON value.
"""
scalar JSON

"""
Start of a new line
"""
type LineBreak {
	"""
	Index of this line break within the document. i.e. Indicates the start
	of line X.
	"""
	index: Int!
}

"""
A block of prose content, formatted with [Markdown](https://commonmark.org/).
"""
type Markdown {
	content: String!
}

"""
One particular morpheme and all the known words that contain that exact morpheme.
"""
type MorphemeReference {
	"""
	Phonemic shape of the morpheme.
	"""
	morpheme: String!
	"""
	List of words that contain this morpheme.
	"""
	forms: [AnnotatedForm!]!
}

"""
A single unit of meaning and its gloss which can be edited.
"""
input MorphemeSegmentUpdate {
	"""
	Source language representation of this segment.
	"""
	morpheme: String!
	"""
	Target language representation of this segment.
	"""
	gloss: String!
	"""
	This field determines what character should separate this segment from
	the next one when reconstituting the full segmentation string.
	"""
	role: WordSegmentRole!
}

"""
A concrete representation of a particular functional morpheme.
"""
type MorphemeTag {
	"""
	Internal representation of this functional item, which may be one or
	more word parts in the raw annotation. For example, ["X", "Y"] could map
	to "Z" in a particular display format.
	"""
	internalTags: [String!]!
	"""
	How this morpheme is represented in a gloss
	"""
	tag: String!
	"""
	Plain English title of the morpheme tag
	"""
	title: String!
	"""
	How this morpheme looks in original language data
	"""
	shape: String
	"""
	URL to an external page with more details about this morpheme.
	"""
	detailsUrl: String
	"""
	A prose description of what this morpheme means and how it works in
	context.
	"""
	definition: String!
	"""
	What kind of morpheme is this? Examples are "Prepronominal Prefix" or
	"Aspectual Suffix"
	"""
	morphemeType: String!
	"""
	Overrides the segment type of instances of this tag.
	"""
	roleOverride: WordSegmentRole
}

type Mutation {
	"""
	Mutation must have at least one visible field for introspection to work
	correctly, so we just provide an API version which might be useful in
	the future.
	"""
	apiVersion: String!
	updatePage(data: JSON!): Boolean!
	updateAnnotation(data: JSON!): Boolean!
	updateWord(word: AnnotatedFormUpdate!): UUID!
}

"""
A website page which lives at a specific URL and has a list of blocks that
define its content.
"""
type Page {
	"""
	The path that this page lives at, which also uniquely identifies it.
	For example, "/our-team"
	"""
	id: String!
	title: String!
	body: [ContentBlock!]!
}

type PageImage {
	"""
	The IIIF source this page image comes from
	"""
	source: ImageSource!
	"""
	The full IIIF url for this image resource
	"""
	url: String!
}

"""
The reference position within a document of one specific form
"""
type PositionInDocument {
	"""
	What document is this item within?
	"""
	documentId: UUID!
	"""
	What page is it on (starting from 1)? May be a single page or range of pages.
	"""
	pageNumber: String!
	"""
	How many items come before this one in the whole document?
	
	1-indexed position indicating where the form sits in the ordering of all
	forms in the document. Used for relative ordering of forms from the
	same document.
	"""
	index: Int!
	"""
	What section of the document image corresponds to this item?
	"""
	geometry: Geometry
	"""
	Standard page reference for this position, which can be used in citation.
	Generally formatted like ID:PAGE, i.e "DF2018:55"
	"""
	pageReference: String!
	"""
	Index reference for this position, more specific than `page_reference`.
	Generally used in corpus documents where there are few pages containing
	many forms each. Example: "WJ23:#21"
	"""
	indexReference: String!
	iiifUrl: String
}

type Query {
	"""
	List of all the functional morpheme tags available
	"""
	allTags(system: CherokeeOrthography!): [MorphemeTag!]!
	"""
	Listing of all documents excluding their contents by default
	"""
	allDocuments: [AnnotatedDoc!]!
	"""
	List of all content pages
	"""
	allPages: [Page!]!
	"""
	List of all the document collections available.
	"""
	allCollections: [DocumentCollection!]!
	collection(slug: String!): DocumentCollection!
	"""
	Retrieves a full document from its unique name.
	"""
	document(slug: String!): AnnotatedDoc
	"""
	Retrieves a full document from its unique identifier.
	"""
	page(id: String!): Page
	"""
	Lists all forms containing a morpheme with the given gloss.
	Groups these words by the phonemic shape of the target morpheme.
	"""
	morphemesByShape(gloss: String!, compareBy: CherokeeOrthography): [MorphemeReference!]!
	"""
	Lists all words containing a morpheme with the given gloss.
	Groups these words by the document containing them.
	"""
	morphemesByDocument(documentId: UUID, morphemeGloss: String!): [WordsInDocument!]!
	"""
	Forms containing the given morpheme gloss or related ones clustered over time.
	"""
	morphemeTimeClusters(gloss: String!, clusterYears: Int! = 10): [FormsInTime!]!
	"""
	Retrieve information for the morpheme that corresponds to the given tag
	string. For example, "3PL.B" is the standard string referring to a 3rd
	person plural prefix.
	"""
	morphemeTag(id: String!, system: CherokeeOrthography!): MorphemeTag
	"""
	Search for words that match any one of the given queries.
	Each query may match against multiple fields of a word.
	"""
	wordSearch(query: String!): [AnnotatedForm!]!
	"""
	Search for words with the exact same syllabary string, or with very
	similar looking characters.
	"""
	syllabarySearch(query: String!): [AnnotatedForm!]!
	"""
	Basic information about the currently authenticated user, if any.
	"""
	userInfo: UserInfo!
}

"""
Attribution for a particular source, whether an institution or an individual.
Most commonly, this will represent the details of a library or archive that
houses documents used elsewhere.
"""
type SourceAttribution {
	"""
	Name of the source, i.e. "The Newberry Library"
	"""
	name: String!
	"""
	URL of this source's homepage, i.e. "https://www.newberry.org/"
	"""
	link: String!
}


"""
A UUID is a unique 128-bit number, stored as 16 octets. UUIDs are parsed as
Strings within GraphQL. UUIDs are used to assign unique identifiers to
entities without requiring a central allocating authority.

# References

* [Wikipedia: Universally Unique Identifier](http://en.wikipedia.org/wiki/Universally_unique_identifier)
* [RFC4122: A Universally Unique IDentifier (UUID) URN Namespace](http://tools.ietf.org/html/rfc4122)
"""
scalar UUID

enum UserGroup {
	EDITOR
}

type UserInfo {
	email: String!
	groups: [UserGroup!]!
}

type WordSegment {
	"""
	Phonemic representation of the morpheme
	"""
	morpheme: String!
	"""
	English gloss in standard DAILP format that refers to a lexical item
	"""
	gloss: String!
	"""
	What kind of thing is this segment?
	"""
	role: WordSegmentRole!
	"""
	This field determines what character should separate this segment from
	the previous one when reconstituting the full segmentation string.
	"""
	previousSeparator: String!
	"""
	If this morpheme represents a functional tag that we have further
	information on, this is the corresponding database entry.
	"""
	matchingTag: MorphemeTag
}

"""
The kind of segment that a particular sequence of characters in a morphemic
segmentations represent.
"""
enum WordSegmentRole {
	MORPHEME
	CLITIC
	MODIFIER
}

"""
A list of words grouped by the document that contains them.
"""
type WordsInDocument {
	"""
	Unique identifier of the containing document
	"""
	documentId: UUID
	"""
	What kind of document contains these words (e.g. manuscript vs dictionary)
	"""
	documentType: DocumentType
	"""
	List of annotated and potentially segmented forms
	"""
	forms: [AnnotatedForm!]!
}

schema {
	query: Query
	mutation: Mutation
}<|MERGE_RESOLUTION|>--- conflicted
+++ resolved
@@ -157,7 +157,6 @@
 	Unique identifier of the form
 	"""
 	id: UUID!
-<<<<<<< HEAD
 	"""
 	Updated source text
 	"""
@@ -170,10 +169,6 @@
 	Updated segments
 	"""
 	segments: [MorphemeSegmentUpdate!]
-=======
-	source: String
-	commentary: String
->>>>>>> 7470a740
 }
 
 """
@@ -207,7 +202,6 @@
 	"""
 	endTime: Int
 }
-
 
 """
 One representation of Cherokee phonology.
@@ -369,7 +363,6 @@
 	REFERENCE
 	CORPUS
 }
-
 
 type FormsInTime {
 	start: Date
@@ -408,7 +401,6 @@
 	yMax: Float!
 }
 
-
 type IiifImages {
 	"""
 	Information about the data source for this set of images
@@ -426,7 +418,6 @@
 	"""
 	url: String!
 }
-
 
 """
 A scalar that can represent any JSON value.
@@ -577,7 +568,7 @@
 	pageNumber: String!
 	"""
 	How many items come before this one in the whole document?
-	
+
 	1-indexed position indicating where the form sits in the ordering of all
 	forms in the document. Used for relative ordering of forms from the
 	same document.
@@ -631,12 +622,18 @@
 	Lists all forms containing a morpheme with the given gloss.
 	Groups these words by the phonemic shape of the target morpheme.
 	"""
-	morphemesByShape(gloss: String!, compareBy: CherokeeOrthography): [MorphemeReference!]!
+	morphemesByShape(
+		gloss: String!
+		compareBy: CherokeeOrthography
+	): [MorphemeReference!]!
 	"""
 	Lists all words containing a morpheme with the given gloss.
 	Groups these words by the document containing them.
 	"""
-	morphemesByDocument(documentId: UUID, morphemeGloss: String!): [WordsInDocument!]!
+	morphemesByDocument(
+		documentId: UUID
+		morphemeGloss: String!
+	): [WordsInDocument!]!
 	"""
 	Forms containing the given morpheme gloss or related ones clustered over time.
 	"""
@@ -678,7 +675,6 @@
 	"""
 	link: String!
 }
-
 
 """
 A UUID is a unique 128-bit number, stored as 16 octets. UUIDs are parsed as
