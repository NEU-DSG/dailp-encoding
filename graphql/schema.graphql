--- conflicted
+++ resolved
@@ -1048,8 +1048,6 @@
 	Minimal mutation to add a document with only essential fields
 	"""
 	addDocument(input: CreateDocumentFromFormInput!): AddDocumentPayload!
-<<<<<<< HEAD
-=======
 	insertCustomMorphemeTag(tag: String!, title: String!, system: String!): Boolean!
 	createEditedCollection(input: CreateEditedCollectionInput!): String!
 	upsertPage(page: NewPageInput!): String!
@@ -1072,7 +1070,6 @@
 	path of new page
 	"""
 	path: String!
->>>>>>> ecddc819
 }
 
 """
