--- conflicted
+++ resolved
@@ -829,13 +829,10 @@
 	updateAnnotation(data: JSON!): Boolean!
 	updateWord(word: AnnotatedFormUpdate!): AnnotatedForm!
 	"""
-<<<<<<< HEAD
 	Adds a bookmark to the user's list of bookmarks
 	"""
 	addBookmark(bookmark: AddBookmark!): UUID!
 	"""
-=======
->>>>>>> 065ac17e
 	Decide if a piece audio should be included in edited collection
 	"""
 	curateWordAudio(input: CurateWordAudioInput!): AnnotatedForm!
