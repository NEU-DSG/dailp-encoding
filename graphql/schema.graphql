--- conflicted
+++ resolved
@@ -78,6 +78,10 @@
 	"""
 	chapters: [CollectionChapter!]
 	"""
+	The format of the original artifact
+	"""
+	format: Format!
+	"""
 	Key terms associated with a document
 	"""
 	keywords: [Keyword!]!
@@ -113,10 +117,6 @@
 	TODO! User guard for contributors only
 	"""
 	userContributedAudio: [AudioSlice!]!
-	"""
-	The format of the original artifact
-	"""
-	format: Format!
 }
 
 """
@@ -258,8 +258,6 @@
 }
 
 """
-<<<<<<< HEAD
-=======
 Request to attach user-recorded audio to a document
 """
 input AttachAudioToDocumentInput {
@@ -275,7 +273,6 @@
 }
 
 """
->>>>>>> d1a83454
 Request to attach user-recorded audio to a word
 """
 input AttachAudioToWordInput {
@@ -734,39 +731,37 @@
 	"""
 	writtenAt: DateInput
 	"""
-<<<<<<< HEAD
+	The key terms associated with the document
+	"""
+	keywords: [KeywordUpdate!]
+	"""
+	The languages present in the document
+	"""
+	languages: [LanguageUpdate!]
+	"""
+	Terms that reflect Indigenous knowledge practices associated with the document
+	"""
+	subjectHeadings: [SubjectHeadingUpdate!]
+	"""
+	The editors, translators, etc. of the document
+	"""
+	contributors: [UUID!]
+	"""
+	The physical locations associated with a document (e.g. where it was written, found)
+	"""
+	spatialCoverage: [SpatialCoverageUpdate!]
+	"""
+	The creator(s) of the document
+	"""
+	creators: [CreatorUpdate!]
+	"""
+	The format of the original artifact
+	"""
+	format: FormatUpdate
+	"""
 	Term that contextualizes the social practice surrounding the document
 	"""
 	genre: GenreUpdate
-=======
-	The key terms associated with the document
-	"""
-	keywords: [KeywordUpdate!]
-	"""
-	The languages present in the document
-	"""
-	languages: [LanguageUpdate!]
-	"""
-	Terms that reflect Indigenous knowledge practices associated with the document
-	"""
-	subjectHeadings: [SubjectHeadingUpdate!]
-	"""
-	The editors, translators, etc. of the document
-	"""
-	contributors: [UUID!]
-	"""
-	The physical locations associated with a document (e.g. where it was written, found)
-	"""
-	spatialCoverage: [SpatialCoverageUpdate!]
-	"""
-	The creator(s) of the document
-	"""
-	creators: [CreatorUpdate!]
-	"""
-	The format of the original artifact
-	"""
-	format: FormatUpdate
->>>>>>> d1a83454
 }
 
 type DocumentPage {
