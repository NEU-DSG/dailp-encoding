type AddDocumentPayload {
	id: UUID!
	title: String!
	slug: String!
	collectionSlug: String!
	chapterSlug: String!
}

type AnnotatedDoc {
	"""
	Official short identifier for this document
	"""
	id: UUID!
	"""
	Full title of the document
	"""
	title: String!
	"""
	Date and time this document was written or created
	"""
	date: Date
	"""
	When the document was bookmarked by the current user, if it was.
	"""
	bookmarkedOn: Date
	"""
	The original source(s) of this document, the most important first.
	"""
	sources: [SourceAttribution!]!
	"""
	Where the source document came from, maybe the name of a collection
	"""
	collection: DocumentCollection
	"""
	The genre of the document, used to group similar ones
	"""
	genre: String
	"""
	Images of each source document page, in order
	"""
	pageImages: IiifImages
	"""
	The people involved in producing this document, including the original
	author, translators, and annotators
	"""
	contributors: [Contributor!]!
	"""
	Is this document a reference source (unstructured list of words)?
	Otherwise, it is considered a structured document with a translation.
	"""
	isReference: Boolean!
	"""
	Arbitrary number used for manually ordering documents in a collection.
	For collections without manual ordering, use zero here.
	"""
	orderIndex: Int!
	"""
	URL-ready slug for this document, generated from the title
	"""
	slug: String!
	"""
	Segments of the document paired with their respective rough translations
	"""
	translatedPages: [DocumentPage!]
	"""
	All the words contained in this document, dropping structural formatting
	like line and page breaks.
	"""
	forms(start: Int, end: Int): [AnnotatedForm!]!
	formCount: Int!
	"""
	All words in the document that have unanalyzed or unfamiliar parts.
	These words need to be corrected or reviewed further.
	"""
	unresolvedForms: [AnnotatedForm!]!
	"""
	Collection chapters that contain this document.
	"""
	chapters: [CollectionChapter!]
	"""
	The locations associated with this document
	"""
	spatialCoverage: [SpatialCoverage!]!
  """
  The audio for this document that was ingested from GoogleSheets, if there is any.
	"""
	ingestedAudioTrack: AudioSlice
	"""
	A slices of audio associated with this word in the context of a document.
	This audio has been selected by an editor from contributions, or is the
	same as the ingested audio track, if one is available.
	"""
	editedAudio: [AudioSlice!]!
	"""
	Audio for this word that has been recorded by community members. Will be
	empty if user does not have access to uncurated contributions.
	TODO! User guard for contributors only
	"""
	userContributedAudio: [AudioSlice!]!
}

"""
A single word in an annotated document.
One word contains several layers of interpretation, including the original
source text, multiple layers of linguistic annotation, and annotator notes.
TODO Split into two types, one for migration and one for SQL + GraphQL
"""
type AnnotatedForm {
	"""
	Original source text
	"""
	source: String!
	"""
	A normalized version of the word
	"""
	normalizedSource: String
	"""
	Underlying phonemic representation of this word
	"""
	phonemic: String
	"""
	English gloss for the whole word
	"""
	englishGloss: [String!]!
	"""
	Further details about the annotation layers, including uncertainty
	"""
	commentary: String
	"""
	The character index of a mid-word line break, if there is one
	"""
	lineBreak: Int
	"""
	The character index of a mid-word page break, if there is one
	"""
	pageBreak: Int
	"""
	Position of the form within the context of its parent document
	"""
	position: PositionInDocument!
	"""
	The date and time this form was recorded
	"""
	dateRecorded: Date
	"""
	The audio for this word that was ingested from GoogleSheets, if there is any.
	"""
	ingestedAudioTrack: AudioSlice
	"""
	The root morpheme of the word.
	For example, a verb form glossed as "he catches" might have a root morpheme
	corresponding to "catch."
	"""
	root: WordSegment
	romanizedSource(system: CherokeeOrthography!): String
	segments(system: CherokeeOrthography!): [WordSegment!]!
	"""
	All other observed words with the same root morpheme as this word.
	"""
	similarForms: [AnnotatedForm!]!
	"""
	The document that contains this word.
	"""
	document: AnnotatedDoc
	"""
	Number of words preceding this one in the containing document
	"""
	index: Int!
	"""
	Unique identifier of the containing document
	"""
	documentId: UUID!
	"""
	Unique identifier of this form
	"""
	id: UUID!
	"""
	A slices of audio associated with this word in the context of a document.
	This audio has been selected by an editor from contributions, or is the
	same as the ingested audio track, if one is available.
	"""
	editedAudio: [AudioSlice!]!
	"""
	Audio for this word that has been recorded by community members. Will be
	empty if user does not have access to uncurated contributions.
	TODO! User guard for contributors only
	"""
	userContributedAudio: [AudioSlice!]!
	"""
	Get comments on this word
	"""
	comments: [Comment!]!
}

"""
A single word in an annotated document that can be edited.
All fields except id are optional.
"""
input AnnotatedFormUpdate {
	"""
	Unique identifier of the form
	"""
	id: UUID!
	"""
	Possible update to source content
	"""
	source: String
	"""
	Possible update to normalized source content
	"""
	romanizedSource: String
	"""
	Possible update to commentary
	"""
	commentary: String
	"""
	Updated segments
	"""
	segments: [MorphemeSegmentUpdate!]
	"""
	Possible updated english gloss
	"""
	englishGloss: String
}

"""
Element within a spreadsheet before being transformed into a full document.
"""
union AnnotatedSeg = AnnotatedForm | LineBreak

"""
Represents the status of a suggestion made by a contributor
"""
enum ApprovalStatus {
	PENDING
	APPROVED
	REJECTED
 }
"""
Request to attach user-recorded audio to a document
"""
input AttachAudioToDocumentInput {
	"""
	Document to bind audio to
	"""
	documentId: UUID!
	"""
	A URL to a Cloudfront-proxied user-recorded reading of a document.
	A new resource will be created to represent the recording if one does not exist already
	"""
	contributorAudioUrl: String!
}

"""
Request to attach user-recorded audio to a word
"""
input AttachAudioToWordInput {
	"""
	Word to bind audio to
	"""
	wordId: UUID!
	"""
	A URL to a Cloudfront-proxied user-recorded pronunciation of a word.
	A new resource will be created to represent the recording if one does not exist already
	"""
	contributorAudioUrl: String!
}

"""
A segment of audio representing a document, word, phrase,
or other audio unit
"""
type AudioSlice {
	"""
	The unique id for this audio slice. Will not be present if audio has not been inserted
	"""
	sliceId: String
	"""
	The audio resource this audio slice is taken from, generally pulled from the DRS API
	"""
	resourceUrl: String!
	"""
	An audio slice this slice is a subunit of, if there is one
	"""
	parentTrack: String
	"""
	When the track was recorded, if available
	"""
	recordedAt: Date
	"""
	Which user recorded the tracked, if uploaded by a user
	"""
	recordedBy: User
	"""
	True if audio should be shown to Readers.
	"""
	includeInEditedCollection: Boolean!
	"""
	Last Editor to decide if audio should be included in edited collection.
	"""
	editedBy: User
	"""
	This slice's relative position to other slices within an audio resource
	"""
	index: Int!
	"""
	The time (in seconds) in the parent track where this slice begins.
	"""
	startTime: Int
	"""
	The time (in seconds) in the parent track where this slice ends.
	"""
	endTime: Int
}


"""
One representation of Cherokee phonology.
There are several different writing systems for Cherokee phonology and we
want to convert between them.
This type enumerates all of the systems that we support and provides
conversion from our internal orthography into any of these.
"""
enum CherokeeOrthography {
	TAOC
	CRG
	LEARNER
}

"""
Structure to represent a single chapter. Used to send data to the front end.
"""
type CollectionChapter {
	"""
	UUID for the chapter
	"""
	id: UUID!
	"""
	Full title of the chapter
	"""
	title: String!
	"""
	ID of WordPress page with text of the chapter
	"""
	wordpressId: Int
	"""
	Order within the parent chapter or collection
	"""
	indexInParent: Int!
	"""
	Whether the chapter is an "Intro" or "Body" chapter
	"""
	section: CollectionSection!
	"""
	Full path of the chapter
	"""
	path: [String!]!
	slug: String!
	document: AnnotatedDoc
	"""
	Breadcrumbs from the top-level archive down to where this document lives.
	"""
	breadcrumbs: [DocumentCollection!]!
}

"""
Enum to represent the sections in an edited collection
"""
enum CollectionSection {
	INTRO
	BODY
	CREDIT
}

"""
A comment a user has made on some piece of a document.
"""
type Comment {
	"""
	Unique identifier of this comment
	"""
	id: UUID!
	"""
	When the comment was posted
	"""
	postedAt: DateTime!
	"""
	Who posted the comment
	"""
	postedBy: User!
	"""
	The text of the comment
	"""
	textContent: String!
	"""
	An optional classification of the comment's content
	"""
	commentType: CommentType
	"""
	Whether the comment has been edited since it was posted
	"""
	edited: Boolean!
}

"""
Type representing the object that a comment is attached to
"""
union CommentParent = AnnotatedForm | DocumentParagraph

"""
An enum listing the possible types that a comment could be attached to
"""
enum CommentParentType {
	WORD
	PARAGRAPH
}

"""
A type describing the kind of comment being made
"""
enum CommentType {
	STORY
	SUGGESTION
	QUESTION
}

"""
Used for updating comments.
All fields except id are optional.
"""
input CommentUpdate {
	"""
	The UUID of the comment to perform this operation on.
	"""
	id: UUID!
	"""
	The text of the comment.
	"""
	textContent: String
	"""
	The type of content in this comment. See dailp::comment::CommentType.
	"""
	commentType: CommentType
	"""
	Whether this comment has been edited in the past
	"""
	edited: Boolean!
}

"""
A block of content, which may be one of several types.
Each page contains several blocks.

This type is intended to enable a custom page builder on the front-end for
content editors.
"""
union ContentBlock = Markdown | Gallery

"""
An individual or organization that contributed to the creation or analysis
of a particular document or source. Each contributor has a name and a role
that specifies the type of their contributions.
"""
type Contributor {
	"""
	UUID of the contributor
	"""
	id: UUID!
	"""
	Full name of the contributor
	"""
	name: String!
	"""
	The role that defines most of their contributions to the associated item
	"""
	role: ContributorRole
	details: ContributorDetails
}

"""
Basic personal details of an individual contributor, which can be retrieved
from a particular instance of [`Contributor`].

They may have transcribed a handwritten manuscript, translated it into
English, or analyzed it for linguistic information.
This information can be used to track who contributed to the development of
each individual document, and track contributions to the archive as a whole.
"""
type ContributorDetails {
	"""
	Full name of this person, this exact string must be used to identify
	them elsewhere, like in the attribution for a particular document.
	"""
	fullName: String!
	"""
	Alternate name of this person, may be in a different language or writing
	system. Used only for descriptive purposes.
	"""
	alternateName: String
	"""
	The optional date that this contributor was born on.
	"""
	birthDate: Date
	"""
	Whether or not the contributor's profile is linked to their contributions
	"""
	isVisible: Boolean!
}

"""
A contributor can have to any number of roles, which define most of their
contributions to the associated item (add or revise as needed)
"""
enum ContributorRole {
	TRANSCRIBER
	TRANSLATOR
	ANNOTATOR
	CULTURAL_ADVISOR
}

input CreateDocumentFromFormInput {
	documentName: String!
	rawTextLines: [[String!]!]!
	englishTranslationLines: [[String!]!]!
	unresolvedWords: [String!]!
	sourceName: String!
	sourceUrl: String!
	collectionId: UUID!
}

"""
Input for creating an edited collection
"""
input CreateEditedCollectionInput {
	"""
	The title of the collection
	"""
	title: String!
	"""
	Description of the collection
	"""
	description: String!
	"""
	URL of the thumbnail image for the collection
	"""
	thumbnailUrl: String!
}

"""
Request to update if a piece of document audio should be included in an edited collection
"""
input CurateDocumentAudioInput {
	"""
	Document audio is attached to
	"""
	documentId: UUID!
	"""
	Audio to include/exclude
	"""
	audioSliceId: UUID!
	"""
	New value
	"""
	includeInEditedCollection: Boolean!
}

"""
Request to update if a piece of word audio should be included in an edited collection
"""
input CurateWordAudioInput {
	"""
	Word audio is attached to
	"""
	wordId: UUID!
	"""
	Audio to include/exclude
	"""
	audioSliceId: UUID!
	"""
	New value
	"""
	includeInEditedCollection: Boolean!
}

type Date {
	"""
	The year of this date
	"""
	year: Int!
	"""
	The month of this date
	"""
	month: Int!
	"""
	The day of this date
	"""
	day: Int!
	"""
	Formatted version of the date for humans to read
	"""
	formattedDate: String!
}

"""
GraphQL input type for dates
"""
input DateInput {
	day: Int!
	month: Int!
	year: Int!
}

type DateTime {
	"""
	UNIX timestamp of the datetime, useful for sorting
	"""
	timestamp: Int!
	"""
	Just the Date component of this DateTime, useful for user-facing display
	"""
	date: Date!
}

"""
Input object for deleting an existing comment
"""
input DeleteCommentInput {
	"""
	ID of the comment to delete
	"""
	commentId: UUID!
}

"""
Delete a contributor attribution for a document based on the two ids
"""
input DeleteContributorAttribution {
	"""
	The document to perform this operation on
	"""
	documentId: UUID!
	"""
	The UUID of the contributor to remove from this document's attributions
	"""
	contributorId: UUID!
}

type DocumentCollection {
	"""
	Full name of this collection
	"""
	name: String!
	"""
	Database ID for this collection
	"""
	id: UUID
	"""
	URL-ready slug for this collection, generated from the name
	"""
	slug: String!
	"""
	All documents that are part of this collection
	TODO Try to unify this return type into AnnotatedDoc
	This probably requires adding a document_ids field so that we can just
	pass that to the dataloader below.
	"""
	documents: [DocumentReference!]!
}

"""
Used for updating document metadata.
All fields except id are optional.
"""
input DocumentMetadataUpdate {
	"""
	The ID of the document to update
	"""
	id: UUID!
	"""
	An updated title for this document, or nothing (if title is unchanged)
	"""
	title: String
	"""
	The date this document was written, or nothing (if unchanged or not applicable)
	"""
	writtenAt: DateInput
	"""
<<<<<<< HEAD
	The editors, translators, etc. of the document
	"""
	contributors: [UUID!]
=======
	The physical locations associated with a document (e.g. where it was written, found)
	"""
	spatialCoverage: [SpatialCoverageUpdate!]
>>>>>>> 90ac2dc4
}

type DocumentPage {
	"""
	One-indexed page number
	"""
	pageNumber: String!
	"""
	Scan of this page as a IIIF resource, if there is one
	"""
	image: PageImage
	"""
	Contents of this page as a list of paragraphs
	"""
	paragraphs: [DocumentParagraph!]!
}

"""
One paragraph within a [`DocumentPage`]
"""
type DocumentParagraph {
	"""
	Unique identifier for this paragraph
	"""
	id: UUID!
	"""
	English translation of the whole paragraph
	"""
	translation: String!
	"""
	1-indexed position of this paragraph in a document
	"""
	index: Int!
	"""
	Source text of the paragraph broken down into words
	"""
	source: [AnnotatedSeg!]!
	"""
	Get comments on this paragraph
	"""
	comments: [Comment!]!
}

"""
Reference to a document with a limited subset of fields, namely no contents
of the document.
"""
type DocumentReference {
	"""
	Database ID for the document
	"""
	id: UUID!
	"""
	Unique short name
	"""
	shortName: String!
	"""
	Long title of the document
	"""
	title: String!
	"""
	Date the document was produced (or `None` if unknown)
	"""
	date: Date
	"""
	Index of the document within its group, used purely for ordering
	"""
	orderIndex: Int!
	"""
	URL slug for this document
	"""
	slug: String!
}

"""
The kind of a document in terms of what body it lives within. A reference
document is a dictionary or grammar for example, while a corpus document
might be a letter, journal, or notice.
"""
enum DocumentType {
	REFERENCE
	CORPUS
}

"""
Structure to represent an edited collection. Missing certain fields and chapters in it.
Used for sending data to the front end
"""
type EditedCollection {
	"""
	UUID for the collection
	"""
	id: UUID!
	"""
	Full title of the collection
	"""
	title: String!
	"""
	Description of the collection (optional)
	"""
	description: String
	"""
	ID of WordPress menu for navigating the collection
	"""
	wordpressMenuId: Int
	"""
	Cover image URL
	"""
	thumbnailUrl: String
	"""
	URL slug for the collection, like "cwkw"
	"""
	slug: String!
	chapters: [CollectionChapter!]
}


type FormsInTime {
	start: Date
	end: Date
	forms: [AnnotatedForm!]!
}

"""
A gallery of images, which may be rendered as a slideshow or lightbox.
"""
type Gallery {
	mediaUrls: [String!]!
}

"""
A rectangle slice of something, usually a large document image.

Units are a percentage of the containing document.
This is more useful than pixels because we can more easily compare
geometries between images of different resolutions. For example, we could identify
all items in any bottom-right corner with Geometry(90%, 90%, 100%, 100%).
Physical units would be better, but IIIF only allows pixels and percentages.

Potential use case:
Each document is represented by an ordered list of [AnnotatedForm]s. Each
form has some geometry on the source image. There are a bunch of other
annotations on the source image that are unordered. These may be specific
syllabary characters, notes about the handwriting, etc. Using MongoDB
comparison queries, we can request a list of all spatial annotations
on the same document that lie within or around the geometry of this specific word.
"""
type Geometry {
	xMin: Float!
	yMin: Float!
	xMax: Float!
	yMax: Float!
}


type IiifImages {
	"""
	Information about the data source for this set of images
	"""
	source: ImageSource!
	"""
	List of urls for all the images in this collection
	"""
	urls: [String!]!
}

type ImageSource {
	"""
	Base URL for the IIIF server
	"""
	url: String!
}


"""
A scalar that can represent any JSON value.
"""
scalar JSON

"""
Start of a new line
"""
type LineBreak {
	"""
	Index of this line break within the document. i.e. Indicates the start
	of line X.
	"""
	index: Int!
}

"""
A block of prose content, formatted with [Markdown](https://commonmark.org/).
"""
type Markdown {
	content: String!
}

"""
Menu object representing the navbar menu that can be edited.
"""
type Menu {
	"""
	Id for menu.
	"""
	id: UUID!
	"""
	Name for the menu.
	"""
	name: String!
	"""
	Slug for the menu.
	"""
	slug: String!
	"""
	Menu items.
	"""
	items: [MenuItem!]!
}

"""
A single item in the menu.
"""
type MenuItem {
	"""
	Display label.
	"""
	label: String!
	"""
	Destination path.
	"""
	path: String!
	"""
	Child items (dropdown), optional.
	"""
	items: [MenuItem!]
}

"""
Input for a single menu item.
"""
input MenuItemInput {
	"""
	Display label.
	"""
	label: String!
	"""
	Destination path.
	"""
	path: String!
	"""
	Child items (dropdown), optional.
	"""
	items: [MenuItemInput!]
}

"""
Input for updating a menu.
"""
input MenuUpdate {
	"""
	Menu id.
	"""
	id: UUID!
	"""
	New name (optional).
	"""
	name: String
	"""
	New menu items (optional).
	"""
	items: [MenuItemInput!]
}

"""
One particular morpheme and all the known words that contain that exact morpheme.
"""
type MorphemeReference {
	"""
	Phonemic shape of the morpheme.
	"""
	morpheme: String!
	"""
	List of words that contain this morpheme.
	"""
	forms: [AnnotatedForm!]!
}

"""
A single unit of meaning and its gloss which can be edited.
"""
input MorphemeSegmentUpdate {
	"""
	Which Cherokee representation system is this segment written with?
	"""
	system: CherokeeOrthography
	"""
	Source language representation of this segment.
	"""
	morpheme: String!
	"""
	Target language representation of this segment.
	"""
	gloss: String!
	"""
	This field determines what character should separate this segment from
	the next one when reconstituting the full segmentation string.
	"""
	role: WordSegmentRole!
}

"""
A concrete representation of a particular functional morpheme.
"""
type MorphemeTag {
	"""
	Internal representation of this functional item, which may be one or
	more word parts in the raw annotation. For example, ["X", "Y"] could map
	to "Z" in a particular display format.
	"""
	internalTags: [String!]!
	"""
	How this morpheme is represented in a gloss
	"""
	tag: String!
	"""
	Plain English title of the morpheme tag
	"""
	title: String!
	"""
	How this morpheme looks in original language data
	"""
	shape: String
	"""
	URL to an external page with more details about this morpheme.
	"""
	detailsUrl: String
	"""
	A prose description of what this morpheme means and how it works in
	context.
	"""
	definition: String!
	"""
	What kind of morpheme is this? Examples are "Prepronominal Prefix" or
	"Aspectual Suffix"
	"""
	morphemeType: String!
	"""
	Overrides the segment type of instances of this tag.
	"""
	roleOverride: WordSegmentRole
}

type Mutation {
	"""
	Mutation must have at least one visible field for introspection to work
	correctly, so we just provide an API version which might be useful in
	the future.
	"""
	apiVersion: String!
	"""
	Delete a comment.
	Will fail if the user making the request is not the poster.
	"""
	deleteComment(input: DeleteCommentInput!): CommentParent!
	"""
	Post a new comment on a given object
	"""
	postComment(input: PostCommentInput!): CommentParent!
	"""
	Update a comment
	"""
	updateComment(comment: CommentUpdate!): CommentParent!
	"""
	Mutation for adding/changing contributor attributions
	"""
	updateContributorAttribution(contribution: UpdateContributorAttribution!): UUID!
	"""
	Mutation for deleting contributor attributions
	"""
	deleteContributorAttribution(contribution: DeleteContributorAttribution!): UUID!
	"""
	Mutation for paragraph and translation editing
	"""
	updateParagraph(paragraph: ParagraphUpdate!): DocumentParagraph!
	updatePage(data: JSON!): Boolean!
	updateAnnotation(data: JSON!): Boolean!
	updateWord(word: AnnotatedFormUpdate!): AnnotatedForm!
	"""
	Updates a dailp_user's information
	"""
	updateUser(user: UserUpdate!): User!
	"""
	Adds a bookmark to the user's list of bookmarks.
	"""
	addBookmark(documentId: UUID!): AnnotatedDoc!
	"""
	Removes a bookmark from a user's list of bookmarks
	"""
	removeBookmark(documentId: UUID!): AnnotatedDoc!
	"""
	Decide if a piece of word audio should be included in edited collection
	"""
	curateWordAudio(input: CurateWordAudioInput!): AnnotatedForm!
	"""
	Decide if a piece of document audio should be included in edited collection
	"""
	curateDocumentAudio(input: CurateDocumentAudioInput!): AnnotatedDoc!
	"""
	Attach audio that has already been uploaded to S3 to a particular word
	Assumes user requesting mutation recoreded the audio
	"""
	attachAudioToWord(input: AttachAudioToWordInput!): AnnotatedForm!
	"""
	Attach audio that has already been uploaded to S3 to a particular document
	Assumes user requesting mutation recorded the audio
	"""
	attachAudioToDocument(input: AttachAudioToDocumentInput!): AnnotatedDoc!
	updateDocumentMetadata(document: DocumentMetadataUpdate!): UUID!
	"""
	Minimal mutation to add a document with only essential fields
	"""
	addDocument(input: CreateDocumentFromFormInput!): AddDocumentPayload!
	insertCustomMorphemeTag(tag: String!, title: String!, system: String!): Boolean!
	createEditedCollection(input: CreateEditedCollectionInput!): String!
	upsertPage(page: NewPageInput!): String!
	updateMenu(menu: MenuUpdate!): Menu!
}

"""
Input struct for a page.
"""
input NewPageInput {
	"""
	title of new page
	"""
	title: String!
	"""
	content for page, needs to be sanitized
	"""
	body: [String!]!
	"""
	path of new page
	"""
	path: String!
}

"""
A website page which lives at a specific URL and has a list of blocks that
define its content.
"""
type Page {
	"""
	The path that this page lives at, which also uniquely identifies it.
	For example, "/our-team"
	"""
	id: String!
	title: String!
	body: [ContentBlock!]!
}

type PageImage {
	"""
	The IIIF source this page image comes from
	"""
	source: ImageSource!
	"""
	The full IIIF url for this image resource
	"""
	url: String!
}

"""
A paragraph in an annotated document that can be edited.
"""
input ParagraphUpdate {
	"""
	Unique identifier of the form
	"""
	id: UUID!
	"""
	English translation of the paragraph
	"""
	translation: String
}

"""
The reference position within a document of one specific form
"""
type PositionInDocument {
	"""
	What document is this item within?
	"""
	documentId: UUID!
	"""
	What page is it on (starting from 1)? May be a single page or range of pages.
	"""
	pageNumber: String!
	"""
	How many items come before this one in the whole document?
	
	1-indexed position indicating where the form sits in the ordering of all
	forms in the document. Used for relative ordering of forms from the
	same document.
	"""
	index: Int!
	"""
	What section of the document image corresponds to this item?
	"""
	geometry: Geometry
	"""
	Standard page reference for this position, which can be used in citation.
	Generally formatted like ID:PAGE, i.e "DF2018:55"
	"""
	pageReference: String!
	"""
	Index reference for this position, more specific than `page_reference`.
	Generally used in corpus documents where there are few pages containing
	many forms each. Example: "WJ23:#21"
	"""
	indexReference: String!
	iiifUrl: String
}

"""
Input object for posting a new comment on some object
"""
input PostCommentInput {
	"""
	ID of the object that is being commented on
	"""
	parentId: UUID!
	"""
	Type of the object being commented on
	"""
	parentType: CommentParentType!
	"""
	Content of the comment
	"""
	textContent: String!
	"""
	A classifcation for the comment (optional)
	"""
	commentType: CommentType
}

type Query {
	allEditedCollections: [EditedCollection!]!
	pageByPath(path: String!): Page
	editedCollection(slug: String!): EditedCollection
	"""
	Retrieves a chapter and its contents by its collection and chapter slug.
	"""
	chapter(collectionSlug: String!, chapterSlug: String!): CollectionChapter
	"""
	List of all the functional morpheme tags available
	"""
	allTags(system: CherokeeOrthography!): [MorphemeTag!]!
	"""
	Listing of all documents excluding their contents by default
	"""
	allDocuments: [AnnotatedDoc!]!
	"""
	List of all content pages
	"""
	allPages: [Page!]!
	"""
	List of all the document collections available.
	"""
	allCollections: [DocumentCollection!]!
	collection(slug: String!): DocumentCollection!
	"""
	Retrieves a full document from its unique name.
	"""
	document(slug: String!): AnnotatedDoc
	"""
	Retrieves all documents that are bookmarked by the current user.
	"""
	bookmarkedDocuments: [AnnotatedDoc!]!
	"""
	Retrieves a full document from its unique identifier.
	"""
	documentByUuid(id: UUID!): AnnotatedDoc
	"""
	Retrieves a full document from its unique identifier.
	"""
	page(id: String!): Page
	"""
	Lists all forms containing a morpheme with the given gloss.
	Groups these words by the phonemic shape of the target morpheme.
	"""
	morphemesByShape(gloss: String!, compareBy: CherokeeOrthography): [MorphemeReference!]!
	"""
	Lists all words containing a morpheme with the given gloss.
	Groups these words by the document containing them.
	"""
	morphemesByDocument(documentId: UUID, morphemeGloss: String!): [WordsInDocument!]!
	"""
	Forms containing the given morpheme gloss or related ones clustered over time.
	"""
	morphemeTimeClusters(gloss: String!, clusterYears: Int! = 10): [FormsInTime!]!
	"""
	Retrieve information for the morpheme that corresponds to the given tag
	string. For example, "3PL.B" is the standard string referring to a 3rd
	person plural prefix.
	"""
	morphemeTag(id: String!, system: CherokeeOrthography!): MorphemeTag
	"""
	Search for words that match any one of the given queries.
	Each query may match against multiple fields of a word.
	"""
	wordSearch(query: String!): [AnnotatedForm!]!
	"""
	Get a single word given the word ID
	"""
	wordById(id: UUID!): AnnotatedForm!
	"""
	Get a single paragraph given the paragraph ID
	"""
	paragraphById(id: UUID!): DocumentParagraph!
	"""
	Search for words with the exact same syllabary string, or with very
	similar looking characters.
	"""
	syllabarySearch(query: String!): [AnnotatedForm!]!
	"""
	Basic information about the currently authenticated user, if any.
	"""
	userInfo: UserInfo
	"""
	Gets a dailp_user by their id
	"""
	dailpUserById(id: UUID!): User!
	abbreviationIdFromShortName(shortName: String!): UUID!
	menuBySlug(slug: String!): Menu!
}

"""
Attribution for a particular source, whether an institution or an individual.
Most commonly, this will represent the details of a library or archive that
houses documents used elsewhere.
"""
type SourceAttribution {
	"""
	Name of the source, i.e. "The Newberry Library"
	"""
	name: String!
	"""
	URL of this source's homepage, i.e. "https://www.newberry.org/"
	"""
	link: String!
}

"""
Stores a spatial coverage associated with a document
"""
type SpatialCoverage {
	"""
	UUID for the place
	"""
	id: UUID!
	"""
	Name of the place
	"""
	name: String!
	"""
	Status (pending, approved, rejected) of a spatial coverage
	"""
	status: ApprovalStatus!
}

input SpatialCoverageUpdate {
	"""
	UUID for the spatial coverage
	"""
	id: UUID!
	"""
	Name of the spatial coverage
	"""
	name: String!
}


"""
A UUID is a unique 128-bit number, stored as 16 octets. UUIDs are parsed as
Strings within GraphQL. UUIDs are used to assign unique identifiers to
entities without requiring a central allocating authority.

# References

* [Wikipedia: Universally Unique Identifier](http://en.wikipedia.org/wiki/Universally_unique_identifier)
* [RFC4122: A Universally Unique IDentifier (UUID) URN Namespace](http://tools.ietf.org/html/rfc4122)
"""
scalar UUID

"""
Update the contributor attribution for a document
"""
input UpdateContributorAttribution {
	"""
	The document to perfom this operation on
	"""
	documentId: UUID!
	"""
	The UUID associated with the contributor being added or changed
	"""
	contributorId: UUID!
	"""
	A description of what the contributor did, like "translation" or "voice"
	"""
	contributionRole: String!
}

"""
A user record, for a contributor, editor, etc.
"""
type User {
	"""
	Id of the user, which must be a AWS Cognito `sub` claim
	"""
	id: String!
	"""
	User-facing name for this contributor/curator
	"""
	displayName: String!
	"""
	The date this user was created (optional)
	"""
	createdAt: Date
	"""
	URL to the avatar of the user (optional)
	"""
	avatarUrl: String
	"""
	Biography of the user (optional)
	"""
	bio: String
	"""
	Organization of the user (optional)
	"""
	organization: String
	"""
	Location of the user (optional)
	"""
	location: String
	"""
	Role of the user (optional)
	"""
	role: UserGroup
}

"""
A user belongs to any number of user groups, which give them various permissions.
"""
enum UserGroup {
	CONTRIBUTORS
	EDITORS
	READERS
}

"""
Auth metadata on the user making the current request.
"""
type UserInfo {
	"""
	Unique ID for the User. Should be an AWS Cognito Sub.
	"""
	id: UUID!
	name: String!
	role: ContributorRole!
	email: String!
	groups: [UserGroup!]!
}

input UserUpdate {
	"""
	Id of the user, which must be a AWS Cognito `sub` claim
	"""
	id: String!
	"""
	User-facing name for this contributor/curator
	"""
	displayName: String
	"""
	URL to the avatar of the user (optional)
	"""
	avatarUrl: String
	"""
	Biography of the user (optional)
	"""
	bio: String
	"""
	Organization of the user (optional)
	"""
	organization: String
	"""
	Location of the user (optional)
	"""
	location: String
	"""
	Role of the user (optional)
	"""
	role: UserGroup
}

type WordSegment {
	"""
	Phonemic representation of the morpheme
	"""
	morpheme: String!
	"""
	English gloss in standard DAILP format that refers to a lexical item
	"""
	gloss: String!
	"""
	What kind of thing is this segment?
	"""
	role: WordSegmentRole!
	"""
	This field determines what character should separate this segment from
	the previous one when reconstituting the full segmentation string.
	"""
	previousSeparator: String!
	"""
	If this morpheme represents a functional tag that we have further
	information on, this is the corresponding database entry.
	"""
	matchingTag: MorphemeTag
}

"""
The kind of segment that a particular sequence of characters in a morphemic
segmentations represent.
"""
enum WordSegmentRole {
	MORPHEME
	CLITIC
	MODIFIER
}

"""
A list of words grouped by the document that contains them.
"""
type WordsInDocument {
	"""
	Unique identifier of the containing document
	"""
	documentId: UUID
	"""
	What kind of document contains these words (e.g. manuscript vs dictionary)
	"""
	documentType: DocumentType
	"""
	List of annotated and potentially segmented forms
	"""
	forms: [AnnotatedForm!]!
}

schema {
	query: Query
	mutation: Mutation
}<|MERGE_RESOLUTION|>--- conflicted
+++ resolved
@@ -685,15 +685,13 @@
 	"""
 	writtenAt: DateInput
 	"""
-<<<<<<< HEAD
 	The editors, translators, etc. of the document
 	"""
 	contributors: [UUID!]
-=======
-	The physical locations associated with a document (e.g. where it was written, found)
+  """
+  The physical locations associated with a document (e.g. where it was written, found)
 	"""
 	spatialCoverage: [SpatialCoverageUpdate!]
->>>>>>> 90ac2dc4
 }
 
 type DocumentPage {
