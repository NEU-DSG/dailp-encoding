--- conflicted
+++ resolved
@@ -193,14 +193,7 @@
 	Updated segments
 	"""
 	segments: [MorphemeSegmentUpdate!]
-<<<<<<< HEAD
 	englishGloss: String
-=======
-	"""
-	Possible update to English gloss
-	"""
-	englishGloss: [String!]
->>>>>>> 61ef54a2
 }
 
 """
