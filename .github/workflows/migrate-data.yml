--- conflicted
+++ resolved
@@ -57,29 +57,6 @@
           nix run --impure -L .#tf-init
           SECURITY_GROUP_ID=$(nix run --impure .#tf-output access_security_group_id)
           echo "ACCESS_SECURITY_GROUP=$SECURITY_GROUP_ID" >> $GITHUB_ENV
-<<<<<<< HEAD
-      - name: Add public IP to AWS security group
-        uses: sohelamin/aws-security-group-add-ip-action@master
-        with:
-          aws-access-key-id: ${{ secrets.AWS_ACCESS_KEY_ID }}
-          aws-secret-access-key: ${{ secrets.AWS_SECRET_ACCESS_KEY }}
-          aws-region: us-east-1
-          aws-security-group-id: ${{ env.ACCESS_SECURITY_GROUP }}
-          port: 22
-          to-port: 22
-          protocol: tcp
-=======
-      # - name: Add public IP to AWS security group
-      #   uses: sohelamin/aws-security-group-add-ip-action@master
-      #   with:
-      #     aws-access-key-id: ${{ secrets.AWS_ACCESS_KEY_ID }}
-      #     aws-secret-access-key: ${{ secrets.AWS_SECRET_ACCESS_KEY }}
-      #     aws-region: us-east-1
-      #     aws-security-group-id: ${{ env.ACCESS_SECURITY_GROUP }}
-      #     port: 22
-      #     to-port: 22
-      #     protocol: tcp
->>>>>>> 2bc18ae7
       - name: Migrate from spreadsheets to database
         env: 
           BASTION_IP: ${{ (env.TF_STAGE == 'prod' && secrets.PROD_BASTION_IP ) || (env.TF_STAGE == 'uat' && secrets.UAT_BASTION_IP) || secrets.DEV_BASTION_IP }}
