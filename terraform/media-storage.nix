--- conflicted
+++ resolved
@@ -3,27 +3,25 @@
   # Provision a bucket dedicated to media storage, especially audio files.
   config.resource = {
     aws_s3_bucket.media_storage = {
-<<<<<<< HEAD
-      bucket = "TEST-dailp-${config.setup.stage}-media-storage";
+      bucket = "dailp-${config.setup.stage}-media-storage";
       tags = config.setup.global_tags;
       acl = "private";
       lifecycle.prevent_destroy = true;
       versioning.enabled = true;
-=======
-      bucket = "dailp-${config.setup.stage}-media-storage";
-      tags = config.setup.global_tags;
-      acl = "private";
-      lifecycle.prevent_destroy = true;
-      # We don't need S3 to retain old versions of our media files, especially
-      # since NU takes backups anyway (I think).
-      versioning.enabled = false;
->>>>>>> dfd34998
 
+      # Currently, this rule is over-inclusive for dev testing. 
+      # Before launching to prod, we will want tighter rules
+      cors_rule = {
+        allowed_headers = ["*"];
+        allowed_methods = ["GET" "PUT" "POST"];
+        allowed_origins = ["*"];
+        max_age_seconds = 3600;
+      };
+      
       # Copied the rest from the bootstrap bucket.
       logging = {
         target_bucket = config.setup.access_log_bucket;
-<<<<<<< HEAD
-        target_prefix = "/TEST-dailp-${config.setup.stage}-media-storage";
+        target_prefix = "/dailp-${config.setup.stage}-media-storage";
       };
       server_side_encryption_configuration.rule.apply_server_side_encryption_by_default =
       {
@@ -53,23 +51,4 @@
         };
       };
   };
-=======
-        target_prefix = "/dailp-${config.setup.stage}-media-storage";
-      };
-      server_side_encryption_configuration.rule.apply_server_side_encryption_by_default =
-        {
-          sse_algorithm = "AES256";
-        };
-
-      # Currently, this rule is over-inclusive for dev testing. 
-      # Before launching to prod, we will want tighter rules
-      cors_rule = {
-        allowed_headers = ["*"];
-        allowed_methods = ["GET" "PUT" "POST"];
-        allowed_origins = ["*"];
-        max_age_seconds = 3600;
-      };
-    };
-    };
->>>>>>> dfd34998
 }