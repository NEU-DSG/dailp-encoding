--- conflicted
+++ resolved
@@ -21,15 +21,12 @@
             //],
             date: Some(dailp::Date::from_ymd(1975, 1, 1)),
             genre: None,
-<<<<<<< HEAD
-            format_id: None,
-=======
             keywords_ids: None,
             languages_ids: None,
             subject_headings_ids: None,
             spatial_coverage_ids: None,
             creators_ids: None,
->>>>>>> ec46ae71
+            format_id: None,
             translation: None,
             page_images: None,
             is_reference: true,
@@ -48,15 +45,12 @@
             //contributors: vec![Some(Contributor::new_author("Feeling, Durbin".to_string()))],
             date: Some(dailp::Date::from_ymd(2003, 1, 1)),
             genre: None,
-<<<<<<< HEAD
-            format_id: None,
-=======
             keywords_ids: None,
             languages_ids: None,
             subject_headings_ids: None,
             spatial_coverage_ids: None,
             creators_ids: None,
->>>>>>> ec46ae71
+            format_id: None,
             translation: None,
             page_images: None,
             is_reference: true,
@@ -274,14 +268,7 @@
         sources: Vec::new(),
         collection: Some(collection.to_owned()),
         genre: None,
-<<<<<<< HEAD
         format_id: None,
-        contributors: authors
-            .into_iter()
-            .skip(1)
-            .map(Contributor::new_author)
-            .collect(),
-=======
         creators_ids: None,
         keywords_ids: None,
         languages_ids: None,
@@ -293,7 +280,6 @@
         //.map(Contributor::new_author)
         //.collect(),
         spatial_coverage_ids: None,
->>>>>>> ec46ae71
         page_images: None,
         translation: None,
         is_reference: true,
