--- conflicted
+++ resolved
@@ -21,12 +21,9 @@
             //],
             date: Some(dailp::Date::from_ymd(1975, 1, 1)),
             genre: None,
-<<<<<<< HEAD
             languages_ids: None,
-=======
             subject_headings_ids: None,
             spatial_coverage_ids: None,
->>>>>>> 2a23788d
             translation: None,
             page_images: None,
             is_reference: true,
@@ -45,12 +42,9 @@
             //contributors: vec![Some(Contributor::new_author("Feeling, Durbin".to_string()))],
             date: Some(dailp::Date::from_ymd(2003, 1, 1)),
             genre: None,
-<<<<<<< HEAD
             languages_ids: None,
-=======
             subject_headings_ids: None,
             spatial_coverage_ids: None,
->>>>>>> 2a23788d
             translation: None,
             page_images: None,
             is_reference: true,
@@ -268,14 +262,7 @@
         sources: Vec::new(),
         collection: Some(collection.to_owned()),
         genre: None,
-<<<<<<< HEAD
         languages_ids: None,
-        contributors: authors
-            .into_iter()
-            .skip(1)
-            .map(Contributor::new_author)
-            .collect(),
-=======
         subject_headings_ids: None,
         contributors: None,
         //contributors: authors
@@ -284,7 +271,6 @@
         //.map(Contributor::new_author)
         //.collect(),
         spatial_coverage_ids: None,
->>>>>>> 2a23788d
         page_images: None,
         translation: None,
         is_reference: true,
