use crate::spreadsheets::{LexicalEntryWithForms, SheetInterpretation};
use anyhow::Result;
use dailp::{
    convert_udb, seg_verb_surface_forms, AnnotatedForm, Contributor, Database, Date, DocumentId,
    DocumentMetadata, LexicalConnection, MorphemeId, PositionInDocument, SheetResult, WordSegment,
};
use itertools::Itertools;

pub async fn migrate_dictionaries(db: &Database) -> Result<()> {
    let df1975_id = db
        .insert_dictionary_document(&DocumentMetadata {
            id: Default::default(),
            short_name: "DF1975".to_string(),
            title: "Cherokee–English Dictionary".to_string(),
            sources: Vec::new(),
            collection: Some("Lexical Resources".to_string()),
            contributors: None,
            //contributors: vec![
            //Some(Contributor::new_author("Feeling, Durbin".to_string())),
            //Some(Contributor::new_author("Pulte, William".to_string())),
            //],
            date: Some(dailp::Date::from_ymd(1975, 1, 1)),
<<<<<<< HEAD
            genre_id: None,
=======
            genre: None,
            keywords_ids: None,
            languages_ids: None,
            subject_headings_ids: None,
            spatial_coverage_ids: None,
            creators_ids: None,
            format_id: None,
>>>>>>> d1a83454
            translation: None,
            page_images: None,
            is_reference: true,
            audio_recording: None,
            order_index: 0,
        })
        .await?;
    let df2003_id = db
        .insert_dictionary_document(&DocumentMetadata {
            id: Default::default(),
            short_name: "DF2003".to_string(),
            title: "A handbook of the Cherokee verb: a preliminary study".to_string(),
            sources: Vec::new(),
            collection: Some("Lexical Resources".to_string()),
            contributors: None, // temporary fix
            //contributors: vec![Some(Contributor::new_author("Feeling, Durbin".to_string()))],
            date: Some(dailp::Date::from_ymd(2003, 1, 1)),
<<<<<<< HEAD
            genre_id: None,
=======
            genre: None,
            keywords_ids: None,
            languages_ids: None,
            subject_headings_ids: None,
            spatial_coverage_ids: None,
            creators_ids: None,
            format_id: None,
>>>>>>> d1a83454
            translation: None,
            page_images: None,
            is_reference: true,
            audio_recording: None,
            order_index: 0,
        })
        .await?;

    let df1975 = parse_new_df(
        SheetResult::from_sheet("11ssqdimOQc_hp3Zk8Y55m6DFfKR96OOpclUg5wcGSVE", None).await?,
        df1975_id,
        DFSheetMetadata {
            year: 1975,
            translation_count: 3,
            has_numeric: true,
            has_comment: false,
            after_root: 3,
            translations: 3,
        },
    );
    let root_nouns = SheetInterpretation {
        sheet: SheetResult::from_sheet("1XuQIKzhGf_mGCH4-bHNBAaQqTAJDNtPbNHjQDhszVRo", None)
            .await?,
    }
    .into_nouns(df1975_id, 1975, 1, false)
    .map_err(|e| {
        anyhow::anyhow!(
            "Failed to process root nouns sheet (1XuQIKzhGf_mGCH4-bHNBAaQqTAJDNtPbNHjQDhszVRo): {}",
            e
        )
    })?;

    let irreg_nouns = SheetInterpretation {
        sheet: SheetResult::from_sheet("1urfgtarnSypCgb5lSOhQGhhDcg1ozQ1r4jtCJ8Bu-vw", None)
            .await?,
    }
    .into_nouns(df1975_id, 1975, 1, false)
    .map_err(|e| anyhow::anyhow!("Failed to process irregular nouns sheet (1urfgtarnSypCgb5lSOhQGhhDcg1ozQ1r4jtCJ8Bu-vw): {}", e))?;

    let ptcp_nouns = SheetInterpretation {
        sheet: SheetResult::from_sheet("1JRmOx5_LlnoLQhzhyb3NmA4FAfMM2XRoT9ntyWtPEnk", None)
            .await?,
    }
    .into_nouns(df1975_id, 1975, 0, false)
    .map_err(|e| {
        anyhow::anyhow!(
            "Failed to process ptcp nouns sheet (1JRmOx5_LlnoLQhzhyb3NmA4FAfMM2XRoT9ntyWtPEnk): {}",
            e
        )
    })?;

    let inf_nouns = SheetInterpretation {
        sheet: SheetResult::from_sheet("1feuNOuzm0-TpotKyjebKwuXV4MYv-jnU5zLamczqu5U", None)
            .await?,
    }
    .into_nouns(df1975_id, 1975, 0, true)
    .map_err(|e| {
        anyhow::anyhow!(
            "Failed to process inf nouns sheet (1feuNOuzm0-TpotKyjebKwuXV4MYv-jnU5zLamczqu5U): {}",
            e
        )
    })?;

    let body_parts = SheetInterpretation {
        sheet: SheetResult::from_sheet("1xdnJuTsLBwxbCz9ffJmQNeX-xNYSmntoiRTu9Uwgu5I", None)
            .await?,
    }
    .into_nouns(df1975_id, 1975, 1, false)
    .map_err(|e| anyhow::anyhow!("Failed to process body parts nouns sheet (1xdnJuTsLBwxbCz9ffJmQNeX-xNYSmntoiRTu9Uwgu5I): {}", e))?;

    let root_adjs = SheetInterpretation {
        sheet: SheetResult::from_sheet("1R5EhHRq-hlMcYKLzwY2bLAvC-LEeVklHJEHgL6dt5L4", None)
            .await?,
    }
    .into_adjs(df1975_id, 1975)
    .map_err(|e| anyhow::anyhow!("Failed to process root adjectives sheet (1R5EhHRq-hlMcYKLzwY2bLAvC-LEeVklHJEHgL6dt5L4): {}", e))?;

    let df2003 = parse_new_df(
        SheetResult::from_sheet("18cKXgsfmVhRZ2ud8Cd7YDSHexs1ODHo6fkTPrmnwI1g", None).await?,
        df2003_id,
        DFSheetMetadata {
            year: 2003,
            translation_count: 1,
            has_numeric: false,
            has_comment: false,
            after_root: 3,
            translations: 3,
        },
    );

    {
        println!("Pushing DF1975 to database...");
        let df1975_entries = df1975
            .into_iter()
            .chain(root_nouns)
            .chain(root_adjs)
            .chain(body_parts)
            .chain(irreg_nouns)
            .chain(ptcp_nouns)
            .chain(inf_nouns);

        // Push all the DF1975 surface forms to the sea of words.
        let (roots, surface_forms): (Vec<_>, Vec<_>) = df1975_entries
            .map(|entry| (entry.entry, entry.forms))
            .unzip();

        let numerals = parse_numerals(
            "1MB_FCG3QhmX-pw9t9PyMtFlV8SCvgXzWz8B9BdvEtec",
            df1975_id,
            1975,
        )
        .await?;

        let surface_forms: Vec<_> = surface_forms
            .into_iter()
            .flatten()
            .chain(numerals)
            .collect();

        db.insert_lexical_entries(df1975_id, roots, surface_forms)
            .await?;
    }

    {
        println!("Pushing DF2003 to database...");
        let (roots, surface_forms): (Vec<_>, Vec<_>) = df2003
            .into_iter()
            .map(|entry| (entry.entry, entry.forms))
            .unzip();
        let surface_forms: Vec<_> = surface_forms.into_iter().flatten().collect();
        db.insert_lexical_entries(df2003_id, roots, surface_forms)
            .await?;
    }

    // FIXME has items from a bunch of different documents.
    // ingest_particle_index(db, "1YppMsIvNixHdq7oM_iCnYE1ZI4y0TMSf-mVibji7pJ4").await?;

    println!("Ingesting AC1995...");
    ingest_ac1995(db, "1x02KTuF0yyEFcrJwkfFiBKj79ysQTZfLKB6hKeq-ZT8").await?;

    println!("Ingesting PF1975 grammatical appendix...");
    // DF1975 Grammatical Appendix (PF1975)
    parse_appendix(db, "1VjpKXMqb7CgFKE5lk9E6gqL-k6JKZ3FVUvhnqiMZYQg", 2).await?;

    Ok(())
}

async fn parse_numerals(
    sheet_id: &str,
    doc_id: DocumentId,
    year: i32,
) -> Result<Vec<AnnotatedForm>> {
    let numerals = SheetResult::from_sheet(sheet_id, None).await?;
    let date = Date::from_ymd(year, 1, 1);

    let forms = numerals
        .values
        .into_iter()
        .skip(1)
        .enumerate()
        .filter_map(|(index, cols)| {
            let mut values = cols.into_iter();
            let key = values.next()?.parse().unwrap_or(index as i64 + 1);
            // UDB t/th
            let root = values.next().filter(|s| !s.is_empty())?;
            let root_dailp = convert_udb(&root).into_dailp();
            let gloss = values.next()?;
            let page_num = values.next()?;
            // UDB d/t
            let surface_form = values.next()?;
            let _surface_form_dailp = convert_udb(&surface_form).into_dailp();
            let translation = values.next()?;
            let _numeric = values.next()?;
            let simple_phonetics = values.next()?;
            let syllabary = values.next()?;
            let position = PositionInDocument::new(doc_id, page_num, key);
            let segments = vec![WordSegment::new(root_dailp, gloss.clone(), None)];
            Some(AnnotatedForm {
                id: None,
                position,
                normalized_source: None,
                simple_phonetics: Some(simple_phonetics),
                phonemic: Some(root),
                segments: Some(segments),
                english_gloss: vec![translation],
                source: syllabary,
                commentary: None,
                date_recorded: Some(date.clone()),
                line_break: None,
                page_break: None,
                ingested_audio_track: None,
            })
        });

    Ok(forms.collect())
}

async fn insert_document_from_sheet(
    db: &Database,
    sheet_id: &str,
    collection: &str,
) -> Result<DocumentMetadata> {
    let meta = SheetResult::from_sheet(sheet_id, Some("Metadata")).await?;
    let mut meta_values = meta.values.into_iter();
    let document_id = meta_values.next().unwrap().pop().unwrap();
    let title = meta_values.next().unwrap().pop().unwrap();
    let year = meta_values.next().unwrap().pop().unwrap().parse();
    let date_recorded = year.ok().map(|year| Date::from_ymd(year, 1, 1));
    let authors = meta_values.next().unwrap_or_default();
    let meta = DocumentMetadata {
        id: Default::default(),
        short_name: document_id,
        title,
        date: date_recorded,
        sources: Vec::new(),
        collection: Some(collection.to_owned()),
<<<<<<< HEAD
        genre_id: None,
        contributors: authors
            .into_iter()
            .skip(1)
            .map(Contributor::new_author)
            .collect(),
=======
        genre: None,
        format_id: None,
        creators_ids: None,
        keywords_ids: None,
        languages_ids: None,
        subject_headings_ids: None,
        contributors: None,
        //contributors: authors
        //.into_iter()
        //.skip(1)
        //.map(Contributor::new_author)
        //.collect(),
        spatial_coverage_ids: None,
>>>>>>> d1a83454
        page_images: None,
        translation: None,
        is_reference: true,
        audio_recording: None,
        order_index: 0,
    };
    let doc_id = db.insert_dictionary_document(&meta).await?;
    // Include the newly minted UUID in the result.
    Ok(DocumentMetadata { id: doc_id, ..meta })
}

async fn parse_appendix(db: &Database, sheet_id: &str, to_skip: usize) -> Result<()> {
    let sheet = SheetResult::from_sheet(sheet_id, None).await?;
    let meta = insert_document_from_sheet(db, sheet_id, "Vocabularies").await?;

    let forms = sheet
        .values
        .into_iter()
        .skip(1)
        .filter(|r| r.len() > 4 && !r[1].is_empty())
        .filter_map(|row| {
            let mut values = row.into_iter();
            let index = values.next()?.parse().unwrap_or(1);
            let page_num = values.next()?;
            let position = PositionInDocument::new(meta.id, page_num, index);
            for _ in 0..to_skip {
                values.next()?;
            }
            let syllabary = values.next()?;
            let _numeric = values.next()?;
            let translation = values.next()?;
            let phonemic = values.next();
            let morpheme_gloss = values.next()?;
            let morpheme_segments = values.next()?;
            let segments = WordSegment::parse_many(&morpheme_segments, &morpheme_gloss)?;
            Some(AnnotatedForm {
                id: None,
                position,
                source: syllabary,
                normalized_source: None,
                simple_phonetics: None,
                english_gloss: vec![translation],
                phonemic,
                segments: Some(segments),
                line_break: None,
                page_break: None,
                commentary: None,
                date_recorded: meta.date.clone(),
                ingested_audio_track: None,
            })
        });

    db.only_insert_words(meta.id, forms.collect()).await?;

    let links = SheetResult::from_sheet(sheet_id, Some("References")).await?;
    let links = links.values.into_iter().skip(1).filter_map(|row| {
        let mut row = row.into_iter();
        Some(LexicalConnection::new(
            MorphemeId::new(Some(meta.short_name.clone()), None, row.next()?),
            MorphemeId::parse(&row.next()?)?,
        ))
    });

    db.insert_morpheme_relations(links.collect()).await?;

    Ok(())
}
struct DFSheetMetadata {
    year: i32,
    translation_count: usize,
    has_numeric: bool,
    has_comment: bool,
    after_root: usize,
    translations: usize,
}
fn parse_new_df(
    sheet: SheetResult,
    doc_id: DocumentId,
    meta: DFSheetMetadata,
) -> Vec<LexicalEntryWithForms> {
    sheet
        .values
        .into_iter()
        // The first two rows are simply headers.
        .skip(2)
        .filter(|cols| cols.len() > 4 && !cols[2].is_empty())
        .group_by(|columns| {
            columns
                .first()
                .and_then(|s| s.split(",").next().unwrap().parse::<i64>().ok())
        })
        .into_iter()
        .enumerate()
        // The rest are relevant to the verb itself.
        .filter_map(move |(index, (key, rows))| {
            let rows: Vec<_> = rows.collect();
            let columns = rows.first()?.clone();

            // The columns are as follows: key, page number, root, root gloss,
            // translations 1, 2, 3, transitivity, UDB class, blank, surface forms.
            // Skip reference numbers for now.
            let mut root_values = columns.into_iter().skip(1);
            let key = key.unwrap_or(index as i64 + 1);
            let page_number = root_values.next()?;
            let root = root_values.next().filter(|s| !s.is_empty())?;
            let root_gloss = root_values.next().filter(|s| !s.is_empty())?;
            let glosses = root_values
                .take(meta.translations)
                .map(|s| s.trim().to_owned())
                .filter(|s| !s.is_empty())
                .collect();
            let date = Date::from_ymd(meta.year, 1, 1);
            let pos = PositionInDocument::new(doc_id, page_number, key);
            let mut form_cells = rows.into_iter().flat_map(|row| {
                row.into_iter()
                    .skip(4 + meta.translations + meta.after_root)
            });
            Some(LexicalEntryWithForms {
                forms: seg_verb_surface_forms(
                    &pos,
                    &date,
                    &mut form_cells,
                    meta.translation_count,
                    meta.has_numeric,
                    meta.has_comment,
                ),
                entry: AnnotatedForm {
                    id: None,
                    simple_phonetics: None,
                    normalized_source: None,
                    phonemic: None,
                    commentary: None,
                    line_break: None,
                    page_break: None,
                    english_gloss: glosses,
                    segments: Some(vec![WordSegment::new(
                        convert_udb(&root).into_dailp(),
                        root_gloss.to_owned(),
                        None,
                    )]),
                    date_recorded: Some(date),
                    source: root,
                    position: pos,
                    ingested_audio_track: None,
                },
            })
        })
        .collect()
}

async fn ingest_ac1995(db: &Database, sheet_id: &str) -> Result<()> {
    let sheet = SheetResult::from_sheet(sheet_id, None).await?;
    let meta = insert_document_from_sheet(db, sheet_id, "Vocabularies").await?;

    let forms = sheet.values.into_iter().filter_map(|row| {
        let mut row = row.into_iter();
        let index: i64 = row.next()?.parse().ok()?;
        let _form_id = row.next()?;
        let syllabary = row.next()?;
        let _romanized = row.next()?;
        let normalized = row.next()?;
        let translation = row.next()?;
        let pos = PositionInDocument::new(meta.id, "1".to_owned(), index);
        Some(AnnotatedForm {
            id: None,
            simple_phonetics: Some(normalized),
            normalized_source: None,
            phonemic: None,
            commentary: None,
            line_break: None,
            page_break: None,
            english_gloss: vec![translation],
            segments: None,
            date_recorded: meta.date.clone(),
            source: syllabary,
            position: pos,
            ingested_audio_track: None,
        })
    });

    // Push the forms to the database.
    db.only_insert_words(meta.id, forms.collect()).await?;

    Ok(())
}<|MERGE_RESOLUTION|>--- conflicted
+++ resolved
@@ -20,17 +20,13 @@
             //Some(Contributor::new_author("Pulte, William".to_string())),
             //],
             date: Some(dailp::Date::from_ymd(1975, 1, 1)),
-<<<<<<< HEAD
             genre_id: None,
-=======
-            genre: None,
             keywords_ids: None,
             languages_ids: None,
             subject_headings_ids: None,
             spatial_coverage_ids: None,
             creators_ids: None,
             format_id: None,
->>>>>>> d1a83454
             translation: None,
             page_images: None,
             is_reference: true,
@@ -48,17 +44,13 @@
             contributors: None, // temporary fix
             //contributors: vec![Some(Contributor::new_author("Feeling, Durbin".to_string()))],
             date: Some(dailp::Date::from_ymd(2003, 1, 1)),
-<<<<<<< HEAD
             genre_id: None,
-=======
-            genre: None,
             keywords_ids: None,
             languages_ids: None,
             subject_headings_ids: None,
             spatial_coverage_ids: None,
             creators_ids: None,
             format_id: None,
->>>>>>> d1a83454
             translation: None,
             page_images: None,
             is_reference: true,
@@ -275,15 +267,7 @@
         date: date_recorded,
         sources: Vec::new(),
         collection: Some(collection.to_owned()),
-<<<<<<< HEAD
         genre_id: None,
-        contributors: authors
-            .into_iter()
-            .skip(1)
-            .map(Contributor::new_author)
-            .collect(),
-=======
-        genre: None,
         format_id: None,
         creators_ids: None,
         keywords_ids: None,
@@ -296,7 +280,6 @@
         //.map(Contributor::new_author)
         //.collect(),
         spatial_coverage_ids: None,
->>>>>>> d1a83454
         page_images: None,
         translation: None,
         is_reference: true,
