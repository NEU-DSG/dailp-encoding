use crate::spreadsheets::{LexicalEntryWithForms, SheetInterpretation};
use anyhow::Result;
use dailp::{
    convert_udb, seg_verb_surface_forms, AnnotatedForm, Contributor, Database, Date, DocumentId,
    DocumentMetadata, LexicalConnection, MorphemeId, PositionInDocument, SheetResult, WordSegment,
};
use itertools::Itertools;

pub async fn migrate_dictionaries(db: &Database) -> Result<()> {
    let df1975_id = db
        .insert_dictionary_document(&DocumentMetadata {
            id: Default::default(),
            short_name: "DF1975".to_string(),
            title: "Cherokee–English Dictionary".to_string(),
            sources: Vec::new(),
            collection: Some("Lexical Resources".to_string()),
            contributors: None,
            //contributors: vec![
            //Some(Contributor::new_author("Feeling, Durbin".to_string())),
            //Some(Contributor::new_author("Pulte, William".to_string())),
            //],
            date: Some(dailp::Date::from_ymd(1975, 1, 1)),
            genre: None,
<<<<<<< HEAD
            keywords_ids: None,
=======
            languages_ids: None,
            subject_headings_ids: None,
            spatial_coverage_ids: None,
>>>>>>> 202c58dc
            translation: None,
            page_images: None,
            is_reference: true,
            audio_recording: None,
            order_index: 0,
        })
        .await?;
    let df2003_id = db
        .insert_dictionary_document(&DocumentMetadata {
            id: Default::default(),
            short_name: "DF2003".to_string(),
            title: "A handbook of the Cherokee verb: a preliminary study".to_string(),
            sources: Vec::new(),
            collection: Some("Lexical Resources".to_string()),
            contributors: None, // temporary fix
            //contributors: vec![Some(Contributor::new_author("Feeling, Durbin".to_string()))],
            date: Some(dailp::Date::from_ymd(2003, 1, 1)),
            genre: None,
<<<<<<< HEAD
            keywords_ids: None,
=======
            languages_ids: None,
            subject_headings_ids: None,
            spatial_coverage_ids: None,
>>>>>>> 202c58dc
            translation: None,
            page_images: None,
            is_reference: true,
            audio_recording: None,
            order_index: 0,
        })
        .await?;

    let df1975 = parse_new_df(
        SheetResult::from_sheet("11ssqdimOQc_hp3Zk8Y55m6DFfKR96OOpclUg5wcGSVE", None).await?,
        df1975_id,
        DFSheetMetadata {
            year: 1975,
            translation_count: 3,
            has_numeric: true,
            has_comment: false,
            after_root: 3,
            translations: 3,
        },
    );
    let root_nouns = SheetInterpretation {
        sheet: SheetResult::from_sheet("1XuQIKzhGf_mGCH4-bHNBAaQqTAJDNtPbNHjQDhszVRo", None)
            .await?,
    }
    .into_nouns(df1975_id, 1975, 1, false)
    .map_err(|e| {
        anyhow::anyhow!(
            "Failed to process root nouns sheet (1XuQIKzhGf_mGCH4-bHNBAaQqTAJDNtPbNHjQDhszVRo): {}",
            e
        )
    })?;

    let irreg_nouns = SheetInterpretation {
        sheet: SheetResult::from_sheet("1urfgtarnSypCgb5lSOhQGhhDcg1ozQ1r4jtCJ8Bu-vw", None)
            .await?,
    }
    .into_nouns(df1975_id, 1975, 1, false)
    .map_err(|e| anyhow::anyhow!("Failed to process irregular nouns sheet (1urfgtarnSypCgb5lSOhQGhhDcg1ozQ1r4jtCJ8Bu-vw): {}", e))?;

    let ptcp_nouns = SheetInterpretation {
        sheet: SheetResult::from_sheet("1JRmOx5_LlnoLQhzhyb3NmA4FAfMM2XRoT9ntyWtPEnk", None)
            .await?,
    }
    .into_nouns(df1975_id, 1975, 0, false)
    .map_err(|e| {
        anyhow::anyhow!(
            "Failed to process ptcp nouns sheet (1JRmOx5_LlnoLQhzhyb3NmA4FAfMM2XRoT9ntyWtPEnk): {}",
            e
        )
    })?;

    let inf_nouns = SheetInterpretation {
        sheet: SheetResult::from_sheet("1feuNOuzm0-TpotKyjebKwuXV4MYv-jnU5zLamczqu5U", None)
            .await?,
    }
    .into_nouns(df1975_id, 1975, 0, true)
    .map_err(|e| {
        anyhow::anyhow!(
            "Failed to process inf nouns sheet (1feuNOuzm0-TpotKyjebKwuXV4MYv-jnU5zLamczqu5U): {}",
            e
        )
    })?;

    let body_parts = SheetInterpretation {
        sheet: SheetResult::from_sheet("1xdnJuTsLBwxbCz9ffJmQNeX-xNYSmntoiRTu9Uwgu5I", None)
            .await?,
    }
    .into_nouns(df1975_id, 1975, 1, false)
    .map_err(|e| anyhow::anyhow!("Failed to process body parts nouns sheet (1xdnJuTsLBwxbCz9ffJmQNeX-xNYSmntoiRTu9Uwgu5I): {}", e))?;

    let root_adjs = SheetInterpretation {
        sheet: SheetResult::from_sheet("1R5EhHRq-hlMcYKLzwY2bLAvC-LEeVklHJEHgL6dt5L4", None)
            .await?,
    }
    .into_adjs(df1975_id, 1975)
    .map_err(|e| anyhow::anyhow!("Failed to process root adjectives sheet (1R5EhHRq-hlMcYKLzwY2bLAvC-LEeVklHJEHgL6dt5L4): {}", e))?;

    let df2003 = parse_new_df(
        SheetResult::from_sheet("18cKXgsfmVhRZ2ud8Cd7YDSHexs1ODHo6fkTPrmnwI1g", None).await?,
        df2003_id,
        DFSheetMetadata {
            year: 2003,
            translation_count: 1,
            has_numeric: false,
            has_comment: false,
            after_root: 3,
            translations: 3,
        },
    );

    {
        println!("Pushing DF1975 to database...");
        let df1975_entries = df1975
            .into_iter()
            .chain(root_nouns)
            .chain(root_adjs)
            .chain(body_parts)
            .chain(irreg_nouns)
            .chain(ptcp_nouns)
            .chain(inf_nouns);

        // Push all the DF1975 surface forms to the sea of words.
        let (roots, surface_forms): (Vec<_>, Vec<_>) = df1975_entries
            .map(|entry| (entry.entry, entry.forms))
            .unzip();

        let numerals = parse_numerals(
            "1MB_FCG3QhmX-pw9t9PyMtFlV8SCvgXzWz8B9BdvEtec",
            df1975_id,
            1975,
        )
        .await?;

        let surface_forms: Vec<_> = surface_forms
            .into_iter()
            .flatten()
            .chain(numerals)
            .collect();

        db.insert_lexical_entries(df1975_id, roots, surface_forms)
            .await?;
    }

    {
        println!("Pushing DF2003 to database...");
        let (roots, surface_forms): (Vec<_>, Vec<_>) = df2003
            .into_iter()
            .map(|entry| (entry.entry, entry.forms))
            .unzip();
        let surface_forms: Vec<_> = surface_forms.into_iter().flatten().collect();
        db.insert_lexical_entries(df2003_id, roots, surface_forms)
            .await?;
    }

    // FIXME has items from a bunch of different documents.
    // ingest_particle_index(db, "1YppMsIvNixHdq7oM_iCnYE1ZI4y0TMSf-mVibji7pJ4").await?;

    println!("Ingesting AC1995...");
    ingest_ac1995(db, "1x02KTuF0yyEFcrJwkfFiBKj79ysQTZfLKB6hKeq-ZT8").await?;

    println!("Ingesting PF1975 grammatical appendix...");
    // DF1975 Grammatical Appendix (PF1975)
    parse_appendix(db, "1VjpKXMqb7CgFKE5lk9E6gqL-k6JKZ3FVUvhnqiMZYQg", 2).await?;

    Ok(())
}

async fn parse_numerals(
    sheet_id: &str,
    doc_id: DocumentId,
    year: i32,
) -> Result<Vec<AnnotatedForm>> {
    let numerals = SheetResult::from_sheet(sheet_id, None).await?;
    let date = Date::from_ymd(year, 1, 1);

    let forms = numerals
        .values
        .into_iter()
        .skip(1)
        .enumerate()
        .filter_map(|(index, cols)| {
            let mut values = cols.into_iter();
            let key = values.next()?.parse().unwrap_or(index as i64 + 1);
            // UDB t/th
            let root = values.next().filter(|s| !s.is_empty())?;
            let root_dailp = convert_udb(&root).into_dailp();
            let gloss = values.next()?;
            let page_num = values.next()?;
            // UDB d/t
            let surface_form = values.next()?;
            let _surface_form_dailp = convert_udb(&surface_form).into_dailp();
            let translation = values.next()?;
            let _numeric = values.next()?;
            let simple_phonetics = values.next()?;
            let syllabary = values.next()?;
            let position = PositionInDocument::new(doc_id, page_num, key);
            let segments = vec![WordSegment::new(root_dailp, gloss.clone(), None)];
            Some(AnnotatedForm {
                id: None,
                position,
                normalized_source: None,
                simple_phonetics: Some(simple_phonetics),
                phonemic: Some(root),
                segments: Some(segments),
                english_gloss: vec![translation],
                source: syllabary,
                commentary: None,
                date_recorded: Some(date.clone()),
                line_break: None,
                page_break: None,
                ingested_audio_track: None,
            })
        });

    Ok(forms.collect())
}

async fn insert_document_from_sheet(
    db: &Database,
    sheet_id: &str,
    collection: &str,
) -> Result<DocumentMetadata> {
    let meta = SheetResult::from_sheet(sheet_id, Some("Metadata")).await?;
    let mut meta_values = meta.values.into_iter();
    let document_id = meta_values.next().unwrap().pop().unwrap();
    let title = meta_values.next().unwrap().pop().unwrap();
    let year = meta_values.next().unwrap().pop().unwrap().parse();
    let date_recorded = year.ok().map(|year| Date::from_ymd(year, 1, 1));
    let authors = meta_values.next().unwrap_or_default();
    let meta = DocumentMetadata {
        id: Default::default(),
        short_name: document_id,
        title,
        date: date_recorded,
        sources: Vec::new(),
        collection: Some(collection.to_owned()),
        genre: None,
<<<<<<< HEAD
        keywords_ids: None,
        contributors: authors
            .into_iter()
            .skip(1)
            .map(Contributor::new_author)
            .collect(),
=======
        languages_ids: None,
        subject_headings_ids: None,
        contributors: None,
        //contributors: authors
        //.into_iter()
        //.skip(1)
        //.map(Contributor::new_author)
        //.collect(),
        spatial_coverage_ids: None,
>>>>>>> 202c58dc
        page_images: None,
        translation: None,
        is_reference: true,
        audio_recording: None,
        order_index: 0,
    };
    let doc_id = db.insert_dictionary_document(&meta).await?;
    // Include the newly minted UUID in the result.
    Ok(DocumentMetadata { id: doc_id, ..meta })
}

async fn parse_appendix(db: &Database, sheet_id: &str, to_skip: usize) -> Result<()> {
    let sheet = SheetResult::from_sheet(sheet_id, None).await?;
    let meta = insert_document_from_sheet(db, sheet_id, "Vocabularies").await?;

    let forms = sheet
        .values
        .into_iter()
        .skip(1)
        .filter(|r| r.len() > 4 && !r[1].is_empty())
        .filter_map(|row| {
            let mut values = row.into_iter();
            let index = values.next()?.parse().unwrap_or(1);
            let page_num = values.next()?;
            let position = PositionInDocument::new(meta.id, page_num, index);
            for _ in 0..to_skip {
                values.next()?;
            }
            let syllabary = values.next()?;
            let _numeric = values.next()?;
            let translation = values.next()?;
            let phonemic = values.next();
            let morpheme_gloss = values.next()?;
            let morpheme_segments = values.next()?;
            let segments = WordSegment::parse_many(&morpheme_segments, &morpheme_gloss)?;
            Some(AnnotatedForm {
                id: None,
                position,
                source: syllabary,
                normalized_source: None,
                simple_phonetics: None,
                english_gloss: vec![translation],
                phonemic,
                segments: Some(segments),
                line_break: None,
                page_break: None,
                commentary: None,
                date_recorded: meta.date.clone(),
                ingested_audio_track: None,
            })
        });

    db.only_insert_words(meta.id, forms.collect()).await?;

    let links = SheetResult::from_sheet(sheet_id, Some("References")).await?;
    let links = links.values.into_iter().skip(1).filter_map(|row| {
        let mut row = row.into_iter();
        Some(LexicalConnection::new(
            MorphemeId::new(Some(meta.short_name.clone()), None, row.next()?),
            MorphemeId::parse(&row.next()?)?,
        ))
    });

    db.insert_morpheme_relations(links.collect()).await?;

    Ok(())
}
struct DFSheetMetadata {
    year: i32,
    translation_count: usize,
    has_numeric: bool,
    has_comment: bool,
    after_root: usize,
    translations: usize,
}
fn parse_new_df(
    sheet: SheetResult,
    doc_id: DocumentId,
    meta: DFSheetMetadata,
) -> Vec<LexicalEntryWithForms> {
    sheet
        .values
        .into_iter()
        // The first two rows are simply headers.
        .skip(2)
        .filter(|cols| cols.len() > 4 && !cols[2].is_empty())
        .group_by(|columns| {
            columns
                .first()
                .and_then(|s| s.split(",").next().unwrap().parse::<i64>().ok())
        })
        .into_iter()
        .enumerate()
        // The rest are relevant to the verb itself.
        .filter_map(move |(index, (key, rows))| {
            let rows: Vec<_> = rows.collect();
            let columns = rows.first()?.clone();

            // The columns are as follows: key, page number, root, root gloss,
            // translations 1, 2, 3, transitivity, UDB class, blank, surface forms.
            // Skip reference numbers for now.
            let mut root_values = columns.into_iter().skip(1);
            let key = key.unwrap_or(index as i64 + 1);
            let page_number = root_values.next()?;
            let root = root_values.next().filter(|s| !s.is_empty())?;
            let root_gloss = root_values.next().filter(|s| !s.is_empty())?;
            let glosses = root_values
                .take(meta.translations)
                .map(|s| s.trim().to_owned())
                .filter(|s| !s.is_empty())
                .collect();
            let date = Date::from_ymd(meta.year, 1, 1);
            let pos = PositionInDocument::new(doc_id, page_number, key);
            let mut form_cells = rows.into_iter().flat_map(|row| {
                row.into_iter()
                    .skip(4 + meta.translations + meta.after_root)
            });
            Some(LexicalEntryWithForms {
                forms: seg_verb_surface_forms(
                    &pos,
                    &date,
                    &mut form_cells,
                    meta.translation_count,
                    meta.has_numeric,
                    meta.has_comment,
                ),
                entry: AnnotatedForm {
                    id: None,
                    simple_phonetics: None,
                    normalized_source: None,
                    phonemic: None,
                    commentary: None,
                    line_break: None,
                    page_break: None,
                    english_gloss: glosses,
                    segments: Some(vec![WordSegment::new(
                        convert_udb(&root).into_dailp(),
                        root_gloss.to_owned(),
                        None,
                    )]),
                    date_recorded: Some(date),
                    source: root,
                    position: pos,
                    ingested_audio_track: None,
                },
            })
        })
        .collect()
}

async fn ingest_ac1995(db: &Database, sheet_id: &str) -> Result<()> {
    let sheet = SheetResult::from_sheet(sheet_id, None).await?;
    let meta = insert_document_from_sheet(db, sheet_id, "Vocabularies").await?;

    let forms = sheet.values.into_iter().filter_map(|row| {
        let mut row = row.into_iter();
        let index: i64 = row.next()?.parse().ok()?;
        let _form_id = row.next()?;
        let syllabary = row.next()?;
        let _romanized = row.next()?;
        let normalized = row.next()?;
        let translation = row.next()?;
        let pos = PositionInDocument::new(meta.id, "1".to_owned(), index);
        Some(AnnotatedForm {
            id: None,
            simple_phonetics: Some(normalized),
            normalized_source: None,
            phonemic: None,
            commentary: None,
            line_break: None,
            page_break: None,
            english_gloss: vec![translation],
            segments: None,
            date_recorded: meta.date.clone(),
            source: syllabary,
            position: pos,
            ingested_audio_track: None,
        })
    });

    // Push the forms to the database.
    db.only_insert_words(meta.id, forms.collect()).await?;

    Ok(())
}<|MERGE_RESOLUTION|>--- conflicted
+++ resolved
@@ -21,13 +21,10 @@
             //],
             date: Some(dailp::Date::from_ymd(1975, 1, 1)),
             genre: None,
-<<<<<<< HEAD
             keywords_ids: None,
-=======
             languages_ids: None,
             subject_headings_ids: None,
             spatial_coverage_ids: None,
->>>>>>> 202c58dc
             translation: None,
             page_images: None,
             is_reference: true,
@@ -46,13 +43,10 @@
             //contributors: vec![Some(Contributor::new_author("Feeling, Durbin".to_string()))],
             date: Some(dailp::Date::from_ymd(2003, 1, 1)),
             genre: None,
-<<<<<<< HEAD
             keywords_ids: None,
-=======
             languages_ids: None,
             subject_headings_ids: None,
             spatial_coverage_ids: None,
->>>>>>> 202c58dc
             translation: None,
             page_images: None,
             is_reference: true,
@@ -270,14 +264,7 @@
         sources: Vec::new(),
         collection: Some(collection.to_owned()),
         genre: None,
-<<<<<<< HEAD
         keywords_ids: None,
-        contributors: authors
-            .into_iter()
-            .skip(1)
-            .map(Contributor::new_author)
-            .collect(),
-=======
         languages_ids: None,
         subject_headings_ids: None,
         contributors: None,
@@ -287,7 +274,6 @@
         //.map(Contributor::new_author)
         //.collect(),
         spatial_coverage_ids: None,
->>>>>>> 202c58dc
         page_images: None,
         translation: None,
         is_reference: true,
