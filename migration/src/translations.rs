use dailp::{Translation, TranslationBlock};
use itertools::Itertools;
use serde::Deserialize;
use std::time::Duration;
use tokio::time::sleep;

/// Result obtained directly from the raw Google document.
#[derive(Deserialize)]
pub struct DocResult {
    body: String,
}
impl DocResult {
    pub async fn new(doc_id: &str) -> Result<Self, anyhow::Error> {
        if doc_id.trim().is_empty() {
            return Err(anyhow::anyhow!("Empty Google Doc ID provided"));
        }

        let api_key = std::env::var("GOOGLE_API_KEY")
            .map_err(|_| anyhow::anyhow!("GOOGLE_API_KEY environment variable not set"))?;

        if api_key.trim().is_empty() {
            return Err(anyhow::anyhow!(
                "GOOGLE_API_KEY environment variable is empty"
            ));
        }

        let url = format!(
            "https://www.googleapis.com/drive/v3/files/{}/export?mimeType=text/plain&key={}",
            doc_id, api_key
        );

        let mut tries = 0;
        let max_tries = 9;

        let response = loop {
            let request_result = reqwest::get(&url).await;

            let response = match request_result {
                Ok(resp) => resp,
                Err(e) => {
                    if tries > max_tries {
                        return Err(anyhow::anyhow!(
                            "Failed to connect to Google Drive API after {} attempts for doc ID '{}': {}", 
                            max_tries + 1, doc_id, e
                        ));
                    }

                    println!(
                        "Network error fetching Google Doc '{}': {}. Retrying (attempt {}/{})",
                        doc_id,
                        e,
                        tries + 1,
                        max_tries + 1
                    );

                    let delay = Duration::from_millis(1000 * 2_u64.pow(tries));
                    sleep(delay).await;
                    tries += 1;
                    continue;
                }
            };

            let status = response.status();
            if status.is_success() {
                break response;
            }

            let error_body = response
                .text()
                .await
                .unwrap_or_else(|_| String::from("[Failed to read error response]"));

            if status.as_u16() >= 400 && status.as_u16() < 500 {
                return match status.as_u16() {
                    401 => Err(anyhow::anyhow!(
                        "Unauthorized access to Google Doc '{}'. Check your API key. Response: {}", 
                        doc_id, error_body
                    )),
                    403 => Err(anyhow::anyhow!(
                        "Forbidden access to Google Doc '{}'. Check permissions or API quotas. Response: {}", 
                        doc_id, error_body
                    )),
                    404 => Err(anyhow::anyhow!(
                        "Google Doc '{}' not found. Check if the document exists and is publicly accessible. Response: {}", 
                        doc_id, error_body
                    )),
                    _ => Err(anyhow::anyhow!(
                        "Client error {} accessing Google Doc '{}'. Response: {}", 
                        status, doc_id, error_body
                    ))
                };
            }

            if tries > max_tries {
                return Err(anyhow::anyhow!(
                    "Google Drive API failed with status {} after {} attempts for doc ID '{}'. Response: {}", 
                    status, max_tries + 1, doc_id, error_body
                ));
            }

            println!(
                "Server error {} fetching Google Doc '{}'. Retrying (attempt {}/{})",
                status,
                doc_id,
                tries + 1,
                max_tries + 1
            );

            let delay = Duration::from_millis(1000 * 2_u64.pow(tries));
            sleep(delay).await;
            tries += 1;
        };

        let body = response.text().await.map_err(|e| {
            anyhow::anyhow!(
                "Failed to read response body for Google Doc '{}': {}",
                doc_id,
                e
            )
        })?;

        if body.trim().is_empty() {
            println!("Warning: Google Doc '{}' appears to be empty", doc_id);
        }

        Ok(Self { body })
    }

    pub fn into_translation(self) -> Result<Translation, anyhow::Error> {
        if self.body.trim().is_empty() {
            return Err(anyhow::anyhow!(
                "Cannot create translation from empty document body"
            ));
        }

        let ends_with_footnote = regex::Regex::new(r"\[\d+\]")
            .map_err(|e| anyhow::anyhow!("Failed to compile footnote regex: {}", e))?;

        let text_runs = self
            .body
            // Split the translation text by lines.
            .lines()
            .map(|s| s.trim())
            // Group consecutive non-empty lines together.
            .group_by(|s| s.is_empty());

        let blocks = text_runs
            .into_iter()
            // Only keep non-empty runs of text.
            .filter_map(|(empty, lines)| {
                if !empty {
                    let collected_lines: Vec<&str> = lines.collect();
                    if !collected_lines.is_empty() {
                        Some(collected_lines)
                    } else {
                        None
                    }
                } else {
                    None
                }
            })
            // Ignore text past the first horizontal line.
            .take_while(|text| match text.first() {
                Some(first_line) => !first_line.starts_with("________"),
<<<<<<< HEAD
                none => {
=======
                None => {
>>>>>>> a6cd17f2
                    eprintln!("Warning: Found empty text block during translation processing");
                    false
                }
            })
            // Split sentences into separate segments.
            .map(|text| {
                text.into_iter()
                    // Remove footnotes.
                    .map(|text| ends_with_footnote.replace_all(text, "").into_owned())
            })
            // Include the block index.
            .enumerate()
            .map(|(index, content)| {
                let segments: Vec<String> = content
                    .into_iter()
                    .filter(|s| !s.trim().is_empty())
                    .collect();

                TranslationBlock {
                    index: index as i32 + 1,
                    segments,
                }
            });

        let paragraphs: Vec<TranslationBlock> = blocks.collect();

        if paragraphs.is_empty() {
            return Err(anyhow::anyhow!("No translation content found in document. Document may be empty or contain only horizontal lines."));
        }

        let total_segments: usize = paragraphs.iter().map(|p| p.segments.len()).sum();
        if total_segments == 0 {
            return Err(anyhow::anyhow!(
                "Translation contains no text segments after processing"
            ));
        }

        Ok(Translation { paragraphs })
    }
}<|MERGE_RESOLUTION|>--- conflicted
+++ resolved
@@ -162,11 +162,7 @@
             // Ignore text past the first horizontal line.
             .take_while(|text| match text.first() {
                 Some(first_line) => !first_line.starts_with("________"),
-<<<<<<< HEAD
-                none => {
-=======
                 None => {
->>>>>>> a6cd17f2
                     eprintln!("Warning: Found empty text block during translation processing");
                     false
                 }
