--- conflicted
+++ resolved
@@ -46,11 +46,7 @@
     //println!("Migrating early vocabularies...");
     //early_vocab::migrate_all(&db).await?;
 
-<<<<<<< HEAD
-    migrate_data(&db).await?;
-=======
     //migrate_data(&db).await?;
->>>>>>> ecddc819
     println!("Migrating pages...");
     pages::migrate_pages(&db).await?;
 
