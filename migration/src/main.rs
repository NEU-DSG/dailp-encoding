//! This program encodes spreadsheets hosted on Google Drive annotating source documents with linguistic information into equivalent database entries.

mod audio;
mod connections;
mod contributors;
mod early_vocab;
mod edited_collection;
mod lexical;
mod menu;
mod pages;
mod spreadsheets;
mod tags;
mod translations;
mod user_documents;

use anyhow::Result;
use dailp::{Database, LexicalConnection, SheetResult, Uuid};
use log::error;
use std::time::Duration;

use crate::spreadsheets::SheetInterpretation;

pub const METADATA_SHEET_NAME: &str = "Metadata";
pub const REFERENCES_SHEET_NAME: &str = "References";

/// Migrates DAILP data from several Google spreadsheets to a database.
#[tokio::main]
async fn main() -> Result<()> {
    dotenv::dotenv().ok();
    pretty_env_logger::init();

    let db = Database::connect(Some(1))?;

    //println!("Migrating Image Sources...");
    //migrate_image_sources(&db).await?;

    println!("Migrating contributors...");
    contributors::migrate_all(&db).await?;

    //println!("Migrating tags to database...");
    //tags::migrate_tags(&db).await?;

    //println!("Migrating DF1975 and DF2003...");
    //lexical::migrate_dictionaries(&db).await?;

    //println!("Migrating early vocabularies...");
    //early_vocab::migrate_all(&db).await?;

    //migrate_data(&db).await?;
    println!("Migrating pages...");
    pages::migrate_pages(&db).await?;

<<<<<<< HEAD
    println!("Migrating connections...");
    connections::migrate_connections(&db).await?;
=======
    //migrate_data(&db).await?;

    //println!("Migrating connections...");
    //connections::migrate_connections(&db).await?;
>>>>>>> 56f0f77a

    //println!("Migrating menu...");
    //menu::migrate_menu(&db).await?;

    //println!("Migrating collections...");
    //edited_collection::migrate_edited_collection(&db).await?;

    println!("Creating user documents collection...");
    user_documents::create_user_documents_collection(&db).await?;

    println!("Creating user documents collection...");
    user_documents::create_user_documents_collection(&db).await?;

    Ok(())
}

async fn migrate_image_sources(db: &Database) -> Result<()> {
    db.upsert_image_source("beinecke", "https://collections.library.yale.edu/iiif/2")
        .await?;
    db.upsert_image_source(
        "dailp",
        "https://images.library.northeastern.edu/iiif/2/images/dailp",
    )
    .await?;
    Ok(())
}

/// Parses our annotated document spreadsheets, migrating that data to our
/// database and writing them into TEI XML files.
async fn migrate_data(db: &Database) -> Result<()> {
    // Pull the list of annotated documents from our index sheet.
    let stage = std::env::var("TF_STAGE").unwrap_or("".to_owned()); // "" | "dev" | "uat" | "prod"
                                                                    // If env is prod, use stable prod collection. Otherwise, use development collection.
    let index_sheet = if stage == "prod" {
        "1sDTRFoJylUqsZlxU57k1Uj8oHhbM3MAzU8sDgTfO7Mk"
    } else {
        "1cjGMIPLQkOpE1f2eB11GDIODCEj2uQB9e9w2LHh-wiI"
    };
    let index = spreadsheets::SheetInterpretation {
        sheet: SheetResult::from_sheet(index_sheet, None).await?,
    }
    .into_index()?;

    println!("Migrating documents to database...");

    // Retrieve data for spreadsheets in sequence.
    // Because of Google API rate limits, we have to process them sequentially
    // rather than in parallel.
    // This process encodes the ordering in the Index sheet to allow us to
    // manually order different document collections.
    let mut morpheme_relations = Vec::new();
    let mut document_contents = Vec::new();
    for (coll_index, collection) in index.collections.into_iter().enumerate() {
        // TODO do we need to add genres to  the database like this? Do we use this anywhere??
        let collection_id = db
            .insert_top_collection(collection.title, coll_index as i64)
            .await?;

        for (order_index, sheet_id) in collection.sheet_ids.into_iter().enumerate() {
            if let Some((doc, mut refs)) =
                fetch_sheet(Some(db), &sheet_id, collection_id, order_index as i64).await?
            {
                morpheme_relations.append(&mut refs);
                // spreadsheets::write_to_file(&doc)?;
                document_contents.push(doc);
            } else {
                error!("Failed to process {}", sheet_id);
            }
        }
    }

    // Each document takes a bunch of operations to insert, so do them
    // sequentially instead of concurrently to avoid starving the tasks.
    for doc in document_contents {
        db.insert_document_contents(doc).await?;
    }

    db.insert_morpheme_relations(morpheme_relations).await?;

    Ok(())
}

/// Fetch the contents of the sheet with the given ID, validating the first page as
/// annotation lines and the "Metadata" page as [dailp::DocumentMetadata].
/// Ignores documents already present in the database.
async fn fetch_sheet(
    db: Option<&Database>,
    sheet_id: &str,
    collection_id: Uuid,
    order_index: i64,
) -> Result<Option<(dailp::AnnotatedDoc, Vec<dailp::LexicalConnection>)>> {
    use crate::spreadsheets::AnnotatedLine;

    // Parse the metadata on the second page of each sheet.
    // This includes publication information and a link to the translation.
    let meta = SheetResult::from_sheet(sheet_id, Some(METADATA_SHEET_NAME)).await;

    if meta.is_err() {
        return Ok(None);
    }

    let meta_sheet = meta.unwrap();
    let meta = SheetInterpretation { sheet: meta_sheet }
        .into_metadata(db, false, order_index)
        .await
        .map_err(|e| anyhow::anyhow!("Failed to parse metadata for sheet {}: {}", sheet_id, e))?;

    if db.is_none() {
        return Ok(None);
    }

    // Check if this document exists in the database
    let db = db.unwrap();
    let doc_id_in_db = db.document_id_from_name(&meta.short_name).await?;

    if doc_id_in_db.is_some() {
        println!(
            "{} already exists with ID {}.",
            meta.short_name,
            doc_id_in_db.unwrap().0
        );
        return Ok(None);
    }

    println!("---Processing document: {}---", meta.short_name);

    // Parse references for this particular document.
    println!("parsing references (skipping because broken currently)...");
    let refs: Vec<LexicalConnection> = Vec::new();
    // let refs = SheetResult::from_sheet(sheet_id, Some(REFERENCES_SHEET_NAME)).await;
    // let refs = if let Ok(refs) = refs {
    //     SheetInterpretation { sheet: refs }
    //         .into_references(&meta.short_name)
    //         .await
    // } else {
    //     Vec::new()
    // };

    let document_id = db
        .insert_document(&meta, collection_id, order_index)
        .await?;

    // Fill in blank UUID.
    let meta = dailp::DocumentMetadata {
        id: document_id,
        ..meta
    };

    let page_count = meta
        .page_images
        .as_ref()
        .map(|images| images.count())
        .unwrap_or(0);
    let mut all_lines = Vec::new();
    // Each document page lives in its own tab.
    for index in 0..page_count {
        let tab_name = if page_count > 1 {
            println!("Pulling Page {}...", index + 1);
            Some(format!("Page {}", index + 1))
        } else {
            None
        };

        // Split the contents of each main sheet into semantic lines with
        // several layers.
        let sheet_interpretation = SheetInterpretation {
            sheet: SheetResult::from_sheet(sheet_id, tab_name.as_deref()).await?,
        };

        let mut lines = match sheet_interpretation.split_into_lines().map_err(|e| {
            anyhow::anyhow!(
                "Failed in split_into_lines for sheet {} (tab: {:?}): {}",
                sheet_id,
                tab_name,
                e
            )
        }) {
            Ok(lines) => lines,
            Err(e) => {
                eprintln!(
                    "Warning: Failed to process sheet {} (tab: {:?}): {}",
                    sheet_id, tab_name, e
                );
                continue;
            }
        };
        // TODO Consider page breaks embedded in the last word of a page.
        lines.last_mut().unwrap().ends_page = true;

        all_lines.append(&mut lines);
        tokio::time::sleep(Duration::from_millis(1000)).await;
    }
    let annotated = AnnotatedLine::many_from_semantic(&all_lines, &meta)?;
    let segments = AnnotatedLine::lines_into_segments(annotated, &document_id, &meta.date);
    let doc = dailp::AnnotatedDoc::new(meta, segments);

    Ok(Some((doc, refs)))
}<|MERGE_RESOLUTION|>--- conflicted
+++ resolved
@@ -50,15 +50,10 @@
     println!("Migrating pages...");
     pages::migrate_pages(&db).await?;
 
-<<<<<<< HEAD
-    println!("Migrating connections...");
-    connections::migrate_connections(&db).await?;
-=======
     //migrate_data(&db).await?;
 
     //println!("Migrating connections...");
     //connections::migrate_connections(&db).await?;
->>>>>>> 56f0f77a
 
     //println!("Migrating menu...");
     //menu::migrate_menu(&db).await?;
