<<<<<<< HEAD
//! This program encodes spreadsheets hosted on Google Drive annotating source documents with linguistic information into equivalent database entries.

mod audio;
mod connections;
mod contributors;
mod early_vocab;
mod edited_collection;
mod lexical;
mod spreadsheets;
mod tags;
mod translations;

use anyhow::Result;
use dailp::{Database, SheetResult, Uuid};
use log::error;
use std::time::Duration;

use crate::spreadsheets::SheetInterpretation;

pub const METADATA_SHEET_NAME: &str = "Metadata";
pub const REFERENCES_SHEET_NAME: &str = "References";

/// Migrates DAILP data from several Google spreadsheets to a database.
#[tokio::main]
async fn main() -> Result<()> {
    dotenv::dotenv().ok();
    pretty_env_logger::init();

    let db = Database::connect(Some(1))?;

    println!("Migrating Image Sources...");
    migrate_image_sources(&db).await?;

    println!("Migrating contributors...");
    contributors::migrate_all(&db).await?;

    println!("Migrating tags to database...");
    tags::migrate_tags(&db).await?;

    println!("Migrating DF1975 and DF2003...");
    lexical::migrate_dictionaries(&db).await?;

    println!("Migrating early vocabularies...");
    early_vocab::migrate_all(&db).await?;

    migrate_data(&db).await?;

    //println!("Migrating connections...");
    //connections::migrate_connections(&db).await?;

    println!("Migrating collections...");
    edited_collection::migrate_edited_collection(&db).await?;

    Ok(())
}

async fn migrate_image_sources(db: &Database) -> Result<()> {
    db.upsert_image_source("beinecke", "https://collections.library.yale.edu/iiif/2")
        .await?;
    db.upsert_image_source(
        "dailp",
        "https://images.library.northeastern.edu/iiif/2/images/dailp",
    )
    .await?;
    Ok(())
}

/// Parses our annotated document spreadsheets, migrating that data to our
/// database and writing them into TEI XML files.
async fn migrate_data(db: &Database) -> Result<()> {
    // Pull the list of annotated documents from our index sheet.
    let stage = std::env::var("TF_STAGE").unwrap_or("".to_owned()); // "" | "dev" | "uat" | "prod"
                                                                    // If env is prod, use stable prod collection. Otherwise, use development collection.
    let index_sheet = if stage == "prod" {
        "1sDTRFoJylUqsZlxU57k1Uj8oHhbM3MAzU8sDgTfO7Mk"
    } else {
        "1cjGMIPLQkOpE1f2eB11GDIODCEj2uQB9e9w2LHh-wiI"
    };
    let index = spreadsheets::SheetInterpretation {
        sheet: SheetResult::from_sheet(index_sheet, None).await?,
    }
    .into_index()?;

    println!("Migrating documents to database...");

    // Retrieve data for spreadsheets in sequence.
    // Because of Google API rate limits, we have to process them sequentially
    // rather than in parallel.
    // This process encodes the ordering in the Index sheet to allow us to
    // manually order different document collections.
    let mut morpheme_relations = Vec::new();
    let mut document_contents = Vec::new();
    for (coll_index, collection) in index.collections.into_iter().enumerate() {
        let collection_id = db
            .insert_top_collection(collection.title, coll_index as i64)
            .await?;
        for (order_index, sheet_id) in collection.sheet_ids.into_iter().enumerate() {
            if let Some((doc, mut refs)) =
                fetch_sheet(Some(db), &sheet_id, collection_id, order_index as i64).await?
            {
                morpheme_relations.append(&mut refs);
                // spreadsheets::write_to_file(&doc)?;
                document_contents.push(doc);
            } else {
                error!("Failed to process {}", sheet_id);
            }
        }
    }

    // Each document takes a bunch of operations to insert, so do them
    // sequentially instead of concurrently to avoid starving the tasks.
    for doc in document_contents {
        db.insert_document_contents(doc).await?;
    }

    db.insert_morpheme_relations(morpheme_relations).await?;

    Ok(())
}

/// Fetch the contents of the sheet with the given ID, validating the first page as
/// annotation lines and the "Metadata" page as [dailp::DocumentMetadata].
async fn fetch_sheet(
    db: Option<&Database>,
    sheet_id: &str,
    collection_id: Uuid,
    order_index: i64,
) -> Result<Option<(dailp::AnnotatedDoc, Vec<dailp::LexicalConnection>)>> {
    use crate::spreadsheets::AnnotatedLine;

    // Parse the metadata on the second page of each sheet.
    // This includes publication information and a link to the translation.
    let meta = SheetResult::from_sheet(sheet_id, Some(METADATA_SHEET_NAME)).await;

    if let Ok(meta_sheet) = meta {
        let meta = SheetInterpretation { sheet: meta_sheet }
            .into_metadata(db, false, order_index)
            .await?;

        println!("---Processing document: {}---", meta.short_name);

        // Parse references for this particular document.
        println!("parsing references...");
        let refs = SheetResult::from_sheet(sheet_id, Some(REFERENCES_SHEET_NAME)).await;
        let refs = if let Ok(refs) = refs {
            SheetInterpretation { sheet: refs }
                .into_references(&meta.short_name)
                .await
        } else {
            Vec::new()
        };

        let document_id = if let Some(db) = db {
            db.insert_document(&meta, collection_id, order_index)
                .await?
        } else {
            Default::default()
        };
        // Fill in blank UUID.
        let meta = dailp::DocumentMetadata {
            id: document_id,
            ..meta
        };

        let page_count = meta
            .page_images
            .as_ref()
            .map(|images| images.count())
            .unwrap_or(0);
        let mut all_lines = Vec::new();
        // Each document page lives in its own tab.
        for index in 0..page_count {
            let tab_name = if page_count > 1 {
                println!("Pulling Page {}...", index + 1);
                Some(format!("Page {}", index + 1))
            } else {
                None
            };

            // Split the contents of each main sheet into semantic lines with
            // several layers.
            let mut lines = SheetInterpretation {
                sheet: SheetResult::from_sheet(sheet_id, tab_name.as_deref()).await?,
            }
            .split_into_lines();
            // TODO Consider page breaks embedded in the last word of a page.
            lines.last_mut().unwrap().ends_page = true;

            all_lines.append(&mut lines);
            tokio::time::sleep(Duration::from_millis(1000)).await;
        }
        let annotated = AnnotatedLine::many_from_semantic(&all_lines, &meta)?;
        let segments = AnnotatedLine::lines_into_segments(annotated, &document_id, &meta.date);
        let doc = dailp::AnnotatedDoc::new(meta, segments);

        Ok(Some((doc, refs)))
    } else {
        Ok(None)
    }
}
=======
//! This program encodes spreadsheets hosted on Google Drive annotating source documents with linguistic information into equivalent database entries.

mod audio;
mod connections;
mod contributors;
mod early_vocab;
mod edited_collection;
mod lexical;
mod spreadsheets;
mod tags;
mod translations;

use anyhow::Result;
use dailp::{Database, SheetResult, Uuid};
use log::error;
use std::time::Duration;

use crate::spreadsheets::SheetInterpretation;

pub const METADATA_SHEET_NAME: &str = "Metadata";
pub const REFERENCES_SHEET_NAME: &str = "References";

/// Migrates DAILP data from several Google spreadsheets to a database.
#[tokio::main]
async fn main() -> Result<()> {
    dotenv::dotenv().ok();
    pretty_env_logger::init();

    let db = Database::connect(Some(1))?;

    println!("Migrating Image Sources...");
    migrate_image_sources(&db).await?;

    println!("Migrating contributors...");
    contributors::migrate_all(&db).await?;

    println!("Migrating tags to database...");
    tags::migrate_tags(&db).await?;

    println!("Migrating DF1975 and DF2003...");
    lexical::migrate_dictionaries(&db).await?;

    println!("Migrating early vocabularies...");
    early_vocab::migrate_all(&db).await?;

    migrate_data(&db).await?;

    // println!("Migrating connections...");
    // connections::migrate_connections(&db).await?;

    println!("Migrating collections...");
    edited_collection::migrate_edited_collection(&db).await?;

    Ok(())
}

async fn migrate_image_sources(db: &Database) -> Result<()> {
    db.upsert_image_source("beinecke", "https://collections.library.yale.edu/iiif/2")
        .await?;
    db.upsert_image_source(
        "dailp",
        "https://images.library.northeastern.edu/iiif/2/images/dailp",
    )
    .await?;
    Ok(())
}

/// Parses our annotated document spreadsheets, migrating that data to our
/// database and writing them into TEI XML files.
async fn migrate_data(db: &Database) -> Result<()> {
    // Pull the list of annotated documents from our index sheet.
    let stage = std::env::var("TF_STAGE").unwrap_or("".to_owned()); // "" | "dev" | "uat" | "prod"
                                                                    // If env is prod, use stable prod collection. Otherwise, use development collection.
    let index_sheet = if stage == "prod" {
        "1sDTRFoJylUqsZlxU57k1Uj8oHhbM3MAzU8sDgTfO7Mk"
    } else {
        "1cjGMIPLQkOpE1f2eB11GDIODCEj2uQB9e9w2LHh-wiI"
    };
    let index = spreadsheets::SheetInterpretation {
        sheet: SheetResult::from_sheet(index_sheet, None).await?,
    }
    .into_index()?;

    println!("Migrating documents to database...");

    // Retrieve data for spreadsheets in sequence.
    // Because of Google API rate limits, we have to process them sequentially
    // rather than in parallel.
    // This process encodes the ordering in the Index sheet to allow us to
    // manually order different document collections.
    let mut morpheme_relations = Vec::new();
    let mut document_contents = Vec::new();
    for (coll_index, collection) in index.collections.into_iter().enumerate() {
        // TODO do we need to add genres to  the database like this? Do we use this anywhere??
        let collection_id = db
            .insert_top_collection(collection.title, coll_index as i64)
            .await?;

        for (order_index, sheet_id) in collection.sheet_ids.into_iter().enumerate() {
            if let Some((doc, mut refs)) =
                fetch_sheet(Some(db), &sheet_id, collection_id, order_index as i64).await?
            {
                morpheme_relations.append(&mut refs);
                // spreadsheets::write_to_file(&doc)?;
                document_contents.push(doc);
            } else {
                error!("Failed to process {}", sheet_id);
            }
        }
    }

    // Each document takes a bunch of operations to insert, so do them
    // sequentially instead of concurrently to avoid starving the tasks.
    for doc in document_contents {
        db.insert_document_contents(doc).await?;
    }

    db.insert_morpheme_relations(morpheme_relations).await?;

    Ok(())
}

/// Fetch the contents of the sheet with the given ID, validating the first page as
/// annotation lines and the "Metadata" page as [dailp::DocumentMetadata].
/// Ignores documents already present in the database.
async fn fetch_sheet(
    db: Option<&Database>,
    sheet_id: &str,
    collection_id: Uuid,
    order_index: i64,
) -> Result<Option<(dailp::AnnotatedDoc, Vec<dailp::LexicalConnection>)>> {
    use crate::spreadsheets::AnnotatedLine;

    // Parse the metadata on the second page of each sheet.
    // This includes publication information and a link to the translation.
    let meta = SheetResult::from_sheet(sheet_id, Some(METADATA_SHEET_NAME)).await;

    if meta.is_err() {
        return Ok(None);
    }

    let meta_sheet = meta.unwrap();
    let meta = SheetInterpretation { sheet: meta_sheet }
        .into_metadata(db, false, order_index)
        .await?;

    if db.is_none() {
        return Ok(None);
    }

    // Check if this document exists in the database
    let db = db.unwrap();
    let doc_id_in_db = db.document_id_from_name(&meta.short_name).await?;

    if doc_id_in_db.is_some() {
        println!(
            "{} already exists with ID {}.",
            meta.short_name,
            doc_id_in_db.unwrap().0
        );
        return Ok(None);
    }

    println!("---Processing document: {}---", meta.short_name);

    // Parse references for this particular document.
    println!("parsing references...");
    let refs = SheetResult::from_sheet(sheet_id, Some(REFERENCES_SHEET_NAME)).await;
    let refs = if let Ok(refs) = refs {
        SheetInterpretation { sheet: refs }
            .into_references(&meta.short_name)
            .await
    } else {
        Vec::new()
    };

    let document_id = db
        .insert_document(&meta, collection_id, order_index)
        .await?;

    // Fill in blank UUID.
    let meta = dailp::DocumentMetadata {
        id: document_id,
        ..meta
    };

    let page_count = meta
        .page_images
        .as_ref()
        .map(|images| images.count())
        .unwrap_or(0);
    let mut all_lines = Vec::new();
    // Each document page lives in its own tab.
    for index in 0..page_count {
        let tab_name = if page_count > 1 {
            println!("Pulling Page {}...", index + 1);
            Some(format!("Page {}", index + 1))
        } else {
            None
        };

        // Split the contents of each main sheet into semantic lines with
        // several layers.
        let mut lines = SheetInterpretation {
            sheet: SheetResult::from_sheet(sheet_id, tab_name.as_deref()).await?,
        }
        .split_into_lines();
        // TODO Consider page breaks embedded in the last word of a page.
        lines.last_mut().unwrap().ends_page = true;

        all_lines.append(&mut lines);
        tokio::time::sleep(Duration::from_millis(1000)).await;
    }
    let annotated = AnnotatedLine::many_from_semantic(&all_lines, &meta)?;
    let segments = AnnotatedLine::lines_into_segments(annotated, &document_id, &meta.date);
    let doc = dailp::AnnotatedDoc::new(meta, segments);

    Ok(Some((doc, refs)))
}
>>>>>>> 4ea88b14
<|MERGE_RESOLUTION|>--- conflicted
+++ resolved
@@ -1,205 +1,3 @@
-<<<<<<< HEAD
-//! This program encodes spreadsheets hosted on Google Drive annotating source documents with linguistic information into equivalent database entries.
-
-mod audio;
-mod connections;
-mod contributors;
-mod early_vocab;
-mod edited_collection;
-mod lexical;
-mod spreadsheets;
-mod tags;
-mod translations;
-
-use anyhow::Result;
-use dailp::{Database, SheetResult, Uuid};
-use log::error;
-use std::time::Duration;
-
-use crate::spreadsheets::SheetInterpretation;
-
-pub const METADATA_SHEET_NAME: &str = "Metadata";
-pub const REFERENCES_SHEET_NAME: &str = "References";
-
-/// Migrates DAILP data from several Google spreadsheets to a database.
-#[tokio::main]
-async fn main() -> Result<()> {
-    dotenv::dotenv().ok();
-    pretty_env_logger::init();
-
-    let db = Database::connect(Some(1))?;
-
-    println!("Migrating Image Sources...");
-    migrate_image_sources(&db).await?;
-
-    println!("Migrating contributors...");
-    contributors::migrate_all(&db).await?;
-
-    println!("Migrating tags to database...");
-    tags::migrate_tags(&db).await?;
-
-    println!("Migrating DF1975 and DF2003...");
-    lexical::migrate_dictionaries(&db).await?;
-
-    println!("Migrating early vocabularies...");
-    early_vocab::migrate_all(&db).await?;
-
-    migrate_data(&db).await?;
-
-    //println!("Migrating connections...");
-    //connections::migrate_connections(&db).await?;
-
-    println!("Migrating collections...");
-    edited_collection::migrate_edited_collection(&db).await?;
-
-    Ok(())
-}
-
-async fn migrate_image_sources(db: &Database) -> Result<()> {
-    db.upsert_image_source("beinecke", "https://collections.library.yale.edu/iiif/2")
-        .await?;
-    db.upsert_image_source(
-        "dailp",
-        "https://images.library.northeastern.edu/iiif/2/images/dailp",
-    )
-    .await?;
-    Ok(())
-}
-
-/// Parses our annotated document spreadsheets, migrating that data to our
-/// database and writing them into TEI XML files.
-async fn migrate_data(db: &Database) -> Result<()> {
-    // Pull the list of annotated documents from our index sheet.
-    let stage = std::env::var("TF_STAGE").unwrap_or("".to_owned()); // "" | "dev" | "uat" | "prod"
-                                                                    // If env is prod, use stable prod collection. Otherwise, use development collection.
-    let index_sheet = if stage == "prod" {
-        "1sDTRFoJylUqsZlxU57k1Uj8oHhbM3MAzU8sDgTfO7Mk"
-    } else {
-        "1cjGMIPLQkOpE1f2eB11GDIODCEj2uQB9e9w2LHh-wiI"
-    };
-    let index = spreadsheets::SheetInterpretation {
-        sheet: SheetResult::from_sheet(index_sheet, None).await?,
-    }
-    .into_index()?;
-
-    println!("Migrating documents to database...");
-
-    // Retrieve data for spreadsheets in sequence.
-    // Because of Google API rate limits, we have to process them sequentially
-    // rather than in parallel.
-    // This process encodes the ordering in the Index sheet to allow us to
-    // manually order different document collections.
-    let mut morpheme_relations = Vec::new();
-    let mut document_contents = Vec::new();
-    for (coll_index, collection) in index.collections.into_iter().enumerate() {
-        let collection_id = db
-            .insert_top_collection(collection.title, coll_index as i64)
-            .await?;
-        for (order_index, sheet_id) in collection.sheet_ids.into_iter().enumerate() {
-            if let Some((doc, mut refs)) =
-                fetch_sheet(Some(db), &sheet_id, collection_id, order_index as i64).await?
-            {
-                morpheme_relations.append(&mut refs);
-                // spreadsheets::write_to_file(&doc)?;
-                document_contents.push(doc);
-            } else {
-                error!("Failed to process {}", sheet_id);
-            }
-        }
-    }
-
-    // Each document takes a bunch of operations to insert, so do them
-    // sequentially instead of concurrently to avoid starving the tasks.
-    for doc in document_contents {
-        db.insert_document_contents(doc).await?;
-    }
-
-    db.insert_morpheme_relations(morpheme_relations).await?;
-
-    Ok(())
-}
-
-/// Fetch the contents of the sheet with the given ID, validating the first page as
-/// annotation lines and the "Metadata" page as [dailp::DocumentMetadata].
-async fn fetch_sheet(
-    db: Option<&Database>,
-    sheet_id: &str,
-    collection_id: Uuid,
-    order_index: i64,
-) -> Result<Option<(dailp::AnnotatedDoc, Vec<dailp::LexicalConnection>)>> {
-    use crate::spreadsheets::AnnotatedLine;
-
-    // Parse the metadata on the second page of each sheet.
-    // This includes publication information and a link to the translation.
-    let meta = SheetResult::from_sheet(sheet_id, Some(METADATA_SHEET_NAME)).await;
-
-    if let Ok(meta_sheet) = meta {
-        let meta = SheetInterpretation { sheet: meta_sheet }
-            .into_metadata(db, false, order_index)
-            .await?;
-
-        println!("---Processing document: {}---", meta.short_name);
-
-        // Parse references for this particular document.
-        println!("parsing references...");
-        let refs = SheetResult::from_sheet(sheet_id, Some(REFERENCES_SHEET_NAME)).await;
-        let refs = if let Ok(refs) = refs {
-            SheetInterpretation { sheet: refs }
-                .into_references(&meta.short_name)
-                .await
-        } else {
-            Vec::new()
-        };
-
-        let document_id = if let Some(db) = db {
-            db.insert_document(&meta, collection_id, order_index)
-                .await?
-        } else {
-            Default::default()
-        };
-        // Fill in blank UUID.
-        let meta = dailp::DocumentMetadata {
-            id: document_id,
-            ..meta
-        };
-
-        let page_count = meta
-            .page_images
-            .as_ref()
-            .map(|images| images.count())
-            .unwrap_or(0);
-        let mut all_lines = Vec::new();
-        // Each document page lives in its own tab.
-        for index in 0..page_count {
-            let tab_name = if page_count > 1 {
-                println!("Pulling Page {}...", index + 1);
-                Some(format!("Page {}", index + 1))
-            } else {
-                None
-            };
-
-            // Split the contents of each main sheet into semantic lines with
-            // several layers.
-            let mut lines = SheetInterpretation {
-                sheet: SheetResult::from_sheet(sheet_id, tab_name.as_deref()).await?,
-            }
-            .split_into_lines();
-            // TODO Consider page breaks embedded in the last word of a page.
-            lines.last_mut().unwrap().ends_page = true;
-
-            all_lines.append(&mut lines);
-            tokio::time::sleep(Duration::from_millis(1000)).await;
-        }
-        let annotated = AnnotatedLine::many_from_semantic(&all_lines, &meta)?;
-        let segments = AnnotatedLine::lines_into_segments(annotated, &document_id, &meta.date);
-        let doc = dailp::AnnotatedDoc::new(meta, segments);
-
-        Ok(Some((doc, refs)))
-    } else {
-        Ok(None)
-    }
-}
-=======
 //! This program encodes spreadsheets hosted on Google Drive annotating source documents with linguistic information into equivalent database entries.
 
 mod audio;
@@ -418,5 +216,4 @@
     let doc = dailp::AnnotatedDoc::new(meta, segments);
 
     Ok(Some((doc, refs)))
-}
->>>>>>> 4ea88b14
+}