//! This module handles the retrieval of data from Google Drive Spreadsheets and
//! transforming that data into a usable format based on the data types
//! specified in modules under `dailp`.

use crate::audio::AudioRes;
use crate::translations::DocResult;
use anyhow::Result;
use dailp::collection::CollectionSection::Body;
use dailp::collection::CollectionSection::Credit;
use dailp::collection::CollectionSection::Intro;
use std::result::Result::Ok;

use dailp::{
    convert_udb, root_noun_surface_forms, root_verb_surface_forms, slugify_ltree, AnnotatedForm,
    AnnotatedSeg, Contributor, Date, DocumentId, DocumentMetadata, LineBreak, MorphemeId,
    WordSegment,
};
use dailp::{PositionInDocument, SourceAttribution};
use itertools::Itertools;
use serde::{Deserialize, Serialize};

// Define the delimiters used in spreadsheets for marking phrases, blocks,
// lines, and pages.
const LINE_BREAK: &str = "\\";
const PAGE_BREAK: &str = "\\\\";
const BLOCK_START: &str = "{";
const BLOCK_END: &str = "}";

pub struct LexicalEntryWithForms {
    pub entry: AnnotatedForm,
    pub forms: Vec<AnnotatedForm>,
}

/// Provides functions interpreting Google Sheets data into more
/// meaningful structures that are useful for pushing data to the database.
pub struct SheetInterpretation {
    pub sheet: dailp::SheetResult,
}

impl SheetInterpretation {
    fn drive_url_to_id(input: &str) -> &str {
        if let Some(start) = input.find("/d/") {
            // This is, in fact, a file path.
            let start = start + 3;
            let (_, rest) = input.split_at(start);
            let end = rest.find('/').unwrap_or(rest.len());
            rest.split_at(end).0
        } else {
            // This is probably already a bare ID. Anyway, we couldn't parse it.
            input
        }
    }
    /// Parse this sheet as the document index.
    pub fn into_index(self) -> Result<DocumentIndex, anyhow::Error> {
        if self.sheet.values.is_empty() {
            return Err(anyhow::anyhow!(
                "Cannot parse document index from empty sheet"
            ));
        }

        let mut sections = Vec::new();

        // Skip header row (row 0)
        for (row_index, row) in self.sheet.values.into_iter().skip(1).enumerate() {
            let spreadsheet_row_number = row_index + 2; // +2 because we skip header and are 0-indexed

            // Check if this is a new section (empty first column, non-empty second column)
            if row.len() >= 2 && row[0].is_empty() {
                let section_title = row.get(1).ok_or_else(|| {
                    anyhow::anyhow!(
                        "Row {} appears to start a new section but has no title in column B",
                        spreadsheet_row_number
                    )
                })?;

                if section_title.trim().is_empty() {
                    return Err(anyhow::anyhow!(
                        "Row {} has empty section title in column B",
                        spreadsheet_row_number
                    ));
                }

                sections.push(DocumentIndexCollection {
                    title: section_title.clone(),
                    sheet_ids: Vec::new(),
                });
            } else if row.len() > 11 {
                let sheet_url_cell = &row[11];

                if !sheet_url_cell.trim().is_empty() {
                    // Make sure a section has already been defined so we can add to it.
                    if sections.is_empty() {
                        return Err(anyhow::anyhow!(
                            "Row {} contains a sheet ID '{}' but no section has been defined yet. Expected a section header first.", 
                            spreadsheet_row_number, sheet_url_cell
                        ));
                    }

                    // Extract the sheet ID from the URL/ID
                    let sheet_id = Self::drive_url_to_id(sheet_url_cell);

                    // Add to the most recent section
                    sections
                        .last_mut()
                        .expect("We already checked sections is not empty")
                        .sheet_ids
                        .push(sheet_id.to_string());
                }
            }
        }

        // Validate the result
        if sections.is_empty() {
            return Err(anyhow::anyhow!(
                "No document index sections found in sheet. Expected rows with empty column A and non-empty column B for section headers."
            ));
        }

        Ok(DocumentIndex {
            collections: sections,
        })
    }

    pub fn into_collection_index(
        self,
        self_title: &String,
        self_wordpress_menu_id: &i64,
        self_slug: &str,
    ) -> Result<dailp::raw::EditedCollection, anyhow::Error> {
        // Validate inputs
        if self_title.trim().is_empty() {
            return Err(anyhow::anyhow!("Collection title cannot be empty"));
        }
        if self_slug.trim().is_empty() {
            return Err(anyhow::anyhow!("Collection slug cannot be empty"));
        }
        if self.sheet.values.len() < 3 {
            return Err(anyhow::anyhow!(
                "Sheet must have at least 3 rows (2 headers + data), got {}",
                self.sheet.values.len()
            ));
        }

        let mut collection_chapters = Vec::new();
        let mut row_iter = self.sheet.values.into_iter();

        // Skip first two rows (headers/metadata)
        let _first_value = row_iter
            .next()
            .ok_or_else(|| anyhow::anyhow!("Missing first header row"))?;
        let _second_value = row_iter
            .next()
            .ok_or_else(|| anyhow::anyhow!("Missing second header row"))?;

        // Track chapter sections: 0 = Intro, 1 = Body, 2+ = Credit
        let mut chapter_type = 0;
        const MAX_CHAPTER_TYPE: i32 = 2;

        for (row_index, cur_row) in row_iter.enumerate() {
            let spreadsheet_row_number = row_index + 3; // +3 because we skipped 2 header rows and are 0-indexed

            // Check if row is empty or first column is empty (section separator)
            if cur_row.is_empty() || cur_row.get(0).map_or(true, |cell| cell.is_empty()) {
                chapter_type += 1;
                if chapter_type > MAX_CHAPTER_TYPE {
                    eprintln!("Warning: More than 3 sections found at row {}. Additional sections will be treated as Credit.", 
                        spreadsheet_row_number);
                    chapter_type = MAX_CHAPTER_TYPE; // Cap at Credit section
                }
                continue;
            }

            // Validate minimum required columns (Chapter Depth, URL slug, Chapter Name)
            if cur_row.len() < 3 {
                return Err(anyhow::anyhow!(
                    "Row {} has insufficient columns (expected at least 3 for depth, slug, name, got {})", 
                    spreadsheet_row_number, cur_row.len()
                ));
            }

            let mut row_values = cur_row.into_iter().peekable();

            // Parse Chapter Depth (Column 0)
            let depth_str = row_values.next().ok_or_else(|| {
                anyhow::anyhow!("Row {} missing chapter depth", spreadsheet_row_number)
            })?;
<<<<<<< HEAD
            let index_i64 = depth_str
                .parse::<f64>()
                .map_err(|e| {
                    anyhow::anyhow!(
                        "Row {} has invalid chapter depth '{}': {}",
                        spreadsheet_row_number,
                        depth_str,
                        e
                    )
                })?
                .round() as i64;
=======
            let index_i64 = depth_str.parse::<i64>().map_err(|e| {
                anyhow::anyhow!(
                    "Row {} has invalid chapter depth '{}': {}",
                    spreadsheet_row_number,
                    depth_str,
                    e
                )
            })?;
>>>>>>> 4232b3da

            // Parse URL slug (Column 1)
            let chapter_url_slug = row_values.next().ok_or_else(|| {
                anyhow::anyhow!("Row {} missing URL slug", spreadsheet_row_number)
            })?;
            if chapter_url_slug.trim().is_empty() {
                return Err(anyhow::anyhow!(
                    "Row {} has empty URL slug",
                    spreadsheet_row_number
                ));
            }

            // Parse Chapter Name (Column 2)
            let cur_chapter_name = row_values.next().ok_or_else(|| {
                anyhow::anyhow!("Row {} missing chapter name", spreadsheet_row_number)
            })?;
            if cur_chapter_name.trim().is_empty() {
                return Err(anyhow::anyhow!(
                    "Row {} has empty chapter name",
                    spreadsheet_row_number
                ));
            }

            // Skip Author field (Column 3) - not stored but advance iterator
            if row_values.peek().is_some() {
                row_values.next(); // Skip author, don't need to validate
            }

            // Parse optional WordPress Page ID (Column 4)
            let wp_id = if row_values.peek().is_some() {
                let wp_id_str = row_values.next().unwrap();
                if wp_id_str.trim().is_empty() {
                    None
                } else {
<<<<<<< HEAD
                    match wp_id_str.parse::<f64>() {
                        Ok(float_id) => Some(float_id.round() as i64),
=======
                    match wp_id_str.parse::<i64>() {
                        Ok(integer_id) => Some(integer_id),
>>>>>>> 4232b3da
                        Err(_) => {
                            eprintln!(
                                "Warning: Row {} has invalid WordPress ID '{}', ignoring",
                                spreadsheet_row_number, wp_id_str
                            );
                            None
                        }
                    }
                }
            } else {
                None
            };

            // Parse optional MSID (Column 5)
            let doc_string = if row_values.peek().is_some() {
                let msid_str = row_values.next().unwrap();
                if msid_str.trim().is_empty() {
                    None
                } else {
                    Some(msid_str)
                }
            } else {
                None
            };

            // Column 6 (Audio Punchlist) is ignored - no need to process

            // Determine chapter section type
            let chapter_type_name = match chapter_type {
                0 => Intro,
                1 => Body,
                2 => Credit,
                _ => unreachable!("chapter_type should never exceed 2 due to capping logic"),
            };

            let new_chapter = dailp::raw::CollectionChapter {
                index_in_parent: index_i64,
                url_slug: slugify_ltree(chapter_url_slug),
                chapter_name: cur_chapter_name,
                document_short_name: doc_string,
                id: None,
                wordpress_id: wp_id,
                section: chapter_type_name,
            };

            collection_chapters.push(new_chapter);
        }

        // Validate result
        if collection_chapters.is_empty() {
            return Err(anyhow::anyhow!(
                "No chapters found in collection. Expected at least one non-empty row with chapter data."
            ));
        }

        Ok(dailp::raw::EditedCollection {
            title: self_title.to_string(),
            wordpress_menu_id: Some(*self_wordpress_menu_id),
            slug: self_slug.to_ascii_lowercase(),
            chapters: collection_chapters,
        })
    }

    pub fn into_adjs(
        self,
        doc_id: DocumentId,
        year: i32,
    ) -> Result<Vec<LexicalEntryWithForms>, anyhow::Error> {
        // Validate inputs
        if self.sheet.values.is_empty() {
            return Err(anyhow::anyhow!("Cannot parse adjectives from empty sheet"));
        }
        if self.sheet.values.len() < 2 {
            return Err(anyhow::anyhow!(
                "Adjectives sheet must have at least 2 rows (header + data), got {}",
                self.sheet.values.len()
            ));
        }

        let mut results = Vec::new();
        let mut warnings = Vec::new();
        let mut skipped_rows = 0;
<<<<<<< HEAD
=======
        let max_warnings = 10;
>>>>>>> 4232b3da

        let total_rows = self.sheet.values.len();

        // Skip first row (header)
        for (row_index, columns) in self.sheet.values.into_iter().skip(1).enumerate() {
            let spreadsheet_row_number = row_index + 2; // +2 because we skip header and are 0-based

            // Skip rows that don't meet minimum criteria
            if columns.len() <= 4 {
                warnings.push(format!("Row {} has insufficient columns (expected > 4 for adjectives format, got {}), skipping", 
                        spreadsheet_row_number, columns.len()));
                skipped_rows += 1;
                continue;
            }

            // Check if root column (index 1) is empty - this indicates a non-data row
            if columns.get(1).map_or(true, |col| col.is_empty()) {
                skipped_rows += 1;
                continue;
            }

            let mut root_values = columns.into_iter();

            // Parse key (Column 0: "All Entries Key")
            let key_str = match root_values.next() {
                Some(key) => key,
                None => {
                    warnings.push(format!(
                        "Row {} missing entry key column, skipping",
                        spreadsheet_row_number
                    ));
                    skipped_rows += 1;
                    continue;
                }
            };

            let key = if key_str.trim().is_empty() {
                warnings.push(format!(
                    "Row {} has empty entry key, skipping",
                    spreadsheet_row_number
                ));
                skipped_rows += 1;
                continue;
            } else {
                match key_str.parse::<i64>() {
                    Ok(parsed) => parsed,
                    Err(_) => {
                        warnings.push(format!(
                            "Row {} has invalid entry key '{}', skipping",
                            spreadsheet_row_number, key_str
                        ));
                        skipped_rows += 1;
                        continue;
                    }
                }
            };

            // Parse root (Column 1: "Root")
            let root = match root_values.next() {
                Some(root) if !root.trim().is_empty() => root,
<<<<<<< HEAD
                _ => {
                    warnings.push(format!(
                        "Row {} missing or empty root, skipping",
=======
                None => {
                    warnings.push(format!(
                        "Row {} missing root, skipping",
                        spreadsheet_row_number
                    ));
                    skipped_rows += 1;
                    continue;
                }
                Some(_) => {
                    // Handles empty/whitespace strings, different from None case
                    warnings.push(format!(
                        "Row {} empty root, skipping",
>>>>>>> 4232b3da
                        spreadsheet_row_number
                    ));
                    skipped_rows += 1;
                    continue;
                }
            };

            // Parse root gloss (Column 2: "morpheme.Gloss")
            let root_gloss = match root_values.next() {
                Some(gloss) if !gloss.trim().is_empty() => gloss,
<<<<<<< HEAD
                _ => {
                    warnings.push(format!(
                        "Row {} missing or empty morpheme gloss, skipping",
=======
                None => {
                    warnings.push(format!(
                        "Row {} missing morpheme gloss, skipping",
                        spreadsheet_row_number
                    ));
                    skipped_rows += 1;
                    continue;
                }
                Some(_) => {
                    warnings.push(format!(
                        "Row {} empty morpheme gloss, skipping",
>>>>>>> 4232b3da
                        spreadsheet_row_number
                    ));
                    skipped_rows += 1;
                    continue;
                }
            };

            // Parse page reference (Column 3: "DF1975 page ref")
            let page_number = match root_values.next() {
                Some(page) if !page.trim().is_empty() => page,
<<<<<<< HEAD
                _ => {
                    warnings.push(format!(
                        "Row {} missing or empty page reference, skipping",
=======
                None => {
                    warnings.push(format!(
                        "Row {} missing page reference, skipping",
                        spreadsheet_row_number
                    ));
                    skipped_rows += 1;
                    continue;
                }
                Some(_) => {
                    warnings.push(format!(
                        "Row {} empty page reference, skipping",
>>>>>>> 4232b3da
                        spreadsheet_row_number
                    ));
                    skipped_rows += 1;
                    continue;
                }
            };

            // If we get here, all required data is valid - create the entry
            let mut form_values = root_values;

            // Create date and position
            let date = Date::from_ymd(year, 1, 1);
            let position = PositionInDocument::new(doc_id, page_number, key);

            // Generate surface forms for adjectives (SG, PL AN, PL INAN)
            let forms = root_verb_surface_forms(
                &position,
                &date,
                &root,
                &root_gloss,
                &mut form_values,
                3,
                true,
                true,
                false,
            );

            if forms.is_empty() {
                warnings.push(format!("Row {} generated no surface forms for adjective entry {} with root '{}', skipping", 
                    spreadsheet_row_number, key, root));
                skipped_rows += 1;
                continue;
            }

            // Create word segment
            let segment =
                WordSegment::new(convert_udb(&root).into_dailp(), root_gloss.clone(), None);

            let entry = AnnotatedForm {
                id: None,
                normalized_source: None,
                simple_phonetics: None,
                phonemic: None,
                commentary: None,
                line_break: None,
                page_break: None,
                segments: Some(vec![segment]),
                english_gloss: vec![root_gloss.clone()],
                date_recorded: Some(date),
                source: root,
                position,
                ingested_audio_track: None,
            };

            // Successfully created entry
            results.push(LexicalEntryWithForms { forms, entry });
        }

        // Report warnings about skipped data
        if !warnings.is_empty() {
            eprintln!("Processing warnings for adjectives sheet:");
<<<<<<< HEAD
            for warning in warnings.iter().take(10) {
                eprintln!("  {}", warning);
            }
            if warnings.len() > 10 {
                eprintln!("  ... and {} more warnings", warnings.len() - 10);
=======
            for warning in warnings.iter().take(max_warnings) {
                eprintln!("  {}", warning);
            }
            if warnings.len() > max_warnings {
                eprintln!("  ... and {} more warnings", warnings.len() - max_warnings);
>>>>>>> 4232b3da
            }
            eprintln!("Total rows skipped: {}", skipped_rows);
        }

        if results.is_empty() {
            return Err(anyhow::anyhow!(
                "No valid adjective entries found in sheet. All {} processed rows had invalid data.",
                total_rows - 1 // -1 for header
            ));
        }

        Ok(results)
    }

    pub fn into_nouns(
        self,
        doc_id: DocumentId,
        year: i32,
        after_root: usize,
        has_comment: bool,
    ) -> Result<Vec<LexicalEntryWithForms>, anyhow::Error> {
        // Validate inputs
        if self.sheet.values.is_empty() {
            return Err(anyhow::anyhow!("Cannot parse nouns from empty sheet"));
        }
        if self.sheet.values.len() < 3 {
            return Err(anyhow::anyhow!(
                "Nouns sheet must have at least 3 rows (2 headers + data), got {}",
                self.sheet.values.len()
            ));
        }

        let mut results = Vec::new();
        let mut skipped_rows = 0;
        let mut warnings = Vec::new();
<<<<<<< HEAD
=======
        let max_warnings = 10;
>>>>>>> 4232b3da

        // Skip first two rows (headers) and track row numbers through grouping
        let rows_with_numbers: Vec<_> = self.sheet.values
            .into_iter()
            .skip(2)
            .enumerate()
            .filter_map(|(row_idx, cols)| {
                let actual_row_number = row_idx + 3; // +3 for 2 skipped headers + 0-based indexing

                if cols.len() <= 4 {
                    eprintln!("Warning: Row {} has insufficient columns (expected > 4 for nouns format, got {}), skipping", 
                        actual_row_number, cols.len());
                    return None;
                }

                if cols.get(2).map_or(true, |col| col.is_empty()) {
                    eprintln!("Warning: Row {} has empty root column, skipping", actual_row_number);
                    return None;
                }

                Some((actual_row_number, cols))
            })
            .collect();

        // Group by key while preserving row numbers
        let grouped_rows = rows_with_numbers
            .into_iter()
            .group_by(|(_, cols)| cols.first().and_then(|s| s.parse::<i64>().ok()));

        // Process each group of rows
        for (group_index, (_parsed_key, rows_with_numbers)) in grouped_rows.into_iter().enumerate()
        {
            let rows_data: Vec<_> = rows_with_numbers.collect();

            if rows_data.is_empty() {
                continue;
            }

            // Extract row numbers and columns separately
            let spreadsheet_row_numbers: Vec<_> =
                rows_data.iter().map(|(row_num, _)| *row_num).collect();
            let rows: Vec<_> = rows_data.into_iter().map(|(_, cols)| cols).collect();

            let entry_result: Result<LexicalEntryWithForms, anyhow::Error> = {
                let columns = match rows.first() {
                    Some(cols) => cols.clone(),
                    None => {
                        warnings.push(format!("Empty row group {}, skipping", group_index + 1));
                        continue;
                    }
                };

                // Parse the noun data inline
                let mut root_values = columns.into_iter();

                // Parse key (Column 0: "ALL ENTRIES KEY") - skip if invalid
                let key_str = match root_values.next() {
                    Some(key) => key,
                    None => {
                        warnings.push(format!(
                            "Row {} missing entry key column, skipping group",
                            spreadsheet_row_numbers[0]
                        ));
                        continue;
                    }
                };

                let index = if key_str.trim().is_empty() {
                    warnings.push(format!(
                        "Row {} has empty key, skipping group",
                        spreadsheet_row_numbers[0]
                    ));
                    continue;
                } else {
                    let clean_key = match key_str.split(',').next() {
                        Some(key) => key.trim(),
                        None => {
                            warnings.push(format!(
                                "Row {} has malformed key '{}', skipping group",
                                spreadsheet_row_numbers[0], key_str
                            ));
                            continue;
                        }
                    };

                    if clean_key.is_empty() {
                        warnings.push(format!(
                            "Row {} key contains only commas '{}', skipping group",
                            spreadsheet_row_numbers[0], key_str
                        ));
                        continue;
                    }

                    match clean_key.parse::<i64>() {
                        Ok(parsed) => parsed,
                        Err(_) => {
                            warnings.push(format!(
                                "Row {} cannot parse key '{}' as number, skipping group",
                                spreadsheet_row_numbers[0], key_str
                            ));
                            continue;
                        }
                    }
                };

                // Parse page reference (Column 1) - skip if invalid
                let page_number = match root_values.next() {
                    Some(page) if !page.trim().is_empty() => page,
<<<<<<< HEAD
                    _ => {
                        warnings.push(format!(
                            "Row {} missing or empty page reference, skipping group",
=======
                    None => {
                        warnings.push(format!(
                            "Row {} missing page reference, skipping group",
                            spreadsheet_row_numbers[0]
                        ));
                        continue;
                    }
                    Some(_) => {
                        warnings.push(format!(
                            "Row {} empty page reference, skipping group",
>>>>>>> 4232b3da
                            spreadsheet_row_numbers[0]
                        ));
                        continue;
                    }
                };

                // Parse root (Column 2) - skip if invalid
                let root = match root_values.next() {
                    Some(root) if !root.trim().is_empty() => root,
<<<<<<< HEAD
                    _ => {
                        warnings.push(format!(
                            "Row {} missing or empty root, skipping group",
=======
                    None => {
                        warnings.push(format!(
                            "Row {} missing root, skipping group",
                            spreadsheet_row_numbers[0]
                        ));
                        continue;
                    }
                    Some(_) => {
                        warnings.push(format!(
                            "Row {} empty root, skipping group",
>>>>>>> 4232b3da
                            spreadsheet_row_numbers[0]
                        ));
                        continue;
                    }
                };

                // Parse root gloss (Column 3) - skip if invalid
                let root_gloss = match root_values.next() {
                    Some(gloss) if !gloss.trim().is_empty() => gloss,
<<<<<<< HEAD
                    _ => {
                        warnings.push(format!(
                            "Row {} missing or empty morpheme gloss, skipping group",
=======
                    None => {
                        warnings.push(format!(
                            "Row {} missing morpheme gloss, skipping group",
                            spreadsheet_row_numbers[0]
                        ));
                        continue;
                    }
                    Some(_) => {
                        warnings.push(format!(
                            "Row {} empty morpheme gloss, skipping group",
>>>>>>> 4232b3da
                            spreadsheet_row_numbers[0]
                        ));
                        continue;
                    }
                };

                // If we get here, all required data is valid - create the entry
                let mut form_values = rows
                    .into_iter()
                    .flat_map(|row| row.into_iter().skip(4 + after_root));

                let date = Date::from_ymd(year, 1, 1);
                let position = PositionInDocument::new(doc_id, page_number, index);
                let forms =
                    root_noun_surface_forms(&position, &date, &mut form_values, has_comment);

                let segment =
                    WordSegment::new(convert_udb(&root).into_dailp(), root_gloss.clone(), None);

                let entry = AnnotatedForm {
                    id: None,
                    position,
                    normalized_source: None,
                    simple_phonetics: None,
                    phonemic: None,
                    segments: Some(vec![segment]),
                    english_gloss: vec![root_gloss.clone()],
                    source: root,
                    commentary: None,
                    date_recorded: Some(date),
                    line_break: None,
                    page_break: None,
                    ingested_audio_track: None,
                };

                Ok(LexicalEntryWithForms { forms, entry })
            };

            // Add successful entries to results
            match entry_result {
                Ok(entry) => results.push(entry),
                Err(_) => {
                    skipped_rows += spreadsheet_row_numbers.len();
                }
            }
        }

        // Report warnings about skipped data
        if !warnings.is_empty() {
            eprintln!("Processing warnings for noun sheet:");
<<<<<<< HEAD
            for warning in warnings.iter().take(10) {
                eprintln!("  {}", warning);
            }
            if warnings.len() > 10 {
                eprintln!("  ... and {} more warnings", warnings.len() - 10);
=======
            for warning in warnings.iter().take(max_warnings) {
                eprintln!("  {}", warning);
            }
            if warnings.len() > max_warnings {
                eprintln!("  ... and {} more warnings", warnings.len() - max_warnings);
>>>>>>> 4232b3da
            }
            eprintln!("Total rows skipped: {}", skipped_rows);
        }

        if results.is_empty() {
            return Err(anyhow::anyhow!(
                "No valid noun entries found in sheet. All {} processed rows had invalid data.",
                skipped_rows
            ));
        }

        Ok(results)
    }

    pub async fn into_references(self, doc_name: &str) -> Vec<dailp::LexicalConnection> {
        self.sheet
            .values
            .into_iter()
            // First column is the name of the field, useless when parsing so we ignore it.
            .skip(1)
            .filter_map(|row| {
                let mut row = row.into_iter();
                Some(dailp::LexicalConnection::new(
                    MorphemeId {
                        document_name: Some(doc_name.to_owned()),
                        gloss: row.next()?,
                        index: None,
                    },
                    MorphemeId::parse(&row.next()?)?,
                ))
            })
            .collect()
    }

    /// Parse this sheet as a document metadata listing.
    pub async fn into_metadata(
        self,
        db: Option<&dailp::Database>,
        is_reference: bool,
        order_index: i64,
    ) -> Result<DocumentMetadata, anyhow::Error> {
        // Validate minimum sheet structure
        if self.sheet.values.len() < 12 {
            return Err(anyhow::anyhow!(
                "Metadata sheet must have at least 12 rows for required fields, got {}",
                self.sheet.values.len()
            ));
        }

        let mut values = self.sheet.values.into_iter();

        // Row 0: Document ID
        let doc_id = values
            .next()
            .ok_or_else(|| anyhow::anyhow!("Missing document ID row"))?;

        // Row 1: Genre
        let mut genre = values
            .next()
            .ok_or_else(|| anyhow::anyhow!("Missing genre row"))?;

        if genre.is_empty() {
            return Err(anyhow::anyhow!("Genre row is empty"));
        }
        genre.remove(0); // Remove field name

        // Row 2: Source
        let mut source = values
            .next()
            .ok_or_else(|| anyhow::anyhow!("Missing source row"))?;

        if source.is_empty() {
            return Err(anyhow::anyhow!("Source row is empty"));
        }
        source.remove(0); // Remove field name

        // Row 3: Title
        let title = values
            .next()
            .ok_or_else(|| anyhow::anyhow!("Missing title row"))?;

        // Row 4: Page number (skip but validate exists)
        let _page_num = values
            .next()
            .ok_or_else(|| anyhow::anyhow!("Missing page number row"))?;

        // Row 5: Page count (skip but validate exists)
        let _page_count = values
            .next()
            .ok_or_else(|| anyhow::anyhow!("Missing page count row"))?;

        // Row 6: Translations
        let translations = values
            .next()
            .ok_or_else(|| anyhow::anyhow!("Missing translations row"))?;

        // Row 7: Image source
        let image_source = values
            .next()
            .ok_or_else(|| anyhow::anyhow!("Missing image source row"))?
            .get(1)
            .map(|src| src.to_ascii_lowercase());

        // Row 8: Image IDs (optional)
        let image_ids = values.next().and_then(|mut x| {
            if x.is_empty() {
                None
            } else {
                x.remove(0); // Remove field name
                Some(x)
            }
        });

        // Row 9: Date
        let date = values
            .next()
            .ok_or_else(|| anyhow::anyhow!("Missing date row"))?;

        // Row 10: Contributor names
        let names = values
            .next()
            .ok_or_else(|| anyhow::anyhow!("Missing contributor names row"))?;

        // Row 11: Contributor roles
        let roles = values
            .next()
            .ok_or_else(|| anyhow::anyhow!("Missing contributor roles row"))?;

        // Process contributors with validation
        let people = names
            .into_iter()
            .skip(1)
            .zip(roles.into_iter().skip(1))
            .filter(|(name, role)| !name.trim().is_empty() || !role.trim().is_empty())
            .map(|(name, role)| Contributor { name, role })
            .collect();

        // Row 12-13: Source attributions with validation
        let sources =
            if let (Some(source_names), Some(source_links)) = (values.next(), values.next()) {
                source_names
                    .into_iter()
                    .skip(1)
                    .zip(source_links.into_iter().skip(1))
                    .filter(|(name, link)| !name.trim().is_empty() || !link.trim().is_empty())
                    .map(|(name, link)| SourceAttribution { name, link })
                    .collect()
            } else {
                Vec::new()
            };

        // Row 14: Audio files
        let audio_files = values
            .next()
            .ok_or_else(|| anyhow::anyhow!("Missing audio resources row"))?;

        // Process translation with better error context
        let translation = if translations.get(1).map_or(true, |t| t.trim().is_empty()) {
            None
        } else {
            let translation_url = &translations[1];
            let doc_result = DocResult::new(Self::drive_url_to_id(translation_url))
                .await
                .map_err(|e| {
                    anyhow::anyhow!(
                        "Failed to fetch translation document '{}': {}",
                        translation_url,
                        e
                    )
                })?;

            Some(doc_result.into_translation().map_err(|e| {
                anyhow::anyhow!(
                    "Failed to parse translation from '{}': {}",
                    translation_url,
                    e
                )
            })?)
        };

        // Process page images with validation
        let page_images = if let (Some(db), Some(ids), Some(source)) = (db, image_ids, image_source)
        {
            if !source.trim().is_empty() {
                db.image_source_by_title(&source)
                    .await
                    .map_err(|e| {
                        anyhow::anyhow!("Failed to find image source '{}': {}", source, e)
                    })?
                    .map(|source| dailp::IiifImages {
                        source: source.id,
                        ids,
                    })
            } else {
                None
            }
        } else {
            None
        };

        // Parse date with better error handling
        let parsed_date = date
            .get(1)
            .and_then(|s| {
                if s.trim().is_empty() {
                    None
                } else {
                    dailp::chrono::NaiveDate::parse_from_str(s, "%Y-%m-%d")
                        .map_err(|e| {
                            eprintln!("Warning: Failed to parse date '{}': {}", s, e);
                            e
                        })
                        .ok()
                }
            })
            .map(Date::new);

        // Process audio recording with validation
        let audio_recording = if audio_files.get(1).map_or(true, |f| f.trim().is_empty()) {
            None
        } else {
            let audio_result = AudioRes::new(audio_files.get(1).unwrap(), audio_files.get(2))
                .await
                .map_err(|e| anyhow::anyhow!("Failed to create audio resource: {}", e))?;

            Some(audio_result.into_document_audio())
        };

        // Extract required fields safely
        let short_name = doc_id
            .get(1)
            .ok_or_else(|| anyhow::anyhow!("Document ID missing value in column 2"))?
            .clone();

        let document_title = title
            .get(1)
            .ok_or_else(|| anyhow::anyhow!("Title missing value in column 2"))?
            .clone();

        Ok(DocumentMetadata {
            id: Default::default(),
            short_name,
            title: document_title,
            sources,
            collection: source.pop().filter(|s| !s.trim().is_empty()),
            contributors: people,
            genre: genre.pop().filter(|s| !s.trim().is_empty()),
            translation,
            page_images,
            date: parsed_date,
            is_reference,
            audio_recording,
            order_index,
        })
    }

    /// Parse as an annotation sheet with several lines.
    pub fn split_into_lines(self) -> Result<Vec<SemanticLine>, anyhow::Error> {
        if self.sheet.values.is_empty() {
            return Ok(Vec::new());
        }

        let mut current_result: Vec<Vec<String>> = Vec::new();
        let mut all_lines = Vec::<SemanticLine>::new();
        let mut errors = Vec::new();

        // Skip header line
        for (row_index, row) in self.sheet.values.into_iter().skip(1).enumerate() {
            let actual_row_number = row_index + 2;

            // Check for blank rows (line separators)
            let is_blank = row.is_empty() || row.iter().all(|x| x.trim().is_empty());

            if is_blank {
                if !current_result.is_empty() {
                    let process_result = {
                        if current_result[0].is_empty() {
                            Err(anyhow::anyhow!("First row in semantic line is empty"))
                        } else {
                            let line_number = current_result[0][0].clone();
                            let annotation_rows: Result<Vec<_>, _> = current_result
                                .into_iter()
                                .enumerate()
                                .map(|(idx, mut row)| {
                                    if row.len() < 2 {
                                        return Err(anyhow::anyhow!(
                                            "Row {} has insufficient columns (expected ≥ 2, got {})", 
                                            idx + 1, row.len()
                                        ));
                                    }

                                    row.remove(0);
                                    let title = row.remove(0);
                                    Ok(AnnotationRow {
                                        title,
                                        items: row,
                                    })
                                })
                                .collect();

                            annotation_rows.map(|rows| SemanticLine {
                                number: line_number,
                                rows,
                                ends_page: false,
                            })
                        }
                    };

                    match process_result {
                        Ok(semantic_line) => all_lines.push(semantic_line),
                        Err(e) => {
                            errors.push(format!("Line ending at row {}: {}", actual_row_number, e))
                        }
                    }

                    current_result = Vec::new();
                }
            } else {
                if row.len() < 2 {
                    errors.push(format!(
                        "Row {} has insufficient columns, skipping",
                        actual_row_number
                    ));
                    continue;
                }
                current_result.push(row);
            }
        }

        // Add last line because no more blank row follows
        if !current_result.is_empty() {
            let process_result = {
                if current_result[0].is_empty() {
                    Err(anyhow::anyhow!("Final semantic line has empty first row"))
                } else {
                    let line_number = current_result[0][0].clone();
                    let annotation_rows: Result<Vec<_>, _> = current_result
                        .into_iter()
                        .enumerate()
                        .map(|(idx, mut row)| {
                            if row.len() < 2 {
                                return Err(anyhow::anyhow!(
                                    "Row {} has insufficient columns",
                                    idx + 1
                                ));
                            }
                            row.remove(0);
                            let title = row.remove(0);
                            Ok(AnnotationRow { title, items: row })
                        })
                        .collect();

                    annotation_rows.map(|rows| SemanticLine {
                        number: line_number,
                        rows,
                        ends_page: false,
                    })
                }
            };

            match process_result {
                Ok(semantic_line) => all_lines.push(semantic_line),
                Err(e) => errors.push(format!("Final line: {}", e)),
            }
<<<<<<< HEAD
        }

        // Report up to 3 errors in case too many errors occurred
        if !errors.is_empty() {
            eprintln!("Warnings during annotation processing:");
            for error in errors.iter().take(3) {
                eprintln!("  {}", error);
            }
            if errors.len() > 3 {
                eprintln!("  ... and {} more errors", errors.len() - 3);
            }
        }

=======
        }

        // Report up to 3 errors in case too many errors occurred
        if !errors.is_empty() {
            eprintln!("Warnings during annotation processing:");
            for error in errors.iter().take(3) {
                eprintln!("  {}", error);
            }
            if errors.len() > 3 {
                eprintln!("  ... and {} more errors", errors.len() - 3);
            }
        }

>>>>>>> 4232b3da
        if all_lines.is_empty() {
            return Err(anyhow::anyhow!(
                "No valid semantic lines found in annotation sheet"
            ));
        }

        // Remove trailing empty lines
        let last_best = all_lines.iter().rposition(|l| !l.is_empty()).unwrap_or(0);
        all_lines.truncate(last_best + 1);

        Ok(all_lines)
    }
}

#[derive(Debug, Serialize)]
pub struct DocumentIndex {
    pub collections: Vec<DocumentIndexCollection>,
}

#[derive(Debug, Serialize)]
pub struct DocumentIndexCollection {
    pub title: String,
    pub sheet_ids: Vec<String>,
}

#[derive(Clone, Debug, Serialize, Deserialize)]
pub struct AnnotationRow {
    pub title: String,
    pub items: Vec<String>,
}

#[derive(Clone, Debug, Serialize, Deserialize)]
pub struct SemanticLine {
    pub number: String,
    pub rows: Vec<AnnotationRow>,
    pub ends_page: bool,
}

impl SemanticLine {
    /// Is this line devoid of any source or annotation information?
    /// Usually indicates that this is an extra line at the end of a document.
    fn is_empty(&self) -> bool {
        self.rows.iter().all(|r| r.items.is_empty())
    }
}

#[derive(Debug, Serialize, Deserialize)]
pub struct AnnotatedLine {
    pub words: Vec<AnnotatedForm>,
    ends_page: bool,
}

impl AnnotatedLine {
    pub fn many_from_semantic(
        lines: &[SemanticLine],
        meta: &DocumentMetadata,
    ) -> Result<Vec<Self>> {
        let mut word_index = 1;
        lines
            .iter()
            .enumerate()
            .map(|(line_idx, line)| {
                // Number of words = length of the longest row in this line.
                let num_words = line.rows.iter().map(|row| row.items.len()).max().unwrap();
                let line_num = line_idx + 1;

                // Helper macro for logging a more detailed error message into the console before panicking
                macro_rules! log_and_panic {
                    ($fmt:literal, $($args:expr),*) => {{
                        let msg = format!($fmt, $($args),*);
                        eprintln!("ERROR in document '{}' ({}), line {}: {}", 
                                meta.short_name, meta.id.0, line_num, msg);
                        eprintln!("  Available rows: {}", line.rows.len());
                        for (i, row) in line.rows.iter().enumerate() {
                            eprintln!("    Row {}: {} items", i, row.items.len());
                        }
                        panic!("{}", msg);
                    }};
                }

                let source_row = line.rows.first().unwrap_or_else(|| {
                    log_and_panic!("No source row for line {}", line_num);
                });

                let simple_phonetics_row = line.rows.get(2).unwrap_or_else(|| {
                    log_and_panic!("No simple phonetics for line {}", line_num);
                });

                let phonemic_row = line.rows.get(3).unwrap_or_else(|| {
                    log_and_panic!("No phonemic representation for line {}", line_num);
                });

                let morpheme_row = line.rows.get(4).unwrap_or_else(|| {
                    log_and_panic!("No morphemic segmentation for line {}", line_num);
                });

                let gloss_row = line.rows.get(5).unwrap_or_else(|| {
                    log_and_panic!("No morphemic gloss for line {}", line_num);
                });

                let translation_row = line.rows.get(6).unwrap_or_else(|| {
                    log_and_panic!("No translation for line {}", line_num);
                });

                let commentary_row = line.rows.get(7).unwrap_or_else(|| {
                    log_and_panic!("No commentary for line {}", line_num);
                });

                // For each word, extract the necessary data from every row.
                let words: Result<Vec<_>> = (0..num_words)
                    // Only use words with a syllabary source entry.
                    .filter(|i| source_row.items.get(*i).is_some())
                    .map(|i| -> Result<AnnotatedForm> {
                        let source_text = &source_row.items[i];
                        let pb = source_text.find(PAGE_BREAK);
                        let morphemes = morpheme_row.items.get(i);
                        let glosses = gloss_row.items.get(i);
                        let translation = translation_row.items.get(i).map(|x| x.trim().to_owned());

                        let ingested_audio_track = if let Some(annotations) = meta
                            .audio_recording
                            .as_ref()
                            .and_then(|audio| audio.annotations.as_ref())
                        {
                            match annotations.get((word_index - 1) as usize) {
                                Some(audio) => Some(audio.clone()),
                                None => {
                                    eprintln!("ERROR in document '{}' ({}), line {}, word {}: Missing audio annotation", 
                                            meta.short_name, meta.id.0, line_num, word_index);
                                    eprintln!("  Available audio annotations: {}", annotations.len());
                                    eprintln!("  Requested index: {}", word_index - 1);
                                    return Err(anyhow::anyhow!(
                                        "Missing audio for word {} in document '{}' (line {})",
                                        word_index - 1,
                                        meta.short_name,
                                        line_num
                                    ));
                                }
                            }
                        } else {
                            None
                        };

                        let w = AnnotatedForm {
                            // TODO Extract into public function!
                            // id: format!("{}.{}", meta.id.0, word_index),
                            id: None,
                            position: PositionInDocument::new(meta.id, "1".to_owned(), word_index),
                            source: source_text.trim().replace(LINE_BREAK, ""),
                            normalized_source: None,
                            simple_phonetics: simple_phonetics_row
                                .items
                                .get(i)
                                .map(|x| x.replace("ʔ", "'")),
                            phonemic: phonemic_row.items.get(i).map(|x| x.to_owned()),
                            segments: if let (Some(m), Some(g)) = (morphemes, glosses) {
                                WordSegment::parse_many(m, g)
                            } else {
                                None
                            },
                            english_gloss: vec![translation].into_iter().flatten().collect(),
                            commentary: commentary_row.items.get(i).map(|x| x.to_owned()),
                            page_break: pb.map(|i| i as i32),
                            line_break: pb
                                .or_else(|| source_text.find(LINE_BREAK))
                                .map(|i| i as i32),
                            date_recorded: None,
                            ingested_audio_track,
                        };
                        word_index += 1;
                        Ok(w)
                    })
                    .collect();

                match words {
                    Ok(words) => Ok(Self {
                        words,
                        ends_page: line.ends_page,
                    }),
                    Err(e) => {
                        eprintln!("ERROR processing words in document '{}' ({}), line {}: {}", 
                                meta.short_name, meta.id.0, line_num, e);
                        Err(e)
                    }
                }
            })
            .collect()
    }

    pub fn lines_into_segments(
        lines: Vec<Self>,
        document_id: &dailp::DocumentId,
        date: &Option<Date>,
    ) -> Vec<Vec<Vec<AnnotatedSeg>>> {
        // The first page needs a break.
        let mut line_num = 0;
        let mut page_num = 0;
        let mut word_idx = 1;
        let mut pages = vec![vec![vec![]]];
        let page_length = pages.len();

        // Track content that gets skipped (intended behavior for content outside curly brace marked blocks)
        let mut skipped_line_breaks = 0;
        let mut skipped_words = 0;

        // Process each line into a series of segments.
        for (line_idx, line) in lines.into_iter().enumerate() {
            // Only add a line break if there wasn't an explicit one mid-word.
            if line_idx == line_num {
                let lb = AnnotatedSeg::LineBreak(LineBreak {
                    index: line_num as i32,
                });

                match pages.last_mut() {
                    Some(current_page) => {
                        match current_page.last_mut() {
                            Some(current_paragraph) => {
                                current_paragraph.push(lb);
                            }
                            None => {
                                // No paragraph exists - this is expected if no blocks have been created yet
                                // Line break will be skipped intentionally
                                skipped_line_breaks += 1;
                            }
                        }
                    }
                    None => {
                        eprintln!("CRITICAL ERROR in document '{}' at line {}: Pages structure is completely empty", 
                                document_id.0, line_num);
                        panic!("Pages structure is empty - this should never happen");
                    }
                }
                line_num += 1;
            }

            for (_word_in_line_idx, word) in line.words.into_iter().enumerate() {
                // Give the word an index within the whole document.
                let word = AnnotatedForm {
                    position: PositionInDocument::new(
                        *document_id,
                        (page_num + 1).to_string(),
                        word_idx,
                    ),
                    ..word
                };

                // Keep a global word index for the whole document.
                word_idx += 1;

                // Account for mid-word line breaks.
                if word.line_break.is_some() {
                    line_num += 1;
                }

                let mut source = word.source.trim();
                let original_source = source.to_string(); // Keep for logging

                // Check for the start of a block - this creates new paragraphs
                let mut created_new_paragraph = false;
                while source.starts_with(BLOCK_START) {
                    source = &source[1..];
                    match pages.last_mut() {
                        Some(current_page) => {
                            current_page.push(Vec::new());
                            created_new_paragraph = true;
                        }
                        None => {
                            eprintln!("CRITICAL ERROR in document '{}' at line {}, word '{}': No current page when processing BLOCK_START", 
                                    document_id.0, line_num, original_source);
                            panic!("Pages structure is empty when processing BLOCK_START");
                        }
                    }
                }

                // Remove all ending brackets from the source (text cleanup).
                while source.ends_with(BLOCK_END) {
                    source = &source[..source.len() - 1];
                }

                // Construct the final word.
                let finished_word = AnnotatedSeg::Word(AnnotatedForm {
                    source: source.to_owned(),
                    line_break: word.line_break.map(|_| line_num as i32),
                    page_break: word.page_break.map(|_| page_num),
                    date_recorded: date.clone(),
                    ..word
                });

                // Add the current word to the current phrase or the root document.
                match pages.last_mut() {
                    Some(current_page) => {
                        match current_page.last_mut() {
                            Some(current_paragraph) => {
                                current_paragraph.push(finished_word);
                            }
                            None => {
                                // No paragraph exists - this is expected for content outside curly brace marked blocks.
                                // Word will be skipped intentionally unless it created a new paragraph
                                if created_new_paragraph {
                                    eprintln!("WARNING in document '{}' at line {}, word '{}': Created new paragraph but couldn't access it", 
                                            document_id.0, line_num, original_source);
                                    eprintln!(
                                        "  Current page has {} paragraphs, {} total pages",
                                        current_page.len(),
                                        page_length
                                    );
                                } else {
                                    // This is expected behavior - content outside blocks gets skipped
                                    skipped_words += 1;
                                }
                            }
                        }
                    }
                    None => {
                        eprintln!("CRITICAL ERROR in document '{}' at line {}, word '{}': No current page exists", 
                                document_id.0, line_num, original_source);
                        panic!("Pages structure is empty when trying to add word");
                    }
                }
            }

            if line.ends_page {
                page_num += 1;
                // Creates new page with no paragraphs so that any content unmarked by curly braces is skipped.
                pages.push(Vec::new());
            }
        }

        // Remove trailing pages that have no content
        while pages.last().map_or(false, |page| {
            page.is_empty() || page.iter().all(|paragraph| paragraph.is_empty())
        }) {
            pages.pop();
        }

        // Log summary of content processing
        if skipped_line_breaks > 0 || skipped_words > 0 {
            println!("Document '{}': Intentionally skipped {} line breaks and {} words (content unmarked by surrounding curly braces)", 
                    document_id.0, skipped_line_breaks, skipped_words);
        }

        pages
    }
}

#[cfg(test)]
mod tests {
    use super::*;

    #[test]
    fn url_parsing() {
        let url =
            "https://docs.google.com/document/d/13ELP_F95OUUW8exR2KvQzzgtcfO1w_b3wVgPQR8dggo/edit";
        let id = "13ELP_F95OUUW8exR2KvQzzgtcfO1w_b3wVgPQR8dggo";
        assert_eq!(SheetInterpretation::drive_url_to_id(url), id);
        // Raw IDs should remain intact.
        assert_eq!(SheetInterpretation::drive_url_to_id(id), id);
        // URLs without the "/edit" at the end should work too.
        let url = "https://docs.google.com/document/d/13ELP_F95OUUW8exR2KvQzzgtcfO1w_b3wVgPQR8dggo";
        assert_eq!(SheetInterpretation::drive_url_to_id(url), id);
    }
}<|MERGE_RESOLUTION|>--- conflicted
+++ resolved
@@ -184,19 +184,7 @@
             let depth_str = row_values.next().ok_or_else(|| {
                 anyhow::anyhow!("Row {} missing chapter depth", spreadsheet_row_number)
             })?;
-<<<<<<< HEAD
-            let index_i64 = depth_str
-                .parse::<f64>()
-                .map_err(|e| {
-                    anyhow::anyhow!(
-                        "Row {} has invalid chapter depth '{}': {}",
-                        spreadsheet_row_number,
-                        depth_str,
-                        e
-                    )
-                })?
-                .round() as i64;
-=======
+
             let index_i64 = depth_str.parse::<i64>().map_err(|e| {
                 anyhow::anyhow!(
                     "Row {} has invalid chapter depth '{}': {}",
@@ -205,7 +193,6 @@
                     e
                 )
             })?;
->>>>>>> 4232b3da
 
             // Parse URL slug (Column 1)
             let chapter_url_slug = row_values.next().ok_or_else(|| {
@@ -240,13 +227,9 @@
                 if wp_id_str.trim().is_empty() {
                     None
                 } else {
-<<<<<<< HEAD
-                    match wp_id_str.parse::<f64>() {
-                        Ok(float_id) => Some(float_id.round() as i64),
-=======
+
                     match wp_id_str.parse::<i64>() {
                         Ok(integer_id) => Some(integer_id),
->>>>>>> 4232b3da
                         Err(_) => {
                             eprintln!(
                                 "Warning: Row {} has invalid WordPress ID '{}', ignoring",
@@ -329,10 +312,8 @@
         let mut results = Vec::new();
         let mut warnings = Vec::new();
         let mut skipped_rows = 0;
-<<<<<<< HEAD
-=======
+
         let max_warnings = 10;
->>>>>>> 4232b3da
 
         let total_rows = self.sheet.values.len();
 
@@ -393,11 +374,6 @@
             // Parse root (Column 1: "Root")
             let root = match root_values.next() {
                 Some(root) if !root.trim().is_empty() => root,
-<<<<<<< HEAD
-                _ => {
-                    warnings.push(format!(
-                        "Row {} missing or empty root, skipping",
-=======
                 None => {
                     warnings.push(format!(
                         "Row {} missing root, skipping",
@@ -410,7 +386,6 @@
                     // Handles empty/whitespace strings, different from None case
                     warnings.push(format!(
                         "Row {} empty root, skipping",
->>>>>>> 4232b3da
                         spreadsheet_row_number
                     ));
                     skipped_rows += 1;
@@ -421,11 +396,6 @@
             // Parse root gloss (Column 2: "morpheme.Gloss")
             let root_gloss = match root_values.next() {
                 Some(gloss) if !gloss.trim().is_empty() => gloss,
-<<<<<<< HEAD
-                _ => {
-                    warnings.push(format!(
-                        "Row {} missing or empty morpheme gloss, skipping",
-=======
                 None => {
                     warnings.push(format!(
                         "Row {} missing morpheme gloss, skipping",
@@ -437,7 +407,6 @@
                 Some(_) => {
                     warnings.push(format!(
                         "Row {} empty morpheme gloss, skipping",
->>>>>>> 4232b3da
                         spreadsheet_row_number
                     ));
                     skipped_rows += 1;
@@ -448,11 +417,6 @@
             // Parse page reference (Column 3: "DF1975 page ref")
             let page_number = match root_values.next() {
                 Some(page) if !page.trim().is_empty() => page,
-<<<<<<< HEAD
-                _ => {
-                    warnings.push(format!(
-                        "Row {} missing or empty page reference, skipping",
-=======
                 None => {
                     warnings.push(format!(
                         "Row {} missing page reference, skipping",
@@ -464,7 +428,6 @@
                 Some(_) => {
                     warnings.push(format!(
                         "Row {} empty page reference, skipping",
->>>>>>> 4232b3da
                         spreadsheet_row_number
                     ));
                     skipped_rows += 1;
@@ -526,19 +489,11 @@
         // Report warnings about skipped data
         if !warnings.is_empty() {
             eprintln!("Processing warnings for adjectives sheet:");
-<<<<<<< HEAD
-            for warning in warnings.iter().take(10) {
-                eprintln!("  {}", warning);
-            }
-            if warnings.len() > 10 {
-                eprintln!("  ... and {} more warnings", warnings.len() - 10);
-=======
             for warning in warnings.iter().take(max_warnings) {
                 eprintln!("  {}", warning);
             }
             if warnings.len() > max_warnings {
                 eprintln!("  ... and {} more warnings", warnings.len() - max_warnings);
->>>>>>> 4232b3da
             }
             eprintln!("Total rows skipped: {}", skipped_rows);
         }
@@ -574,10 +529,7 @@
         let mut results = Vec::new();
         let mut skipped_rows = 0;
         let mut warnings = Vec::new();
-<<<<<<< HEAD
-=======
         let max_warnings = 10;
->>>>>>> 4232b3da
 
         // Skip first two rows (headers) and track row numbers through grouping
         let rows_with_numbers: Vec<_> = self.sheet.values
@@ -686,11 +638,6 @@
                 // Parse page reference (Column 1) - skip if invalid
                 let page_number = match root_values.next() {
                     Some(page) if !page.trim().is_empty() => page,
-<<<<<<< HEAD
-                    _ => {
-                        warnings.push(format!(
-                            "Row {} missing or empty page reference, skipping group",
-=======
                     None => {
                         warnings.push(format!(
                             "Row {} missing page reference, skipping group",
@@ -701,7 +648,6 @@
                     Some(_) => {
                         warnings.push(format!(
                             "Row {} empty page reference, skipping group",
->>>>>>> 4232b3da
                             spreadsheet_row_numbers[0]
                         ));
                         continue;
@@ -711,11 +657,6 @@
                 // Parse root (Column 2) - skip if invalid
                 let root = match root_values.next() {
                     Some(root) if !root.trim().is_empty() => root,
-<<<<<<< HEAD
-                    _ => {
-                        warnings.push(format!(
-                            "Row {} missing or empty root, skipping group",
-=======
                     None => {
                         warnings.push(format!(
                             "Row {} missing root, skipping group",
@@ -726,7 +667,6 @@
                     Some(_) => {
                         warnings.push(format!(
                             "Row {} empty root, skipping group",
->>>>>>> 4232b3da
                             spreadsheet_row_numbers[0]
                         ));
                         continue;
@@ -736,11 +676,6 @@
                 // Parse root gloss (Column 3) - skip if invalid
                 let root_gloss = match root_values.next() {
                     Some(gloss) if !gloss.trim().is_empty() => gloss,
-<<<<<<< HEAD
-                    _ => {
-                        warnings.push(format!(
-                            "Row {} missing or empty morpheme gloss, skipping group",
-=======
                     None => {
                         warnings.push(format!(
                             "Row {} missing morpheme gloss, skipping group",
@@ -751,7 +686,6 @@
                     Some(_) => {
                         warnings.push(format!(
                             "Row {} empty morpheme gloss, skipping group",
->>>>>>> 4232b3da
                             spreadsheet_row_numbers[0]
                         ));
                         continue;
@@ -802,19 +736,11 @@
         // Report warnings about skipped data
         if !warnings.is_empty() {
             eprintln!("Processing warnings for noun sheet:");
-<<<<<<< HEAD
-            for warning in warnings.iter().take(10) {
-                eprintln!("  {}", warning);
-            }
-            if warnings.len() > 10 {
-                eprintln!("  ... and {} more warnings", warnings.len() - 10);
-=======
             for warning in warnings.iter().take(max_warnings) {
                 eprintln!("  {}", warning);
             }
             if warnings.len() > max_warnings {
                 eprintln!("  ... and {} more warnings", warnings.len() - max_warnings);
->>>>>>> 4232b3da
             }
             eprintln!("Total rows skipped: {}", skipped_rows);
         }
@@ -1179,7 +1105,6 @@
                 Ok(semantic_line) => all_lines.push(semantic_line),
                 Err(e) => errors.push(format!("Final line: {}", e)),
             }
-<<<<<<< HEAD
         }
 
         // Report up to 3 errors in case too many errors occurred
@@ -1193,21 +1118,6 @@
             }
         }
 
-=======
-        }
-
-        // Report up to 3 errors in case too many errors occurred
-        if !errors.is_empty() {
-            eprintln!("Warnings during annotation processing:");
-            for error in errors.iter().take(3) {
-                eprintln!("  {}", error);
-            }
-            if errors.len() > 3 {
-                eprintln!("  ... and {} more errors", errors.len() - 3);
-            }
-        }
-
->>>>>>> 4232b3da
         if all_lines.is_empty() {
             return Err(anyhow::anyhow!(
                 "No valid semantic lines found in annotation sheet"
