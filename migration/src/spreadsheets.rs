--- conflicted
+++ resolved
@@ -1004,12 +1004,9 @@
             collection: source.pop().filter(|s| !s.trim().is_empty()),
             contributors: Some(people),
             genre: genre.pop().filter(|s| !s.trim().is_empty()),
-<<<<<<< HEAD
             languages_ids: None,
-=======
             subject_headings_ids: None,
             spatial_coverage_ids: None,
->>>>>>> 2a23788d
             translation,
             page_images,
             date: parsed_date,
