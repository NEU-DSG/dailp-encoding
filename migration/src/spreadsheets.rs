//! This module handles the retrieval of data from Google Drive Spreadsheets and
//! transforming that data into a usable format based on the data types
//! specified in modules under `dailp`.

use crate::translations::DocResult;
use anyhow::Result;
use dailp::{convert_udb, root_noun_surface_forms, root_verb_surface_forms, AnnotatedDoc, AnnotatedForm, AnnotatedPhrase, AnnotatedSeg, BlockType, Contributor, Date, DocumentMetadata, LexicalConnection, LineBreak, MorphemeId, MorphemeSegment, PageBreak, AudioSlice};
use dailp::{PositionInDocument, SourceAttribution};
use log::{error, info, warn};
use serde::{Deserialize, Serialize};
use std::{collections::HashMap, fs::File, io::Write, time::Duration};
use crate::audio::{AudioRes};

// Define the delimiters used in spreadsheets for marking phrases, blocks,
// lines, and pages.
const PHRASE_START: &str = "[";
const PHRASE_END: &str = "]";
const LINE_BREAK: &str = "\\";
const PAGE_BREAK: &str = "\\\\";
const BLOCK_START: &str = "{";
const BLOCK_END: &str = "}";
const OUTPUT_DIR: &str = "../xml";

pub struct LexicalEntryWithForms {
    pub entry: AnnotatedForm,
    pub forms: Vec<AnnotatedForm>,
}

/// Converts a set of annotated documents into our preferred access format, then
/// pushes that data into the underlying database.
/// Existing versions of these documents are overwritten with the new data.
pub async fn migrate_documents_to_db(
    docs: &[(AnnotatedDoc, Vec<LexicalConnection>)],
) -> Result<()> {
    // Write the contents of each document to our database.

    crate::update_document(docs.iter().map(|(d, _)| d)).await?;
    crate::update_connection(docs.iter().flat_map(|(_, r)| r)).await?;

    Ok(())
}

/// Takes an unprocessed document with metadata, passing it through our TEI
/// template to produce an xml document named like the given title.
pub fn write_to_file(doc: &AnnotatedDoc) -> Result<()> {
    let contents = render_template(doc)?;
    // Make sure the output folder exists.
    std::fs::create_dir_all(OUTPUT_DIR)?;
    let file_name = format!("{}/{}.xml", OUTPUT_DIR, doc.meta.id.0);
    info!("writing to {}", file_name);
    let mut f = File::create(file_name)?;
    f.write_all(contents.as_bytes())?;
    Ok(())
}

fn render_template(doc: &AnnotatedDoc) -> Result<String> {
    let mut tera = tera::Tera::default();
    tera.add_raw_template("macros.tera.xml", include_str!("../macros.tera.xml"))?;
    tera.add_raw_template("template.tera.xml", include_str!("../template.tera.xml"))?;
    tera.register_filter("convert_breaks", convert_breaks);
    let contents = tera.render("template.tera.xml", &tera::Context::from_serialize(doc)?)?;
    Ok(contents)
}

/// Result obtained directly from the raw Google sheet.
#[derive(Debug, Serialize, Deserialize)]
pub struct SheetResult {
    /// Each element here represents one row.
    /// Semantic lines in our documents are delimited by empty rows.
    /// The line number sits in the first cell of the first row of each semantic line.
    pub values: Vec<Vec<String>>,
}

impl SheetResult {
    pub async fn from_sheet(sheet_id: &str, sheet_name: Option<&str>) -> Result<Self> {
        use futures_retry::{FutureRetry, RetryPolicy};
        info!("parsing sheet {}...", sheet_id);
        let mut tries = 0;
        let (t, _attempt) = FutureRetry::new(
            || Self::from_sheet_weak(sheet_id, sheet_name),
            |e| {
                // Try up to five times before giving up.
                if tries > 3 {
                    RetryPolicy::<anyhow::Error>::ForwardError(e)
                } else {
                    tries += 1;
                    warn!("Retrying for the {}th time...", tries);
                    RetryPolicy::<anyhow::Error>::WaitRetry(Duration::from_millis(10000))
                }
            },
        )
        .await
        .map_err(|(e, _attempts)| e)?;
        Ok(t)
    }
    async fn from_sheet_weak(sheet_id: &str, sheet_name: Option<&str>) -> Result<Self> {
        let api_key = std::env::var("GOOGLE_API_KEY")?;
        let sheet_name = sheet_name.map_or_else(String::new, |n| format!("{}!", n));
        Ok(reqwest::get(&format!(
            "https://sheets.googleapis.com/v4/spreadsheets/{}/values/{}A1:ZZ?key={}",
            sheet_id, sheet_name, api_key
        ))
        .await?
        .json::<SheetResult>()
        .await?)
    }
    /// Parse a Google Drive file ID from a full link to it.
    fn drive_url_to_id(input: &str) -> &str {
        if let Some(start) = input.find("/d/") {
            // This is, in fact, a file path.
            let start = start + 3;
            let (_, rest) = input.split_at(start);
            let end = rest.find('/').unwrap_or_else(|| rest.len());
            rest.split_at(end).0
        } else {
            // This is probably already a bare ID. Anyway, we couldn't parse it.
            input
        }
    }
    /// Parse this sheet as the document index.
    pub fn into_index(self) -> Result<DocumentIndex> {
        Ok(DocumentIndex {
            sheet_ids: self
                .values
                .iter()
                .skip(1)
                .filter(|row| row.len() > 11 && !row[11].is_empty())
                .map(|row| Self::drive_url_to_id(&row[11]).to_owned())
                .collect(),
        })
    }

    pub fn into_adjs(self, doc_id: &str, year: i32) -> Result<Vec<LexicalEntryWithForms>> {
        use rayon::prelude::*;
        Ok(self
            .values
            .into_par_iter()
            // First two rows are simply headers.
            .skip(2)
            .enumerate()
            .filter(|(_idx, cols)| cols.len() > 4 && !cols[1].is_empty())
            // The rest are relevant to the noun itself.
            .filter_map(|(idx, columns)| {
                // The columns are as follows: key, root, root gloss, page ref,
                // category, tags, surface forms.

                // Skip reference numbers for now.
                let mut root_values = columns.into_iter();
                let _key = root_values.next()?;
                let root = root_values.next()?;
                let root_gloss = root_values.next()?;
                // Skip page ref.
                let page_number = root_values.next()?;
                let mut form_values = root_values;
                let date = Date::new(chrono::NaiveDate::from_ymd(year, 1, 1));
                let position = PositionInDocument::new(
                    dailp::DocumentId(doc_id.to_string()),
                    page_number,
                    idx as i32 + 1,
                );
                Some(LexicalEntryWithForms {
                    forms: root_verb_surface_forms(
                        &position,
                        &date,
                        &root,
                        &root_gloss,
                        &mut form_values,
                        3,
                        true,
                        true,
                        false,
                    ),
                    entry: AnnotatedForm {
                        id: position.make_id(&root_gloss, true),
                        normalized_source: None,
                        simple_phonetics: None,
                        phonemic: None,
                        commentary: None,
                        line_break: None,
                        page_break: None,
                        segments: Some(vec![MorphemeSegment::new(
                            convert_udb(&root).into_dailp(),
                            root_gloss.clone(),
                            None,
                        )]),
                        english_gloss: vec![root_gloss],
                        date_recorded: Some(date),
                        source: root,
                        position,
                        audio_track: None
                    },
                })
            })
            .collect())
    }
    pub fn into_nouns(
        self,
        doc_id: &str,
        year: i32,
        after_root: usize,
        has_comment: bool,
    ) -> Result<Vec<LexicalEntryWithForms>> {
        use rayon::prelude::*;
        Ok(self
            .values
            .into_par_iter()
            // First two rows are simply headers.
            .skip(2)
            // The rest are relevant to the noun itself.
            .filter_map(|columns| {
                // The columns are as follows: key, root, root gloss, page ref,
                // category, tags, surface forms.

                if columns.len() > 4 && !columns[1].is_empty() {
                    // Skip reference numbers for now.
                    let mut root_values = columns.into_iter();
                    let index = root_values.next()?.parse().unwrap_or(1);
                    let page_number = root_values.next();
                    let root = root_values.next()?;
                    let root_gloss = root_values.next()?;
                    // Skip page ref and category.
                    let mut form_values = root_values.skip(after_root);
                    let date = Date::new(chrono::NaiveDate::from_ymd(year, 1, 1));
                    let position = PositionInDocument::new(
                        dailp::DocumentId(doc_id.to_owned()),
                        page_number?,
                        index,
                    );
                    Some(LexicalEntryWithForms {
                        forms: root_noun_surface_forms(
                            &position,
                            &date,
                            &mut form_values,
                            has_comment,
                        ),
                        entry: AnnotatedForm {
                            id: position.make_id(&root_gloss, true),
                            position,
                            normalized_source: None,
                            simple_phonetics: None,
                            phonemic: None,
                            segments: Some(vec![MorphemeSegment::new(
                                convert_udb(&root).into_dailp(),
                                root_gloss.clone(),
                                None,
                            )]),
                            english_gloss: vec![root_gloss],
                            source: root,
                            commentary: None,
                            date_recorded: Some(date),
                            line_break: None,
                            page_break: None,
                            audio_track: None
                        },
                    })
                } else {
                    None
                }
            })
            .collect())
    }

    pub async fn into_references(
        self,
        doc_id: &dailp::DocumentId,
    ) -> Vec<dailp::LexicalConnection> {
        self.values
            .into_iter()
            // First column is the name of the field, useless when parsing so we ignore it.
            .skip(1)
            .filter_map(|row| {
                let mut row = row.into_iter();
                Some(dailp::LexicalConnection::new(
                    MorphemeId {
                        document_id: Some(doc_id.clone()),
                        gloss: row.next()?,
                        index: None,
                    },
                    MorphemeId::parse(&row.next()?)?,
                ))
            })
            .collect()
    }

    /// Parse this sheet as a document metadata listing.
    pub async fn into_metadata(self, is_reference: bool, order_index: i64) -> Result<DocumentMetadata> {
        // Field order: genre, source, title, source page #, page count, translation
        // First column is the name of the field, useless when parsing so we ignore it.
        let mut values = self.values.into_iter();
        let mut doc_id = values
            .next()
            .ok_or_else(|| anyhow::format_err!("No Document ID"))?;
        let mut genre = values
            .next()
            .ok_or_else(|| anyhow::format_err!("No genre"))?;
        genre.remove(0);
        let mut source = values
            .next()
            .ok_or_else(|| anyhow::format_err!("No source"))?;
        source.remove(0);
        let mut title = values
            .next()
            .ok_or_else(|| anyhow::format_err!("No title"))?;
        let _page_num = values
            .next()
            .ok_or_else(|| anyhow::format_err!("No Page number"))?;
        let _page_count = values
            .next()
            .ok_or_else(|| anyhow::format_err!("No Page Count"))?;
        let translations = values
            .next()
            .ok_or_else(|| anyhow::format_err!("No Translations"))?;
        let image_source = values
            .next()
            .ok_or_else(|| anyhow::format_err!("Missing image source row"))?
            .into_iter()
            .skip(1)
            .next()
            .map(|src| src.to_ascii_lowercase());
        let image_ids = values
            .next()
            // Remove the row title.
            .map(|mut x| {
                x.remove(0);
                x
            });
        let date = values
            .next()
            .ok_or_else(|| anyhow::format_err!("No Date"))?;
        let names = values
            .next()
            .ok_or_else(|| anyhow::format_err!("No contributor names"))?;
        let roles = values
            .next()
            .ok_or_else(|| anyhow::format_err!("No contributor roles"))?;
        let people = names
            .into_iter()
            .skip(1)
            .zip(roles.into_iter().skip(1))
            .map(|(name, role)| Contributor { name, role })
            .collect();
        let sources = if let (Some(names), Some(links)) = (values.next(), values.next()) {
            names
                .into_iter()
                .skip(1)
                .zip(links.into_iter().skip(1))
                .map(|(name, link)| SourceAttribution { name, link })
                .collect()
        } else {
            Vec::new()
        };
        let audio_files = values
            .next()
            .ok_or_else(|| anyhow::format_err!("No audio resources"))?;

        Ok(DocumentMetadata {
            id: dailp::DocumentId(doc_id.remove(1)),
            title: title.remove(1),
            sources,
            collection: source.pop().filter(|s| !s.is_empty()),
            contributors: people,
            genre: genre.pop(),
            translation: Some(
                DocResult::new(Self::drive_url_to_id(&translations[1]))
                    .await?
                    .into_translation(),
            ),
            page_images: if let (Some(ids), Some(source)) = (image_ids, image_source) {
                Some(dailp::IiifImages {
                    source: dailp::ImageSourceId(source),
                    ids,
                })
            } else { None },
            date: date
                .get(1)
                .and_then(|s| chrono::NaiveDate::parse_from_str(s, "%Y-%m-%d").ok())
                .map(Date::new),
            is_reference,
<<<<<<< HEAD
            audio_recording:
                if audio_files.get(1).is_none()
                    || audio_files.get(2).is_none() { None }
                else {
                    Some(
                        AudioRes::new(audio_files.get(1).unwrap(),
                                       audio_files.get(2).unwrap())
                        .await?
                        .into_document_audio()
                    )
                },
=======
            order_index,
>>>>>>> d0807efd
        })
    }

    /// Parse as an annotation sheet with several lines.
    pub fn split_into_lines(self) -> Vec<SemanticLine> {
        if self.values.is_empty() {
            return Vec::new();
        }

        // Firstly, split up groups of rows delimited by an empty row.
        let mut current_result: Vec<Vec<String>> = Vec::new();
        let mut all_lines = Vec::<SemanticLine>::new();
        // The header line is useless in encoding.
        for row in self.values.into_iter().skip(1) {
            // Empty rows mark a line break.
            // Rows starting with one cell containing just "\\" mark a page break.
            // All other rows are part of an annotated line.
            let is_blank = row.is_empty() || row.iter().all(|x| x.trim().is_empty());
            if is_blank {
                if !current_result.is_empty() {
                    all_lines.push(SemanticLine {
                        number: current_result[0][0].clone(),
                        rows: current_result
                            .into_iter()
                            .map(|mut row| {
                                if row.len() > 1 {
                                    row.remove(0);
                                }
                                AnnotationRow {
                                    title: row.remove(0),
                                    items: row,
                                }
                            })
                            .collect(),
                        ends_page: false,
                    });
                }
                current_result = Vec::new();
            } else {
                current_result.push(row);
            }
        }

        // Add the last line to the output.
        if !current_result.is_empty() {
            all_lines.push(SemanticLine {
                number: current_result[0][0].clone(),
                rows: current_result
                    .into_iter()
                    .map(|mut row| {
                        if row.len() > 1 {
                            row.remove(0);
                        }
                        AnnotationRow {
                            title: row.remove(0),
                            items: row,
                        }
                    })
                    .collect(),
                ends_page: false,
            });
        }
        // Remove trailing empty lines.
        let last_best = all_lines.iter().rposition(|l| !l.is_empty()).unwrap_or(0);
        all_lines.truncate(last_best + 1);
        all_lines
    }
}

#[derive(Debug, Serialize)]
pub struct DocumentIndex {
    pub sheet_ids: Vec<String>,
}

#[derive(Clone, Debug, Serialize, Deserialize)]
pub struct AnnotationRow {
    pub title: String,
    pub items: Vec<String>,
}

#[derive(Clone, Debug, Serialize, Deserialize)]
pub struct SemanticLine {
    pub number: String,
    pub rows: Vec<AnnotationRow>,
    pub ends_page: bool,
}

impl SemanticLine {
    /// Is this line devoid of any source or annotation information?
    /// Usually indicates that this is an extra line at the end of a document.
    fn is_empty(&self) -> bool {
        self.rows.iter().all(|r| r.items.is_empty())
    }
}

#[derive(Debug, Serialize, Deserialize)]
pub struct AnnotatedLine {
    pub words: Vec<AnnotatedForm>,
    ends_page: bool,
}

impl<'a> AnnotatedLine {
    pub fn many_from_semantic(lines: &[SemanticLine], meta: &DocumentMetadata) -> Vec<Self> {
        let mut word_index = 1;
        lines
            .iter()
            .enumerate()
            .map(|(line_idx, line)| {
                // Number of words = length of the longest row in this line.
                let num_words = line.rows.iter().map(|row| row.items.len()).max().unwrap();
                // For each word, extract the necessary data from every row.
                let words = (0..num_words)
                    // Only use words with a syllabary source entry.
                    .filter(|i| line.rows.get(0).and_then(|r| r.items.get(*i)).is_some())
                    .map(|i| {
                        let pb = line.rows[0].items[i].find(PAGE_BREAK);
                        let morphemes = line.rows.get(4)
                            .expect(&format!("No morphemic segmentation for line {}, word {}", line_idx + 1, i + 1))
                            .items.get(i);
                        let glosses = line.rows.get(5)
                            .expect(&format!("No morphemic gloss for line {}, word {}", line_idx + 1, i + 1))
                            .items.get(i);
                        let translation = line.rows.get(6)
                            .expect(&format!("No translation for line {}, word {}", line_idx + 1, i + 1))
                            .items
                            .get(i)
                            .map(|x| x.trim().to_owned());
                        let w = AnnotatedForm {
                            // TODO Extract into public function!
                            id: format!("{}.{}", meta.id.0, word_index),
                            position: PositionInDocument::new(
                                meta.id.clone(),
                                1.to_string(),
                                word_index,
                            ),
                            source: line.rows[0].items[i].trim().replace(LINE_BREAK, ""),
                            normalized_source: None,
                            simple_phonetics: line.rows[2]
                                .items
                                .get(i)
                                .map(|x| x.replace("ʔ", "'")),
                            phonemic: line.rows[3].items.get(i).map(|x| x.to_owned()),
                            segments: if let (Some(m), Some(g)) = (morphemes, glosses) {
                                MorphemeSegment::parse_many(m, g)
                            } else {
                                None
                            },
                            english_gloss: vec![translation]
                                .into_iter()
                                .filter_map(|x| x)
                                .collect(),
                            commentary: line.rows[7].items.get(i).map(|x| x.to_owned()),
                            page_break: pb.map(|i| i as i32),
                            line_break: pb
                                .or_else(|| line.rows[0].items[i].find(LINE_BREAK))
                                .map(|i| i as i32),
                            date_recorded: None,
                            audio_track:
                             if meta.audio_recording.is_some()
                                 && meta.audio_recording.clone().unwrap().annotations.is_some() {
                                    meta.audio_recording.clone().unwrap().annotations
                                     .unwrap()
                                     .into_iter()
                                     .next()
                             } else { None },
                        };
                        word_index += 1;
                        w
                    })
                    .collect();
                Self {
                    words,
                    ends_page: line.ends_page,
                }
            })
            .collect()
    }

    pub fn lines_into_segments(
        lines: Vec<Self>,
        document_id: &dailp::DocumentId,
        date: &Option<Date>,
    ) -> Vec<AnnotatedSeg> {
        let mut segments = Vec::<AnnotatedSeg>::new();
        let mut stack = Vec::<AnnotatedPhrase>::new();
        let mut child_segments = Vec::<AnnotatedSeg>::new();
        let mut line_num = 0;
        let mut page_num = 0;
        let mut word_idx = 1;
        let mut seg_idx = 1;
        let mut block_idx = 1;

        // The first page needs a break.
        segments.push(AnnotatedSeg::PageBreak(PageBreak { index: page_num }));

        // Process each line into a series of segments.
        for (line_idx, line) in lines.into_iter().enumerate() {
            // Only add a line break if there wasn't an explicit one mid-word.
            if line_idx == line_num {
                let lb = AnnotatedSeg::LineBreak(LineBreak {
                    index: line_num as i32,
                });
                if let Some(p) = stack.last_mut() {
                    p.parts.push(lb);
                } else {
                    child_segments.push(lb);
                }
                line_num += 1;
            }

            for word in line.words {
                // Give the word an index within the whole document.
                let word = AnnotatedForm {
                    position: PositionInDocument::new(
                        document_id.clone(),
                        (page_num + 1).to_string(),
                        word_idx,
                    ),
                    ..word
                };

                // Keep a global word index for the whole document.
                word_idx += 1;

                // Account for mid-word line breaks.
                if word.line_break.is_some() {
                    line_num += 1;
                }

                let mut source = &word.source.trim()[..];
                // Check for the start of a block.
                while source.starts_with(BLOCK_START) {
                    source = &source[1..];
                    stack.push(AnnotatedPhrase {
                        ty: BlockType::Block,
                        index: block_idx,
                        parts: child_segments,
                    });
                    child_segments = Vec::new();
                    block_idx += 1;
                }
                // Check for the start of a phrase.
                while source.starts_with(PHRASE_START) {
                    source = &source[1..];
                    stack.push(AnnotatedPhrase {
                        ty: BlockType::Phrase,
                        index: seg_idx,
                        parts: Vec::new(),
                    });
                    seg_idx += 1;
                }
                // Remove all ending brackets from the source.
                let mut blocks_to_pop = 0;
                while source.ends_with(BLOCK_END) {
                    source = &source[..source.len() - 1];
                    blocks_to_pop += 1;
                }
                let mut count_to_pop = 0;
                while source.ends_with(PHRASE_END) {
                    source = &source[..source.len() - 1];
                    count_to_pop += 1;
                }
                // Construct the final word.
                let finished_word = AnnotatedSeg::Word(AnnotatedForm {
                    source: source.to_owned(),
                    line_break: word.line_break.map(|_| line_num as i32),
                    page_break: word.page_break.map(|_| page_num as i32),
                    date_recorded: date.clone(),
                    ..word
                });
                // Add the current word to the current phrase or the root document.
                if let Some(p) = stack.last_mut() {
                    p.parts.push(finished_word);
                } else {
                    segments.push(finished_word);
                }
                // Check for the end of phrases.
                for _ in 0..count_to_pop {
                    if let Some(p) = stack.pop() {
                        let finished_p = AnnotatedSeg::Block(p);
                        if let Some(top) = stack.last_mut() {
                            top.parts.push(finished_p);
                        } else {
                            segments.push(finished_p);
                        }
                    }
                }
                // Check for the end of blocks.
                for _ in 0..blocks_to_pop {
                    if let Some(p) = stack.pop() {
                        let finished_p = AnnotatedSeg::Block(p);
                        if let Some(top) = stack.last_mut() {
                            top.parts.push(finished_p);
                        } else {
                            segments.push(finished_p);
                        }
                    }
                }
            }
            if line.ends_page {
                page_num += 1;
                segments.push(AnnotatedSeg::PageBreak(PageBreak { index: page_num }));
            }
        }

        while let Some(p) = stack.pop() {
            error!("dangling block!");
            segments.push(AnnotatedSeg::Block(p));
        }
        segments
    }
}

/// Encode all mid-word line breaks as `lb` tags and page breaks as `pb` tags.
pub fn convert_breaks(
    value: &tera::Value,
    context: &HashMap<String, tera::Value>,
) -> tera::Result<tera::Value> {
    if let tera::Value::String(s) = value {
        let pb_tag = context.get("pb").and_then(|page_num| {
            if let tera::Value::Number(num) = page_num {
                Some(format!("<pb n=\"{}\" />", num))
            } else {
                None
            }
        });
        let lb_tag = context.get("lb").and_then(|line_num| {
            if let tera::Value::Number(num) = line_num {
                Some(format!("<lb n=\"{}\" />", num))
            } else {
                None
            }
        });
        let mut replaced = if let Some(pb_tag) = pb_tag {
            s.replace("\\\\", &pb_tag)
        } else {
            s.to_owned()
        };
        replaced = if let Some(lb_tag) = lb_tag {
            replaced.replace("\\", &lb_tag)
        } else {
            replaced
        };
        Ok(tera::Value::String(replaced))
    } else {
        Ok(value.clone())
    }
}

#[cfg(test)]
mod tests {
    use super::*;

    #[test]
    fn url_parsing() {
        let url =
            "https://docs.google.com/document/d/13ELP_F95OUUW8exR2KvQzzgtcfO1w_b3wVgPQR8dggo/edit";
        let id = "13ELP_F95OUUW8exR2KvQzzgtcfO1w_b3wVgPQR8dggo";
        assert_eq!(SheetResult::drive_url_to_id(url), id);
        // Raw IDs should remain intact.
        assert_eq!(SheetResult::drive_url_to_id(id), id);
        // URLs without the "/edit" at the end should work too.
        let url = "https://docs.google.com/document/d/13ELP_F95OUUW8exR2KvQzzgtcfO1w_b3wVgPQR8dggo";
        assert_eq!(SheetResult::drive_url_to_id(url), id);
    }
}<|MERGE_RESOLUTION|>--- conflicted
+++ resolved
@@ -376,7 +376,6 @@
                 .and_then(|s| chrono::NaiveDate::parse_from_str(s, "%Y-%m-%d").ok())
                 .map(Date::new),
             is_reference,
-<<<<<<< HEAD
             audio_recording:
                 if audio_files.get(1).is_none()
                     || audio_files.get(2).is_none() { None }
@@ -388,9 +387,7 @@
                         .into_document_audio()
                     )
                 },
-=======
             order_index,
->>>>>>> d0807efd
         })
     }
 
