--- conflicted
+++ resolved
@@ -1013,14 +1013,11 @@
             collection: source.pop().filter(|s| !s.trim().is_empty()),
             contributors: Some(people),
             genre: genre.pop().filter(|s| !s.trim().is_empty()),
-<<<<<<< HEAD
-            creators_ids: Some(creators_ids),
-=======
             keywords_ids: None, // for now
             languages_ids: None,
             subject_headings_ids: None,
             spatial_coverage_ids: None,
->>>>>>> c5897968
+            creators_ids: Some(creators_ids),
             translation,
             page_images,
             date: parsed_date,
