//! This module handles the retrieval of data from Google Drive Spreadsheets and
//! transforming that data into a usable format based on the data types
//! specified in modules under `dailp`.

use crate::audio::AudioRes;
use crate::translations::DocResult;
use anyhow::Result;
use dailp::collection::CollectionSection::Body;
use dailp::collection::CollectionSection::Credit;
use dailp::collection::CollectionSection::Intro;

use dailp::{
    convert_udb, root_noun_surface_forms, root_verb_surface_forms, slugify_ltree, AnnotatedForm,
    AnnotatedSeg, Contributor, Date, DocumentId, DocumentMetadata, LineBreak, MorphemeId,
    WordSegment,
};
use dailp::{PositionInDocument, SourceAttribution};
use itertools::Itertools;
use serde::{Deserialize, Serialize};

// Define the delimiters used in spreadsheets for marking phrases, blocks,
// lines, and pages.
const LINE_BREAK: &str = "\\";
const PAGE_BREAK: &str = "\\\\";
const BLOCK_START: &str = "{";
const BLOCK_END: &str = "}";

pub struct LexicalEntryWithForms {
    pub entry: AnnotatedForm,
    pub forms: Vec<AnnotatedForm>,
}

/// Provides functions interpreting Google Sheets data into more
/// meaningful structures that are useful for pushing data to the database.
pub struct SheetInterpretation {
    pub sheet: dailp::SheetResult,
}

impl SheetInterpretation {
    fn drive_url_to_id(input: &str) -> &str {
        if let Some(start) = input.find("/d/") {
            // This is, in fact, a file path.
            let start = start + 3;
            let (_, rest) = input.split_at(start);
            let end = rest.find('/').unwrap_or(rest.len());
            rest.split_at(end).0
        } else {
            // This is probably already a bare ID. Anyway, we couldn't parse it.
            input
        }
    }
    /// Parse this sheet as the document index.
    pub fn into_index(self) -> Result<DocumentIndex, anyhow::Error> {
        if self.sheet.values.is_empty() {
            return Err(anyhow::anyhow!("Cannot parse document index from empty sheet"));
        }
        
        let mut sections = Vec::new();
        
        // Skip header row (row 0)
        for (row_index, row) in self.sheet.values.into_iter().skip(1).enumerate() {
            let spreadsheet_row_number = row_index + 2; // +2 because we skip header and are 0-indexed
            
            // Check if this is a new section (empty first column, non-empty second column)
            if row.len() >= 2 && row[0].is_empty() {
                let section_title = row.get(1)
                    .ok_or_else(|| anyhow::anyhow!(
                        "Row {} appears to start a new section but has no title in column B", 
                        spreadsheet_row_number
                    ))?;
                
                if section_title.trim().is_empty() {
                    return Err(anyhow::anyhow!(
                        "Row {} has empty section title in column B", 
                        spreadsheet_row_number
                    ));
                }
                
                sections.push(DocumentIndexCollection {
                    title: section_title.clone(),
                    sheet_ids: Vec::new(),
                });
                
            } else if row.len() > 11 {
                let sheet_url_cell = &row[11];
                
                if !sheet_url_cell.trim().is_empty() {
                    // Make sure a section has already been defined so we can add to it.
                    if sections.is_empty() {
                        return Err(anyhow::anyhow!(
                            "Row {} contains a sheet ID '{}' but no section has been defined yet. Expected a section header first.", 
                            spreadsheet_row_number, sheet_url_cell
                        ));
                    }
                    
                    // Extract the sheet ID from the URL/ID
                    let sheet_id = Self::drive_url_to_id(sheet_url_cell);
                                            
                    // Add to the most recent section
                    sections
                        .last_mut()
                        .expect("We already checked sections is not empty")
                        .sheet_ids
                        .push(sheet_id.to_string());
                }
            }
        }
        
        // Validate the result
        if sections.is_empty() {
            return Err(anyhow::anyhow!(
                "No document index sections found in sheet. Expected rows with empty column A and non-empty column B for section headers."
            ));
        }
        
        let total_sheets: usize = sections.iter().map(|s| s.sheet_ids.len()).sum();
        
        Ok(DocumentIndex {
            collections: sections,
        })
    }

    // pub fn into_collection_index(
    //     self,
    //     self_title: &String,
    //     self_wordpress_menu_id: &i64,
    //     self_slug: &str,
    // ) -> Result<dailp::raw::EditedCollection> {
    //     let mut collection_chapters = Vec::new();
    //     let mut row = self.sheet.values.into_iter();
    //     let _first_value = row
    //         .next()
    //         .ok_or_else(|| anyhow::format_err!("Missing first value"))?;
    //     let _second_value = row
    //         .next()
    //         .ok_or_else(|| anyhow::format_err!("Missing second value"))?;
    //     // 0 for Intro, 1 for Body, 2 for Credit
    //     let mut chapter_type = 0;
    //     for cur_row in row {
    //         if cur_row[0].is_empty() {
    //             chapter_type += 1;
    //         } else {
    //             let mut row_values = cur_row.into_iter().peekable();

    //             // Chapter Depth, URL Slug, and Chapter Name are all required
    //             let index_i64 = row_values.next().unwrap().parse()?;
    //             let chapter_url_slug = row_values.next().unwrap();
    //             let cur_chapter_name = row_values.next().unwrap();

    //             // Next field is author, which is optional, and not stored
    //             if row_values.peek().is_some() {
    //                 row_values.next().unwrap();
    //             }

    //             // Both of these fields are optional, and will panic if out of bounds

    //             let wp_id = if row_values.peek().is_some() {
    //                 row_values.next().unwrap().parse::<i64>().ok()
    //             } else {
    //                 None
    //             };

    //             let doc_string = if row_values.peek().is_some() {
    //                 row_values.next()
    //             } else {
    //                 None
    //             };

    //             let chapter_type_name = if chapter_type == 0 {
    //                 Intro
    //             } else if chapter_type == 1 {
    //                 Body
    //             } else {
    //                 Credit
    //             };

    //             let new_chapter = dailp::raw::CollectionChapter {
    //                 index_in_parent: index_i64,
    //                 url_slug: slugify_ltree(chapter_url_slug),
    //                 chapter_name: cur_chapter_name,
    //                 document_short_name: doc_string,
    //                 id: None,
    //                 wordpress_id: wp_id,
    //                 section: chapter_type_name,
    //             };

    //             collection_chapters.push(new_chapter);
    //         }
    //     }

    //     Ok(dailp::raw::EditedCollection {
    //         title: self_title.to_string(),
    //         wordpress_menu_id: Some(*self_wordpress_menu_id),
    //         slug: self_slug.to_ascii_lowercase(),
    //         chapters: collection_chapters,
    //     })
    // }
    pub fn into_collection_index(
        self,
        self_title: &String,
        self_wordpress_menu_id: &i64,
        self_slug: &str,
    ) -> Result<dailp::raw::EditedCollection, anyhow::Error> {
        // Validate inputs
        if self_title.trim().is_empty() {
            return Err(anyhow::anyhow!("Collection title cannot be empty"));
        }
        if self_slug.trim().is_empty() {
            return Err(anyhow::anyhow!("Collection slug cannot be empty"));
        }
        if self.sheet.values.len() < 3 {
            return Err(anyhow::anyhow!(
                "Sheet must have at least 3 rows (2 headers + data), got {}", 
                self.sheet.values.len()
            ));
        }

        let mut collection_chapters = Vec::new();
        let mut row_iter = self.sheet.values.into_iter();
        
        // Skip first two rows (headers/metadata)
        let _first_value = row_iter.next()
            .ok_or_else(|| anyhow::anyhow!("Missing first header row"))?;
        let _second_value = row_iter.next()
            .ok_or_else(|| anyhow::anyhow!("Missing second header row"))?;
        
        // Track chapter sections: 0 = Intro, 1 = Body, 2+ = Credit
        let mut chapter_type = 0;
        const MAX_CHAPTER_TYPE: i32 = 2;
        
        for (row_index, cur_row) in row_iter.enumerate() {
            let spreadsheet_row_number = row_index + 3; // +3 because we skipped 2 header rows and are 0-indexed
            
            // Check if row is empty or first column is empty (section separator)
            if cur_row.is_empty() || cur_row.get(0).map_or(true, |cell| cell.is_empty()) {
                chapter_type += 1;
                if chapter_type > MAX_CHAPTER_TYPE {
                    eprintln!("Warning: More than 3 sections found at row {}. Additional sections will be treated as Credit.", 
                        spreadsheet_row_number);
                    chapter_type = MAX_CHAPTER_TYPE; // Cap at Credit section
                }
                continue;
            }

            // Validate minimum required columns (Chapter Depth, URL slug, Chapter Name)
            if cur_row.len() < 3 {
                return Err(anyhow::anyhow!(
                    "Row {} has insufficient columns (expected at least 3 for depth, slug, name, got {})", 
                    spreadsheet_row_number, cur_row.len()
                ));
            }

            let mut row_values = cur_row.into_iter().peekable();

            // Parse Chapter Depth (Column 0)
            let depth_str = row_values.next()
                .ok_or_else(|| anyhow::anyhow!("Row {} missing chapter depth", spreadsheet_row_number))?;
            let index_i64 = depth_str.parse::<f64>()
                .map_err(|e| anyhow::anyhow!(
                    "Row {} has invalid chapter depth '{}': {}", 
                    spreadsheet_row_number, depth_str, e
                ))?
                .round() as i64;

            // Parse URL slug (Column 1)
            let chapter_url_slug = row_values.next()
                .ok_or_else(|| anyhow::anyhow!("Row {} missing URL slug", spreadsheet_row_number))?;
            if chapter_url_slug.trim().is_empty() {
                return Err(anyhow::anyhow!(
                    "Row {} has empty URL slug", 
                    spreadsheet_row_number
                ));
            }

            // Parse Chapter Name (Column 2)
            let cur_chapter_name = row_values.next()
                .ok_or_else(|| anyhow::anyhow!("Row {} missing chapter name", spreadsheet_row_number))?;
            if cur_chapter_name.trim().is_empty() {
                return Err(anyhow::anyhow!(
                    "Row {} has empty chapter name", 
                    spreadsheet_row_number
                ));
            }

            // Skip Author field (Column 3) - not stored but advance iterator
            if row_values.peek().is_some() {
                row_values.next(); // Skip author, don't need to validate
            }

            // Parse optional WordPress Page ID (Column 4)
            let wp_id = if row_values.peek().is_some() {
                let wp_id_str = row_values.next().unwrap();
                if wp_id_str.trim().is_empty() {
                    None
                } else {
                    match wp_id_str.parse::<f64>() {
                        Ok(float_id) => Some(float_id.round() as i64),
                        Err(_) => {
                            eprintln!("Warning: Row {} has invalid WordPress ID '{}', ignoring", 
                                spreadsheet_row_number, wp_id_str);
                            None
                        }
                    }
                }
            } else {
                None
            };

            // Parse optional MSID (Column 5)
            let doc_string = if row_values.peek().is_some() {
                let msid_str = row_values.next().unwrap();
                if msid_str.trim().is_empty() {
                    None
                } else {
                    Some(msid_str)
                }
            } else {
                None
            };

            // Column 6 (Audio Punchlist) is ignored - no need to process

            // Determine chapter section type
            let chapter_type_name = match chapter_type {
                0 => Intro,
                1 => Body,
                2 => Credit,
                _ => unreachable!("chapter_type should never exceed 2 due to capping logic"),
            };

            let new_chapter = dailp::raw::CollectionChapter {
                index_in_parent: index_i64,
                url_slug: slugify_ltree(chapter_url_slug),
                chapter_name: cur_chapter_name,
                document_short_name: doc_string,
                id: None,
                wordpress_id: wp_id,
                section: chapter_type_name,
            };

            collection_chapters.push(new_chapter);
        }

        // Validate result
        if collection_chapters.is_empty() {
            return Err(anyhow::anyhow!(
                "No chapters found in collection. Expected at least one non-empty row with chapter data."
            ));
        }

        Ok(dailp::raw::EditedCollection {
            title: self_title.to_string(),
            wordpress_menu_id: Some(*self_wordpress_menu_id),
            slug: self_slug.to_ascii_lowercase(),
            chapters: collection_chapters,
        })
    }

    // pub fn into_adjs(self, doc_id: DocumentId, year: i32) -> Result<Vec<LexicalEntryWithForms>> {
    //     use rayon::prelude::*;
    //     Ok(self
    //         .sheet
    //         .values
    //         .into_par_iter()
    //         // First two rows are simply headers.
    //         .skip(1)
    //         .enumerate()
    //         .filter(|(_idx, cols)| cols.len() > 4 && !cols[1].is_empty())
    //         // The rest are relevant to the noun itself.
    //         .filter_map(|(idx, columns)| {
    //             // The columns are as follows: key, root, root gloss, page ref,
    //             // category, tags, surface forms.

    //             // Skip reference numbers for now.
    //             let mut root_values = columns.into_iter();
    //             let key = root_values.next()?.parse().unwrap_or(idx as i64 + 1);
    //             let root = root_values.next()?;
    //             let root_gloss = root_values.next()?;
    //             // Skip page ref.
    //             let page_number = root_values.next()?;
    //             let mut form_values = root_values;
    //             let date = Date::from_ymd(year, 1, 1);
    //             let position = PositionInDocument::new(doc_id, page_number, key);
    //             Some(LexicalEntryWithForms {
    //                 forms: root_verb_surface_forms(
    //                     &position,
    //                     &date,
    //                     &root,
    //                     &root_gloss,
    //                     &mut form_values,
    //                     3,
    //                     true,
    //                     true,
    //                     false,
    //                 ),
    //                 entry: AnnotatedForm {
    //                     id: None,
    //                     normalized_source: None,
    //                     simple_phonetics: None,
    //                     phonemic: None,
    //                     commentary: None,
    //                     line_break: None,
    //                     page_break: None,
    //                     segments: Some(vec![WordSegment::new(
    //                         convert_udb(&root).into_dailp(),
    //                         root_gloss.clone(),
    //                         None,
    //                     )]),
    //                     english_gloss: vec![root_gloss],
    //                     date_recorded: Some(date),
    //                     source: root,
    //                     position,
    //                     ingested_audio_track: None,
    //                 },
    //             })
    //         })
    //         .collect())
    // }

    pub fn into_adjs(self, doc_id: DocumentId, year: i32) -> Result<Vec<LexicalEntryWithForms>, anyhow::Error> {
        // Validate inputs
        if self.sheet.values.is_empty() {
            return Err(anyhow::anyhow!("Cannot parse adjectives from empty sheet"));
        }
        if self.sheet.values.len() < 2 {
            return Err(anyhow::anyhow!(
                "Adjectives sheet must have at least 2 rows (header + data), got {}", 
                self.sheet.values.len()
            ));
        }

        let mut results = Vec::new();
        let mut errors = Vec::new();

        let total_rows = self.sheet.values.len();

        // Skip first row (header)
        for (row_index, columns) in self.sheet.values.into_iter().skip(1).enumerate() {
            let spreadsheet_row_number = row_index + 2; // +2 because we skip header and are 0-indexed
            
            // Skip rows that don't meet minimum criteria
            if columns.len() <= 4 {
                eprintln!("Warning: Row {} has insufficient columns (expected > 4 for adjectives format, got {}), skipping", 
                    spreadsheet_row_number, columns.len());
                continue;
            }
            
            // Check if root column (index 1) is empty - this indicates a non-data row
            if columns.get(1).map_or(true, |col| col.is_empty()) {
                continue;
            }

            let entry_result: Result<LexicalEntryWithForms, anyhow::Error> = {
                let mut root_values = columns.into_iter();

                // Parse key (Column 0: "All Entries Key")
                let key_str = root_values.next()
                    .ok_or_else(|| anyhow::anyhow!("Missing entry key column expected at row {} in the spreadsheet", spreadsheet_row_number))?;
                
                let key = if key_str.trim().is_empty() {
                    return Err(anyhow::anyhow!("Empty entry key - Double check row {} in the spreadsheet", spreadsheet_row_number));
                } else {
                    key_str.parse::<i64>()
                        .map_err(|e| anyhow::anyhow!("Invalid entry key '{}': {}", key_str, e))
                        .unwrap_or_else(|_| {
                            eprintln!("Warning: Invalid key '{}' at row {}, using row index {}", 
                                key_str, spreadsheet_row_number, row_index + 1);
                            (row_index as i64) + 1
                        })
                };

                // Parse root (Column 1: "Root")
                let root = root_values.next()
                    .ok_or_else(|| anyhow::anyhow!("Missing root column"))?;
                
                if root.trim().is_empty() {
                    return Err(anyhow::anyhow!("Empty root text"));
                }

                // Parse root gloss (Column 2: "morpheme.Gloss") 
                let root_gloss = root_values.next()
                    .ok_or_else(|| anyhow::anyhow!("Missing morpheme gloss column"))?;
                
                if root_gloss.trim().is_empty() {
                    return Err(anyhow::anyhow!("Empty morpheme gloss"));
                }

                // Parse page reference (Column 3: "DF1975 page ref")
                let page_number = root_values.next()
                    .ok_or_else(|| anyhow::anyhow!("Missing page reference column"))?;
                
                if page_number.trim().is_empty() {
                    return Err(anyhow::anyhow!("Empty page reference"));
                }

                // Remaining columns are surface form data
                let mut form_values = root_values;
                
                // Create date and position
                let date = Date::from_ymd(year, 1, 1);
                let position = PositionInDocument::new(doc_id, page_number, key);
                
                // Generate surface forms for adjectives (SG, PL AN, PL INAN)
                let forms = root_verb_surface_forms(
                    &position,
                    &date,
                    &root,
                    &root_gloss,
                    &mut form_values,
                    3,
                    true,
                    true,
                    false,
                );
                if forms.is_empty() {
                    return Err(anyhow::anyhow!(
                        "No surface forms generated for adjective entry {} with root '{}'", 
                        key, root
                    ));
                }

                // Create word segment
                let segment = WordSegment::new(
                    convert_udb(&root).into_dailp(),
                    root_gloss.clone(),
                    None,
                );

                let entry = AnnotatedForm {
                    id: None,
                    normalized_source: None,
                    simple_phonetics: None,
                    phonemic: None,
                    commentary: None,
                    line_break: None,
                    page_break: None,
                    segments: Some(vec![segment]),
                    english_gloss: vec![root_gloss.clone()],
                    date_recorded: Some(date),
                    source: root,
                    position,
                    ingested_audio_track: None,
                };

                Ok(LexicalEntryWithForms {
                    forms,
                    entry,
                })
            };
            match entry_result {
                Ok(entry) => results.push(entry),
                Err(e) => {
                    errors.push(format!("Row {}: {}", spreadsheet_row_number, e));
                }
            }
        }

        // Report up to 5 errors in case too many errors occurred
        if !errors.is_empty() {
            eprintln!("Warnings: {} rows had errors during adjective processing:", errors.len());
            for error in errors.iter().take(5) { // Show first 5 errors
                eprintln!("  {}", error);
            }
            if errors.len() > 5 {
                eprintln!("  ... and {} more errors", errors.len() - 5);
            }
        }

        if results.is_empty() {
            return Err(anyhow::anyhow!(
                "No valid adjective entries found in sheet. Processed {} rows, {} had errors.",
                total_rows - 1, // -1 for header
                errors.len()
            ));
        }

        Ok(results)
    }

    // pub fn into_nouns(
    //     self,
    //     doc_id: DocumentId,
    //     year: i32,
    //     after_root: usize,
    //     has_comment: bool,
    // ) -> Result<Vec<LexicalEntryWithForms>> {
    //     Ok(self
    //         .sheet
    //         .values
    //         .into_iter()
    //         // First two rows are simply headers.
    //         .skip(2)
    //         .filter(|cols| cols.len() > 4 && !cols[2].is_empty())
    //         .group_by(|cols| cols.first().and_then(|s| s.parse::<i64>().ok()))
    //         .into_iter()
    //         .enumerate()
    //         // The rest are relevant to the noun itself.
    //         .filter_map(|(index, (_key, rows))| {
    //             let rows: Vec<_> = rows.collect();
    //             let columns = rows.first()?.clone();
    //             // The columns are as follows: key, root, root gloss, page ref,
    //             // category, tags, surface forms.

    //             // Skip reference numbers for now.
    //             let mut root_values = columns.into_iter();
    //             let index = root_values
    //                 .next()?
    //                 .split(",")
    //                 .next()?
    //                 .parse()
    //                 .unwrap_or(index as i64 + 1);
    //             let page_number = root_values.next();
    //             let root = root_values.next()?;
    //             let root_gloss = root_values.next()?;
    //             // Skip page ref and category.
    //             let mut form_values = rows
    //                 .into_iter()
    //                 .flat_map(|row| row.into_iter().skip(4 + after_root));
    //             let date = Date::from_ymd(year, 1, 1);
    //             let position = PositionInDocument::new(doc_id, page_number?, index);
    //             Some(LexicalEntryWithForms {
    //                 forms: root_noun_surface_forms(&position, &date, &mut form_values, has_comment),
    //                 entry: AnnotatedForm {
    //                     id: None,
    //                     position,
    //                     normalized_source: None,
    //                     simple_phonetics: None,
    //                     phonemic: None,
    //                     segments: Some(vec![WordSegment::new(
    //                         convert_udb(&root).into_dailp(),
    //                         root_gloss.clone(),
    //                         None,
    //                     )]),
    //                     english_gloss: vec![root_gloss],
    //                     source: root,
    //                     commentary: None,
    //                     date_recorded: Some(date),
    //                     line_break: None,
    //                     page_break: None,
    //                     ingested_audio_track: None,
    //                 },
    //             })
    //         })
    //         .collect())
    // }

    pub fn into_nouns(
        self,
        doc_id: DocumentId,
        year: i32,
        after_root: usize,
        has_comment: bool,
    ) -> Result<Vec<LexicalEntryWithForms>, anyhow::Error> {
        // Validate inputs
        if self.sheet.values.is_empty() {
            return Err(anyhow::anyhow!("Cannot parse nouns from empty sheet"));
        }
        if self.sheet.values.len() < 3 {
            return Err(anyhow::anyhow!(
                "Nouns sheet must have at least 3 rows (2 headers + data), got {}", 
                self.sheet.values.len()
            ));
        }

        let mut results = Vec::new();
        let mut errors = Vec::new();

        // Skip first two rows (headers) and group by key
        let grouped_rows = self.sheet.values
            .into_iter()
            .skip(2)
            .enumerate()
            .filter(|(row_idx, cols)| {
                let actual_row_number = row_idx + 3; // +3 for 2 skipped headers + 0-based indexing
                
                if cols.len() <= 4 {
                    eprintln!("Warning: Row {} has insufficient columns (expected > 4 for nouns format, got {}), skipping", 
                        actual_row_number, cols.len());
                    return false;
                }
                if cols.get(2).map_or(true, |col| col.is_empty()) {
                    return false;
                }
                
                true
            })
            .map(|(_, cols)| cols)
            .group_by(|cols| cols.first().and_then(|s| s.parse::<i64>().ok()));

        // Process each group of rows (multiple rows can have the same key)
        for (group_index, (parsed_key, rows)) in grouped_rows.into_iter().enumerate() {
            let rows: Vec<_> = rows.collect();
            
            if rows.is_empty() {
                continue;
            }

            let entry_result: Result<LexicalEntryWithForms, anyhow::Error> = {
                let columns = rows.first()
                    .ok_or_else(|| anyhow::anyhow!("Empty row group for noun entry"))?
                    .clone();

                // Parse the noun data inline
                let mut root_values = columns.into_iter();
                
                // Parse key (Column 0: "ALL ENTRIES KEY")
                let key_str = root_values.next()
                    .ok_or_else(|| anyhow::anyhow!("Missing entry key column"))?;
                
                let index = key_str
                    .split(',')
                    .next()
                    .ok_or_else(|| anyhow::anyhow!("Empty key"))?
                    .parse::<i64>()
                    .unwrap_or_else(|_| {
                        eprintln!("Warning: Invalid key '{}', using group index {}", 
                            key_str, group_index + 1);
                        (group_index as i64) + 1
                    });

                // Parse page reference (Column 1: "DF1975 page ref")
                let page_number = root_values.next()
                    .ok_or_else(|| anyhow::anyhow!("Missing page reference column"))?;
                if page_number.trim().is_empty() {
                    return Err(anyhow::anyhow!("Empty page reference"));
                }

                // Parse root (Column 2: "ROOT") 
                let root = root_values.next()
                    .ok_or_else(|| anyhow::anyhow!("Missing root column"))?;
                if root.trim().is_empty() {
                    return Err(anyhow::anyhow!("Empty root text"));
                }

                // Parse root gloss (Column 3: "morphemeGloss")
                let root_gloss = root_values.next()
                    .ok_or_else(|| anyhow::anyhow!("Missing morpheme gloss column"))?;
                if root_gloss.trim().is_empty() {
                    return Err(anyhow::anyhow!("Empty morpheme gloss"));
                }

                // Create surface form values from all rows in the group
                let mut form_values = rows
                    .into_iter()
                    .flat_map(|row| row.into_iter().skip(4 + after_root));
                
                let date = Date::from_ymd(year, 1, 1);
                let position = PositionInDocument::new(doc_id, page_number, index);
                let forms = root_noun_surface_forms(&position, &date, &mut form_values, has_comment);
                
                let segment = WordSegment::new(
                    convert_udb(&root).into_dailp(),
                    root_gloss.clone(),
                    None,
                );

                let entry = AnnotatedForm {
                    id: None,
                    position,
                    normalized_source: None,
                    simple_phonetics: None,
                    phonemic: None,
                    segments: Some(vec![segment]),
                    english_gloss: vec![root_gloss.clone()],
                    source: root,
                    commentary: None,
                    date_recorded: Some(date),
                    line_break: None,
                    page_break: None,
                    ingested_audio_track: None,
                };

                Ok(LexicalEntryWithForms { forms, entry })
            };

            match entry_result {
                Ok(entry) => results.push(entry),
                Err(e) => {
                    errors.push(format!("Noun group {} (key: {:?}): {}", 
                        group_index + 1, parsed_key, e));
                }
            }
        }

        // Report any errors that occurred
        if !errors.is_empty() {
            eprintln!("Warnings: {} noun groups had errors during processing:", errors.len());
            for error in errors.iter().take(5) {
                eprintln!("  {}", error);
            }
            if errors.len() > 5 {
                eprintln!("  ... and {} more errors", errors.len() - 5);
            }
        }

        if results.is_empty() {
            return Err(anyhow::anyhow!(
                "No valid noun entries found in sheet. Processed {} row groups, {} had errors.",
                grouped_rows.into_iter().count(),
                errors.len()
            ));
        }

        Ok(results)
    }

    pub async fn into_references(self, doc_name: &str) -> Vec<dailp::LexicalConnection> {
        self.sheet
            .values
            .into_iter()
            // First column is the name of the field, useless when parsing so we ignore it.
            .skip(1)
            .filter_map(|row| {
                let mut row = row.into_iter();
                Some(dailp::LexicalConnection::new(
                    MorphemeId {
                        document_name: Some(doc_name.to_owned()),
                        gloss: row.next()?,
                        index: None,
                    },
                    MorphemeId::parse(&row.next()?)?,
                ))
            })
            .collect()
    }

    // /// Parse this sheet as a document metadata listing.
    // pub async fn into_metadata(
    //     self,
    //     db: Option<&dailp::Database>,
    //     is_reference: bool,
    //     order_index: i64,
    // ) -> Result<DocumentMetadata> {
    //     // Field order: genre, source, title, source page #, page count, translation
    //     // First column is the name of the field, useless when parsing so we ignore it.
    //     let mut values = self.sheet.values.into_iter();
    //     let mut doc_id = values
    //         .next()
    //         .ok_or_else(|| anyhow::format_err!("No Document ID"))?;
    //     let mut genre = values
    //         .next()
    //         .ok_or_else(|| anyhow::format_err!("No genre"))?;
    //     genre.remove(0);
    //     let mut source = values
    //         .next()
    //         .ok_or_else(|| anyhow::format_err!("No source"))?;
    //     source.remove(0);
    //     let mut title = values
    //         .next()
    //         .ok_or_else(|| anyhow::format_err!("No title"))?;
    //     let _page_num = values
    //         .next()
    //         .ok_or_else(|| anyhow::format_err!("No Page number"))?;
    //     let _page_count = values
    //         .next()
    //         .ok_or_else(|| anyhow::format_err!("No Page Count"))?;
    //     let translations = values
    //         .next()
    //         .ok_or_else(|| anyhow::format_err!("No Translations"))?;
    //     let image_source = values
    //         .next()
    //         .ok_or_else(|| anyhow::format_err!("Missing image source row"))?
    //         .into_iter()
    //         .nth(1)
    //         .map(|src| src.to_ascii_lowercase());
    //     let image_ids = values
    //         .next()
    //         // Remove the row title.
    //         .map(|mut x| {
    //             x.remove(0);
    //             x
    //         });
    //     let date = values
    //         .next()
    //         .ok_or_else(|| anyhow::format_err!("No Date"))?;
    //     let names = values
    //         .next()
    //         .ok_or_else(|| anyhow::format_err!("No contributor names"))?;
    //     let roles = values
    //         .next()
    //         .ok_or_else(|| anyhow::format_err!("No contributor roles"))?;
    //     let people = names
    //         .into_iter()
    //         .skip(1)
    //         .zip(roles.into_iter().skip(1))
    //         .map(|(name, role)| Contributor { name, role })
    //         .collect();
    //     let sources = if let (Some(names), Some(links)) = (values.next(), values.next()) {
    //         names
    //             .into_iter()
    //             .skip(1)
    //             .zip(links.into_iter().skip(1))
    //             .map(|(name, link)| SourceAttribution { name, link })
    //             .collect()
    //     } else {
    //         Vec::new()
    //     };
    //     let audio_files = values
    //         .next()
    //         .ok_or_else(|| anyhow::format_err!("No audio resources"))?;

    //     Ok(DocumentMetadata {
    //         id: Default::default(),
    //         short_name: doc_id.remove(1),
    //         title: title.remove(1),
    //         sources,
    //         collection: source.pop().filter(|s| !s.is_empty()),
    //         contributors: people,
    //         genre: genre.pop(),
    //         translation: Some(
    //             DocResult::new(Self::drive_url_to_id(&translations[1]))
    //                 .await?
    //                 .into_translation()?,
    //         ),
    //         page_images: if let (Some(db), Some(ids), Some(source)) = (db, image_ids, image_source)
    //         {
    //             db.image_source_by_title(&source)
    //                 .await?
    //                 .map(|source| dailp::IiifImages {
    //                     source: source.id,
    //                     ids,
    //                 })
    //         } else {
    //             None
    //         },
    //         date: date
    //             .get(1)
    //             .and_then(|s| dailp::chrono::NaiveDate::parse_from_str(s, "%Y-%m-%d").ok())
    //             .map(Date::new),
    //         is_reference,
    //         audio_recording: if audio_files.get(1).is_none() {
    //             None
    //         } else {
    //             Some(
    //                 AudioRes::new(audio_files.get(1).unwrap(), audio_files.get(2))
    //                     .await?
    //                     .into_document_audio(),
    //             )
    //         },
    //         order_index,
    //     })
    // }

    /// Parse this sheet as a document metadata listing.
    pub async fn into_metadata(
        self,
        db: Option<&dailp::Database>,
        is_reference: bool,
        order_index: i64,
    ) -> Result<DocumentMetadata, anyhow::Error> {
        // Validate minimum sheet structure
        if self.sheet.values.len() < 12 {
            return Err(anyhow::anyhow!(
                "Metadata sheet must have at least 12 rows for required fields, got {}", 
                self.sheet.values.len()
            ));
        }

        let mut values = self.sheet.values.into_iter();

        // Row 0: Document ID
        let doc_id = values
            .next()
            .ok_or_else(|| anyhow::anyhow!("Missing document ID row"))?;
        
        if doc_id.len() < 2 {
            return Err(anyhow::anyhow!("Document ID row must have at least 2 columns, got {}", doc_id.len()));
        }

        // Row 1: Genre
        let mut genre = values
            .next()
            .ok_or_else(|| anyhow::anyhow!("Missing genre row"))?;
        
        if genre.is_empty() {
            return Err(anyhow::anyhow!("Genre row is empty"));
        }
        genre.remove(0); // Remove field name

        // Row 2: Source
        let mut source = values
            .next()
            .ok_or_else(|| anyhow::anyhow!("Missing source row"))?;
        
        if source.is_empty() {
            return Err(anyhow::anyhow!("Source row is empty"));
        }
        source.remove(0); // Remove field name

        // Row 3: Title
        let title = values
            .next()
            .ok_or_else(|| anyhow::anyhow!("Missing title row"))?;
        
        if title.len() < 2 {
            return Err(anyhow::anyhow!("Title row must have at least 2 columns, got {}", title.len()));
        }

        // Row 4: Page number (skip but validate exists)
        let _page_num = values
            .next()
            .ok_or_else(|| anyhow::anyhow!("Missing page number row"))?;

        // Row 5: Page count (skip but validate exists)  
        let _page_count = values
            .next()
            .ok_or_else(|| anyhow::anyhow!("Missing page count row"))?;

        // Row 6: Translations
        let translations = values
            .next()
            .ok_or_else(|| anyhow::anyhow!("Missing translations row"))?;
        
        if translations.len() < 2 {
            return Err(anyhow::anyhow!("Translations row must have at least 2 columns, got {}", translations.len()));
        }

        // Row 7: Image source
        let image_source = values
            .next()
            .ok_or_else(|| anyhow::anyhow!("Missing image source row"))?
            .get(1)
            .map(|src| src.to_ascii_lowercase());

        // Row 8: Image IDs (optional)
        let image_ids = values.next().and_then(|mut x| {
            if x.is_empty() {
                None
            } else {
                x.remove(0); // Remove field name
                Some(x)
            }
        });

        // Row 9: Date
        let date = values
            .next()
            .ok_or_else(|| anyhow::anyhow!("Missing date row"))?;

        // Row 10: Contributor names
        let names = values
            .next()
            .ok_or_else(|| anyhow::anyhow!("Missing contributor names row"))?;

        // Row 11: Contributor roles
        let roles = values
            .next()
            .ok_or_else(|| anyhow::anyhow!("Missing contributor roles row"))?;

        // Process contributors with validation
        let people = names
            .into_iter()
            .skip(1)
            .zip(roles.into_iter().skip(1))
            .filter(|(name, role)| !name.trim().is_empty() || !role.trim().is_empty())
            .map(|(name, role)| Contributor { name, role })
            .collect();

        // Row 12-13: Source attributions with validation
        let sources = if let (Some(source_names), Some(source_links)) = (values.next(), values.next()) {
            source_names
                .into_iter()
                .skip(1)
                .zip(source_links.into_iter().skip(1))
                .filter(|(name, link)| !name.trim().is_empty() || !link.trim().is_empty())
                .map(|(name, link)| SourceAttribution { name, link })
                .collect()
        } else {
            Vec::new()
        };

        // Row 14: Audio files
        let audio_files = values
            .next()
            .ok_or_else(|| anyhow::anyhow!("Missing audio resources row"))?;

<<<<<<< HEAD
        // Process translation with better error context
        let translation = if translations.get(1).map_or(true, |t| t.trim().is_empty()) {
            None
        } else {
            let translation_url = &translations[1];
            let doc_result = DocResult::new(Self::drive_url_to_id(translation_url))
                .await
                .map_err(|e| anyhow::anyhow!("Failed to fetch translation document '{}': {}", translation_url, e))?;
            
            Some(doc_result.into_translation()
                .map_err(|e| anyhow::anyhow!("Failed to parse translation from '{}': {}", translation_url, e))?)
        };

        // Process page images with validation
        let page_images = if let (Some(db), Some(ids), Some(source)) = (db, image_ids, image_source) {
            if !source.trim().is_empty() {
=======
        Ok(DocumentMetadata {
            id: Default::default(),
            short_name: doc_id.remove(1),
            title: title.remove(1),
            sources,
            collection: source.pop().filter(|s| !s.is_empty()),
            contributors: people,
            genre: genre.pop(),
            translation: if translations.len() < 2 {
                // if only the header is present, ignore translations
                None
            } else {
                Some(
                    DocResult::new(Self::drive_url_to_id(&translations[1]))
                        .await?
                        .into_translation()?,
                )
            },
            page_images: if let (Some(db), Some(ids), Some(source)) = (db, image_ids, image_source)
            {
>>>>>>> c075e49a
                db.image_source_by_title(&source)
                    .await
                    .map_err(|e| anyhow::anyhow!("Failed to find image source '{}': {}", source, e))?
                    .map(|source| dailp::IiifImages {
                        source: source.id,
                        ids,
                    })
            } else {
                None
            }
        } else {
            None
        };

        // Parse date with better error handling
        let parsed_date = date.get(1)
            .and_then(|s| {
                if s.trim().is_empty() {
                    None
                } else {
                    dailp::chrono::NaiveDate::parse_from_str(s, "%Y-%m-%d")
                        .map_err(|e| {
                            eprintln!("Warning: Failed to parse date '{}': {}", s, e);
                            e
                        })
                        .ok()
                }
            })
            .map(Date::new);

        // Process audio recording with validation
        let audio_recording = if audio_files.get(1).map_or(true, |f| f.trim().is_empty()) {
            None
        } else {
            let audio_result = AudioRes::new(
                audio_files.get(1).unwrap(),
                audio_files.get(2)
            ).await
            .map_err(|e| anyhow::anyhow!("Failed to create audio resource: {}", e))?;

            Some(audio_result.into_document_audio())
        };

        // Extract required fields safely
        let short_name = doc_id.get(1)
            .ok_or_else(|| anyhow::anyhow!("Document ID missing value in column 2"))?
            .clone();
        
        let document_title = title.get(1)
            .ok_or_else(|| anyhow::anyhow!("Title missing value in column 2"))?
            .clone();

        Ok(DocumentMetadata {
            id: Default::default(),
            short_name,
            title: document_title,
            sources,
            collection: source.pop().filter(|s| !s.trim().is_empty()),
            contributors: people,
            genre: genre.pop().filter(|s| !s.trim().is_empty()),
            translation,
            page_images,
            date: parsed_date,
            is_reference,
            audio_recording,
            order_index,
        })
    }

    // /// Parse as an annotation sheet with several lines.
    // pub fn split_into_lines(self) -> Vec<SemanticLine> {
    //     if self.sheet.values.is_empty() {
    //         return Vec::new();
    //     }

    //     // Firstly, split up groups of rows delimited by an empty row.
    //     let mut current_result: Vec<Vec<String>> = Vec::new();
    //     let mut all_lines = Vec::<SemanticLine>::new();
    //     // The header line is useless in encoding.
    //     for row in self.sheet.values.into_iter().skip(1) {
    //         // Empty rows mark a line break.
    //         // Rows starting with one cell containing just "\\" mark a page break.
    //         // All other rows are part of an annotated line.
    //         let is_blank = row.is_empty() || row.iter().all(|x| x.trim().is_empty());
    //         if is_blank {
    //             if !current_result.is_empty() {
    //                 all_lines.push(SemanticLine {
    //                     number: current_result[0][0].clone(),
    //                     rows: current_result
    //                         .into_iter()
    //                         .map(|mut row| {
    //                             if row.len() > 1 {
    //                                 row.remove(0);
    //                             }
    //                             AnnotationRow {
    //                                 title: row.remove(0),
    //                                 items: row,
    //                             }
    //                         })
    //                         .collect(),
    //                     ends_page: false,
    //                 });
    //             }
    //             current_result = Vec::new();
    //         } else {
    //             current_result.push(row);
    //         }
    //     }

    //     // Add the last line to the output.
    //     if !current_result.is_empty() {
    //         all_lines.push(SemanticLine {
    //             number: current_result[0][0].clone(),
    //             rows: current_result
    //                 .into_iter()
    //                 .map(|mut row| {
    //                     if row.len() > 1 {
    //                         row.remove(0);
    //                     }
    //                     AnnotationRow {
    //                         title: row.remove(0),
    //                         items: row,
    //                     }
    //                 })
    //                 .collect(),
    //             ends_page: false,
    //         });
    //     }
    //     // Remove trailing empty lines.
    //     let last_best = all_lines.iter().rposition(|l| !l.is_empty()).unwrap_or(0);
    //     all_lines.truncate(last_best + 1);
    //     all_lines
    // }

    /// Parse as an annotation sheet with several lines.
    pub fn split_into_lines(self) -> Result<Vec<SemanticLine>, anyhow::Error> {
        if self.sheet.values.is_empty() {
            return Ok(Vec::new());
        }

        let mut current_result: Vec<Vec<String>> = Vec::new();
        let mut all_lines = Vec::<SemanticLine>::new();
        let mut errors = Vec::new();

        // Skip header line
        for (row_index, row) in self.sheet.values.into_iter().skip(1).enumerate() {
            let actual_row_number = row_index + 2;
            
            // Check for blank rows (line separators)
            let is_blank = row.is_empty() || row.iter().all(|x| x.trim().is_empty());
            
            if is_blank {
                if !current_result.is_empty() {
                    let process_result = {
                        if current_result[0].is_empty() {
                            Err(anyhow::anyhow!("First row in semantic line is empty"))
                        } else {
                            let line_number = current_result[0][0].clone();
                            let annotation_rows: Result<Vec<_>, _> = current_result
                                .into_iter()
                                .enumerate()
                                .map(|(idx, mut row)| {
                                    if row.len() < 2 {
                                        return Err(anyhow::anyhow!(
                                            "Row {} has insufficient columns (expected ≥ 2, got {})", 
                                            idx + 1, row.len()
                                        ));
                                    }
                                    
                                    row.remove(0);
                                    let title = row.remove(0);
                                    
                                    Ok(AnnotationRow {
                                        title,
                                        items: row,
                                    })
                                })
                                .collect();
                            
                            annotation_rows.map(|rows| SemanticLine {
                                number: line_number,
                                rows,
                                ends_page: false,
                            })
                        }
                    };

                    match process_result {
                        Ok(semantic_line) => all_lines.push(semantic_line),
                        Err(e) => errors.push(format!("Line ending at row {}: {}", actual_row_number, e)),
                    }
                    
                    current_result = Vec::new();
                }
            } else {
                if row.len() < 2 {
                    errors.push(format!("Row {} has insufficient columns, skipping", actual_row_number));
                    continue;
                }
                current_result.push(row);
            }
        }

        if !current_result.is_empty() {
            let process_result = {
                if current_result[0].is_empty() {
                    Err(anyhow::anyhow!("Final semantic line has empty first row"))
                } else {
                    let line_number = current_result[0][0].clone();
                    let annotation_rows: Result<Vec<_>, _> = current_result
                        .into_iter()
                        .enumerate()
                        .map(|(idx, mut row)| {
                            if row.len() < 2 {
                                return Err(anyhow::anyhow!(
                                    "Row {} has insufficient columns", idx + 1
                                ));
                            }
                            row.remove(0);
                            let title = row.remove(0);
                            Ok(AnnotationRow { title, items: row })
                        })
                        .collect();
                    
                    annotation_rows.map(|rows| SemanticLine {
                        number: line_number,
                        rows,
                        ends_page: false,
                    })
                }
            };

            match process_result {
                Ok(semantic_line) => all_lines.push(semantic_line),
                Err(e) => errors.push(format!("Final line: {}", e)),
            }
        }

        // Report up to 3 errors in case too many errors occurred
        if !errors.is_empty() {
            eprintln!("Warnings during annotation processing:");
            for error in errors.iter().take(3) {
                eprintln!("  {}", error);
            }
            if errors.len() > 3 {
                eprintln!("  ... and {} more errors", errors.len() - 3);
            }
        }

        if all_lines.is_empty() {
            return Err(anyhow::anyhow!("No valid semantic lines found in annotation sheet"));
        }

        // Remove trailing empty lines
        let last_best = all_lines.iter().rposition(|l| !l.is_empty()).unwrap_or(0);
        all_lines.truncate(last_best + 1);

        Ok(all_lines)
    }
}

#[derive(Debug, Serialize)]
pub struct DocumentIndex {
    pub collections: Vec<DocumentIndexCollection>,
}

#[derive(Debug, Serialize)]
pub struct DocumentIndexCollection {
    pub title: String,
    pub sheet_ids: Vec<String>,
}

#[derive(Clone, Debug, Serialize, Deserialize)]
pub struct AnnotationRow {
    pub title: String,
    pub items: Vec<String>,
}

#[derive(Clone, Debug, Serialize, Deserialize)]
pub struct SemanticLine {
    pub number: String,
    pub rows: Vec<AnnotationRow>,
    pub ends_page: bool,
}

impl SemanticLine {
    /// Is this line devoid of any source or annotation information?
    /// Usually indicates that this is an extra line at the end of a document.
    fn is_empty(&self) -> bool {
        self.rows.iter().all(|r| r.items.is_empty())
    }
}

#[derive(Debug, Serialize, Deserialize)]
pub struct AnnotatedLine {
    pub words: Vec<AnnotatedForm>,
    ends_page: bool,
}

impl AnnotatedLine {
    pub fn many_from_semantic(
        lines: &[SemanticLine],
        meta: &DocumentMetadata,
    ) -> Result<Vec<Self>> {
        let mut word_index = 1;
        lines
            .iter()
            .enumerate()
            .map(|(line_idx, line)| {
                // Number of words = length of the longest row in this line.
                let num_words = line.rows.iter().map(|row| row.items.len()).max().unwrap();
                let line_num = line_idx + 1;
                let source_row = line
                    .rows
                    .first()
                    .unwrap_or_else(|| panic!("No source row for line {}", line_num));
                let simple_phonetics_row = line
                    .rows
                    .get(2)
                    .unwrap_or_else(|| panic!("No simple phonetics for line {}", line_num));
                let phonemic_row = line
                    .rows
                    .get(3)
                    .unwrap_or_else(|| panic!("No phonemic representation for line {}", line_num));
                let morpheme_row = line
                    .rows
                    .get(4)
                    .unwrap_or_else(|| panic!("No morphemic segmentation for line {}", line_num));
                let gloss_row = line
                    .rows
                    .get(5)
                    .unwrap_or_else(|| panic!("No morphemic gloss for line {}", line_num));
                let translation_row = line
                    .rows
                    .get(6)
                    .unwrap_or_else(|| panic!("No translation for line {}", line_num));
                let commentary_row = line
                    .rows
                    .get(7)
                    .unwrap_or_else(|| panic!("No commentary for line {}", line_num));
                // For each word, extract the necessary data from every row.
                let words: Result<Vec<_>> = (0..num_words)
                    // Only use words with a syllabary source entry.
                    .filter(|i| source_row.items.get(*i).is_some())
                    .map(|i| -> Result<AnnotatedForm> {
                        let source_text = &source_row.items[i];
                        let pb = source_text.find(PAGE_BREAK);
                        let morphemes = morpheme_row.items.get(i);
                        let glosses = gloss_row.items.get(i);
                        let translation = translation_row.items.get(i).map(|x| x.trim().to_owned());
                        let w = AnnotatedForm {
                            // TODO Extract into public function!
                            // id: format!("{}.{}", meta.id.0, word_index),
                            id: None,
                            position: PositionInDocument::new(meta.id, "1".to_owned(), word_index),
                            source: source_text.trim().replace(LINE_BREAK, ""),
                            normalized_source: None,
                            simple_phonetics: simple_phonetics_row
                                .items
                                .get(i)
                                .map(|x| x.replace("ʔ", "'")),
                            phonemic: phonemic_row.items.get(i).map(|x| x.to_owned()),
                            segments: if let (Some(m), Some(g)) = (morphemes, glosses) {
                                WordSegment::parse_many(m, g)
                            } else {
                                None
                            },
                            english_gloss: vec![translation].into_iter().flatten().collect(),
                            commentary: commentary_row.items.get(i).map(|x| x.to_owned()),
                            page_break: pb.map(|i| i as i32),
                            line_break: pb
                                .or_else(|| source_text.find(LINE_BREAK))
                                .map(|i| i as i32),
                            date_recorded: None,
                            ingested_audio_track: if let Some(annotations) = meta
                                .audio_recording
                                .as_ref()
                                .and_then(|audio| audio.annotations.as_ref())
                            {
                                Some(
                                    annotations
                                        .get((word_index - 1) as usize)
                                        .cloned()
                                        .ok_or_else(|| {
                                            anyhow::anyhow!(
                                                "Missing audio for word {} in {}",
                                                word_index - 1,
                                                meta.short_name
                                            )
                                        })?,
                                )
                            } else {
                                None
                            },
                        };
                        word_index += 1;
                        Ok(w)
                    })
                    .collect();
                Ok(Self {
                    words: words?,
                    ends_page: line.ends_page,
                })
            })
            .collect()
    }

    pub fn lines_into_segments(
        lines: Vec<Self>,
        document_id: &dailp::DocumentId,
        date: &Option<Date>,
    ) -> Vec<Vec<Vec<AnnotatedSeg>>> {
        // The first page needs a break.
        let mut line_num = 0;
        let mut page_num = 0;
        let mut word_idx = 1;
        let mut pages = vec![vec![vec![]]];

        // Process each line into a series of segments.
        for (line_idx, line) in lines.into_iter().enumerate() {
            // Only add a line break if there wasn't an explicit one mid-word.
            if line_idx == line_num {
                let lb = AnnotatedSeg::LineBreak(LineBreak {
                    index: line_num as i32,
                });
                if let Some(p) = pages.last_mut() {
                    if let Some(p) = p.last_mut() {
                        p.push(lb);
                    }
                }
                line_num += 1;
            }

            for word in line.words {
                // Give the word an index within the whole document.
                let word = AnnotatedForm {
                    position: PositionInDocument::new(
                        *document_id,
                        (page_num + 1).to_string(),
                        word_idx,
                    ),
                    ..word
                };

                // Keep a global word index for the whole document.
                word_idx += 1;

                // Account for mid-word line breaks.
                if word.line_break.is_some() {
                    line_num += 1;
                }

                let mut source = word.source.trim();
                // Check for the start of a block.
                while source.starts_with(BLOCK_START) {
                    source = &source[1..];
                    pages.last_mut().unwrap().push(Vec::new());
                }
                // Remove all ending brackets from the source.
                while source.ends_with(BLOCK_END) {
                    source = &source[..source.len() - 1];
                }
                // Construct the final word.
                let finished_word = AnnotatedSeg::Word(AnnotatedForm {
                    source: source.to_owned(),
                    line_break: word.line_break.map(|_| line_num as i32),
                    page_break: word.page_break.map(|_| page_num),
                    date_recorded: date.clone(),
                    ..word
                });
                // Add the current word to the current phrase or the root document.
                if let Some(paragraphs) = pages.last_mut() {
                    if let Some(p) = paragraphs.last_mut() {
                        p.push(finished_word);
                    }
                }
            }
            if line.ends_page {
                page_num += 1;
                pages.push(Vec::new());
            }
        }

        // If the document ends in a page break, remove it.
        // This prevents having an extra page break at the end of each document.
        if pages.last().map_or(false, |s| s.is_empty()) {
            pages.pop();
        }

        pages
    }
}

#[cfg(test)]
mod tests {
    use super::*;

    #[test]
    fn url_parsing() {
        let url =
            "https://docs.google.com/document/d/13ELP_F95OUUW8exR2KvQzzgtcfO1w_b3wVgPQR8dggo/edit";
        let id = "13ELP_F95OUUW8exR2KvQzzgtcfO1w_b3wVgPQR8dggo";
        assert_eq!(SheetInterpretation::drive_url_to_id(url), id);
        // Raw IDs should remain intact.
        assert_eq!(SheetInterpretation::drive_url_to_id(id), id);
        // URLs without the "/edit" at the end should work too.
        let url = "https://docs.google.com/document/d/13ELP_F95OUUW8exR2KvQzzgtcfO1w_b3wVgPQR8dggo";
        assert_eq!(SheetInterpretation::drive_url_to_id(url), id);
    }
}<|MERGE_RESOLUTION|>--- conflicted
+++ resolved
@@ -4,6 +4,7 @@
 
 use crate::audio::AudioRes;
 use crate::translations::DocResult;
+use std::result::Result::Ok;
 use anyhow::Result;
 use dailp::collection::CollectionSection::Body;
 use dailp::collection::CollectionSection::Credit;
@@ -112,8 +113,6 @@
                 "No document index sections found in sheet. Expected rows with empty column A and non-empty column B for section headers."
             ));
         }
-        
-        let total_sheets: usize = sections.iter().map(|s| s.sheet_ids.len()).sum();
         
         Ok(DocumentIndex {
             collections: sections,
@@ -430,147 +429,160 @@
         }
 
         let mut results = Vec::new();
-        let mut errors = Vec::new();
+        let mut warnings = Vec::new();
+        let mut skipped_rows = 0;
 
         let total_rows = self.sheet.values.len();
 
         // Skip first row (header)
         for (row_index, columns) in self.sheet.values.into_iter().skip(1).enumerate() {
-            let spreadsheet_row_number = row_index + 2; // +2 because we skip header and are 0-indexed
+            let spreadsheet_row_number = row_index + 2; // +2 because we skip header and are 0-based
             
             // Skip rows that don't meet minimum criteria
             if columns.len() <= 4 {
-                eprintln!("Warning: Row {} has insufficient columns (expected > 4 for adjectives format, got {}), skipping", 
-                    spreadsheet_row_number, columns.len());
+                    warnings.push(format!("Row {} has insufficient columns (expected > 4 for adjectives format, got {}), skipping", 
+                        spreadsheet_row_number, columns.len()));
+                skipped_rows += 1;
                 continue;
             }
             
             // Check if root column (index 1) is empty - this indicates a non-data row
             if columns.get(1).map_or(true, |col| col.is_empty()) {
+                skipped_rows += 1;
                 continue;
             }
 
-            let entry_result: Result<LexicalEntryWithForms, anyhow::Error> = {
-                let mut root_values = columns.into_iter();
-
-                // Parse key (Column 0: "All Entries Key")
-                let key_str = root_values.next()
-                    .ok_or_else(|| anyhow::anyhow!("Missing entry key column expected at row {} in the spreadsheet", spreadsheet_row_number))?;
-                
-                let key = if key_str.trim().is_empty() {
-                    return Err(anyhow::anyhow!("Empty entry key - Double check row {} in the spreadsheet", spreadsheet_row_number));
-                } else {
-                    key_str.parse::<i64>()
-                        .map_err(|e| anyhow::anyhow!("Invalid entry key '{}': {}", key_str, e))
-                        .unwrap_or_else(|_| {
-                            eprintln!("Warning: Invalid key '{}' at row {}, using row index {}", 
-                                key_str, spreadsheet_row_number, row_index + 1);
-                            (row_index as i64) + 1
-                        })
-                };
-
-                // Parse root (Column 1: "Root")
-                let root = root_values.next()
-                    .ok_or_else(|| anyhow::anyhow!("Missing root column"))?;
-                
-                if root.trim().is_empty() {
-                    return Err(anyhow::anyhow!("Empty root text"));
-                }
-
-                // Parse root gloss (Column 2: "morpheme.Gloss") 
-                let root_gloss = root_values.next()
-                    .ok_or_else(|| anyhow::anyhow!("Missing morpheme gloss column"))?;
-                
-                if root_gloss.trim().is_empty() {
-                    return Err(anyhow::anyhow!("Empty morpheme gloss"));
-                }
-
-                // Parse page reference (Column 3: "DF1975 page ref")
-                let page_number = root_values.next()
-                    .ok_or_else(|| anyhow::anyhow!("Missing page reference column"))?;
-                
-                if page_number.trim().is_empty() {
-                    return Err(anyhow::anyhow!("Empty page reference"));
-                }
-
-                // Remaining columns are surface form data
-                let mut form_values = root_values;
-                
-                // Create date and position
-                let date = Date::from_ymd(year, 1, 1);
-                let position = PositionInDocument::new(doc_id, page_number, key);
-                
-                // Generate surface forms for adjectives (SG, PL AN, PL INAN)
-                let forms = root_verb_surface_forms(
-                    &position,
-                    &date,
-                    &root,
-                    &root_gloss,
-                    &mut form_values,
-                    3,
-                    true,
-                    true,
-                    false,
-                );
-                if forms.is_empty() {
-                    return Err(anyhow::anyhow!(
-                        "No surface forms generated for adjective entry {} with root '{}'", 
-                        key, root
-                    ));
-                }
-
-                // Create word segment
-                let segment = WordSegment::new(
-                    convert_udb(&root).into_dailp(),
-                    root_gloss.clone(),
-                    None,
-                );
-
-                let entry = AnnotatedForm {
-                    id: None,
-                    normalized_source: None,
-                    simple_phonetics: None,
-                    phonemic: None,
-                    commentary: None,
-                    line_break: None,
-                    page_break: None,
-                    segments: Some(vec![segment]),
-                    english_gloss: vec![root_gloss.clone()],
-                    date_recorded: Some(date),
-                    source: root,
-                    position,
-                    ingested_audio_track: None,
-                };
-
-                Ok(LexicalEntryWithForms {
-                    forms,
-                    entry,
-                })
+            let mut root_values = columns.into_iter();
+
+            // Parse key (Column 0: "All Entries Key")
+            let key_str = match root_values.next() {
+                Some(key) => key,
+                None => {
+                    warnings.push(format!("Row {} missing entry key column, skipping", spreadsheet_row_number));
+                    skipped_rows += 1;
+                    continue;
+                }
             };
-            match entry_result {
-                Ok(entry) => results.push(entry),
-                Err(e) => {
-                    errors.push(format!("Row {}: {}", spreadsheet_row_number, e));
-                }
-            }
-        }
-
-        // Report up to 5 errors in case too many errors occurred
-        if !errors.is_empty() {
-            eprintln!("Warnings: {} rows had errors during adjective processing:", errors.len());
-            for error in errors.iter().take(5) { // Show first 5 errors
-                eprintln!("  {}", error);
-            }
-            if errors.len() > 5 {
-                eprintln!("  ... and {} more errors", errors.len() - 5);
-            }
+            
+            let key = if key_str.trim().is_empty() {
+                warnings.push(format!("Row {} has empty entry key, skipping", spreadsheet_row_number));
+                skipped_rows += 1;
+                continue;
+            } else {
+                match key_str.parse::<i64>() {
+                    Ok(parsed) => parsed,
+                    Err(_) => {
+                        warnings.push(format!("Row {} has invalid entry key '{}', skipping", 
+                            spreadsheet_row_number, key_str));
+                        skipped_rows += 1;
+                        continue;
+                    }
+                }
+            };
+
+            // Parse root (Column 1: "Root")
+            let root = match root_values.next() {
+                Some(root) if !root.trim().is_empty() => root,
+                _ => {
+                    warnings.push(format!("Row {} missing or empty root, skipping", spreadsheet_row_number));
+                    skipped_rows += 1;
+                    continue;
+                }
+            };
+
+            // Parse root gloss (Column 2: "morpheme.Gloss") 
+            let root_gloss = match root_values.next() {
+                Some(gloss) if !gloss.trim().is_empty() => gloss,
+                _ => {
+                    warnings.push(format!("Row {} missing or empty morpheme gloss, skipping", spreadsheet_row_number));
+                    skipped_rows += 1;
+                    continue;
+                }
+            };
+
+            // Parse page reference (Column 3: "DF1975 page ref")
+            let page_number = match root_values.next() {
+                Some(page) if !page.trim().is_empty() => page,
+                _ => {
+                    warnings.push(format!("Row {} missing or empty page reference, skipping", spreadsheet_row_number));
+                    skipped_rows += 1;
+                    continue;
+                }
+            };
+
+            // If we get here, all required data is valid - create the entry
+            let mut form_values = root_values;
+            
+            // Create date and position
+            let date = Date::from_ymd(year, 1, 1);
+            let position = PositionInDocument::new(doc_id, page_number, key);
+            
+            // Generate surface forms for adjectives (SG, PL AN, PL INAN)
+            let forms = root_verb_surface_forms(
+                &position,
+                &date,
+                &root,
+                &root_gloss,
+                &mut form_values,
+                3,
+                true,
+                true,
+                false,
+            );
+            
+            if forms.is_empty() {
+                warnings.push(format!("Row {} generated no surface forms for adjective entry {} with root '{}', skipping", 
+                    spreadsheet_row_number, key, root));
+                skipped_rows += 1;
+                continue;
+            }
+
+            // Create word segment
+            let segment = WordSegment::new(
+                convert_udb(&root).into_dailp(),
+                root_gloss.clone(),
+                None,
+            );
+
+            let entry = AnnotatedForm {
+                id: None,
+                normalized_source: None,
+                simple_phonetics: None,
+                phonemic: None,
+                commentary: None,
+                line_break: None,
+                page_break: None,
+                segments: Some(vec![segment]),
+                english_gloss: vec![root_gloss.clone()],
+                date_recorded: Some(date),
+                source: root,
+                position,
+                ingested_audio_track: None,
+            };
+
+            // Successfully created entry
+            results.push(LexicalEntryWithForms {
+                forms,
+                entry,
+            });
+        }
+
+        // Report warnings about skipped data
+        if !warnings.is_empty() {
+            eprintln!("Processing warnings for adjectives sheet:");
+            for warning in warnings.iter().take(10) {
+                eprintln!("  {}", warning);
+            }
+            if warnings.len() > 10 {
+                eprintln!("  ... and {} more warnings", warnings.len() - 10);
+            }
+            eprintln!("Total rows skipped: {}", skipped_rows);
         }
 
         if results.is_empty() {
             return Err(anyhow::anyhow!(
-                "No valid adjective entries found in sheet. Processed {} rows, {} had errors.",
-                total_rows - 1, // -1 for header
-                errors.len()
+                "No valid adjective entries found in sheet. All {} processed rows had invalid data.",
+                total_rows - 1 // -1 for header
             ));
         }
 
@@ -663,83 +675,124 @@
         }
 
         let mut results = Vec::new();
-        let mut errors = Vec::new();
-
-        // Skip first two rows (headers) and group by key
-        let grouped_rows = self.sheet.values
+        let mut skipped_rows = 0;
+        let mut warnings = Vec::new();
+
+        // Skip first two rows (headers) and track row numbers through grouping
+        let rows_with_numbers: Vec<_> = self.sheet.values
             .into_iter()
             .skip(2)
             .enumerate()
-            .filter(|(row_idx, cols)| {
+            .filter_map(|(row_idx, cols)| {
                 let actual_row_number = row_idx + 3; // +3 for 2 skipped headers + 0-based indexing
                 
                 if cols.len() <= 4 {
                     eprintln!("Warning: Row {} has insufficient columns (expected > 4 for nouns format, got {}), skipping", 
                         actual_row_number, cols.len());
-                    return false;
-                }
+                    return None;
+                }
+                
                 if cols.get(2).map_or(true, |col| col.is_empty()) {
-                    return false;
+                    eprintln!("Warning: Row {} has empty root column, skipping", actual_row_number);
+                    return None;
                 }
                 
-                true
+                Some((actual_row_number, cols))
             })
-            .map(|(_, cols)| cols)
-            .group_by(|cols| cols.first().and_then(|s| s.parse::<i64>().ok()));
-
-        // Process each group of rows (multiple rows can have the same key)
-        for (group_index, (parsed_key, rows)) in grouped_rows.into_iter().enumerate() {
-            let rows: Vec<_> = rows.collect();
+            .collect();
+
+        // Group by key while preserving row numbers
+        let grouped_rows = rows_with_numbers
+            .into_iter()
+            .group_by(|(_, cols)| cols.first().and_then(|s| s.parse::<i64>().ok()));
+
+        // Process each group of rows
+        for (group_index, (_parsed_key, rows_with_numbers)) in grouped_rows.into_iter().enumerate() {
+            let rows_data: Vec<_> = rows_with_numbers.collect();
             
-            if rows.is_empty() {
+            if rows_data.is_empty() {
                 continue;
             }
 
+            // Extract row numbers and columns separately
+            let spreadsheet_row_numbers: Vec<_> = rows_data.iter().map(|(row_num, _)| *row_num).collect();
+            let rows: Vec<_> = rows_data.into_iter().map(|(_, cols)| cols).collect();
+
             let entry_result: Result<LexicalEntryWithForms, anyhow::Error> = {
-                let columns = rows.first()
-                    .ok_or_else(|| anyhow::anyhow!("Empty row group for noun entry"))?
-                    .clone();
+                let columns = match rows.first() {
+                    Some(cols) => cols.clone(),
+                    None => {
+                        warnings.push(format!("Empty row group {}, skipping", group_index + 1));
+                        continue;
+                    }
+                };
 
                 // Parse the noun data inline
                 let mut root_values = columns.into_iter();
                 
-                // Parse key (Column 0: "ALL ENTRIES KEY")
-                let key_str = root_values.next()
-                    .ok_or_else(|| anyhow::anyhow!("Missing entry key column"))?;
+                // Parse key (Column 0: "ALL ENTRIES KEY") - skip if invalid
+                let key_str = match root_values.next() {
+                    Some(key) => key,
+                    None => {
+                        warnings.push(format!("Row {} missing entry key column, skipping group", spreadsheet_row_numbers[0]));
+                        continue;
+                    }
+                };
                 
-                let index = key_str
-                    .split(',')
-                    .next()
-                    .ok_or_else(|| anyhow::anyhow!("Empty key"))?
-                    .parse::<i64>()
-                    .unwrap_or_else(|_| {
-                        eprintln!("Warning: Invalid key '{}', using group index {}", 
-                            key_str, group_index + 1);
-                        (group_index as i64) + 1
-                    });
-
-                // Parse page reference (Column 1: "DF1975 page ref")
-                let page_number = root_values.next()
-                    .ok_or_else(|| anyhow::anyhow!("Missing page reference column"))?;
-                if page_number.trim().is_empty() {
-                    return Err(anyhow::anyhow!("Empty page reference"));
-                }
-
-                // Parse root (Column 2: "ROOT") 
-                let root = root_values.next()
-                    .ok_or_else(|| anyhow::anyhow!("Missing root column"))?;
-                if root.trim().is_empty() {
-                    return Err(anyhow::anyhow!("Empty root text"));
-                }
-
-                // Parse root gloss (Column 3: "morphemeGloss")
-                let root_gloss = root_values.next()
-                    .ok_or_else(|| anyhow::anyhow!("Missing morpheme gloss column"))?;
-                if root_gloss.trim().is_empty() {
-                    return Err(anyhow::anyhow!("Empty morpheme gloss"));
-                }
-
-                // Create surface form values from all rows in the group
+                let index = if key_str.trim().is_empty() {
+                    warnings.push(format!("Row {} has empty key, skipping group", spreadsheet_row_numbers[0]));
+                    continue;
+                } else {
+                    let clean_key = match key_str.split(',').next() {
+                        Some(key) => key.trim(),
+                        None => {
+                            warnings.push(format!("Row {} has malformed key '{}', skipping group", spreadsheet_row_numbers[0], key_str));
+                            continue;
+                        }
+                    };
+                    
+                    if clean_key.is_empty() {
+                        warnings.push(format!("Row {} key contains only commas '{}', skipping group", spreadsheet_row_numbers[0], key_str));
+                        continue;
+                    }
+                    
+                    match clean_key.parse::<i64>() {
+                        Ok(parsed) => parsed,
+                        Err(_) => {
+                            warnings.push(format!("Row {} cannot parse key '{}' as number, skipping group", spreadsheet_row_numbers[0], key_str));
+                            continue;
+                        }
+                    }
+                };
+
+                // Parse page reference (Column 1) - skip if invalid
+                let page_number = match root_values.next() {
+                    Some(page) if !page.trim().is_empty() => page,
+                    _ => {
+                        warnings.push(format!("Row {} missing or empty page reference, skipping group", spreadsheet_row_numbers[0]));
+                        continue;
+                    }
+                };
+
+                // Parse root (Column 2) - skip if invalid
+                let root = match root_values.next() {
+                    Some(root) if !root.trim().is_empty() => root,
+                    _ => {
+                        warnings.push(format!("Row {} missing or empty root, skipping group", spreadsheet_row_numbers[0]));
+                        continue;
+                    }
+                };
+
+                // Parse root gloss (Column 3) - skip if invalid
+                let root_gloss = match root_values.next() {
+                    Some(gloss) if !gloss.trim().is_empty() => gloss,
+                    _ => {
+                        warnings.push(format!("Row {} missing or empty morpheme gloss, skipping group", spreadsheet_row_numbers[0]));
+                        continue;
+                    }
+                };
+
+                // If we get here, all required data is valid - create the entry
                 let mut form_values = rows
                     .into_iter()
                     .flat_map(|row| row.into_iter().skip(4 + after_root));
@@ -773,31 +826,31 @@
                 Ok(LexicalEntryWithForms { forms, entry })
             };
 
+            // Add successful entries to results
             match entry_result {
                 Ok(entry) => results.push(entry),
-                Err(e) => {
-                    errors.push(format!("Noun group {} (key: {:?}): {}", 
-                        group_index + 1, parsed_key, e));
-                }
-            }
-        }
-
-        // Report any errors that occurred
-        if !errors.is_empty() {
-            eprintln!("Warnings: {} noun groups had errors during processing:", errors.len());
-            for error in errors.iter().take(5) {
-                eprintln!("  {}", error);
-            }
-            if errors.len() > 5 {
-                eprintln!("  ... and {} more errors", errors.len() - 5);
-            }
+                Err(_) => {
+                    skipped_rows += spreadsheet_row_numbers.len();
+                }
+            }
+        }
+
+        // Report warnings about skipped data
+        if !warnings.is_empty() {
+            eprintln!("Processing warnings for noun sheet:");
+            for warning in warnings.iter().take(10) {
+                eprintln!("  {}", warning);
+            }
+            if warnings.len() > 10 {
+                eprintln!("  ... and {} more warnings", warnings.len() - 10);
+            }
+            eprintln!("Total rows skipped: {}", skipped_rows);
         }
 
         if results.is_empty() {
             return Err(anyhow::anyhow!(
-                "No valid noun entries found in sheet. Processed {} row groups, {} had errors.",
-                grouped_rows.into_iter().count(),
-                errors.len()
+                "No valid noun entries found in sheet. All {} processed rows had invalid data.",
+                skipped_rows
             ));
         }
 
@@ -962,10 +1015,6 @@
         let doc_id = values
             .next()
             .ok_or_else(|| anyhow::anyhow!("Missing document ID row"))?;
-        
-        if doc_id.len() < 2 {
-            return Err(anyhow::anyhow!("Document ID row must have at least 2 columns, got {}", doc_id.len()));
-        }
 
         // Row 1: Genre
         let mut genre = values
@@ -991,10 +1040,6 @@
         let title = values
             .next()
             .ok_or_else(|| anyhow::anyhow!("Missing title row"))?;
-        
-        if title.len() < 2 {
-            return Err(anyhow::anyhow!("Title row must have at least 2 columns, got {}", title.len()));
-        }
 
         // Row 4: Page number (skip but validate exists)
         let _page_num = values
@@ -1010,10 +1055,6 @@
         let translations = values
             .next()
             .ok_or_else(|| anyhow::anyhow!("Missing translations row"))?;
-        
-        if translations.len() < 2 {
-            return Err(anyhow::anyhow!("Translations row must have at least 2 columns, got {}", translations.len()));
-        }
 
         // Row 7: Image source
         let image_source = values
@@ -1074,7 +1115,6 @@
             .next()
             .ok_or_else(|| anyhow::anyhow!("Missing audio resources row"))?;
 
-<<<<<<< HEAD
         // Process translation with better error context
         let translation = if translations.get(1).map_or(true, |t| t.trim().is_empty()) {
             None
@@ -1091,28 +1131,6 @@
         // Process page images with validation
         let page_images = if let (Some(db), Some(ids), Some(source)) = (db, image_ids, image_source) {
             if !source.trim().is_empty() {
-=======
-        Ok(DocumentMetadata {
-            id: Default::default(),
-            short_name: doc_id.remove(1),
-            title: title.remove(1),
-            sources,
-            collection: source.pop().filter(|s| !s.is_empty()),
-            contributors: people,
-            genre: genre.pop(),
-            translation: if translations.len() < 2 {
-                // if only the header is present, ignore translations
-                None
-            } else {
-                Some(
-                    DocResult::new(Self::drive_url_to_id(&translations[1]))
-                        .await?
-                        .into_translation()?,
-                )
-            },
-            page_images: if let (Some(db), Some(ids), Some(source)) = (db, image_ids, image_source)
-            {
->>>>>>> c075e49a
                 db.image_source_by_title(&source)
                     .await
                     .map_err(|e| anyhow::anyhow!("Failed to find image source '{}': {}", source, e))?
@@ -1316,6 +1334,7 @@
             }
         }
 
+        // Add last line because no more blank row follows
         if !current_result.is_empty() {
             let process_result = {
                 if current_result[0].is_empty() {
