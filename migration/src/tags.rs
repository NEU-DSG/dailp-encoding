--- conflicted
+++ resolved
@@ -123,15 +123,12 @@
             //.collect(),
             collection: Some("Reference Materials".to_owned()),
             genre: None,
-<<<<<<< HEAD
-            format_id: None,
-=======
             keywords_ids: None,
             languages_ids: None,
             subject_headings_ids: None,
             spatial_coverage_ids: None,
             creators_ids: None,
->>>>>>> ec46ae71
+            format_id: None,
             is_reference: true,
             page_images: None,
             sources: Vec::new(),
