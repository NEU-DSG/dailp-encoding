--- conflicted
+++ resolved
@@ -122,17 +122,13 @@
             //.map(dailp::Contributor::new_author)
             //.collect(),
             collection: Some("Reference Materials".to_owned()),
-<<<<<<< HEAD
             genre_id: None,
-=======
-            genre: None,
             keywords_ids: None,
             languages_ids: None,
             subject_headings_ids: None,
             spatial_coverage_ids: None,
             creators_ids: None,
             format_id: None,
->>>>>>> d1a83454
             is_reference: true,
             page_images: None,
             sources: Vec::new(),
