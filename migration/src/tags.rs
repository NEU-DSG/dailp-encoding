use anyhow::Result;
use dailp::{AbstractMorphemeTag, Database, MorphemeTag, SheetResult, Uuid, WordSegmentRole};

/// Cherokee has many functional morphemes that are documented.
/// Pulls all the details we have about each morpheme from our spreadsheets,
/// parses it into typed data, then updates the database entry for each.
pub async fn migrate_tags(db: &Database) -> Result<()> {
    // Make sure all reference grammars are cited.
    migrate_glossary_metadata(db, "17LSuDu7QHJfJyLDVJjO0f4wmTHQLVyHuSktr6OrbD_M").await?;

    let glossary = SheetResult::from_sheet(
        "17LSuDu7QHJfJyLDVJjO0f4wmTHQLVyHuSktr6OrbD_M",
        Some("DAILP Storage Tags"),
    )
    .await;

    println!("Parsing sheet results...");
    let glossary = parse_tag_glossary(glossary?)?;

    // Insert all of the internal tags that each system will convert from.
    for tag in glossary {
        db.insert_abstract_tag(tag).await?;
    }

    let crg = db
        .insert_morpheme_system("CRG".into(), "Cherokee Reference Grammar".into())
        .await?;
    sync_morpheme_system(db, "CRG Merged Glossary", crg).await?;
    let taoc = db
        .insert_morpheme_system("TAOC".into(), "Tone and Accent in Oklahoma Cherokee".into())
        .await?;
    sync_morpheme_system(db, "TAOC Glossary", taoc).await?;
    let learner = db
        .insert_morpheme_system("LEARNER".into(), "Learner System".into())
        .await?;
    sync_morpheme_system(db, "Learner Glossary", learner).await?;

    Ok(())
}

async fn sync_morpheme_system(db: &Database, sheet_name: &str, system_id: Uuid) -> Result<()> {
    let sheet = SheetResult::from_sheet(
        "17LSuDu7QHJfJyLDVJjO0f4wmTHQLVyHuSktr6OrbD_M",
        Some(sheet_name),
    )
    .await?;
    let glossary = sheet.values.into_iter().skip(1).filter_map(|row| {
        let mut cols = row.into_iter();
        let internal_tags_str = cols.next()?;
        let target_tag = cols.next()?;
        let name = cols.next()?;
        let definition = cols.next().unwrap_or_default();
        let _page_num = cols.next().filter(|x| !x.is_empty());
        let shape = cols.next().filter(|x| !x.is_empty());
        let details_url = cols.next().filter(|x| !x.is_empty());
        let role_override = cols.next().and_then(|s| match s.trim() {
            "Modifier" => Some(WordSegmentRole::Modifier),
            "Clitic" => Some(WordSegmentRole::Clitic),
            _ => None,
        });
        Some(MorphemeTag {
            internal_tags: internal_tags_str.split("-").map(|s| s.to_owned()).collect(),
            tag: target_tag,
            title: name,
            definition,
            shape,
            details_url,
            morpheme_type: String::new(),
            role_override,
        })
    });

    println!("Pushing tags to db...");
    for tag in glossary {
        db.insert_morpheme_tag(tag, system_id).await?;
    }

    Ok(())
}

/// Transforms a spreadsheet of morpheme information into a list of type-safe tag objects.
fn parse_tag_glossary(sheet: SheetResult) -> Result<Vec<AbstractMorphemeTag>> {
    Ok(sheet
        .values
        .into_iter()
        // The first row is headers.
        .skip(1)
        // There are a few empty spacing rows to ignore.
        .filter_map(|row| {
            // Skip over allomorphs, and instead allow them to emerge from our texts.
            let mut cols = row.into_iter();
            let id = cols.next()?;
            let _name = cols.next()?;
            let morpheme_type = cols.next()?;
            let _dailp_form = cols.next()?;
            Some(AbstractMorphemeTag { id, morpheme_type })
        })
        .collect())
}

/// Migrate the metadata for each source document used in creating the glossary.
/// There may be multiple entries here, because there are several grammars we use.
async fn migrate_glossary_metadata(db: &Database, sheet_id: &str) -> Result<()> {
    use itertools::Itertools;
    let sheet = SheetResult::from_sheet(sheet_id, Some("Metadata")).await?;
    let chunks = sheet.values.into_iter().chunks(7);
    let docs = chunks.into_iter().filter_map(|mut values| {
        Some(dailp::DocumentMetadata {
            id: Default::default(),
            short_name: values.next()?.pop()?,
            title: values.next()?.pop()?,
            date: Some(dailp::Date::from_ymd(
                values.next()?.pop()?.parse().unwrap(),
                1,
                1,
            )),
            contributors: None,
            //contributors: values
            //.next()?
            //.into_iter()
            //.skip(1)
            //.map(dailp::Contributor::new_author)
            //.collect(),
            collection: Some("Reference Materials".to_owned()),
            genre: None,
<<<<<<< HEAD
            keywords_ids: None,
=======
            languages_ids: None,
            subject_headings_ids: None,
            spatial_coverage_ids: None,
>>>>>>> 202c58dc
            is_reference: true,
            page_images: None,
            sources: Vec::new(),
            translation: None,
            audio_recording: None,
            order_index: 0,
        })
    });
    for doc in docs {
        db.insert_dictionary_document(&doc).await?;
    }
    Ok(())
}<|MERGE_RESOLUTION|>--- conflicted
+++ resolved
@@ -123,13 +123,10 @@
             //.collect(),
             collection: Some("Reference Materials".to_owned()),
             genre: None,
-<<<<<<< HEAD
             keywords_ids: None,
-=======
             languages_ids: None,
             subject_headings_ids: None,
             spatial_coverage_ids: None,
->>>>>>> 202c58dc
             is_reference: true,
             page_images: None,
             sources: Vec::new(),
