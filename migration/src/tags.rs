use anyhow::Result;
use dailp::{AbstractMorphemeTag, Database, MorphemeTag, SheetResult, Uuid, WordSegmentRole};

/// Cherokee has many functional morphemes that are documented.
/// Pulls all the details we have about each morpheme from our spreadsheets,
/// parses it into typed data, then updates the database entry for each.
pub async fn migrate_tags(db: &Database) -> Result<()> {
    // Make sure all reference grammars are cited.
    migrate_glossary_metadata(db, "17LSuDu7QHJfJyLDVJjO0f4wmTHQLVyHuSktr6OrbD_M").await?;

    let glossary = SheetResult::from_sheet(
        "17LSuDu7QHJfJyLDVJjO0f4wmTHQLVyHuSktr6OrbD_M",
        Some("DAILP Storage Tags"),
    )
    .await;

    println!("Parsing sheet results...");
    let glossary = parse_tag_glossary(glossary?)?;

    // Insert all of the internal tags that each system will convert from.
    for tag in glossary {
        db.insert_abstract_tag(tag).await?;
    }

    let crg = db
        .insert_morpheme_system("CRG".into(), "Cherokee Reference Grammar".into())
        .await?;
    sync_morpheme_system(db, "CRG Merged Glossary", crg).await?;
    let taoc = db
        .insert_morpheme_system("TAOC".into(), "Tone and Accent in Oklahoma Cherokee".into())
        .await?;
    sync_morpheme_system(db, "TAOC Glossary", taoc).await?;
    let learner = db
        .insert_morpheme_system("LEARNER".into(), "Learner System".into())
        .await?;
    sync_morpheme_system(db, "Learner Glossary", learner).await?;

    Ok(())
}

async fn sync_morpheme_system(db: &Database, sheet_name: &str, system_id: Uuid) -> Result<()> {
    let sheet = SheetResult::from_sheet(
        "17LSuDu7QHJfJyLDVJjO0f4wmTHQLVyHuSktr6OrbD_M",
        Some(sheet_name),
    )
    .await?;
    let glossary = sheet.values.into_iter().skip(1).filter_map(|row| {
        let mut cols = row.into_iter();
        let internal_tags_str = cols.next()?;
        let target_tag = cols.next()?;
        let name = cols.next()?;
        let definition = cols.next().unwrap_or_default();
        let _page_num = cols.next().filter(|x| !x.is_empty());
        let shape = cols.next().filter(|x| !x.is_empty());
        let details_url = cols.next().filter(|x| !x.is_empty());
        let role_override = cols.next().and_then(|s| match s.trim() {
            "Modifier" => Some(WordSegmentRole::Modifier),
            "Clitic" => Some(WordSegmentRole::Clitic),
            _ => None,
        });
        Some(MorphemeTag {
            internal_tags: internal_tags_str.split("-").map(|s| s.to_owned()).collect(),
            tag: target_tag,
            title: name,
            definition,
            shape,
            details_url,
            morpheme_type: String::new(),
            role_override,
        })
    });

    println!("Pushing tags to db...");
    for tag in glossary {
        db.insert_morpheme_tag(tag, system_id).await?;
    }

    Ok(())
}

/// Transforms a spreadsheet of morpheme information into a list of type-safe tag objects.
fn parse_tag_glossary(sheet: SheetResult) -> Result<Vec<AbstractMorphemeTag>> {
    Ok(sheet
        .values
        .into_iter()
        // The first row is headers.
        .skip(1)
        // There are a few empty spacing rows to ignore.
        .filter_map(|row| {
            // Skip over allomorphs, and instead allow them to emerge from our texts.
            let mut cols = row.into_iter();
            let id = cols.next()?;
            let _name = cols.next()?;
            let morpheme_type = cols.next()?;
            let _dailp_form = cols.next()?;
            Some(AbstractMorphemeTag { id, morpheme_type })
        })
        .collect())
}

/// Migrate the metadata for each source document used in creating the glossary.
/// There may be multiple entries here, because there are several grammars we use.
async fn migrate_glossary_metadata(db: &Database, sheet_id: &str) -> Result<()> {
    use itertools::Itertools;
    let sheet = SheetResult::from_sheet(sheet_id, Some("Metadata")).await?;
    let chunks = sheet.values.into_iter().chunks(7);
    let docs = chunks.into_iter().filter_map(|mut values| {
        Some(dailp::DocumentMetadata {
            id: Default::default(),
            short_name: values.next()?.pop()?,
            title: values.next()?.pop()?,
            date: Some(dailp::Date::from_ymd(
                values.next()?.pop()?.parse().unwrap(),
                1,
                1,
            )),
            contributors: None,
            //contributors: values
            //.next()?
            //.into_iter()
            //.skip(1)
            //.map(dailp::Contributor::new_author)
            //.collect(),
            collection: Some("Reference Materials".to_owned()),
            genre: None,
<<<<<<< HEAD
            creators_ids: None,
=======
            keywords_ids: None,
            languages_ids: None,
            subject_headings_ids: None,
            spatial_coverage_ids: None,
>>>>>>> c5897968
            is_reference: true,
            page_images: None,
            sources: Vec::new(),
            translation: None,
            audio_recording: None,
            order_index: 0,
        })
    });
    for doc in docs {
        db.insert_dictionary_document(&doc).await?;
    }
    Ok(())
}<|MERGE_RESOLUTION|>--- conflicted
+++ resolved
@@ -123,14 +123,11 @@
             //.collect(),
             collection: Some("Reference Materials".to_owned()),
             genre: None,
-<<<<<<< HEAD
-            creators_ids: None,
-=======
             keywords_ids: None,
             languages_ids: None,
             subject_headings_ids: None,
             spatial_coverage_ids: None,
->>>>>>> c5897968
+            creators_ids: None,
             is_reference: true,
             page_images: None,
             sources: Vec::new(),
