use anyhow::Result;
use dailp::{Contributor, Database};

const COLLECTION_NAME: &str = "Early Vocabularies";

pub async fn migrate_all(db: &Database) -> Result<()> {
    // Most of our early vocabularies have a consistent format, so we can parse
    // them the exact same way.
    migrate_new_vocabs(
        db,
        &[
            // AG1836
            "1EPsHXNIqGgsPtTP-V86ItFfJ5vwxKIV2qx9sycrARsg",
            // DC1800
            "1zq0qQ6jv8ym6VZNIAoiavGQeGhIWM0M1ZfOM9ngA49w",
            // TS1822
            "1sZEhIBoEGp1nTsvpDcFqLm6HAjz0YBTlWW-uzkAzQkM",
            // jdb1771
            "1pYYS_jv01rccXhue2vX0xnLqMnCg-PoFDE4WSOA6hVQ",
            // BH1784
            "1fhV3DTHzh9ffqUFfHPSALjotgkXEvKKMNfE5G8ZYVC8",
            // WP1796
            "1H2Z26jHh6bb1p7xVfv3P2vvD73eifiLR7Ss5k1HpUfM",
            // JH1823
            "1Uj7bk1wvTbXopL52mm-b9s3RLw7iSA_RFAt_ccFg_bQ",
            // DB1884
            "1hLPiRBdKUX7jaLVE6MFLgfrTMBJGNHFb8P-2MM81YIo",
            // BB1797
            "1SRTn65vbHrjmc54hVFSmBba6Cnh8KPn5LQ8qmk_kJMc",
            // BB1819
            "1OTtJuh1n5Z05JYxFVbilwvwjvhCUETUHhzhMw1zWGsw",
            // JA1775
            "1Gfa_Ef1KFKp9ig1AlF65hxaXe43ffV_U_xKQGkD0mnc",
        ],
    )
    .await?;

    // A few others have slight differences.

    // TODO Include all three dialectal variants somehow!
    // JM1887
    parse_early_vocab(
        db,
        "1RqtDUzYCRMx7AOSp7aICCis40m4kZQpUsd2thav_m50",
        EarlyVocabMetadata {
            to_skip: 1,
            has_norm: false,
            has_phonetic: false,
            has_notes: false,
            has_segmentation: false,
            num_links: 0,
        },
    )
    .await?;

    Ok(())
}

async fn migrate_new_vocabs(db: &Database, sheet_ids: &[&str]) -> Result<()> {
    let mut links = Vec::new();
    for s in sheet_ids {
        let mut new_links = parse_early_vocab(
            db,
            s,
            EarlyVocabMetadata {
                to_skip: 0,
                has_norm: true,
                has_phonetic: false,
                has_notes: true,
                has_segmentation: true,
                num_links: 3,
            },
        )
        .await?;
        links.append(&mut new_links);
    }
    db.insert_morpheme_relations(links).await?;
    Ok(())
}
struct EarlyVocabMetadata {
    to_skip: usize,
    has_norm: bool,
    has_phonetic: bool,
    has_notes: bool,
    has_segmentation: bool,
    num_links: usize,
}
async fn parse_early_vocab(
    db: &Database,
    sheet_id: &str,
    meta: EarlyVocabMetadata,
) -> Result<Vec<dailp::LexicalConnection>> {
    use dailp::{Date, DocumentMetadata, SheetResult, WordSegment};

    let sheet = SheetResult::from_sheet(sheet_id, None).await?;
    let doc_meta_result =
        SheetResult::from_sheet(sheet_id, Some(crate::METADATA_SHEET_NAME)).await?;
    let mut unstructured_doc_meta = doc_meta_result.values.into_iter();
    let doc_id = unstructured_doc_meta.next().unwrap().pop().unwrap();
    let title = unstructured_doc_meta.next().unwrap().pop().unwrap();
    let year = unstructured_doc_meta
        .next()
        .unwrap()
        .pop()
        .unwrap()
        .parse::<i32>();
    let date_recorded = year.ok().map(|year| Date::from_ymd(year, 1, 1));
    let authors = unstructured_doc_meta.next().unwrap_or_default();
    let doc_meta = DocumentMetadata {
        id: Default::default(),
        short_name: doc_id,
        title,
        date: date_recorded,
        sources: Vec::new(),
        collection: Some(COLLECTION_NAME.to_owned()),
        genre: None,
<<<<<<< HEAD
        subject_headings_ids: None,
        contributors: authors
            .into_iter()
            .skip(1)
            .map(Contributor::new_author)
            .collect(),
=======
        contributors: None, // temporary fix
        //contributors: authors
        //.into_iter()
        //.skip(1)
        //.map(Contributor::new_author)
        //.collect(),
        spatial_coverage_ids: None,
>>>>>>> f68dd008
        page_images: None,
        translation: None,
        is_reference: true,
        audio_recording: None,
        order_index: 0,
    };

    // Update document metadata record
    let doc_id = db.insert_dictionary_document(&doc_meta).await?;

    let entries = sheet
        .values
        .into_iter()
        // The first row is just a header.
        .skip(1)
        .filter(move |row| row.len() >= (4 + meta.to_skip))
        .enumerate()
        .filter_map(|(index, row)| {
            let mut row = row.into_iter();
            let page_number = row.next()?;
            let id = row.next()?;
            for _ in 0..meta.to_skip {
                row.next()?;
            }
            let gloss = row.next()?;
            let source = row.next()?;
            let normalized_source = if meta.has_norm {
                row.next().filter(|s| !s.is_empty())
            } else {
                None
            };
            let simple_phonetics = if meta.has_phonetic {
                row.next().filter(|s| !s.is_empty())
            } else {
                None
            }
            .or_else(|| {
                // Convert the normalized source to simple phonetics.
                normalized_source
                    .as_ref()
                    .map(|s| dailp::PhonemicString::parse_crg(s).into_learner())
            });

            let commentary = if meta.has_notes {
                row.next().filter(|s| !s.is_empty())
            } else {
                None
            };
            let segments = if meta.has_segmentation {
                if let (Some(segs), Some(glosses)) = (
                    row.next().filter(|s| !s.is_empty()),
                    row.next().filter(|s| !s.is_empty()),
                ) {
                    WordSegment::parse_many(&segs, &glosses)
                } else {
                    None
                }
            } else {
                None
            };
            let mut links = Vec::new();
            for _ in 0..meta.num_links {
                if let Some(s) = row.next() {
                    if !s.is_empty() {
                        links.push(dailp::LexicalConnection::parse(&id, &s)?);
                    }
                }
            }

            Some((
                dailp::AnnotatedForm {
                    normalized_source,
                    simple_phonetics,
                    segments,
                    source,
                    phonemic: None,
                    commentary,
                    english_gloss: vec![gloss],
                    line_break: None,
                    page_break: None,
                    position: dailp::PositionInDocument::new(doc_id, page_number, index as i64 + 1),
                    date_recorded: doc_meta.date.clone(),
                    id: None,
                    ingested_audio_track: None,
                },
                links,
            ))
        });

    let (forms, links): (Vec<_>, Vec<_>) = entries.unzip();

    // Push all forms and links to the database.
    db.only_insert_words(doc_id, forms).await?;

    Ok(links.into_iter().flatten().collect())
}<|MERGE_RESOLUTION|>--- conflicted
+++ resolved
@@ -114,14 +114,7 @@
         sources: Vec::new(),
         collection: Some(COLLECTION_NAME.to_owned()),
         genre: None,
-<<<<<<< HEAD
         subject_headings_ids: None,
-        contributors: authors
-            .into_iter()
-            .skip(1)
-            .map(Contributor::new_author)
-            .collect(),
-=======
         contributors: None, // temporary fix
         //contributors: authors
         //.into_iter()
@@ -129,7 +122,6 @@
         //.map(Contributor::new_author)
         //.collect(),
         spatial_coverage_ids: None,
->>>>>>> f68dd008
         page_images: None,
         translation: None,
         is_reference: true,
