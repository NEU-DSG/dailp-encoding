use anyhow::Result;
use dailp::{Contributor, Database};

const COLLECTION_NAME: &str = "Early Vocabularies";

pub async fn migrate_all(db: &Database) -> Result<()> {
    // Most of our early vocabularies have a consistent format, so we can parse
    // them the exact same way.
    migrate_new_vocabs(
        db,
        &[
            // AG1836
            "1EPsHXNIqGgsPtTP-V86ItFfJ5vwxKIV2qx9sycrARsg",
            // DC1800
            "1zq0qQ6jv8ym6VZNIAoiavGQeGhIWM0M1ZfOM9ngA49w",
            // TS1822
            "1sZEhIBoEGp1nTsvpDcFqLm6HAjz0YBTlWW-uzkAzQkM",
            // jdb1771
            "1pYYS_jv01rccXhue2vX0xnLqMnCg-PoFDE4WSOA6hVQ",
            // BH1784
            "1fhV3DTHzh9ffqUFfHPSALjotgkXEvKKMNfE5G8ZYVC8",
            // WP1796
            "1H2Z26jHh6bb1p7xVfv3P2vvD73eifiLR7Ss5k1HpUfM",
            // JH1823
            "1Uj7bk1wvTbXopL52mm-b9s3RLw7iSA_RFAt_ccFg_bQ",
            // DB1884
            "1hLPiRBdKUX7jaLVE6MFLgfrTMBJGNHFb8P-2MM81YIo",
            // BB1797
            "1SRTn65vbHrjmc54hVFSmBba6Cnh8KPn5LQ8qmk_kJMc",
            // BB1819
            "1OTtJuh1n5Z05JYxFVbilwvwjvhCUETUHhzhMw1zWGsw",
            // JA1775
            "1Gfa_Ef1KFKp9ig1AlF65hxaXe43ffV_U_xKQGkD0mnc",
        ],
    )
    .await?;

    // A few others have slight differences.

    // TODO Include all three dialectal variants somehow!
    // JM1887
    parse_early_vocab(
        db,
        "1RqtDUzYCRMx7AOSp7aICCis40m4kZQpUsd2thav_m50",
        EarlyVocabMetadata {
            to_skip: 1,
            has_norm: false,
            has_phonetic: false,
            has_notes: false,
            has_segmentation: false,
            num_links: 0,
        },
    )
    .await?;

    Ok(())
}

async fn migrate_new_vocabs(db: &Database, sheet_ids: &[&str]) -> Result<()> {
    let mut links = Vec::new();
    for s in sheet_ids {
        let mut new_links = parse_early_vocab(
            db,
            s,
            EarlyVocabMetadata {
                to_skip: 0,
                has_norm: true,
                has_phonetic: false,
                has_notes: true,
                has_segmentation: true,
                num_links: 3,
            },
        )
        .await?;
        links.append(&mut new_links);
    }
    db.insert_morpheme_relations(links).await?;
    Ok(())
}
struct EarlyVocabMetadata {
    to_skip: usize,
    has_norm: bool,
    has_phonetic: bool,
    has_notes: bool,
    has_segmentation: bool,
    num_links: usize,
}
async fn parse_early_vocab(
    db: &Database,
    sheet_id: &str,
    meta: EarlyVocabMetadata,
) -> Result<Vec<dailp::LexicalConnection>> {
    use dailp::{Date, DocumentMetadata, SheetResult, WordSegment};

    let sheet = SheetResult::from_sheet(sheet_id, None).await?;
    let doc_meta_result =
        SheetResult::from_sheet(sheet_id, Some(crate::METADATA_SHEET_NAME)).await?;
    let mut unstructured_doc_meta = doc_meta_result.values.into_iter();
    let doc_id = unstructured_doc_meta.next().unwrap().pop().unwrap();
    let title = unstructured_doc_meta.next().unwrap().pop().unwrap();
    let year = unstructured_doc_meta
        .next()
        .unwrap()
        .pop()
        .unwrap()
        .parse::<i32>();
    let date_recorded = year.ok().map(|year| Date::from_ymd(year, 1, 1));
    let authors = unstructured_doc_meta.next().unwrap_or_default();
    let doc_meta = DocumentMetadata {
        id: Default::default(),
        short_name: doc_id,
        title,
        date: date_recorded,
        sources: Vec::new(),
        collection: Some(COLLECTION_NAME.to_owned()),
        genre: None,
<<<<<<< HEAD
        creators_ids: None,
        contributors: authors
            .into_iter()
            .skip(1)
            .map(Contributor::new_author)
            .collect(),
=======
        keywords_ids: None,
        languages_ids: None,
        subject_headings_ids: None,
        contributors: None, // temporary fix
        //contributors: authors
        //.into_iter()
        //.skip(1)
        //.map(Contributor::new_author)
        //.collect(),
        spatial_coverage_ids: None,
>>>>>>> c5897968
        page_images: None,
        translation: None,
        is_reference: true,
        audio_recording: None,
        order_index: 0,
    };

    // Update document metadata record
    let doc_id = db.insert_dictionary_document(&doc_meta).await?;

    let entries = sheet
        .values
        .into_iter()
        // The first row is just a header.
        .skip(1)
        .filter(move |row| row.len() >= (4 + meta.to_skip))
        .enumerate()
        .filter_map(|(index, row)| {
            let mut row = row.into_iter();
            let page_number = row.next()?;
            let id = row.next()?;
            for _ in 0..meta.to_skip {
                row.next()?;
            }
            let gloss = row.next()?;
            let source = row.next()?;
            let normalized_source = if meta.has_norm {
                row.next().filter(|s| !s.is_empty())
            } else {
                None
            };
            let simple_phonetics = if meta.has_phonetic {
                row.next().filter(|s| !s.is_empty())
            } else {
                None
            }
            .or_else(|| {
                // Convert the normalized source to simple phonetics.
                normalized_source
                    .as_ref()
                    .map(|s| dailp::PhonemicString::parse_crg(s).into_learner())
            });

            let commentary = if meta.has_notes {
                row.next().filter(|s| !s.is_empty())
            } else {
                None
            };
            let segments = if meta.has_segmentation {
                if let (Some(segs), Some(glosses)) = (
                    row.next().filter(|s| !s.is_empty()),
                    row.next().filter(|s| !s.is_empty()),
                ) {
                    WordSegment::parse_many(&segs, &glosses)
                } else {
                    None
                }
            } else {
                None
            };
            let mut links = Vec::new();
            for _ in 0..meta.num_links {
                if let Some(s) = row.next() {
                    if !s.is_empty() {
                        links.push(dailp::LexicalConnection::parse(&id, &s)?);
                    }
                }
            }

            Some((
                dailp::AnnotatedForm {
                    normalized_source,
                    simple_phonetics,
                    segments,
                    source,
                    phonemic: None,
                    commentary,
                    english_gloss: vec![gloss],
                    line_break: None,
                    page_break: None,
                    position: dailp::PositionInDocument::new(doc_id, page_number, index as i64 + 1),
                    date_recorded: doc_meta.date.clone(),
                    id: None,
                    ingested_audio_track: None,
                },
                links,
            ))
        });

    let (forms, links): (Vec<_>, Vec<_>) = entries.unzip();

    // Push all forms and links to the database.
    db.only_insert_words(doc_id, forms).await?;

    Ok(links.into_iter().flatten().collect())
}<|MERGE_RESOLUTION|>--- conflicted
+++ resolved
@@ -114,14 +114,7 @@
         sources: Vec::new(),
         collection: Some(COLLECTION_NAME.to_owned()),
         genre: None,
-<<<<<<< HEAD
         creators_ids: None,
-        contributors: authors
-            .into_iter()
-            .skip(1)
-            .map(Contributor::new_author)
-            .collect(),
-=======
         keywords_ids: None,
         languages_ids: None,
         subject_headings_ids: None,
@@ -132,7 +125,6 @@
         //.map(Contributor::new_author)
         //.collect(),
         spatial_coverage_ids: None,
->>>>>>> c5897968
         page_images: None,
         translation: None,
         is_reference: true,
