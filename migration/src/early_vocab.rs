--- conflicted
+++ resolved
@@ -114,14 +114,7 @@
         sources: Vec::new(),
         collection: Some(COLLECTION_NAME.to_owned()),
         genre: None,
-<<<<<<< HEAD
         languages_ids: None,
-        contributors: authors
-            .into_iter()
-            .skip(1)
-            .map(Contributor::new_author)
-            .collect(),
-=======
         subject_headings_ids: None,
         contributors: None, // temporary fix
         //contributors: authors
@@ -130,7 +123,6 @@
         //.map(Contributor::new_author)
         //.collect(),
         spatial_coverage_ids: None,
->>>>>>> 2a23788d
         page_images: None,
         translation: None,
         is_reference: true,
