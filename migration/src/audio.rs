--- conflicted
+++ resolved
@@ -188,16 +188,9 @@
     fn get_url(&self) -> String {
         let val = self.canonical_object.get_first_object_pid();
         if val.is_none() {
-<<<<<<< HEAD
-            String::from("")
-        } else {
-            val.unwrap().clone()
-        }
-=======
             return String::from("");
         }
         return val.unwrap().clone();
->>>>>>> 95933bc7
     }
 }
 
