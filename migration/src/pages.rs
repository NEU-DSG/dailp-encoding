use csv::ReaderBuilder;
use dailp::page::ContentBlock;
use dailp::page::Markdown;
use dailp::page::NewPageInput;
use dailp::{page::Page, Database};
use serde::Deserialize;

// CSV row structure (includes all fields even though we skip some)
#[derive(Debug, Deserialize)]
struct CsvRow {
    #[serde(rename = "page_id")]
    _page_id: String,
    #[serde(rename = "slug")]
    _slug: String,
    path: String,
    title: String,
    content: String,
}

fn validate_row(row: &CsvRow) -> Result<(), anyhow::Error> {
    if row.title.is_empty() {
        return Err(anyhow::anyhow!("Title is empty"));
    }
    if row.content.is_empty() {
        return Err(anyhow::anyhow!("Content is empty"));
    }
    if row.path.is_empty() {
        return Err(anyhow::anyhow!("Path is empty"));
    }
    Ok(())
}

pub fn load_pages_from_str(csv_data: &str) -> Result<Vec<NewPageInput>, anyhow::Error> {
    let mut reader = ReaderBuilder::new().from_reader(csv_data.as_bytes());
    let mut pages = Vec::new();
    for (idx, result) in reader.deserialize::<CsvRow>().enumerate() {
        match result {
            Ok(row) => {
                if let Err(e) = validate_row(&row) {
                    println!("Error migrating pages: {:?}, row: {:?}", e, idx);
                    continue;
                }
                let page: NewPageInput = NewPageInput {
                    title: row.title,
                    body: vec![row.content],
                    path: row.path,
                };
                pages.push(page);
            }
            Err(e) => {
                println!("Error migrating pages: {:?}, row: {:?}", e, idx);
            }
        }
    }
    Ok(pages)
}

pub async fn migrate_pages(db: &Database) -> anyhow::Result<()> {
<<<<<<< HEAD
    const PAGES_CSV: &str = include_str!("../pages.csv");
    let pages = load_pages_from_str(PAGES_CSV)?;

=======
    //println!("Migrating pages...");
    let pages = load_pages("pages.csv")?;
    //for page in pages {
    //db.insert_page(NewPageInput::from(page.clone())).await?;
    //}
>>>>>>> b12b924b
    for page in pages {
        db.upsert_page(NewPageInput::from(page.clone())).await?;
    }
    Ok(())
}<|MERGE_RESOLUTION|>--- conflicted
+++ resolved
@@ -56,17 +56,9 @@
 }
 
 pub async fn migrate_pages(db: &Database) -> anyhow::Result<()> {
-<<<<<<< HEAD
     const PAGES_CSV: &str = include_str!("../pages.csv");
     let pages = load_pages_from_str(PAGES_CSV)?;
 
-=======
-    //println!("Migrating pages...");
-    let pages = load_pages("pages.csv")?;
-    //for page in pages {
-    //db.insert_page(NewPageInput::from(page.clone())).await?;
-    //}
->>>>>>> b12b924b
     for page in pages {
         db.upsert_page(NewPageInput::from(page.clone())).await?;
     }
