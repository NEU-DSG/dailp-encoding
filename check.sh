#!/usr/bin/env bash

cd $PROJECT_ROOT

echo "--- DATABASE ---"
echo "Checking if SQL queries are prepared..."
if  [ ! -d "types/.sqlx" ] || [ ! -n "$(ls -A "types/.sqlx")" ]; then
    echo "Prepared queries not present. run 'dev-generate-types'." 
    exit 1
fi
echo "Checking if SQL types are up to date..."
if $(cd types && cargo sqlx prepare --check -- -p dailp &>/dev/null); then
    echo "Generating SQL types..."
<<<<<<< HEAD
    cargo sqlx prepare --workspace -- -p dailp || exit 1
=======
    cd types
    cargo sqlx prepare -- -p dailp &>/dev/null || exit 1
    cd $PROJECT_ROOT
>>>>>>> 35945d94
fi

echo "--- SERVER ---"
echo "Formatting Rust code..."
cargo fmt &>/dev/null
echo "Checking back-end for errors..."
export SQLX_OFFLINE=true
cargo check &>/dev/null ||
    (echo "Back-end build failed, run 'cargo check' for details." && exit 1)

echo "Generating GraphQL schema..."
cargo run --bin dailp-graphql-schema &>/dev/null ||
    (echo "GraphQL server build failed, run 'cargo check' for details." && exit 1)

echo "--- WEBSITE ---"
cd website
echo "Formatting TypeScript code..."
yarn prettier --write --config package.json src &>/dev/null
echo "Generating Typescript types for GraphQL queries..."
yarn generate
echo "Checking website for errors..."
yarn tsc || exit 1

echo "--- FINAL CHECKS ---"
cd $PROJECT_ROOT
echo "Checking documentation and formatting..."
./.git-hooks/pre-commit || exit 1

echo
echo "--- NEXT STEPS ---"
echo "Please stage relevant automatic changes"<|MERGE_RESOLUTION|>--- conflicted
+++ resolved
@@ -11,13 +11,9 @@
 echo "Checking if SQL types are up to date..."
 if $(cd types && cargo sqlx prepare --check -- -p dailp &>/dev/null); then
     echo "Generating SQL types..."
-<<<<<<< HEAD
-    cargo sqlx prepare --workspace -- -p dailp || exit 1
-=======
     cd types
     cargo sqlx prepare -- -p dailp &>/dev/null || exit 1
     cd $PROJECT_ROOT
->>>>>>> 35945d94
 fi
 
 echo "--- SERVER ---"
