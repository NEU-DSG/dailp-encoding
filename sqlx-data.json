{
  "db": "PostgreSQL",
  "0004c050a9007c9f1ca0f6731433b9c756632da10d5e513d3dcbcbbdd1ec8811": {
    "describe": {
      "columns": [
        {
          "name": "full_name",
          "ordinal": 0,
          "type_info": "Text"
        }
      ],
      "nullable": [
        false
      ],
      "parameters": {
        "Left": [
          "TextArray"
        ]
      }
    },
    "query": "select full_name\nfrom contributor\nwhere full_name = any($1)\n"
  },
  "0059a524d1966fe179b81afdf27abe1206e98d5dbd342f95fefe7449e663a89d": {
    "describe": {
      "columns": [
        {
          "name": "id",
          "ordinal": 0,
          "type_info": "Uuid"
        }
      ],
      "nullable": [
        false
      ],
      "parameters": {
        "Left": [
          "Text"
        ]
      }
    },
    "query": "select id\nfrom document\nwhere short_name = $1\n"
  },
  "06b8461f89e4dc227c28b2fa754688c67ec2cdb8dfc3f82d34002bf24b886d3d": {
    "describe": {
      "columns": [],
      "nullable": [],
      "parameters": {
        "Left": [
          "Text"
        ]
      }
    },
    "query": "delete from collection_chapter\nwhere collection_slug = $1;\n"
  },
  "08c7cd7e00203e2ece8eca969a00404b73c2e7af3cbb5d60408b2a466200dd86": {
    "describe": {
      "columns": [
        {
          "name": "id",
          "ordinal": 0,
          "type_info": "Uuid"
        },
        {
          "name": "short_name",
          "ordinal": 1,
          "type_info": "Text"
        },
        {
          "name": "title",
          "ordinal": 2,
          "type_info": "Text"
        },
        {
          "name": "group_id",
          "ordinal": 3,
          "type_info": "Uuid"
        },
        {
          "name": "index_in_group",
          "ordinal": 4,
          "type_info": "Int8"
        },
        {
          "name": "is_reference",
          "ordinal": 5,
          "type_info": "Bool"
        },
        {
          "name": "written_at",
          "ordinal": 6,
          "type_info": "Date"
        },
        {
          "name": "audio_slice_id",
          "ordinal": 7,
          "type_info": "Uuid"
        },
        {
          "name": "audio_url?",
          "ordinal": 8,
          "type_info": "Text"
        },
        {
          "name": "recorded_at?",
          "ordinal": 9,
          "type_info": "Date"
        },
        {
          "name": "recorded_by?",
          "ordinal": 10,
          "type_info": "Uuid"
        },
        {
          "name": "recorded_by_name?",
          "ordinal": 11,
          "type_info": "Text"
        },
        {
          "name": "audio_slice?",
          "ordinal": 12,
          "type_info": "Int8Range"
        },
        {
          "name": "contributors",
          "ordinal": 13,
          "type_info": "Jsonb"
        }
      ],
      "nullable": [
        false,
        false,
        false,
        false,
        false,
        false,
        true,
        true,
        false,
        true,
        false,
        false,
        true,
        null
      ],
      "parameters": {
        "Left": [
          "UuidArray"
        ]
      }
    },
    "query": "select\n  d.*,\n  media_resource.url as \"audio_url?\",\n  media_resource.recorded_at as \"recorded_at?\",\n  dailp_user.id as \"recorded_by?\",\n  dailp_user.display_name as \"recorded_by_name?\",\n  media_slice.time_range as \"audio_slice?\",\n  coalesce(\n    jsonb_agg(\n      jsonb_build_object(\n        'name', contributor.full_name, 'role', attr.contribution_role\n      )\n    ) filter (where contributor is not null),\n    '[]'\n  )\n  as contributors\nfrom document as d\n  left join contributor_attribution as attr on attr.document_id = d.id\n  left join contributor on contributor.id = attr.contributor_id\n  left join media_slice on media_slice.id = d.audio_slice_id\n  left join media_resource on media_resource.id = media_slice.resource_id\n  left join dailp_user on dailp_user.id = media_resource.recorded_by\nwhere d.id = any($1)\ngroup by d.id,\n  media_slice.id,\n  media_resource.id,\n  dailp_user.id\n"
  },
  "0a7e8a0aaa1382daa8686211d2e0469e86cf302d41a282643266908e93179718": {
    "describe": {
      "columns": [
        {
          "name": "id",
          "ordinal": 0,
          "type_info": "Uuid"
        },
        {
          "name": "page_id",
          "ordinal": 1,
          "type_info": "Uuid"
        },
        {
          "name": "character_range",
          "ordinal": 2,
          "type_info": "Int8Range"
        },
        {
          "name": "english_translation",
          "ordinal": 3,
          "type_info": "Text"
        }
      ],
      "nullable": [
        false,
        false,
        false,
        false
      ],
      "parameters": {
        "Left": [
          "UuidArray"
        ]
      }
    },
    "query": "select *\nfrom paragraph\nwhere page_id = any($1)\norder by character_range asc\n"
  },
  "0c697fa7d3e8459a4577e54b76a3b17bf1c872d3aa5cecb7a585d1b664261350": {
    "describe": {
      "columns": [
        {
          "name": "id",
          "ordinal": 0,
          "type_info": "Uuid"
        }
      ],
      "nullable": [
        false
      ],
      "parameters": {
        "Left": [
          "Uuid",
          "Text",
          "Text",
          "Uuid"
        ]
      }
    },
    "query": "insert into morpheme_gloss (document_id, gloss, example_shape, tag_id)\n  values ($1, $2, $3, $4)\non conflict (coalesce(document_id, uuid_nil()), gloss)\n  do update set example_shape = excluded.example_shape,\n     tag_id = excluded.tag_id\nreturning id\n"
  },
  "132cb8f6bc7bfe73ed941baba1278d6a4285d5b2a322aabab2c58e1abfd97d8c": {
    "describe": {
      "columns": [
        {
          "name": "id",
          "ordinal": 0,
          "type_info": "Uuid"
        },
        {
          "name": "short_name",
          "ordinal": 1,
          "type_info": "Text"
        },
        {
          "name": "title",
          "ordinal": 2,
          "type_info": "Text"
        },
        {
          "name": "group_id",
          "ordinal": 3,
          "type_info": "Uuid"
        },
        {
          "name": "index_in_group",
          "ordinal": 4,
          "type_info": "Int8"
        },
        {
          "name": "is_reference",
          "ordinal": 5,
          "type_info": "Bool"
        },
        {
          "name": "written_at",
          "ordinal": 6,
          "type_info": "Date"
        },
        {
          "name": "audio_slice_id",
          "ordinal": 7,
          "type_info": "Uuid"
        },
        {
          "name": "audio_url?",
          "ordinal": 8,
          "type_info": "Text"
        },
        {
          "name": "recorded_at?",
          "ordinal": 9,
          "type_info": "Date"
        },
        {
          "name": "recorded_by?",
          "ordinal": 10,
          "type_info": "Uuid"
        },
        {
          "name": "recorded_by_name?",
          "ordinal": 11,
          "type_info": "Text"
        },
        {
          "name": "audio_slice?",
          "ordinal": 12,
          "type_info": "Int8Range"
        },
        {
          "name": "contributors",
          "ordinal": 13,
          "type_info": "Jsonb"
        }
      ],
      "nullable": [
        false,
        false,
        false,
        false,
        false,
        false,
        true,
        true,
        false,
        true,
        false,
        false,
        true,
        null
      ],
      "parameters": {
        "Left": [
          "TextArray"
        ]
      }
    },
    "query": "select\n  d.*,\n  media_resource.url as \"audio_url?\",\n  media_resource.recorded_at as \"recorded_at?\",\n  dailp_user.id as \"recorded_by?\",\n  dailp_user.display_name as \"recorded_by_name?\",\n  media_slice.time_range as \"audio_slice?\",\n  coalesce(\n    jsonb_agg(\n      jsonb_build_object(\n        'name', contributor.full_name, 'role', attr.contribution_role\n      )\n    ) filter (where contributor is not null),\n    '[]'\n  )\n  as contributors\nfrom document as d\n  left join contributor_attribution as attr on attr.document_id = d.id\n  left join contributor on contributor.id = attr.contributor_id\n  left join media_slice on media_slice.id = d.audio_slice_id\n  left join media_resource on media_resource.id = media_slice.resource_id\n  left join dailp_user on dailp_user.id = media_resource.recorded_by\nwhere d.short_name = any($1)\ngroup by d.id,\n  media_slice.id,\n  media_resource.id,\n  dailp_user.id\n"
  },
  "1dcec22261dae61c4404af7c630eb24e3cd2acc5b4717bcc9706f14c6dde7efc": {
    "describe": {
      "columns": [
        {
          "name": "document_id",
          "ordinal": 0,
          "type_info": "Uuid"
        },
        {
          "name": "is_reference",
          "ordinal": 1,
          "type_info": "Bool"
        },
        {
          "name": "id",
          "ordinal": 2,
          "type_info": "Uuid"
        },
        {
          "name": "source_text",
          "ordinal": 3,
          "type_info": "Text"
        },
        {
          "name": "simple_phonetics",
          "ordinal": 4,
          "type_info": "Text"
        },
        {
          "name": "phonemic",
          "ordinal": 5,
          "type_info": "Text"
        },
        {
          "name": "english_gloss",
          "ordinal": 6,
          "type_info": "Text"
        },
        {
          "name": "recorded_at",
          "ordinal": 7,
          "type_info": "Date"
        },
        {
          "name": "commentary",
          "ordinal": 8,
          "type_info": "Text"
        },
        {
          "name": "index_in_document",
          "ordinal": 9,
          "type_info": "Int8"
        },
        {
          "name": "page_number",
          "ordinal": 10,
          "type_info": "Text"
        }
      ],
      "nullable": [
        false,
        false,
        false,
        false,
        true,
        true,
        true,
        true,
        true,
        false,
        true
      ],
      "parameters": {
        "Left": [
          "Text",
          "Uuid"
        ]
      }
    },
    "query": "select\n  document.id as document_id,\n  document.is_reference,\n  word.id,\n  word.source_text,\n  word.simple_phonetics,\n  word.phonemic,\n  word.english_gloss,\n  word.recorded_at,\n  word.commentary,\n  word.index_in_document,\n  word.page_number\nfrom word\n  inner join document on document.id = word.document_id\n  left join word_segment on word_segment.word_id = word.id\n  inner join morpheme_gloss on morpheme_gloss.id = word_segment.gloss_id\nwhere morpheme_gloss.gloss = $1\n  and (word.document_id = $2 or $2 is null)\ngroup by document.id, word.id\norder by document.id\n"
  },
  "2874ae8f9cec1ce09c268adc74b096a15ca1d90cbb324289c679df9e451cb2ee": {
    "describe": {
      "columns": [],
      "nullable": [],
      "parameters": {
        "Left": [
          "Uuid"
        ]
      }
    },
    "query": "-- Delete all document pages, which will cascade to delete all associated\n-- paragraphs and words.\ndelete from document_page\nwhere document_id = $1\n"
  },
  "2dbab3e84c02adad2c49a975de61a4ae53c4924d59f697720a7f7e5beb451617": {
    "describe": {
      "columns": [
        {
          "name": "id",
          "ordinal": 0,
          "type_info": "Uuid"
        }
      ],
      "nullable": [
        false
      ],
      "parameters": {
        "Left": [
          "Uuid"
        ]
      }
    },
    "query": "-- delete a comment given its ID\ndelete from comment where id = $1 returning id;"
  },
  "32052923a631af8b0a51564e9d08578fc30b5d0e58b1593e8651f53343c91156": {
    "describe": {
      "columns": [
        {
          "name": "morpheme",
          "ordinal": 0,
          "type_info": "Text"
        },
        {
          "name": "word_id",
          "ordinal": 1,
          "type_info": "Uuid"
        },
        {
          "name": "source_text",
          "ordinal": 2,
          "type_info": "Text"
        },
        {
          "name": "simple_phonetics",
          "ordinal": 3,
          "type_info": "Text"
        },
        {
          "name": "phonemic",
          "ordinal": 4,
          "type_info": "Text"
        },
        {
          "name": "english_gloss",
          "ordinal": 5,
          "type_info": "Text"
        },
        {
          "name": "commentary",
          "ordinal": 6,
          "type_info": "Text"
        },
        {
          "name": "document_id",
          "ordinal": 7,
          "type_info": "Uuid"
        },
        {
          "name": "index_in_document",
          "ordinal": 8,
          "type_info": "Int8"
        },
        {
          "name": "page_number",
          "ordinal": 9,
          "type_info": "Text"
        }
      ],
      "nullable": [
        false,
        false,
        false,
        true,
        true,
        true,
        true,
        false,
        false,
        true
      ],
      "parameters": {
        "Left": [
          "Text",
          "Text"
        ]
      }
    },
    "query": "select\n  word_segment.morpheme,\n  word.id as word_id,\n  word.source_text,\n  word.simple_phonetics,\n  word.phonemic,\n  word.english_gloss,\n  word.commentary,\n  word.document_id,\n  word.index_in_document,\n  word.page_number\nfrom morpheme_gloss\n  inner join document on document.id = morpheme_gloss.document_id\n  left join word_segment on word_segment.gloss_id = morpheme_gloss.id\n  left join word on word.id = word_segment.word_id\nwhere morpheme_gloss.gloss = $1\n  and document.short_name = $2\norder by word_segment.morpheme\n"
  },
  "34755721c3c12ea731be9251242e9536b0c380137d1ef70a2d0ced7755eefd7f": {
    "describe": {
      "columns": [
        {
          "name": "id",
          "ordinal": 0,
          "type_info": "Uuid"
        },
        {
          "name": "range?",
          "ordinal": 1,
          "type_info": "Int8Range"
        },
        {
          "name": "resource_url",
          "ordinal": 2,
          "type_info": "Text"
        },
        {
          "name": "include_in_edited_collection",
          "ordinal": 3,
          "type_info": "Bool"
        },
        {
          "name": "recorded_at?",
          "ordinal": 4,
          "type_info": "Date"
        },
        {
          "name": "recorded_by?",
          "ordinal": 5,
          "type_info": "Uuid"
        },
        {
          "name": "recorded_by_name?",
          "ordinal": 6,
          "type_info": "Text"
        },
        {
          "name": "edited_by?",
          "ordinal": 7,
          "type_info": "Uuid"
        },
        {
          "name": "edited_by_name?",
          "ordinal": 8,
          "type_info": "Text"
        }
      ],
      "nullable": [
        false,
        true,
        false,
        false,
        true,
        false,
        false,
        false,
        false
      ],
      "parameters": {
        "Left": [
          "Uuid"
        ]
      }
    },
    "query": "select\n  media_slice.id as \"id\",\n  media_slice.time_range as \"range?\",\n  media_resource.url as \"resource_url\",\n  word_user_media.include_in_edited_collection as \"include_in_edited_collection\",\n  media_resource.recorded_at as \"recorded_at?\",\n  contributor.id as \"recorded_by?\",\n  contributor.display_name as \"recorded_by_name?\",\n  editor.id as \"edited_by?\",\n  editor.display_name as \"edited_by_name?\"\nfrom word_user_media\n  left join media_slice on media_slice.id = word_user_media.media_slice_id\n  left join media_resource on media_resource.id = media_slice.resource_id\n  left join dailp_user contributor on contributor.id = media_resource.recorded_by\n  left join dailp_user editor on editor.id = word_user_media.edited_by\nwhere\n  word_id = $1\norder by media_resource.recorded_at desc\n"
  },
  "35acc71b364ed7efb64b5082a4a23c1424955963bbad243dba6269984a8f69c7": {
    "describe": {
      "columns": [
        {
          "name": "index_in_word",
          "ordinal": 0,
          "type_info": "Int8"
        },
        {
          "name": "word_id",
          "ordinal": 1,
          "type_info": "Uuid"
        },
        {
          "name": "morpheme",
          "ordinal": 2,
          "type_info": "Text"
        },
        {
          "name": "gloss_id",
          "ordinal": 3,
          "type_info": "Uuid"
        },
        {
          "name": "gloss",
          "ordinal": 4,
          "type_info": "Text"
        },
        {
          "name": "role: WordSegmentRole",
          "ordinal": 5,
          "type_info": {
            "Custom": {
              "kind": {
                "Enum": [
                  "Morpheme",
                  "Clitic",
                  "Modifier"
                ]
              },
              "name": "word_segment_role"
            }
          }
        }
      ],
      "nullable": [
        false,
        false,
        false,
        true,
        false,
        false
      ],
      "parameters": {
        "Left": [
          "UuidArray"
        ]
      }
    },
    "query": "select\n  word_segment.index_in_word,\n  word_segment.word_id,\n  word_segment.morpheme,\n  word_segment.gloss_id,\n  morpheme_gloss.gloss,\n  word_segment.role as \"role: WordSegmentRole\"\nfrom word_segment\n  inner join morpheme_gloss on morpheme_gloss.id = word_segment.gloss_id\nwhere word_segment.word_id = any($1)\norder by word_segment.index_in_word\n"
  },
  "363ece97aadc2e4337605619ae9c6a05618ec651a61aecddaa07ebc66698479c": {
    "describe": {
      "columns": [],
      "nullable": [],
      "parameters": {
        "Left": [
          "Uuid"
        ]
      }
    },
    "query": "insert into dailp_user (id, display_name, created_at)\nvalues (\n    -- hint for uuid type instead of autouuid (column type), which can't be used\n    -- as a parameter\n    $1::uuid,\n    '',\n    now()\n)\non conflict do nothing;\n"
  },
  "388c671a0e5cf32298db07a5286a1ecb0efe59c9ddbdff1c7c49f79454a21801": {
    "describe": {
      "columns": [
        {
          "name": "id!",
          "ordinal": 0,
          "type_info": "Uuid"
        }
      ],
      "nullable": [
        false
      ],
      "parameters": {
        "Left": [
          "TextArray"
        ]
      }
    },
    "query": "select abstract_morpheme_tag.id as \"id!\"\nfrom unnest($1::text[]) as morpheme_gloss\n  inner join\n    abstract_morpheme_tag on abstract_morpheme_tag.internal_gloss = morpheme_gloss\n"
  },
  "3e141b9b31a8ff81d384bc12cd860a7b9e17853c1b9a0ce0a5fd4d714d55ff07": {
    "describe": {
      "columns": [
        {
          "name": "id",
          "ordinal": 0,
          "type_info": "Uuid"
        },
        {
          "name": "posted_at",
          "ordinal": 1,
          "type_info": "Timestamp"
        },
        {
          "name": "posted_by",
          "ordinal": 2,
          "type_info": "Uuid"
        },
        {
          "name": "posted_by_name",
          "ordinal": 3,
          "type_info": "Text"
        },
        {
          "name": "text_content",
          "ordinal": 4,
          "type_info": "Text"
        },
        {
          "name": "comment_type: _",
          "ordinal": 5,
          "type_info": {
            "Custom": {
              "kind": {
                "Enum": [
                  "Story",
                  "Correction",
                  "Concern",
                  "LingusticAnalysis"
                ]
              },
              "name": "comment_type_enum"
            }
          }
        },
        {
          "name": "parent_id",
          "ordinal": 6,
          "type_info": "Uuid"
        },
        {
          "name": "parent_type: _",
          "ordinal": 7,
          "type_info": {
            "Custom": {
              "kind": {
                "Enum": [
                  "Word",
                  "Paragraph"
                ]
              },
              "name": "comment_parent_type"
            }
          }
        }
      ],
      "nullable": [
        false,
        false,
        false,
        false,
        false,
        true,
        false,
        false
      ],
      "parameters": {
        "Left": [
          "Uuid"
        ]
      }
    },
    "query": "select\n    comment.id,\n    posted_at,\n    posted_by,\n    u_posted_by.display_name as \"posted_by_name\",\n    text_content,\n    comment_type as \"comment_type: _\",\n    parent_id,\n    parent_type as \"parent_type: _\"\nfrom comment\njoin dailp_user u_posted_by on u_posted_by.id = posted_by\nwhere comment.id = $1"
  },
  "43e42033828a07a488a1fbe4be6a5c7cea9d5c8d471d51a9fd39f939abd060f6": {
    "describe": {
      "columns": [
        {
          "name": "id",
          "ordinal": 0,
          "type_info": "Uuid"
        },
        {
          "name": "index_in_document",
          "ordinal": 1,
          "type_info": "Int8"
        },
        {
          "name": "document_id",
          "ordinal": 2,
          "type_info": "Uuid"
        },
        {
          "name": "iiif_source_id",
          "ordinal": 3,
          "type_info": "Uuid"
        },
        {
          "name": "iiif_oid",
          "ordinal": 4,
          "type_info": "Text"
        }
      ],
      "nullable": [
        false,
        false,
        false,
        true,
        true
      ],
      "parameters": {
        "Left": [
          "UuidArray"
        ]
      }
    },
    "query": "select\n  id,\n  index_in_document,\n  document_id,\n  iiif_source_id,\n  iiif_oid\nfrom document_page\nwhere document_id = any($1)\norder by index_in_document asc\n"
  },
  "47626f51affde3132dc7723df14672dfd5f606b93f3a7783bfad78bb528879a4": {
    "describe": {
      "columns": [
        {
          "name": "id",
          "ordinal": 0,
          "type_info": "Uuid"
        }
      ],
      "nullable": [
        false
      ],
      "parameters": {
        "Left": [
          "Uuid",
          "Int8",
          "Uuid",
          "Text"
        ]
      }
    },
    "query": "insert into document_page (document_id, index_in_document, iiif_source_id, iiif_oid)\nvalues ($1, $2, $3, $4)\non conflict (document_id, index_in_document) do update set\nindex_in_document = excluded.index_in_document,\niiif_source_id = excluded.iiif_source_id,\niiif_oid = excluded.iiif_oid\nreturning id\n"
  },
  "47b487e7f70a9c10dbf1bc17d2a975c2e6a7edf9f6c11f6e295b4adc25b9a351": {
    "describe": {
      "columns": [
        {
          "name": "id",
          "ordinal": 0,
          "type_info": "Uuid"
        },
        {
          "name": "title",
          "ordinal": 1,
          "type_info": "Text"
        },
        {
          "name": "wordpress_menu_id",
          "ordinal": 2,
          "type_info": "Int8"
        },
        {
          "name": "slug",
          "ordinal": 3,
          "type_info": "Text"
        }
      ],
      "nullable": [
        false,
        false,
        true,
        false
      ],
      "parameters": {
        "Left": [
          "TextArray"
        ]
      }
    },
    "query": "select id, title, wordpress_menu_id, slug\nfrom edited_collection\nwhere slug = any($1)"
  },
  "485b68540ad5d84e5e98c8ec34d4bbc9ddf5a4d129dca5aa9a87b5217c26e9a0": {
    "describe": {
      "columns": [
        {
          "name": "gloss_id",
          "ordinal": 0,
          "type_info": "Uuid"
        },
        {
          "name": "example_shape",
          "ordinal": 1,
          "type_info": "Text"
        },
        {
          "name": "system_name",
          "ordinal": 2,
          "type_info": "Text"
        },
        {
          "name": "abstract_gloss",
          "ordinal": 3,
          "type_info": "Text"
        },
        {
          "name": "concrete_gloss",
          "ordinal": 4,
          "type_info": "Text"
        },
        {
          "name": "title",
          "ordinal": 5,
          "type_info": "Text"
        },
        {
          "name": "description",
          "ordinal": 6,
          "type_info": "Text"
        },
        {
          "name": "role_override: WordSegmentRole",
          "ordinal": 7,
          "type_info": {
            "Custom": {
              "kind": {
                "Enum": [
                  "Morpheme",
                  "Clitic",
                  "Modifier"
                ]
              },
              "name": "word_segment_role"
            }
          }
        },
        {
          "name": "linguistic_type",
          "ordinal": 8,
          "type_info": "Text"
        },
        {
          "name": "internal_tags",
          "ordinal": 9,
          "type_info": "TextArray"
        }
      ],
      "nullable": [
        false,
        true,
        false,
        false,
        false,
        false,
        true,
        true,
        true,
        null
      ],
      "parameters": {
        "Left": [
          "TextArray",
          "TextArray"
        ]
      }
    },
    "query": "select\n  morpheme_gloss.id as gloss_id,\n  morpheme_gloss.example_shape,\n  abbreviation_system.short_name as system_name,\n  morpheme_gloss.gloss as abstract_gloss,\n  morpheme_tag.gloss as concrete_gloss,\n  morpheme_tag.title,\n  morpheme_tag.description,\n  morpheme_tag.role_override as \"role_override: WordSegmentRole\",\n  abstract_morpheme_tag.linguistic_type,\n  array(\n    select abstract_morpheme_tag.internal_gloss\n    from unnest(morpheme_tag.abstract_ids) as abstract_id\n      inner join abstract_morpheme_tag on abstract_morpheme_tag.id = abstract_id) as internal_tags\nfrom morpheme_gloss\n  inner join abstract_morpheme_tag on abstract_morpheme_tag.id = morpheme_gloss.tag_id\n  left join abbreviation_system on abbreviation_system.short_name = any($2)\n  inner join morpheme_tag on morpheme_tag.abstract_ids[1] = abstract_morpheme_tag.id\nwhere morpheme_gloss.gloss = any($1)\n  and morpheme_tag.system_id = abbreviation_system.id\norder by array_length(morpheme_tag.abstract_ids, 1) desc\n"
  },
  "49f26a45b73a43fe847fdeba747d4b857705f380fa7a5f314c9d5ae1103d81a9": {
    "describe": {
      "columns": [
        {
          "name": "gloss_id",
          "ordinal": 0,
          "type_info": "Uuid"
        },
        {
          "name": "example_shape",
          "ordinal": 1,
          "type_info": "Text"
        },
        {
          "name": "system_name",
          "ordinal": 2,
          "type_info": "Text"
        },
        {
          "name": "gloss",
          "ordinal": 3,
          "type_info": "Text"
        },
        {
          "name": "title",
          "ordinal": 4,
          "type_info": "Text"
        },
        {
          "name": "description",
          "ordinal": 5,
          "type_info": "Text"
        },
        {
          "name": "role_override: WordSegmentRole",
          "ordinal": 6,
          "type_info": {
            "Custom": {
              "kind": {
                "Enum": [
                  "Morpheme",
                  "Clitic",
                  "Modifier"
                ]
              },
              "name": "word_segment_role"
            }
          }
        },
        {
          "name": "linguistic_type",
          "ordinal": 7,
          "type_info": "Text"
        }
      ],
      "nullable": [
        false,
        true,
        false,
        false,
        false,
        true,
        true,
        true
      ],
      "parameters": {
        "Left": [
          "UuidArray",
          "TextArray"
        ]
      }
    },
    "query": "select\n  morpheme_gloss.id as gloss_id,\n  morpheme_gloss.example_shape,\n  abbreviation_system.short_name as system_name,\n  morpheme_tag.gloss,\n  morpheme_tag.title,\n  morpheme_tag.description,\n  morpheme_tag.role_override as \"role_override: WordSegmentRole\",\n  abstract_morpheme_tag.linguistic_type\nfrom morpheme_gloss\n  inner join abstract_morpheme_tag on abstract_morpheme_tag.id = morpheme_gloss.tag_id\n  left join abbreviation_system on abbreviation_system.short_name = any($2)\n  inner join morpheme_tag on morpheme_tag.abstract_ids[1] = abstract_morpheme_tag.id\nwhere morpheme_gloss.id = any($1)\n  and morpheme_tag.system_id = abbreviation_system.id\n"
  },
  "5549c7f2ae3991f56bf51c9aa562c2a4672277cd741b6ca303b5a24ccc508065": {
    "describe": {
      "columns": [
        {
          "name": "id",
          "ordinal": 0,
          "type_info": "Uuid"
        },
        {
          "name": "title",
          "ordinal": 1,
          "type_info": "Text"
        },
        {
          "name": "slug",
          "ordinal": 2,
          "type_info": "Text"
        },
        {
          "name": "chapter_path",
          "ordinal": 3,
          "type_info": {
            "Custom": {
              "kind": "Simple",
              "name": "ltree"
            }
          }
        }
      ],
      "nullable": [
        false,
        false,
        false,
        false
      ],
      "parameters": {
        "Left": [
          {
            "Custom": {
              "kind": "Simple",
              "name": "ltree"
            }
          }
        ]
      }
    },
    "query": "select id, title, slug, chapter_path\nfrom collection_chapter\nwhere chapter_path @> $1 and chapter_path != $1\n"
  },
  "557d3873ee9d7a09888ebd831dc0256725e9f726c189b4e24d36d8a3201f007a": {
    "describe": {
      "columns": [
        {
          "name": "id",
          "ordinal": 0,
          "type_info": "Uuid"
        },
        {
          "name": "source_text",
          "ordinal": 1,
          "type_info": "Text"
        },
        {
          "name": "simple_phonetics",
          "ordinal": 2,
          "type_info": "Text"
        },
        {
          "name": "phonemic",
          "ordinal": 3,
          "type_info": "Text"
        },
        {
          "name": "english_gloss",
          "ordinal": 4,
          "type_info": "Text"
        },
        {
          "name": "commentary",
          "ordinal": 5,
          "type_info": "Text"
        },
        {
          "name": "document_id",
          "ordinal": 6,
          "type_info": "Uuid"
        },
        {
          "name": "index_in_document",
          "ordinal": 7,
          "type_info": "Int8"
        },
        {
          "name": "page_number",
          "ordinal": 8,
          "type_info": "Text"
        },
        {
          "name": "audio_recorded_at?",
          "ordinal": 9,
          "type_info": "Date"
        },
        {
          "name": "audio_url?",
          "ordinal": 10,
          "type_info": "Text"
        },
        {
          "name": "audio_slice?",
          "ordinal": 11,
          "type_info": "Int8Range"
        },
        {
          "name": "audio_slice_id?",
          "ordinal": 12,
          "type_info": "Uuid"
        },
        {
          "name": "audio_recorded_by?",
          "ordinal": 13,
          "type_info": "Uuid"
        },
        {
          "name": "audio_recorded_by_name?",
          "ordinal": 14,
          "type_info": "Text"
        },
        {
          "name": "include_audio_in_edited_collection",
          "ordinal": 15,
          "type_info": "Bool"
        },
        {
          "name": "audio_edited_by?",
          "ordinal": 16,
          "type_info": "Uuid"
        },
        {
          "name": "audio_edited_by_name?",
          "ordinal": 17,
          "type_info": "Text"
        }
      ],
      "nullable": [
        false,
        false,
        true,
        true,
        true,
        true,
        false,
        false,
        true,
        true,
        false,
        true,
        false,
        false,
        false,
        false,
        false,
        false
      ],
      "parameters": {
        "Left": [
          "Uuid",
          "Int8",
          "Int8"
        ]
      }
    },
    "query": "select\n  word.id,\n  word.source_text,\n  word.simple_phonetics,\n  word.phonemic,\n  word.english_gloss,\n  word.commentary,\n  word.document_id,\n  word.index_in_document,\n  word.page_number,\n  media_resource.recorded_at as \"audio_recorded_at?\",\n  media_resource.url as \"audio_url?\",\n  media_slice.time_range as \"audio_slice?\",\n  media_slice.id as \"audio_slice_id?\",\n  contributor.id as \"audio_recorded_by?\",\n  contributor.display_name as \"audio_recorded_by_name?\",\n  word.include_audio_in_edited_collection,\n  editor.id as \"audio_edited_by?\",\n  editor.display_name as \"audio_edited_by_name?\"\nfrom word\n  left join media_slice on media_slice.id = word.audio_slice_id\n  left join media_resource on media_resource.id = media_slice.resource_id\n  left join dailp_user contributor on contributor.id = media_resource.recorded_by\n  left join dailp_user editor on editor.id = media_resource.recorded_by\nwhere\n  document_id = $1 and (\n    word.index_in_document >= $2 or $2 is null\n  ) and (word.index_in_document < $3 or $3 is null)\norder by index_in_document\n"
  },
  "57df2982e788599773dc55b1fc70dfd0739f4dcd6702079f93cd6ff24a992bff": {
    "describe": {
      "columns": [],
      "nullable": [],
      "parameters": {
        "Left": [
          "Uuid",
          "TextArray"
        ]
      }
    },
    "query": "update paragraph set\n    english_translation =\n        case\n            when $2::text[] != '{}' and $2[1] is not null then $2[1]\n            else english_translation\n        end\nwhere id = $1"
  },
  "587e868e1c86816469a9169bf07be80df5add11ef357029f74629e112d88b88e": {
    "describe": {
      "columns": [],
      "nullable": [],
      "parameters": {
        "Left": [
          "UuidArray",
          "TextArray"
        ]
      }
    },
    "query": "-- Insert a document-local morpheme gloss if and only if there's no matching\n-- global gloss.\ninsert into morpheme_gloss (document_id, gloss)\nselect document_id, gloss from unnest($1::uuid[], $2::text[]) as input_data(document_id, gloss)\nwhere not exists (select from morpheme_gloss where morpheme_gloss.document_id is null and morpheme_gloss.gloss = input_data.gloss)\non conflict (coalesce(document_id, uuid_nil()), gloss) do nothing\n"
  },
  "5a0b15cba34f7675b31afa6c09d970533df17db3dd3df43b67df271101fbd2e7": {
    "describe": {
      "columns": [
        {
          "name": "id",
          "ordinal": 0,
          "type_info": "Uuid"
        },
        {
          "name": "source_text",
          "ordinal": 1,
          "type_info": "Text"
        },
        {
          "name": "simple_phonetics",
          "ordinal": 2,
          "type_info": "Text"
        },
        {
          "name": "phonemic",
          "ordinal": 3,
          "type_info": "Text"
        },
        {
          "name": "english_gloss",
          "ordinal": 4,
          "type_info": "Text"
        },
        {
          "name": "commentary",
          "ordinal": 5,
          "type_info": "Text"
        },
        {
          "name": "document_id",
          "ordinal": 6,
          "type_info": "Uuid"
        },
        {
          "name": "index_in_document",
          "ordinal": 7,
          "type_info": "Int8"
        },
        {
          "name": "page_number",
          "ordinal": 8,
          "type_info": "Text"
        },
        {
          "name": "audio_recorded_at?",
          "ordinal": 9,
          "type_info": "Date"
        },
        {
          "name": "audio_url?",
          "ordinal": 10,
          "type_info": "Text"
        },
        {
          "name": "audio_slice?",
          "ordinal": 11,
          "type_info": "Int8Range"
        },
        {
          "name": "audio_slice_id?",
          "ordinal": 12,
          "type_info": "Uuid"
        },
        {
          "name": "audio_recorded_by?",
          "ordinal": 13,
          "type_info": "Uuid"
        },
        {
          "name": "audio_recorded_by_name?",
          "ordinal": 14,
          "type_info": "Text"
        },
        {
          "name": "include_audio_in_edited_collection",
          "ordinal": 15,
          "type_info": "Bool"
        },
        {
          "name": "audio_edited_by?",
          "ordinal": 16,
          "type_info": "Uuid"
        },
        {
          "name": "audio_edited_by_name?",
          "ordinal": 17,
          "type_info": "Text"
        }
      ],
      "nullable": [
        false,
        false,
        true,
        true,
        true,
        true,
        false,
        false,
        true,
        true,
        true,
        true,
        true,
        true,
        true,
        false,
        true,
        true
      ],
      "parameters": {
        "Left": [
          "TextArray"
        ]
      }
    },
    "query": "select\n  word.id,\n  word.source_text,\n  word.simple_phonetics,\n  word.phonemic,\n  word.english_gloss,\n  word.commentary,\n  word.document_id,\n  word.index_in_document,\n  word.page_number,\n  media_resource.recorded_at as \"audio_recorded_at?\",\n  media_resource.url as \"audio_url?\",\n  media_slice.time_range as \"audio_slice?\",\n  media_slice.id as \"audio_slice_id?\",\n  contributor.id as \"audio_recorded_by?\",\n  contributor.display_name as \"audio_recorded_by_name?\",\n  word.include_audio_in_edited_collection as \"include_audio_in_edited_collection\",\n  editor.id as \"audio_edited_by?\",\n  editor.display_name as \"audio_edited_by_name?\"\nfrom word\n  left join media_slice on media_slice.id = word.audio_slice_id\n  left join media_resource on media_resource.id = media_slice.resource_id\n  left join dailp_user contributor on contributor.id = media_resource.recorded_by\n  left join dailp_user editor on editor.id = word.audio_edited_by\nwhere source_text like any($1)\n"
  },
  "5b699e0fcc9467aed4c1b5ae6361341ed338c32e286e1ae47a3ded10bba0bbf2": {
    "describe": {
      "columns": [
        {
          "name": "slug",
          "ordinal": 0,
          "type_info": "Text"
        },
        {
          "name": "title",
          "ordinal": 1,
          "type_info": "Text"
        }
      ],
      "nullable": [
        false,
        false
      ],
      "parameters": {
        "Left": [
          "Text"
        ]
      }
    },
    "query": "select\n  slug,\n  title\nfrom document_group\nwhere slug = $1\n"
  },
  "5e289d51c54b8f14432482d05e86ec9b6ffddd5b83acee04fcd76bdab6dd27a5": {
    "describe": {
      "columns": [
        {
          "name": "id",
          "ordinal": 0,
          "type_info": "Uuid"
        }
      ],
      "nullable": [
        false
      ],
      "parameters": {
        "Left": [
          "Text",
          "Text"
        ]
      }
    },
    "query": "insert into abstract_morpheme_tag (internal_gloss, linguistic_type)\nvalues ($1, $2)\non conflict (internal_gloss) do update set\nlinguistic_type = excluded.linguistic_type\nreturning id\n"
  },
  "5ed736651d677fd216c010f1dec8b0617a3d682d6a438b977185d94423e05300": {
    "describe": {
      "columns": [
        {
          "name": "document_id",
          "ordinal": 0,
          "type_info": "Uuid"
        },
        {
          "name": "contribution_role",
          "ordinal": 1,
          "type_info": "Text"
        },
        {
          "name": "id",
          "ordinal": 2,
          "type_info": "Uuid"
        },
        {
          "name": "full_name",
          "ordinal": 3,
          "type_info": "Text"
        }
      ],
      "nullable": [
        false,
        false,
        false,
        false
      ],
      "parameters": {
        "Left": [
          "UuidArray"
        ]
      }
    },
    "query": "select\n  attr.document_id,\n  attr.contribution_role,\n  contributor.id,\n  contributor.full_name\nfrom contributor_attribution as attr\n  inner join contributor on contributor.id = attr.contributor_id\nwhere attr.document_id = any($1)\n"
  },
  "6858e67c5a27aa4f38366244a46c9a4a50546c164a2b91599301aad1bc8f3cd0": {
    "describe": {
      "columns": [],
      "nullable": [],
      "parameters": {
        "Left": [
          "TextArray",
          "UuidArray",
          "TextArray"
        ]
      }
    },
    "query": "insert into contributor_attribution (contributor_id, document_id, contribution_role)\nselect\n  contributor.id,\n  input_data.doc_id,\n  input_data.contribution_role\nfrom\n  unnest(\n    $1::text[], $2::uuid[], $3::text[]\n  ) as input_data(full_name, doc_id, contribution_role)\n  inner join contributor on contributor.full_name = input_data.full_name\n-- If this document already has this contributor, move on.\non conflict do nothing\n"
  },
  "6d5a72c97ad0bb2831e0b605a340630b28f70402023f5abec5ff2043f343f0b1": {
    "describe": {
      "columns": [],
      "nullable": [],
      "parameters": {
        "Left": [
          "Text"
        ]
      }
    },
    "query": "delete from media_resource\nwhere id in (\n  select media_slice.resource_id\n  from media_slice\n    inner join document on document.audio_slice_id = media_slice.id\n  where document.short_name = $1\n)\n"
  },
  "71674fa0e3cc15ae4ab9509aed80adcf20010b5d7bcf7e68a88d95e685abb323": {
    "describe": {
      "columns": [
        {
          "name": "id",
          "ordinal": 0,
          "type_info": "Uuid"
        }
      ],
      "nullable": [
        false
      ],
      "parameters": {
        "Left": [
          "UuidArray",
          "TextArray",
          "TextArray",
          "TextArray",
          "TextArray",
          "DateArray",
          "TextArray",
          "TextArray",
          "Int8Array"
        ]
      }
    },
    "query": "insert into word (document_id, source_text, simple_phonetics, phonemic, english_gloss, recorded_at, commentary,\n  page_number, index_in_document)\nselect * from unnest($1::uuid[], $2::text[], $3::text[], $4::text[], $5::text[], $6::date[], $7::text[], $8::text[], $9::bigint[])\nreturning id\n"
  },
  "73409561936ce0fa2234c9b37c12419fd61bed4d25a4a87599bbf646b80c7d9f": {
    "describe": {
      "columns": [],
      "nullable": [],
      "parameters": {
        "Left": [
          "UuidArray",
          "TextArray",
          "UuidArray",
          "Int8Array",
          "TextArray",
          {
            "Custom": {
              "kind": {
                "Array": {
                  "Custom": {
                    "kind": {
                      "Enum": [
                        "Morpheme",
                        "Clitic",
                        "Modifier"
                      ]
                    },
                    "name": "word_segment_role"
                  }
                }
              },
              "name": "_word_segment_role"
            }
          }
        ]
      }
    },
    "query": "insert into word_segment (gloss_id, word_id, index_in_word, morpheme, role)\n-- Fill in glosses that weren't inserted with their global match.\nselect\n  coalesce(inserted_gloss.id, global_gloss.id),\n  word_id,\n  index,\n  morpheme,\n  role\nfrom\n  unnest(\n    $1::uuid[], $2::text[], $3::uuid[], $4::bigint[], $5::text[], $6::word_segment_role[]\n  ) as input_data(document_id, gloss, word_id, index, morpheme, role)\n  left join\n    morpheme_gloss as inserted_gloss on\n      inserted_gloss.document_id = input_data.document_id and inserted_gloss.gloss = input_data.gloss\n  left join\n    morpheme_gloss as global_gloss on\n      global_gloss.document_id is null and global_gloss.gloss = input_data.gloss\non conflict (word_id, index_in_word)\ndo update set\nmorpheme = excluded.morpheme,\ngloss_id = excluded.gloss_id,\nrole = excluded.role\n"
  },
  "736bb1b4c8d050434299383e2f3278824c9bf68ba926e888642e65fdb19b3d2c": {
    "describe": {
      "columns": [],
      "nullable": [],
      "parameters": {
        "Left": [
          "Uuid",
          "TextArray",
          "TextArray"
        ]
      }
    },
    "query": "insert into morpheme_gloss (document_id, gloss, example_shape)\nselect $1, * from unnest($2::text[], $3::text[])\non conflict (coalesce(document_id, uuid_nil()), gloss)\n  do update set\n    example_shape = excluded.example_shape\n"
  },
  "749fb63d5984a981541e4e48f58a537362159925056c7c2ef2da6ef55ce95c53": {
    "describe": {
      "columns": [
        {
          "name": "word_id",
          "ordinal": 0,
          "type_info": "Uuid"
        }
      ],
      "nullable": [
        null
      ],
      "parameters": {
        "Left": [
          "Uuid",
          "Uuid",
          "Bool",
          "Uuid"
        ]
      }
    },
    "query": "-- Binds: word_id, slice_id, include_in_edited_collection, editor_id\n\nwith word_update as (\n  -- update ingested audio, if the slice_id was ingested audio\n  update word\n  set include_audio_in_edited_collection=$3,\n      audio_edited_by=$4\n  where word.id = $1\n    -- if the slice_id given doesn't match, we won't update\n    and word.audio_slice_id = $2 \n  returning word.id as word_id\n),\nword_user_media_update as (\n-- update user contributed audio, if the slice id is user contributed audio tied to the word\n  update word_user_media\n  set include_in_edited_collection=$3,\n      edited_by=$4\n  where word_id = $1\n    and media_slice_id = $2\n    returning word_id\n)\n\nselect distinct t.word_id\nfrom (\n  select word_id from word_update\n  union\n  select word_id from word_user_media_update\n) as t"
  },
  "774aa2feee9734f0cb7270b3e330731422aecbd72551cdd4a7f24b5fb1dc7c66": {
    "describe": {
      "columns": [],
      "nullable": [],
      "parameters": {
        "Left": [
          "Text"
        ]
      }
    },
    "query": "insert into contributor (full_name)\nvalues ($1)\non conflict (full_name) do update set\nfull_name = excluded.full_name\n"
  },
  "7860f1d60b1f09d62987a89d413a7243cb23005b6f19bb539b88311dbfbd223d": {
    "describe": {
      "columns": [
        {
          "name": "slug",
          "ordinal": 0,
          "type_info": "Text"
        },
        {
          "name": "title",
          "ordinal": 1,
          "type_info": "Text"
        }
      ],
      "nullable": [
        false,
        false
      ],
      "parameters": {
        "Left": [
          "Uuid"
        ]
      }
    },
    "query": "select\n  document_group.slug,\n  document_group.title\nfrom document\n  inner join document_group on document_group.id = document.group_id\nwhere document.id = $1\n"
  },
  "7a6c5fc86cb220cb8e0dcbfbbb994b6288490c39e31cef7bc46a9ccc7e321438": {
    "describe": {
      "columns": [],
      "nullable": [],
      "parameters": {
        "Left": [
          "Uuid",
          "Int8Array",
          "TextArray"
        ]
      }
    },
    "query": "insert into character_transcription (\n  page_id, index_in_page, possible_transcriptions\n)\nselect\n  $1,\n  index,\n  array[transcription]\nfrom unnest($2::bigint[], $3::text[]) as t(index, transcription)\n"
  },
  "7dd3742e8e678aa19890a52f0843ed635cf126dd6f9b50b57918184dab2485c1": {
    "describe": {
      "columns": [
        {
          "name": "id",
          "ordinal": 0,
          "type_info": "Uuid"
        }
      ],
      "nullable": [
        false
      ],
      "parameters": {
        "Left": [
          "Text",
          "Text",
          "Text",
          "Text",
          "Date",
          "Text",
          "Uuid",
          "Text",
          "Int8",
          "Uuid",
          "Int8Range",
          "Text",
          "Int8",
          "Int8"
        ]
      }
    },
    "query": "-- Insert audio resource if there is one for this word.\nwith inserted_audio_resource as (\n  insert into media_resource (url)\n  select $12::text\n  where $12 is not null\n  on conflict (url) do nothing\n),\n\ninserted_audio_slice as (\n  insert into media_slice (resource_id, time_range)\n  select media_resource.id, int8range($13, $14)\n  from media_resource\n  where media_resource.url = $12\n  returning id\n)\n\ninsert into word (\n  source_text, simple_phonetics, phonemic, english_gloss, recorded_at, commentary,\n  document_id, page_number, index_in_document, page_id, character_range, audio_slice_id)\nselect $1, $2, $3, $4, $5, $6, $7, $8, $9, $10, $11, inserted_audio_slice.id\nfrom (values (1)) as t\n  left join inserted_audio_slice on true\nreturning id\n"
  },
  "801894d827b0385398a9e5fd631d66002634a8958eda5565544433318d0af6a4": {
    "describe": {
      "columns": [
        {
          "name": "id",
          "ordinal": 0,
          "type_info": "Uuid"
        }
      ],
      "nullable": [
        false
      ],
      "parameters": {
        "Left": [
          "Text",
          "Text"
        ]
      }
    },
    "query": "insert into abbreviation_system (short_name, title)\nvalues ($1, $2)\non conflict (short_name) do update set\ntitle = excluded.title\nreturning id\n"
  },
  "829f9c2b35731454ad938f666f546edd281de1873a2899710b5a6b9d694a2012": {
    "describe": {
      "columns": [],
      "nullable": [],
      "parameters": {
        "Left": [
          "Text",
          "Text",
          "Int8",
          "Int8",
          {
            "Custom": {
              "kind": "Simple",
              "name": "ltree"
            }
          },
          {
            "Custom": {
              "kind": {
                "Enum": [
                  "Intro",
                  "Body",
                  "Credit"
                ]
              },
              "name": "collection_section"
            }
          }
        ]
      }
    },
    "query": "insert into collection_chapter (\n  title,\n  document_id,\n  wordpress_id,\n  index_in_parent,\n  chapter_path,\n  section)\nvalues (\n  $1,\n  ( select id\n    from document\n    where short_name = $2),\n  $3,\n  $4,\n  $5,\n  $6\n)\n"
  },
  "8469d3fbe5939fa87e81b7afb2bbb614596235e99472eb0db600b000a3775207": {
    "describe": {
      "columns": [],
      "nullable": [],
      "parameters": {
        "Left": [
          "Uuid",
          "UuidArray",
          "Text",
          "Text",
          {
            "Custom": {
              "kind": {
                "Enum": [
                  "Morpheme",
                  "Clitic",
                  "Modifier"
                ]
              },
              "name": "word_segment_role"
            }
          },
          "Text"
        ]
      }
    },
    "query": "insert into morpheme_tag (\n  system_id, abstract_ids, gloss, title, role_override, description\n)\nvalues ($1, $2, $3, $4, $5, $6)\non conflict (system_id, abstract_ids) do update set\ngloss = excluded.gloss,\ntitle = excluded.title,\nrole_override = excluded.role_override,\ndescription = excluded.description\n"
  },
  "848587140aaec9c68285617dab22966b1662abc6b5e8ead54cbcbed971352d0c": {
    "describe": {
      "columns": [
        {
          "name": "id",
          "ordinal": 0,
          "type_info": "Uuid"
        },
        {
          "name": "posted_at",
          "ordinal": 1,
          "type_info": "Timestamp"
        },
        {
          "name": "posted_by",
          "ordinal": 2,
          "type_info": "Uuid"
        },
        {
          "name": "posted_by_name",
          "ordinal": 3,
          "type_info": "Text"
        },
        {
          "name": "text_content",
          "ordinal": 4,
          "type_info": "Text"
        },
        {
          "name": "comment_type: _",
          "ordinal": 5,
          "type_info": {
            "Custom": {
              "kind": {
                "Enum": [
                  "Story",
                  "Correction",
                  "Concern",
                  "LingusticAnalysis"
                ]
              },
              "name": "comment_type_enum"
            }
          }
        },
        {
          "name": "parent_id",
          "ordinal": 6,
          "type_info": "Uuid"
        },
        {
          "name": "parent_type: _",
          "ordinal": 7,
          "type_info": {
            "Custom": {
              "kind": {
                "Enum": [
                  "Word",
                  "Paragraph"
                ]
              },
              "name": "comment_parent_type"
            }
          }
        }
      ],
      "nullable": [
        false,
        false,
        false,
        false,
        false,
        true,
        false,
        false
      ],
      "parameters": {
        "Left": [
          "Uuid",
          {
            "Custom": {
              "kind": {
                "Enum": [
                  "Word",
                  "Paragraph"
                ]
              },
              "name": "comment_parent_type"
            }
          }
        ]
      }
    },
    "query": "select\n    comment.id,\n    posted_at,\n    posted_by,\n    u_posted_by.display_name as \"posted_by_name\",\n    text_content,\n    comment_type as \"comment_type: _\",\n    parent_id,\n    parent_type as \"parent_type: _\"\nfrom comment\njoin dailp_user u_posted_by on u_posted_by.id = posted_by\nwhere parent_id = $1 and parent_type = $2\norder by posted_at asc"
  },
  "8d3ceaae6a15910949eceeeff805e3a93231b1d234897dc2f8bd71fc6df3baaa": {
    "describe": {
      "columns": [
        {
          "name": "id",
          "ordinal": 0,
          "type_info": "Uuid"
        }
      ],
      "nullable": [
        false
      ],
      "parameters": {
        "Left": [
          "Text",
          "Text"
        ]
      }
    },
    "query": "-- Insert a collection with a certain slug.\ninsert into document_group (slug, title)\nvalues ($1, $2)\non conflict (slug) do update set\ntitle = excluded.title\nreturning id\n"
  },
  "8f23f2ea8730fc8f24aee4a5a62d102d386a68749f299d84b341513a5b9048c5": {
    "describe": {
      "columns": [
        {
          "name": "id",
          "ordinal": 0,
          "type_info": "Uuid"
        }
      ],
      "nullable": [
        false
      ],
      "parameters": {
        "Left": [
          "Text",
          "Text",
          "Bool",
          "Date",
          "Uuid",
          "Uuid",
          "Int8"
        ]
      }
    },
    "query": "insert into document (\n  short_name, title, is_reference, written_at, audio_slice_id, group_id, index_in_group\n)\nvalues ($1, $2, $3, $4, $5, $6, $7)\non conflict (short_name) do update set\ntitle = excluded.title,\nis_reference = excluded.is_reference,\nwritten_at = excluded.written_at,\naudio_slice_id = excluded.audio_slice_id,\ngroup_id = excluded.group_id,\nindex_in_group = excluded.index_in_group\nreturning id\n"
  },
  "93a6c0a72e2d56064fffad8eda07a6b8aa73080106ce3283a087b010bc3658dd": {
    "describe": {
      "columns": [
        {
          "name": "title",
          "ordinal": 0,
          "type_info": "Text"
        },
        {
          "name": "slug",
          "ordinal": 1,
          "type_info": "Text"
        }
      ],
      "nullable": [
        false,
        false
      ],
      "parameters": {
        "Left": []
      }
    },
    "query": "select\n  document_group.title,\n  document_group.slug\nfrom document_group\n  left join document on document.group_id = document_group.id\nwhere document.is_reference is false\ngroup by document_group.id\norder by document_group.title asc\n"
  },
  "9404181792966be2d77b3a751ebba731341f0a2fb8bd5f231e6add7a438c525d": {
<<<<<<< HEAD
    "describe": {
      "columns": [
        {
          "name": "id",
          "ordinal": 0,
          "type_info": "Uuid"
        },
        {
          "name": "source_text",
          "ordinal": 1,
          "type_info": "Text"
        },
        {
          "name": "simple_phonetics",
          "ordinal": 2,
          "type_info": "Text"
        },
        {
          "name": "phonemic",
          "ordinal": 3,
          "type_info": "Text"
        },
        {
          "name": "english_gloss",
          "ordinal": 4,
          "type_info": "Text"
        },
        {
          "name": "commentary",
          "ordinal": 5,
          "type_info": "Text"
        },
        {
          "name": "document_id",
          "ordinal": 6,
          "type_info": "Uuid"
        },
        {
          "name": "index_in_document",
          "ordinal": 7,
          "type_info": "Int8"
        },
        {
          "name": "page_number",
          "ordinal": 8,
          "type_info": "Text"
        },
        {
          "name": "audio_recorded_at?",
          "ordinal": 9,
          "type_info": "Date"
        },
        {
          "name": "audio_url?",
          "ordinal": 10,
          "type_info": "Text"
        },
        {
          "name": "audio_slice?",
          "ordinal": 11,
          "type_info": "Int8Range"
        },
        {
          "name": "audio_slice_id?",
          "ordinal": 12,
          "type_info": "Uuid"
        },
        {
          "name": "audio_recorded_by?",
          "ordinal": 13,
          "type_info": "Uuid"
        },
        {
          "name": "audio_recorded_by_name?",
          "ordinal": 14,
          "type_info": "Text"
        },
        {
          "name": "include_audio_in_edited_collection",
          "ordinal": 15,
          "type_info": "Bool"
        },
        {
          "name": "audio_edited_by?",
          "ordinal": 16,
          "type_info": "Uuid"
        },
        {
          "name": "audio_edited_by_name?",
          "ordinal": 17,
          "type_info": "Text"
        }
      ],
      "nullable": [
        false,
        false,
        true,
        true,
        true,
        true,
        false,
        false,
        true,
        true,
        false,
        true,
        false,
        false,
        false,
        false,
        false,
        false
      ],
      "parameters": {
        "Left": [
          "Uuid"
        ]
      }
    },
    "query": "select\n  word.id,\n  word.source_text,\n  word.simple_phonetics,\n  word.phonemic,\n  word.english_gloss,\n  word.commentary,\n  word.document_id,\n  word.index_in_document,\n  word.page_number,\n  media_resource.recorded_at as \"audio_recorded_at?\",\n  media_resource.url as \"audio_url?\",\n  media_slice.time_range as \"audio_slice?\",\n  media_slice.id as \"audio_slice_id?\",\n  contributor.id as \"audio_recorded_by?\",\n  contributor.display_name as \"audio_recorded_by_name?\",\n  word.include_audio_in_edited_collection,\n  editor.id as \"audio_edited_by?\",\n  editor.display_name as \"audio_edited_by_name?\"\nfrom word\n  left join media_slice on media_slice.id = word.audio_slice_id\n  left join media_resource on media_resource.id = media_slice.resource_id\n  left join dailp_user contributor on contributor.id = media_resource.recorded_by\n  left join dailp_user editor on editor.id = media_resource.recorded_by\nwhere\n  word.id = $1\n"
  },
  "97727b783066365674f6cc8a0ee3d56d722c88abb2ef31d925af13ad6c3b15d6": {
=======
>>>>>>> 065ac17e
    "describe": {
      "columns": [
        {
          "name": "id",
          "ordinal": 0,
          "type_info": "Uuid"
        },
        {
          "name": "source_text",
          "ordinal": 1,
          "type_info": "Text"
        },
        {
          "name": "simple_phonetics",
          "ordinal": 2,
          "type_info": "Text"
        },
        {
          "name": "phonemic",
          "ordinal": 3,
          "type_info": "Text"
        },
        {
          "name": "english_gloss",
          "ordinal": 4,
          "type_info": "Text"
        },
        {
          "name": "commentary",
          "ordinal": 5,
          "type_info": "Text"
        },
        {
          "name": "document_id",
          "ordinal": 6,
          "type_info": "Uuid"
        },
        {
          "name": "index_in_document",
          "ordinal": 7,
          "type_info": "Int8"
        },
        {
          "name": "page_number",
          "ordinal": 8,
          "type_info": "Text"
        },
        {
          "name": "audio_recorded_at?",
          "ordinal": 9,
          "type_info": "Date"
        },
        {
          "name": "audio_url?",
          "ordinal": 10,
          "type_info": "Text"
        },
        {
          "name": "audio_slice?",
          "ordinal": 11,
          "type_info": "Int8Range"
        },
        {
          "name": "audio_slice_id?",
          "ordinal": 12,
          "type_info": "Uuid"
        },
        {
          "name": "audio_recorded_by?",
          "ordinal": 13,
          "type_info": "Uuid"
        },
        {
          "name": "audio_recorded_by_name?",
          "ordinal": 14,
          "type_info": "Text"
        },
        {
          "name": "include_audio_in_edited_collection",
          "ordinal": 15,
          "type_info": "Bool"
        },
        {
          "name": "audio_edited_by?",
          "ordinal": 16,
          "type_info": "Uuid"
        },
        {
          "name": "audio_edited_by_name?",
          "ordinal": 17,
          "type_info": "Text"
        }
      ],
      "nullable": [
        false,
        false,
        true,
        true,
        true,
        true,
        false,
        false,
        true,
        true,
        false,
        true,
        false,
        false,
        false,
        false,
        false,
        false
      ],
      "parameters": {
        "Left": [
          "Uuid"
        ]
      }
    },
    "query": "select\n  word.id,\n  word.source_text,\n  word.simple_phonetics,\n  word.phonemic,\n  word.english_gloss,\n  word.commentary,\n  word.document_id,\n  word.index_in_document,\n  word.page_number,\n  media_resource.recorded_at as \"audio_recorded_at?\",\n  media_resource.url as \"audio_url?\",\n  media_slice.time_range as \"audio_slice?\",\n  media_slice.id as \"audio_slice_id?\",\n  contributor.id as \"audio_recorded_by?\",\n  contributor.display_name as \"audio_recorded_by_name?\",\n  word.include_audio_in_edited_collection,\n  editor.id as \"audio_edited_by?\",\n  editor.display_name as \"audio_edited_by_name?\"\nfrom word\n  left join media_slice on media_slice.id = word.audio_slice_id\n  left join media_resource on media_resource.id = media_slice.resource_id\n  left join dailp_user contributor on contributor.id = media_resource.recorded_by\n  left join dailp_user editor on editor.id = media_resource.recorded_by\nwhere\n  word.id = $1\n"
  },
  "958ee8a09f73dbfa64ba57e184e28342627ea3593ded2a08b451bfa52a2382b6": {
    "describe": {
      "columns": [
        {
          "name": "document_id",
          "ordinal": 0,
          "type_info": "Uuid"
        }
      ],
      "nullable": [
        false
      ],
      "parameters": {
        "Left": [
          "Uuid",
          "TextArray",
          "TextArray"
        ]
      }
    },
    "query": "update word set\n    source_text =\n        case\n            when $2::text[] != '{}' and $2[1] is not null then $2[1]\n            else source_text\n        end,\n    commentary =\n        case\n            when $3::text[] != '{}' then $3[1]\n            else commentary\n        end\nwhere id = $1\nreturning word.document_id;"
  },
  "9e02521e2e4f9bb5ee2e1c9dd33e18bb9b0ee8b7d584cf9867b889b92334f082": {
    "describe": {
      "columns": [
        {
          "name": "id",
          "ordinal": 0,
          "type_info": "Uuid"
        },
        {
          "name": "short_name",
          "ordinal": 1,
          "type_info": "Text"
        },
        {
          "name": "title",
          "ordinal": 2,
          "type_info": "Text"
        },
        {
          "name": "date: Date",
          "ordinal": 3,
          "type_info": "Date"
        },
        {
          "name": "order_index",
          "ordinal": 4,
          "type_info": "Int8"
        }
      ],
      "nullable": [
        false,
        false,
        false,
        true,
        false
      ],
      "parameters": {
        "Left": [
          "Text"
        ]
      }
    },
    "query": "select\n  d.id,\n  d.short_name,\n  d.title,\n  d.written_at as \"date: Date\",\n  d.index_in_group as order_index\nfrom document_group\n  inner join document as d on document_group.id = d.group_id\nwhere document_group.slug = $1\norder by d.index_in_group asc\n"
  },
  "9f91be464c9e113d326e6ba91b03dc95f1b94adf482990dba756305fb68b0165": {
    "describe": {
      "columns": [
        {
          "name": "id",
          "ordinal": 0,
          "type_info": "Uuid"
        }
      ],
      "nullable": [
        false
      ],
      "parameters": {
        "Left": [
          "Text",
          "Text",
          "Bool",
          "Date",
          "Uuid",
          "Uuid"
        ]
      }
    },
    "query": "insert into document (\n  short_name, title, is_reference, written_at, audio_slice_id, group_id\n)\nvalues ($1, $2, $3, $4, $5, $6)\non conflict (short_name) do update set\ntitle = excluded.title,\nis_reference = excluded.is_reference,\nwritten_at = excluded.written_at,\naudio_slice_id = excluded.audio_slice_id,\ngroup_id = excluded.group_id\nreturning id\n"
  },
  "a0cec5199d10a1135a4074b4620c0b45b552c38f26ecee945ef94f2afccdbe83": {
    "describe": {
      "columns": [],
      "nullable": [],
      "parameters": {
        "Left": [
          "Uuid",
          "Int8Range",
          "Text"
        ]
      }
    },
    "query": "insert into paragraph (page_id, character_range, english_translation)\nvalues ($1, $2, $3)\n"
  },
  "a24146cbf9ffcb7b7c90f722b3c295a2f55ffbe0edb36f06cc2d18df4707b549": {
    "describe": {
      "columns": [
        {
          "name": "id",
          "ordinal": 0,
          "type_info": "Uuid"
        },
        {
          "name": "base_url",
          "ordinal": 1,
          "type_info": "Text"
        }
      ],
      "nullable": [
        false,
        false
      ],
      "parameters": {
        "Left": [
          "Uuid"
        ]
      }
    },
    "query": "select\n  id,\n  base_url\nfrom iiif_source\nwhere id = $1\n"
  },
  "a3de9c6ddb10a50518b2fa828ea6819795526edd0b89244def851fcc204debc6": {
    "describe": {
      "columns": [
        {
          "name": "media_slice_id",
          "ordinal": 0,
          "type_info": "Uuid"
        }
      ],
      "nullable": [
        false
      ],
      "parameters": {
        "Left": [
          "Uuid",
          "Text",
          "Int8",
          "Int8",
          "Uuid"
        ]
      }
    },
    "query": "-- Binds: user_id, resource_url, start, end, word_id\n\nwith upserted_audio_resource as (\n  insert into media_resource (url, recorded_at, recorded_by)\n  select $2::text, now(), $1\n  -- we do this no-op update to ensure an id is returned\n  on conflict (url) do update set url=excluded.url\n  returning id\n),\n\ninserted_audio_slice as (\n  insert into media_slice (resource_id, time_range)\n  select upserted_audio_resource.id, int8range($3, $4)\n  from upserted_audio_resource\n  returning id\n)\n\ninsert into word_user_media (word_id, media_slice_id)\n  select $5, inserted_audio_slice.id\n  from inserted_audio_slice\n  join word on word.id = $5\n    on conflict (media_slice_id, word_id) do nothing -- word already associated\n  returning media_slice_id"
  },
  "a5799421963397f074375ebf431af110f81ae2ec4038f272c82112c3eda5a742": {
    "describe": {
      "columns": [
        {
          "name": "id",
          "ordinal": 0,
          "type_info": "Uuid"
        },
        {
          "name": "source_text",
          "ordinal": 1,
          "type_info": "Text"
        },
        {
          "name": "simple_phonetics",
          "ordinal": 2,
          "type_info": "Text"
        },
        {
          "name": "phonemic",
          "ordinal": 3,
          "type_info": "Text"
        },
        {
          "name": "english_gloss",
          "ordinal": 4,
          "type_info": "Text"
        },
        {
          "name": "commentary",
          "ordinal": 5,
          "type_info": "Text"
        },
        {
          "name": "document_id",
          "ordinal": 6,
          "type_info": "Uuid"
        },
        {
          "name": "index_in_document",
          "ordinal": 7,
          "type_info": "Int8"
        },
        {
          "name": "page_number",
          "ordinal": 8,
          "type_info": "Text"
        },
        {
          "name": "audio_recorded_at?",
          "ordinal": 9,
          "type_info": "Date"
        },
        {
          "name": "audio_url?",
          "ordinal": 10,
          "type_info": "Text"
        },
        {
          "name": "audio_slice?",
          "ordinal": 11,
          "type_info": "Int8Range"
        },
        {
          "name": "audio_slice_id?",
          "ordinal": 12,
          "type_info": "Uuid"
        },
        {
          "name": "audio_recorded_by?",
          "ordinal": 13,
          "type_info": "Uuid"
        },
        {
          "name": "audio_recorded_by_name?",
          "ordinal": 14,
          "type_info": "Text"
        },
        {
          "name": "include_audio_in_edited_collection",
          "ordinal": 15,
          "type_info": "Bool"
        },
        {
          "name": "audio_edited_by?",
          "ordinal": 16,
          "type_info": "Uuid"
        },
        {
          "name": "audio_edited_by_name?",
          "ordinal": 17,
          "type_info": "Text"
        }
      ],
      "nullable": [
        false,
        false,
        true,
        true,
        true,
        true,
        false,
        false,
        true,
        true,
        false,
        true,
        false,
        false,
        false,
        false,
        false,
        false
      ],
      "parameters": {
        "Left": [
          "Text",
          "Uuid"
        ]
      }
    },
    "query": "with recursive relations as (\n  -- Base case: all relations involving the input morpheme.\n  select\n    rl.left_gloss_id,\n    rl.right_gloss_id\n  from morpheme_gloss_relation as rl\n    inner join\n      morpheme_gloss on\n        rl.left_gloss_id = morpheme_gloss.id or rl.right_gloss_id = morpheme_gloss.id\n  where morpheme_gloss.gloss = $1 and morpheme_gloss.document_id = $2\n\n  -- Recursive case: saturate the graph (no duplicates)\n  union\n  select\n    rlr.left_gloss_id,\n    rlr.right_gloss_id\n  from morpheme_gloss_relation as rlr\n    -- Retrieve all relations that involve any previous sources or destinations\n    inner join\n      relations on\n        rlr.left_gloss_id = relations.right_gloss_id or rlr.right_gloss_id = relations.left_gloss_id or rlr.left_gloss_id = relations.left_gloss_id or rlr.right_gloss_id = relations.right_gloss_id\n)\n\nselect\n  word.id,\n  word.source_text,\n  word.simple_phonetics,\n  word.phonemic,\n  word.english_gloss,\n  word.commentary,\n  word.document_id,\n  word.index_in_document,\n  word.page_number,\n  media_resource.recorded_at as \"audio_recorded_at?\",\n  media_resource.url as \"audio_url?\",\n  media_slice.time_range as \"audio_slice?\",\n  media_slice.id as \"audio_slice_id?\",\n  contributor.id as \"audio_recorded_by?\",\n  contributor.display_name as \"audio_recorded_by_name?\",\n  word.include_audio_in_edited_collection,\n  editor.id as \"audio_edited_by?\",\n  editor.display_name as \"audio_edited_by_name?\"\nfrom relations\n  inner join\n    morpheme_gloss on\n      morpheme_gloss.id = relations.left_gloss_id or morpheme_gloss.id = relations.right_gloss_id\n  inner join word_segment on word_segment.gloss_id = morpheme_gloss.id\n  inner join word on word.id = word_segment.word_id\n  left join media_slice on media_slice.id = word.audio_slice_id\n  left join media_resource on media_resource.id = media_slice.resource_id\n  left join dailp_user contributor on contributor.id = media_resource.recorded_by\n  left join dailp_user editor on editor.id = word.audio_edited_by\norder by word.document_id\n"
  },
  "afca9b69fc11aef29379ab4d753d0b644b6ee3a698f3a6e857bfb6a83a4b38f1": {
    "describe": {
      "columns": [
        {
          "name": "id",
          "ordinal": 0,
          "type_info": "Uuid"
        }
      ],
      "nullable": [
        false
      ],
      "parameters": {
        "Left": [
          "Text",
          "Text"
        ]
      }
    },
    "query": "insert into iiif_source (title, base_url)\nvalues ($1, $2)\non conflict (base_url) do update\nset title = excluded.title\nreturning id\n"
  },
  "b2cd756955024a13a5c1e385ef85461a7335fd7fe7bd4c3067f3a872516a77ce": {
    "describe": {
      "columns": [
        {
          "name": "id",
          "ordinal": 0,
          "type_info": "Uuid"
        },
        {
          "name": "title",
          "ordinal": 1,
          "type_info": "Text"
        },
        {
          "name": "document_id",
          "ordinal": 2,
          "type_info": "Uuid"
        },
        {
          "name": "wordpress_id",
          "ordinal": 3,
          "type_info": "Int8"
        },
        {
          "name": "index_in_parent",
          "ordinal": 4,
          "type_info": "Int8"
        },
        {
          "name": "section: CollectionSection",
          "ordinal": 5,
          "type_info": {
            "Custom": {
              "kind": {
                "Enum": [
                  "Intro",
                  "Body",
                  "Credit"
                ]
              },
              "name": "collection_section"
            }
          }
        },
        {
          "name": "chapter_path",
          "ordinal": 6,
          "type_info": {
            "Custom": {
              "kind": "Simple",
              "name": "ltree"
            }
          }
        },
        {
          "name": "collection_slug!",
          "ordinal": 7,
          "type_info": "Text"
        }
      ],
      "nullable": [
        false,
        false,
        true,
        true,
        false,
        false,
        false,
        null
      ],
      "parameters": {
        "Left": [
          "TextArray"
        ]
      }
    },
    "query": "select\n    id,\n    title,\n    document_id,\n    wordpress_id,\n    index_in_parent,\n    section as \"section: CollectionSection\",\n    chapter_path,\n    ltree2text(subpath(chapter_path, 0, 1)) AS \"collection_slug!\"\nfrom collection_chapter\nwhere ltree2text(subpath(chapter_path, 0, 1)) = any($1);"
  },
  "b48c8aaace5a866c6b39949a5b06954e8b9916c363ac4aad0d72bf006accf84b": {
    "describe": {
      "columns": [
        {
          "name": "gloss",
          "ordinal": 0,
          "type_info": "Text"
        }
      ],
      "nullable": [
        null
      ],
      "parameters": {
        "Left": [
          "TextArray",
          "Text"
        ]
      }
    },
    "query": "-- Selects the internal_gloss if there is one, otherwise \n-- selects the given gloss, a custom gloss entered by the user.\nselect coalesce(internal_gloss, input_gloss) as gloss\nfrom abstract_morpheme_tag\n\n-- Limits the fields of the table to only those with one abstract id,\n-- and which have the same abstract id as the abstract_morpheme_tag table.\n  inner join morpheme_tag\n    on array_length(morpheme_tag.abstract_ids, 1) = 1 \n      and abstract_morpheme_tag.id = morpheme_tag.abstract_ids[1] \n\n-- Limits the fields of the table to only those with the matching short name\n-- as the input and those with the corresponding system id from morpheme_tag.\n  inner join abbreviation_system \n    on abbreviation_system.short_name = $2::text \n      and morpheme_tag.system_id = abbreviation_system.id\n\n-- Joins matching glosses with the morpheme_tag table,\n-- and keeps the input_gloss even if there is no matching gloss (these will\n-- be the custom gloss entered by the user.)\n  right join unnest($1::text[]) as input_gloss\n    on input_gloss = morpheme_tag.gloss"
  },
  "bba471ad9b42019470e67093fe974374468b993c472479dfae34b60d505188c0": {
    "describe": {
      "columns": [],
      "nullable": [],
      "parameters": {
        "Left": [
          "Text",
          "Text",
          "Int8"
        ]
      }
    },
    "query": "insert into edited_collection (slug, title, wordpress_menu_id)\nvalues ($1, $2, $3)\non conflict (slug) do update\nset title = excluded.title,\nwordpress_menu_id = excluded.wordpress_menu_id\n"
  },
  "bde80529393c1595fe31c0bdbaa7e840c68ea7c74896d512c60f6f3b2431fba5": {
    "describe": {
      "columns": [],
      "nullable": [],
      "parameters": {
        "Left": [
          "Uuid"
        ]
      }
    },
    "query": "delete from word\nwhere document_id = $1\n"
  },
  "c09634d274c938e314ed1c2e9bb282851576c7df5a919681cf45b67d3cbe8f4e": {
    "describe": {
      "columns": [
        {
          "name": "system_name",
          "ordinal": 0,
          "type_info": "Text"
        },
        {
          "name": "abstract_ids",
          "ordinal": 1,
          "type_info": "UuidArray"
        },
        {
          "name": "gloss",
          "ordinal": 2,
          "type_info": "Text"
        },
        {
          "name": "title",
          "ordinal": 3,
          "type_info": "Text"
        },
        {
          "name": "description",
          "ordinal": 4,
          "type_info": "Text"
        },
        {
          "name": "role_override: WordSegmentRole",
          "ordinal": 5,
          "type_info": {
            "Custom": {
              "kind": {
                "Enum": [
                  "Morpheme",
                  "Clitic",
                  "Modifier"
                ]
              },
              "name": "word_segment_role"
            }
          }
        },
        {
          "name": "linguistic_type",
          "ordinal": 6,
          "type_info": "Text"
        }
      ],
      "nullable": [
        false,
        false,
        false,
        false,
        true,
        true,
        true
      ],
      "parameters": {
        "Left": [
          "Text"
        ]
      }
    },
    "query": "with t as (\n  select distinct on (morpheme_tag.gloss)\n    abbreviation_system.short_name as system_name,\n    morpheme_tag.abstract_ids,\n    morpheme_tag.gloss,\n    morpheme_tag.title,\n    morpheme_tag.description,\n    morpheme_tag.role_override as \"role_override: WordSegmentRole\",\n    abstract_morpheme_tag.linguistic_type\n  from abbreviation_system\n    inner join\n      morpheme_tag on abbreviation_system.id = morpheme_tag.system_id\n    inner join\n      abstract_morpheme_tag on\n        abstract_morpheme_tag.id = any(morpheme_tag.abstract_ids)\n  where abbreviation_system.short_name = $1\n)\n\nselect *\nfrom t\norder by linguistic_type asc, gloss asc;\n"
  },
  "c2a9ae80ba251654b5fa8c88656a01674d81a466c615070b033378798c0d382a": {
    "describe": {
      "columns": [
        {
          "name": "id",
          "ordinal": 0,
          "type_info": "Uuid"
        },
        {
          "name": "short_name",
          "ordinal": 1,
          "type_info": "Text"
        },
        {
          "name": "title",
          "ordinal": 2,
          "type_info": "Text"
        },
        {
          "name": "written_at",
          "ordinal": 3,
          "type_info": "Date"
        },
        {
          "name": "is_reference",
          "ordinal": 4,
          "type_info": "Bool"
        },
        {
          "name": "contributors",
          "ordinal": 5,
          "type_info": "Jsonb"
        }
      ],
      "nullable": [
        false,
        false,
        false,
        true,
        false,
        null
      ],
      "parameters": {
        "Left": []
      }
    },
    "query": "select\n  document.id,\n  document.short_name,\n  document.title,\n  document.written_at,\n  document.is_reference,\n  coalesce(\n    jsonb_agg(\n      jsonb_build_object(\n        'name',\n        contributor.full_name,\n        'role',\n        contributor_attribution.contribution_role\n      )\n    ) filter (where contributor is not null),\n    '[]'\n  )\n  as contributors\nfrom document\n  left join\n    contributor_attribution on contributor_attribution.document_id = document.id\n  left join contributor on contributor.id = contributor_attribution.contributor_id\ngroup by document.id\n"
  },
  "c956fa4511edb5e5a27aef94a615510d10b541d6a5fb33705489ebd28bb89407": {
    "describe": {
      "columns": [
        {
          "name": "paragraph_id",
          "ordinal": 0,
          "type_info": "Uuid"
        },
        {
          "name": "id",
          "ordinal": 1,
          "type_info": "Uuid"
        },
        {
          "name": "source_text",
          "ordinal": 2,
          "type_info": "Text"
        },
        {
          "name": "simple_phonetics",
          "ordinal": 3,
          "type_info": "Text"
        },
        {
          "name": "phonemic",
          "ordinal": 4,
          "type_info": "Text"
        },
        {
          "name": "english_gloss",
          "ordinal": 5,
          "type_info": "Text"
        },
        {
          "name": "commentary",
          "ordinal": 6,
          "type_info": "Text"
        },
        {
          "name": "document_id",
          "ordinal": 7,
          "type_info": "Uuid"
        },
        {
          "name": "index_in_document",
          "ordinal": 8,
          "type_info": "Int8"
        },
        {
          "name": "page_number",
          "ordinal": 9,
          "type_info": "Text"
        },
        {
          "name": "audio_url?",
          "ordinal": 10,
          "type_info": "Text"
        },
        {
          "name": "audio_slice?",
          "ordinal": 11,
          "type_info": "Int8Range"
        },
        {
          "name": "audio_slice_id",
          "ordinal": 12,
          "type_info": "Uuid"
        },
        {
          "name": "audio_recorded_at?",
          "ordinal": 13,
          "type_info": "Date"
        },
        {
          "name": "audio_recorded_by?",
          "ordinal": 14,
          "type_info": "Uuid"
        },
        {
          "name": "audio_recorded_by_name?",
          "ordinal": 15,
          "type_info": "Text"
        },
        {
          "name": "include_audio_in_edited_collection",
          "ordinal": 16,
          "type_info": "Bool"
        },
        {
          "name": "audio_edited_by?",
          "ordinal": 17,
          "type_info": "Uuid"
        },
        {
          "name": "audio_edited_by_name?",
          "ordinal": 18,
          "type_info": "Text"
        }
      ],
      "nullable": [
        false,
        false,
        false,
        true,
        true,
        true,
        true,
        false,
        false,
        true,
        false,
        true,
        true,
        true,
        false,
        false,
        false,
        false,
        false
      ],
      "parameters": {
        "Left": [
          "UuidArray"
        ]
      }
    },
    "query": "select\n  paragraph.id as paragraph_id,\n  word.id,\n  word.source_text,\n  word.simple_phonetics,\n  word.phonemic,\n  word.english_gloss,\n  word.commentary,\n  word.document_id,\n  word.index_in_document,\n  word.page_number,\n  media_resource.url as \"audio_url?\",\n  media_slice.time_range as \"audio_slice?\",\n  word.audio_slice_id,\n  media_resource.recorded_at as \"audio_recorded_at?\",\n  contributor.id as \"audio_recorded_by?\",\n  contributor.display_name as \"audio_recorded_by_name?\",\n  word.include_audio_in_edited_collection,\n  editor.id as \"audio_edited_by?\",\n  editor.display_name as \"audio_edited_by_name?\"\nfrom word\n  inner join paragraph on paragraph.page_id = word.page_id\n  left join media_slice on media_slice.id = word.audio_slice_id\n  left join media_resource on media_resource.id = media_slice.resource_id\n  left join dailp_user contributor on contributor.id = media_resource.recorded_by\n  left join dailp_user editor on editor.id = media_resource.recorded_by\nwhere paragraph.id = any($1)\n  and word.character_range is not null\n  -- Include words that overlap with the paragraph range\n  and word.character_range && paragraph.character_range\n  -- Exclude words that start before the paragraph, which means that words are\n  -- always included in the paragraph that they start in. This is the same logic\n  -- as line breaks.\n  and word.character_range &> paragraph.character_range\n-- Include all joined primary keys in the GROUP BY clause.\n-- Why? ^^\ngroup by word.id,\n  paragraph.id,\n  media_slice.id,\n  media_resource.id,\n  contributor.id,\n  editor.id\norder by word.character_range\n"
  },
  "cc4e4658101a331ab524544277099c073daf076dae5459b4bd3c7b47068a3367": {
    "describe": {
      "columns": [],
      "nullable": [],
      "parameters": {
        "Left": [
          "Uuid",
          "TextArray",
          "Date"
        ]
      }
    },
    "query": "update document set\n    title = \n        case\n            when $2::text[] != '{}' and $2[1] is not null then $2[1]\n            else title\n        end,\n    written_at =\n        case\n            when $3::date is not null then $3::date\n            else written_at\n        end\nwhere id = $1\n"
  },
  "cc71e3a7b4c013adc4d0cb79acd702aa0daa0290013a31e9fee3bd1f5990fa4f": {
    "describe": {
      "columns": [],
      "nullable": [],
      "parameters": {
        "Left": [
          "TextArray",
          "TextArray",
          "TextArray",
          "TextArray"
        ]
      }
    },
    "query": "insert into morpheme_gloss_relation (left_gloss_id, right_gloss_id)\nselect\n  left_gloss.id,\n  right_gloss.id\nfrom\n  unnest(\n    $1::text[], $2::text[], $3::text[], $4::text[]\n  ) as input_relation(left_doc_name, left_gloss, right_doc_name, right_gloss)\n  inner join document as left_doc on left_doc.short_name = input_relation.left_doc_name\n  inner join\n    morpheme_gloss as left_gloss on\n      left_gloss.gloss = input_relation.left_gloss and left_gloss.document_id = left_doc.id\n  inner join\n    document as right_doc on right_doc.short_name = input_relation.right_doc_name\n  inner join\n    morpheme_gloss as right_gloss on\n      right_gloss.gloss = input_relation.right_gloss and right_gloss.document_id = right_doc.id\non conflict do nothing\n"
  },
  "d6377d5a54a702f7df73f287390c0c45a1309f7e705c93d49842b409a947a1fd": {
    "describe": {
      "columns": [
        {
          "name": "count",
          "ordinal": 0,
          "type_info": "Int8"
        }
      ],
      "nullable": [
        null
      ],
      "parameters": {
        "Left": [
          "Uuid"
        ]
      }
    },
    "query": "select count(id)\nfrom word\nwhere document_id = $1\n"
  },
  "d8bc89c2d802ac2da071308eb27bdd1bc2bbdc31d64e8ccad71d4b861f8be12b": {
    "describe": {
      "columns": [
        {
          "name": "id",
          "ordinal": 0,
          "type_info": "Uuid"
        },
        {
          "name": "title",
          "ordinal": 1,
          "type_info": "Text"
        },
        {
          "name": "base_url",
          "ordinal": 2,
          "type_info": "Text"
        }
      ],
      "nullable": [
        false,
        false,
        false
      ],
      "parameters": {
        "Left": [
          "UuidArray"
        ]
      }
    },
    "query": "select\n  id,\n  title,\n  base_url\nfrom iiif_source\nwhere id = any($1)\n"
  },
  "da8fe05cd8a441259c19df0ab08edafe27d11640443b4f62bc2b983485f38278": {
    "describe": {
      "columns": [
        {
          "name": "id",
          "ordinal": 0,
          "type_info": "Uuid"
        },
        {
          "name": "title",
          "ordinal": 1,
          "type_info": "Text"
        },
        {
          "name": "document_id",
          "ordinal": 2,
          "type_info": "Uuid"
        },
        {
          "name": "wordpress_id",
          "ordinal": 3,
          "type_info": "Int8"
        },
        {
          "name": "index_in_parent",
          "ordinal": 4,
          "type_info": "Int8"
        },
        {
          "name": "chapter_path",
          "ordinal": 5,
          "type_info": {
            "Custom": {
              "kind": "Simple",
              "name": "ltree"
            }
          }
        },
        {
          "name": "section: CollectionSection",
          "ordinal": 6,
          "type_info": {
            "Custom": {
              "kind": {
                "Enum": [
                  "Intro",
                  "Body",
                  "Credit"
                ]
              },
              "name": "collection_section"
            }
          }
        }
      ],
      "nullable": [
        false,
        false,
        true,
        true,
        false,
        false,
        false
      ],
      "parameters": {
        "Left": [
          "Text"
        ]
      }
    },
    "query": "-- Select all the chapters containing this document's id.\nselect\n    c.id,\n    c.title,\n    c.document_id,\n    c.wordpress_id,\n    c.index_in_parent,\n    c.chapter_path,\n    c.section as \"section: CollectionSection\"\nfrom collection_chapter as c\n    inner join\n        (select id from document where document.short_name = $1) as d on c.document_id = d.id;"
  },
  "dd1ce7d0ae1bacb8aa1619f928cb32567dd8990345cec2d1dc793dc422fdef85": {
    "describe": {
      "columns": [],
      "nullable": [],
      "parameters": {
        "Left": [
          "Uuid",
          "Uuid"
        ]
      }
    },
    "query": "DELETE FROM contributor_attribution\nWHERE document_id = $1 AND contributor_id = $2;\n"
  },
  "e1ebe64b2e98a03f7803c63a2e9011b0a064d7a6819dfdbc1a8c4d4e1160db90": {
    "describe": {
      "columns": [
        {
          "name": "id",
          "ordinal": 0,
          "type_info": "Uuid"
        }
      ],
      "nullable": [
        false
      ],
      "parameters": {
        "Left": [
          "Text",
          "Int8Range"
        ]
      }
    },
    "query": "with resource as (\n  insert into media_resource (url)\n  values ($1)\n  on conflict (url) do update set\n     url = excluded.url\n  returning id\n)\n\ninsert into media_slice (resource_id, time_range)\nselect\n  id,\n  $2\nfrom resource\nreturning id\n"
  },
  "e482b08ffa95a64085847ed112c22f364d725df7c552a230cd3d17782c48168d": {
    "describe": {
      "columns": [
        {
          "name": "id",
          "ordinal": 0,
          "type_info": "Uuid"
        },
        {
          "name": "title",
          "ordinal": 1,
          "type_info": "Text"
        },
        {
          "name": "document_id",
          "ordinal": 2,
          "type_info": "Uuid"
        },
        {
          "name": "wordpress_id",
          "ordinal": 3,
          "type_info": "Int8"
        },
        {
          "name": "index_in_parent",
          "ordinal": 4,
          "type_info": "Int8"
        },
        {
          "name": "chapter_path",
          "ordinal": 5,
          "type_info": {
            "Custom": {
              "kind": "Simple",
              "name": "ltree"
            }
          }
        },
        {
          "name": "section: CollectionSection",
          "ordinal": 6,
          "type_info": {
            "Custom": {
              "kind": {
                "Enum": [
                  "Intro",
                  "Body",
                  "Credit"
                ]
              },
              "name": "collection_section"
            }
          }
        }
      ],
      "nullable": [
        false,
        false,
        true,
        true,
        false,
        false,
        false
      ],
      "parameters": {
        "Left": [
          "Text",
          "Text"
        ]
      }
    },
    "query": "select\n  c.id,\n  c.title,\n  c.document_id,\n  c.wordpress_id,\n  c.index_in_parent,\n  c.chapter_path,\n  c.section as \"section: CollectionSection\"\nfrom collection_chapter as c\nwhere c.collection_slug = $1 \n  and c.slug = $2;\n"
  },
  "e48fa3267b00cc26ac5c6ab79fc7218fa6a6bcc25baec277fff3610e3c87d964": {
    "describe": {
      "columns": [],
      "nullable": [],
      "parameters": {
        "Left": [
          "Uuid",
          "Uuid",
          "Text"
        ]
      }
    },
    "query": "INSERT INTO contributor_attribution (document_id, contributor_id, contribution_role)\nVALUES ($1, $2, $3)\nON CONFLICT (document_id, contributor_id)\nDO UPDATE SET contribution_role = $3;"
  },
  "e5c45f7baa4a80a79be259c35cc3e54e7369970054aaad13553568d2d01c3b08": {
    "describe": {
      "columns": [
        {
          "name": "id",
          "ordinal": 0,
          "type_info": "Uuid"
        },
        {
          "name": "translation",
          "ordinal": 1,
          "type_info": "Text"
        },
        {
          "name": "index!",
          "ordinal": 2,
          "type_info": "Int8"
        }
      ],
      "nullable": [
        false,
        false,
        null
      ],
      "parameters": {
        "Left": [
          "Uuid"
        ]
      }
    },
    "query": "-- get a paragraph by id\n-- since paragraphs always include an index within their parent document\n-- we have to count this paragraph's position in on the page\nwith all_paragraphs as (\n  select\n    id,\n    english_translation as translation,\n    ROW_NUMBER() OVER (order by character_range asc) as \"index\"\n  from paragraph\n  where page_id = (\n    select p_inner.page_id from paragraph p_inner where id = $1\n  )\n) \n\nselect\n  id,\n  translation,\n  COALESCE(index, 1) as \"index!\" -- unclear why we need to upcast this\nfrom all_paragraphs\nwhere id=$1"
  },
  "f2be609690eadbcc793760011c18927f3a51a9b661319472bbec19b5c89c6d27": {
    "describe": {
      "columns": [
        {
          "name": "id",
          "ordinal": 0,
          "type_info": "Uuid"
        },
        {
          "name": "title",
          "ordinal": 1,
          "type_info": "Text"
        },
        {
          "name": "wordpress_menu_id",
          "ordinal": 2,
          "type_info": "Int8"
        },
        {
          "name": "slug",
          "ordinal": 3,
          "type_info": "Text"
        }
      ],
      "nullable": [
        false,
        false,
        true,
        false
      ],
      "parameters": {
        "Left": []
      }
    },
    "query": "select \n    e.id,\n    e.title,\n    e.wordpress_menu_id,\n    e.slug\nfrom edited_collection as e;"
  },
  "f86a2f62b58b5b404883e127574947027ff7a38f8ea4058a7dc4e9e68626c164": {
    "describe": {
      "columns": [
        {
          "name": "id",
          "ordinal": 0,
          "type_info": "Uuid"
        },
        {
          "name": "title",
          "ordinal": 1,
          "type_info": "Text"
        },
        {
          "name": "base_url",
          "ordinal": 2,
          "type_info": "Text"
        }
      ],
      "nullable": [
        false,
        false,
        false
      ],
      "parameters": {
        "Left": [
          "Text"
        ]
      }
    },
    "query": "select\n  id,\n  title,\n  base_url\nfrom iiif_source\nwhere title = $1\n"
  },
  "fb97bbe20200bf87afa0466d52c145bfb0647add1644fe14b9248440837cec3b": {
    "describe": {
      "columns": [
        {
          "name": "id",
          "ordinal": 0,
          "type_info": "Uuid"
        },
        {
          "name": "source_text",
          "ordinal": 1,
          "type_info": "Text"
        },
        {
          "name": "simple_phonetics",
          "ordinal": 2,
          "type_info": "Text"
        },
        {
          "name": "phonemic",
          "ordinal": 3,
          "type_info": "Text"
        },
        {
          "name": "english_gloss",
          "ordinal": 4,
          "type_info": "Text"
        },
        {
          "name": "commentary",
          "ordinal": 5,
          "type_info": "Text"
        },
        {
          "name": "document_id",
          "ordinal": 6,
          "type_info": "Uuid"
        },
        {
          "name": "index_in_document",
          "ordinal": 7,
          "type_info": "Int8"
        },
        {
          "name": "page_number",
          "ordinal": 8,
          "type_info": "Text"
        },
        {
          "name": "audio_recorded_at?",
          "ordinal": 9,
          "type_info": "Date"
        },
        {
          "name": "audio_url?",
          "ordinal": 10,
          "type_info": "Text"
        },
        {
          "name": "audio_slice?",
          "ordinal": 11,
          "type_info": "Int8Range"
        },
        {
          "name": "audio_slice_id?",
          "ordinal": 12,
          "type_info": "Uuid"
        },
        {
          "name": "audio_recorded_by?",
          "ordinal": 13,
          "type_info": "Uuid"
        },
        {
          "name": "audio_recorded_by_name?",
          "ordinal": 14,
          "type_info": "Text"
        },
        {
          "name": "include_audio_in_edited_collection",
          "ordinal": 15,
          "type_info": "Bool"
        },
        {
          "name": "audio_edited_by?",
          "ordinal": 16,
          "type_info": "Uuid"
        },
        {
          "name": "audio_edited_by_name?",
          "ordinal": 17,
          "type_info": "Text"
        }
      ],
      "nullable": [
        false,
        false,
        true,
        true,
        true,
        true,
        false,
        false,
        true,
        true,
        false,
        true,
        false,
        false,
        false,
        false,
        false,
        false
      ],
      "parameters": {
        "Left": [
          "Text"
        ]
      }
    },
    "query": "select\n  word.id,\n  word.source_text,\n  word.simple_phonetics,\n  word.phonemic,\n  word.english_gloss,\n  word.commentary,\n  word.document_id,\n  word.index_in_document,\n  word.page_number,\n  media_resource.recorded_at as \"audio_recorded_at?\",\n  media_resource.url as \"audio_url?\",\n  media_slice.time_range as \"audio_slice?\",\n  media_slice.id as \"audio_slice_id?\",\n  contributor.id as \"audio_recorded_by?\",\n  contributor.display_name as \"audio_recorded_by_name?\",\n  word.include_audio_in_edited_collection,\n  editor.id as \"audio_edited_by?\",\n  editor.display_name as \"audio_edited_by_name?\"\nfrom word\n  left join media_slice on media_slice.id = word.audio_slice_id\n  left join media_resource on media_resource.id = media_slice.resource_id\n  left join dailp_user contributor on contributor.id = media_resource.recorded_by\n  left join dailp_user editor on editor.id = media_resource.recorded_by\nwhere source_text ilike $1\n  or simple_phonetics ilike $1\n  or english_gloss ilike $1\n"
  },
  "fcf8a8d667e1d501a534d0c9506dbdd0ed570d5045c1f9dfdbce263c7c7ff9a7": {
    "describe": {
      "columns": [
        {
          "name": "id",
          "ordinal": 0,
          "type_info": "Uuid"
        }
      ],
      "nullable": [
        false
      ],
      "parameters": {
        "Left": [
          "Uuid",
          "Text",
          "Uuid",
          {
            "Custom": {
              "kind": {
                "Enum": [
                  "Word",
                  "Paragraph"
                ]
              },
              "name": "comment_parent_type"
            }
          },
          {
            "Custom": {
              "kind": {
                "Enum": [
                  "Story",
                  "Correction",
                  "Concern",
                  "LingusticAnalysis"
                ]
              },
              "name": "comment_type_enum"
            }
          }
        ]
      }
    },
    "query": "-- Insert a new comment from a user\ninsert into comment (posted_at, posted_by, text_content, parent_id, parent_type, comment_type)\nvalues (now(), $1, $2, $3, $4, $5)\nreturning id"
  }
}<|MERGE_RESOLUTION|>--- conflicted
+++ resolved
@@ -96,33 +96,38 @@
           "type_info": "Uuid"
         },
         {
+          "name": "last_edited",
+          "ordinal": 8,
+          "type_info": "Date"
+        },
+        {
           "name": "audio_url?",
-          "ordinal": 8,
+          "ordinal": 9,
           "type_info": "Text"
         },
         {
           "name": "recorded_at?",
-          "ordinal": 9,
+          "ordinal": 10,
           "type_info": "Date"
         },
         {
           "name": "recorded_by?",
-          "ordinal": 10,
+          "ordinal": 11,
           "type_info": "Uuid"
         },
         {
           "name": "recorded_by_name?",
-          "ordinal": 11,
+          "ordinal": 12,
           "type_info": "Text"
         },
         {
           "name": "audio_slice?",
-          "ordinal": 12,
+          "ordinal": 13,
           "type_info": "Int8Range"
         },
         {
           "name": "contributors",
-          "ordinal": 13,
+          "ordinal": 14,
           "type_info": "Jsonb"
         }
       ],
@@ -133,6 +138,7 @@
         false,
         false,
         false,
+        true,
         true,
         true,
         false,
@@ -255,33 +261,38 @@
           "type_info": "Uuid"
         },
         {
+          "name": "last_edited",
+          "ordinal": 8,
+          "type_info": "Date"
+        },
+        {
           "name": "audio_url?",
-          "ordinal": 8,
+          "ordinal": 9,
           "type_info": "Text"
         },
         {
           "name": "recorded_at?",
-          "ordinal": 9,
+          "ordinal": 10,
           "type_info": "Date"
         },
         {
           "name": "recorded_by?",
-          "ordinal": 10,
+          "ordinal": 11,
           "type_info": "Uuid"
         },
         {
           "name": "recorded_by_name?",
-          "ordinal": 11,
+          "ordinal": 12,
           "type_info": "Text"
         },
         {
           "name": "audio_slice?",
-          "ordinal": 12,
+          "ordinal": 13,
           "type_info": "Int8Range"
         },
         {
           "name": "contributors",
-          "ordinal": 13,
+          "ordinal": 14,
           "type_info": "Jsonb"
         }
       ],
@@ -292,6 +303,7 @@
         false,
         false,
         false,
+        true,
         true,
         true,
         false,
@@ -694,9 +706,8 @@
               "kind": {
                 "Enum": [
                   "Story",
-                  "Correction",
-                  "Concern",
-                  "LingusticAnalysis"
+                  "Suggestion",
+                  "Question"
                 ]
               },
               "name": "comment_type_enum"
@@ -1741,9 +1752,8 @@
               "kind": {
                 "Enum": [
                   "Story",
-                  "Correction",
-                  "Concern",
-                  "LingusticAnalysis"
+                  "Suggestion",
+                  "Question"
                 ]
               },
               "name": "comment_type_enum"
@@ -1872,131 +1882,6 @@
     "query": "select\n  document_group.title,\n  document_group.slug\nfrom document_group\n  left join document on document.group_id = document_group.id\nwhere document.is_reference is false\ngroup by document_group.id\norder by document_group.title asc\n"
   },
   "9404181792966be2d77b3a751ebba731341f0a2fb8bd5f231e6add7a438c525d": {
-<<<<<<< HEAD
-    "describe": {
-      "columns": [
-        {
-          "name": "id",
-          "ordinal": 0,
-          "type_info": "Uuid"
-        },
-        {
-          "name": "source_text",
-          "ordinal": 1,
-          "type_info": "Text"
-        },
-        {
-          "name": "simple_phonetics",
-          "ordinal": 2,
-          "type_info": "Text"
-        },
-        {
-          "name": "phonemic",
-          "ordinal": 3,
-          "type_info": "Text"
-        },
-        {
-          "name": "english_gloss",
-          "ordinal": 4,
-          "type_info": "Text"
-        },
-        {
-          "name": "commentary",
-          "ordinal": 5,
-          "type_info": "Text"
-        },
-        {
-          "name": "document_id",
-          "ordinal": 6,
-          "type_info": "Uuid"
-        },
-        {
-          "name": "index_in_document",
-          "ordinal": 7,
-          "type_info": "Int8"
-        },
-        {
-          "name": "page_number",
-          "ordinal": 8,
-          "type_info": "Text"
-        },
-        {
-          "name": "audio_recorded_at?",
-          "ordinal": 9,
-          "type_info": "Date"
-        },
-        {
-          "name": "audio_url?",
-          "ordinal": 10,
-          "type_info": "Text"
-        },
-        {
-          "name": "audio_slice?",
-          "ordinal": 11,
-          "type_info": "Int8Range"
-        },
-        {
-          "name": "audio_slice_id?",
-          "ordinal": 12,
-          "type_info": "Uuid"
-        },
-        {
-          "name": "audio_recorded_by?",
-          "ordinal": 13,
-          "type_info": "Uuid"
-        },
-        {
-          "name": "audio_recorded_by_name?",
-          "ordinal": 14,
-          "type_info": "Text"
-        },
-        {
-          "name": "include_audio_in_edited_collection",
-          "ordinal": 15,
-          "type_info": "Bool"
-        },
-        {
-          "name": "audio_edited_by?",
-          "ordinal": 16,
-          "type_info": "Uuid"
-        },
-        {
-          "name": "audio_edited_by_name?",
-          "ordinal": 17,
-          "type_info": "Text"
-        }
-      ],
-      "nullable": [
-        false,
-        false,
-        true,
-        true,
-        true,
-        true,
-        false,
-        false,
-        true,
-        true,
-        false,
-        true,
-        false,
-        false,
-        false,
-        false,
-        false,
-        false
-      ],
-      "parameters": {
-        "Left": [
-          "Uuid"
-        ]
-      }
-    },
-    "query": "select\n  word.id,\n  word.source_text,\n  word.simple_phonetics,\n  word.phonemic,\n  word.english_gloss,\n  word.commentary,\n  word.document_id,\n  word.index_in_document,\n  word.page_number,\n  media_resource.recorded_at as \"audio_recorded_at?\",\n  media_resource.url as \"audio_url?\",\n  media_slice.time_range as \"audio_slice?\",\n  media_slice.id as \"audio_slice_id?\",\n  contributor.id as \"audio_recorded_by?\",\n  contributor.display_name as \"audio_recorded_by_name?\",\n  word.include_audio_in_edited_collection,\n  editor.id as \"audio_edited_by?\",\n  editor.display_name as \"audio_edited_by_name?\"\nfrom word\n  left join media_slice on media_slice.id = word.audio_slice_id\n  left join media_resource on media_resource.id = media_slice.resource_id\n  left join dailp_user contributor on contributor.id = media_resource.recorded_by\n  left join dailp_user editor on editor.id = media_resource.recorded_by\nwhere\n  word.id = $1\n"
-  },
-  "97727b783066365674f6cc8a0ee3d56d722c88abb2ef31d925af13ad6c3b15d6": {
-=======
->>>>>>> 065ac17e
     "describe": {
       "columns": [
         {
@@ -3314,9 +3199,8 @@
               "kind": {
                 "Enum": [
                   "Story",
-                  "Correction",
-                  "Concern",
-                  "LingusticAnalysis"
+                  "Suggestion",
+                  "Question"
                 ]
               },
               "name": "comment_type_enum"
