{
  "db": "PostgreSQL",
  "0004c050a9007c9f1ca0f6731433b9c756632da10d5e513d3dcbcbbdd1ec8811": {
    "describe": {
      "columns": [
        {
          "name": "full_name",
          "ordinal": 0,
          "type_info": "Text"
        }
      ],
      "nullable": [
        false
      ],
      "parameters": {
        "Left": [
          "TextArray"
        ]
      }
    },
    "query": "select full_name\nfrom contributor\nwhere full_name = any($1)\n"
  },
  "0059a524d1966fe179b81afdf27abe1206e98d5dbd342f95fefe7449e663a89d": {
    "describe": {
      "columns": [
        {
          "name": "id",
          "ordinal": 0,
          "type_info": "Uuid"
        }
      ],
      "nullable": [
        false
      ],
      "parameters": {
        "Left": [
          "Text"
        ]
      }
    },
    "query": "select id\nfrom document\nwhere short_name = $1\n"
  },
  "06b8461f89e4dc227c28b2fa754688c67ec2cdb8dfc3f82d34002bf24b886d3d": {
    "describe": {
      "columns": [],
      "nullable": [],
      "parameters": {
        "Left": [
          "Text"
        ]
      }
    },
    "query": "delete from collection_chapter\nwhere collection_slug = $1;\n"
  },
  "08c7cd7e00203e2ece8eca969a00404b73c2e7af3cbb5d60408b2a466200dd86": {
    "describe": {
      "columns": [
        {
          "name": "id",
          "ordinal": 0,
          "type_info": "Uuid"
        },
        {
          "name": "short_name",
          "ordinal": 1,
          "type_info": "Text"
        },
        {
          "name": "title",
          "ordinal": 2,
          "type_info": "Text"
        },
        {
          "name": "group_id",
          "ordinal": 3,
          "type_info": "Uuid"
        },
        {
          "name": "index_in_group",
          "ordinal": 4,
          "type_info": "Int8"
        },
        {
          "name": "is_reference",
          "ordinal": 5,
          "type_info": "Bool"
        },
        {
          "name": "written_at",
          "ordinal": 6,
          "type_info": "Date"
        },
        {
          "name": "audio_slice_id",
          "ordinal": 7,
          "type_info": "Uuid"
        },
        {
          "name": "last_edited",
          "ordinal": 8,
          "type_info": "Date"
        },
        {
          "name": "audio_url?",
          "ordinal": 9,
          "type_info": "Text"
        },
        {
          "name": "recorded_at?",
          "ordinal": 10,
          "type_info": "Date"
        },
        {
          "name": "recorded_by?",
          "ordinal": 11,
          "type_info": "Uuid"
        },
        {
          "name": "recorded_by_name?",
          "ordinal": 12,
          "type_info": "Text"
        },
        {
          "name": "audio_slice?",
          "ordinal": 13,
          "type_info": "Int8Range"
        },
        {
          "name": "contributors",
          "ordinal": 14,
          "type_info": "Jsonb"
        }
      ],
      "nullable": [
        false,
        false,
        false,
        false,
        false,
        false,
        true,
        true,
        true,
        false,
        true,
        false,
        false,
        true,
        null
      ],
      "parameters": {
        "Left": [
          "UuidArray"
        ]
      }
    },
    "query": "select\n  d.*,\n  media_resource.url as \"audio_url?\",\n  media_resource.recorded_at as \"recorded_at?\",\n  dailp_user.id as \"recorded_by?\",\n  dailp_user.display_name as \"recorded_by_name?\",\n  media_slice.time_range as \"audio_slice?\",\n  coalesce(\n    jsonb_agg(\n      jsonb_build_object(\n        'name', contributor.full_name, 'role', attr.contribution_role\n      )\n    ) filter (where contributor is not null),\n    '[]'\n  )\n  as contributors\nfrom document as d\n  left join contributor_attribution as attr on attr.document_id = d.id\n  left join contributor on contributor.id = attr.contributor_id\n  left join media_slice on media_slice.id = d.audio_slice_id\n  left join media_resource on media_resource.id = media_slice.resource_id\n  left join dailp_user on dailp_user.id = media_resource.recorded_by\nwhere d.id = any($1)\ngroup by d.id,\n  media_slice.id,\n  media_resource.id,\n  dailp_user.id\n"
  },
  "0a7e8a0aaa1382daa8686211d2e0469e86cf302d41a282643266908e93179718": {
    "describe": {
      "columns": [
        {
          "name": "id",
          "ordinal": 0,
          "type_info": "Uuid"
        },
        {
          "name": "page_id",
          "ordinal": 1,
          "type_info": "Uuid"
        },
        {
          "name": "character_range",
          "ordinal": 2,
          "type_info": "Int8Range"
        },
        {
          "name": "english_translation",
          "ordinal": 3,
          "type_info": "Text"
        }
      ],
      "nullable": [
        false,
        false,
        false,
        false
      ],
      "parameters": {
        "Left": [
          "UuidArray"
        ]
      }
    },
    "query": "select *\nfrom paragraph\nwhere page_id = any($1)\norder by character_range asc\n"
  },
  "0c697fa7d3e8459a4577e54b76a3b17bf1c872d3aa5cecb7a585d1b664261350": {
    "describe": {
      "columns": [
        {
          "name": "id",
          "ordinal": 0,
          "type_info": "Uuid"
        }
      ],
      "nullable": [
        false
      ],
      "parameters": {
        "Left": [
          "Uuid",
          "Text",
          "Text",
          "Uuid"
        ]
      }
    },
    "query": "insert into morpheme_gloss (document_id, gloss, example_shape, tag_id)\n  values ($1, $2, $3, $4)\non conflict (coalesce(document_id, uuid_nil()), gloss)\n  do update set example_shape = excluded.example_shape,\n     tag_id = excluded.tag_id\nreturning id\n"
  },
  "132cb8f6bc7bfe73ed941baba1278d6a4285d5b2a322aabab2c58e1abfd97d8c": {
    "describe": {
      "columns": [
        {
          "name": "id",
          "ordinal": 0,
          "type_info": "Uuid"
        },
        {
          "name": "short_name",
          "ordinal": 1,
          "type_info": "Text"
        },
        {
          "name": "title",
          "ordinal": 2,
          "type_info": "Text"
        },
        {
          "name": "group_id",
          "ordinal": 3,
          "type_info": "Uuid"
        },
        {
          "name": "index_in_group",
          "ordinal": 4,
          "type_info": "Int8"
        },
        {
          "name": "is_reference",
          "ordinal": 5,
          "type_info": "Bool"
        },
        {
          "name": "written_at",
          "ordinal": 6,
          "type_info": "Date"
        },
        {
          "name": "audio_slice_id",
          "ordinal": 7,
          "type_info": "Uuid"
        },
        {
          "name": "last_edited",
          "ordinal": 8,
          "type_info": "Date"
        },
        {
          "name": "audio_url?",
          "ordinal": 9,
          "type_info": "Text"
        },
        {
          "name": "recorded_at?",
          "ordinal": 10,
          "type_info": "Date"
        },
        {
          "name": "recorded_by?",
          "ordinal": 11,
          "type_info": "Uuid"
        },
        {
          "name": "recorded_by_name?",
          "ordinal": 12,
          "type_info": "Text"
        },
        {
          "name": "audio_slice?",
          "ordinal": 13,
          "type_info": "Int8Range"
        },
        {
          "name": "contributors",
          "ordinal": 14,
          "type_info": "Jsonb"
        }
      ],
      "nullable": [
        false,
        false,
        false,
        false,
        false,
        false,
        true,
        true,
        true,
        false,
        true,
        false,
        false,
        true,
        null
      ],
      "parameters": {
        "Left": [
          "TextArray"
        ]
      }
    },
    "query": "select\n  d.*,\n  media_resource.url as \"audio_url?\",\n  media_resource.recorded_at as \"recorded_at?\",\n  dailp_user.id as \"recorded_by?\",\n  dailp_user.display_name as \"recorded_by_name?\",\n  media_slice.time_range as \"audio_slice?\",\n  coalesce(\n    jsonb_agg(\n      jsonb_build_object(\n        'name', contributor.full_name, 'role', attr.contribution_role\n      )\n    ) filter (where contributor is not null),\n    '[]'\n  )\n  as contributors\nfrom document as d\n  left join contributor_attribution as attr on attr.document_id = d.id\n  left join contributor on contributor.id = attr.contributor_id\n  left join media_slice on media_slice.id = d.audio_slice_id\n  left join media_resource on media_resource.id = media_slice.resource_id\n  left join dailp_user on dailp_user.id = media_resource.recorded_by\nwhere d.short_name = any($1)\ngroup by d.id,\n  media_slice.id,\n  media_resource.id,\n  dailp_user.id\n"
  },
  "1dcec22261dae61c4404af7c630eb24e3cd2acc5b4717bcc9706f14c6dde7efc": {
    "describe": {
      "columns": [
        {
          "name": "document_id",
          "ordinal": 0,
          "type_info": "Uuid"
        },
        {
          "name": "is_reference",
          "ordinal": 1,
          "type_info": "Bool"
        },
        {
          "name": "id",
          "ordinal": 2,
          "type_info": "Uuid"
        },
        {
          "name": "source_text",
          "ordinal": 3,
          "type_info": "Text"
        },
        {
          "name": "simple_phonetics",
          "ordinal": 4,
          "type_info": "Text"
        },
        {
          "name": "phonemic",
          "ordinal": 5,
          "type_info": "Text"
        },
        {
          "name": "english_gloss",
          "ordinal": 6,
          "type_info": "Text"
        },
        {
          "name": "recorded_at",
          "ordinal": 7,
          "type_info": "Date"
        },
        {
          "name": "commentary",
          "ordinal": 8,
          "type_info": "Text"
        },
        {
          "name": "index_in_document",
          "ordinal": 9,
          "type_info": "Int8"
        },
        {
          "name": "page_number",
          "ordinal": 10,
          "type_info": "Text"
        }
      ],
      "nullable": [
        false,
        false,
        false,
        false,
        true,
        true,
        true,
        true,
        true,
        false,
        true
      ],
      "parameters": {
        "Left": [
          "Text",
          "Uuid"
        ]
      }
    },
    "query": "select\n  document.id as document_id,\n  document.is_reference,\n  word.id,\n  word.source_text,\n  word.simple_phonetics,\n  word.phonemic,\n  word.english_gloss,\n  word.recorded_at,\n  word.commentary,\n  word.index_in_document,\n  word.page_number\nfrom word\n  inner join document on document.id = word.document_id\n  left join word_segment on word_segment.word_id = word.id\n  inner join morpheme_gloss on morpheme_gloss.id = word_segment.gloss_id\nwhere morpheme_gloss.gloss = $1\n  and (word.document_id = $2 or $2 is null)\ngroup by document.id, word.id\norder by document.id\n"
  },
  "2874ae8f9cec1ce09c268adc74b096a15ca1d90cbb324289c679df9e451cb2ee": {
    "describe": {
      "columns": [],
      "nullable": [],
      "parameters": {
        "Left": [
          "Uuid"
        ]
      }
    },
    "query": "-- Delete all document pages, which will cascade to delete all associated\n-- paragraphs and words.\ndelete from document_page\nwhere document_id = $1\n"
  },
  "32052923a631af8b0a51564e9d08578fc30b5d0e58b1593e8651f53343c91156": {
    "describe": {
      "columns": [
        {
          "name": "morpheme",
          "ordinal": 0,
          "type_info": "Text"
        },
        {
          "name": "word_id",
          "ordinal": 1,
          "type_info": "Uuid"
        },
        {
          "name": "source_text",
          "ordinal": 2,
          "type_info": "Text"
        },
        {
          "name": "simple_phonetics",
          "ordinal": 3,
          "type_info": "Text"
        },
        {
          "name": "phonemic",
          "ordinal": 4,
          "type_info": "Text"
        },
        {
          "name": "english_gloss",
          "ordinal": 5,
          "type_info": "Text"
        },
        {
          "name": "commentary",
          "ordinal": 6,
          "type_info": "Text"
        },
        {
          "name": "document_id",
          "ordinal": 7,
          "type_info": "Uuid"
        },
        {
          "name": "index_in_document",
          "ordinal": 8,
          "type_info": "Int8"
        },
        {
          "name": "page_number",
          "ordinal": 9,
          "type_info": "Text"
        }
      ],
      "nullable": [
        false,
        false,
        false,
        true,
        true,
        true,
        true,
        false,
        false,
        true
      ],
      "parameters": {
        "Left": [
          "Text",
          "Text"
        ]
      }
    },
    "query": "select\n  word_segment.morpheme,\n  word.id as word_id,\n  word.source_text,\n  word.simple_phonetics,\n  word.phonemic,\n  word.english_gloss,\n  word.commentary,\n  word.document_id,\n  word.index_in_document,\n  word.page_number\nfrom morpheme_gloss\n  inner join document on document.id = morpheme_gloss.document_id\n  left join word_segment on word_segment.gloss_id = morpheme_gloss.id\n  left join word on word.id = word_segment.word_id\nwhere morpheme_gloss.gloss = $1\n  and document.short_name = $2\norder by word_segment.morpheme\n"
  },
  "34755721c3c12ea731be9251242e9536b0c380137d1ef70a2d0ced7755eefd7f": {
    "describe": {
      "columns": [
        {
          "name": "id",
          "ordinal": 0,
          "type_info": "Uuid"
        },
        {
          "name": "range?",
          "ordinal": 1,
          "type_info": "Int8Range"
        },
        {
          "name": "resource_url",
          "ordinal": 2,
          "type_info": "Text"
        },
        {
          "name": "include_in_edited_collection",
          "ordinal": 3,
          "type_info": "Bool"
        },
        {
          "name": "recorded_at?",
          "ordinal": 4,
          "type_info": "Date"
        },
        {
          "name": "recorded_by?",
          "ordinal": 5,
          "type_info": "Uuid"
        },
        {
          "name": "recorded_by_name?",
          "ordinal": 6,
          "type_info": "Text"
        },
        {
          "name": "edited_by?",
          "ordinal": 7,
          "type_info": "Uuid"
        },
        {
          "name": "edited_by_name?",
          "ordinal": 8,
          "type_info": "Text"
        }
      ],
      "nullable": [
        false,
        true,
        false,
        false,
        true,
        false,
        false,
        false,
        false
      ],
      "parameters": {
        "Left": [
          "Uuid"
        ]
      }
    },
    "query": "select\n  media_slice.id as \"id\",\n  media_slice.time_range as \"range?\",\n  media_resource.url as \"resource_url\",\n  word_user_media.include_in_edited_collection as \"include_in_edited_collection\",\n  media_resource.recorded_at as \"recorded_at?\",\n  contributor.id as \"recorded_by?\",\n  contributor.display_name as \"recorded_by_name?\",\n  editor.id as \"edited_by?\",\n  editor.display_name as \"edited_by_name?\"\nfrom word_user_media\n  left join media_slice on media_slice.id = word_user_media.media_slice_id\n  left join media_resource on media_resource.id = media_slice.resource_id\n  left join dailp_user contributor on contributor.id = media_resource.recorded_by\n  left join dailp_user editor on editor.id = word_user_media.edited_by\nwhere\n  word_id = $1\norder by media_resource.recorded_at desc\n"
  },
  "35acc71b364ed7efb64b5082a4a23c1424955963bbad243dba6269984a8f69c7": {
    "describe": {
      "columns": [
        {
          "name": "index_in_word",
          "ordinal": 0,
          "type_info": "Int8"
        },
        {
          "name": "word_id",
          "ordinal": 1,
          "type_info": "Uuid"
        },
        {
          "name": "morpheme",
          "ordinal": 2,
          "type_info": "Text"
        },
        {
          "name": "gloss_id",
          "ordinal": 3,
          "type_info": "Uuid"
        },
        {
          "name": "gloss",
          "ordinal": 4,
          "type_info": "Text"
        },
        {
          "name": "role: WordSegmentRole",
          "ordinal": 5,
          "type_info": {
            "Custom": {
              "kind": {
                "Enum": [
                  "Morpheme",
                  "Clitic",
                  "Modifier"
                ]
              },
              "name": "word_segment_role"
            }
          }
        }
      ],
      "nullable": [
        false,
        false,
        false,
        true,
        false,
        false
      ],
      "parameters": {
        "Left": [
          "UuidArray"
        ]
      }
    },
    "query": "select\n  word_segment.index_in_word,\n  word_segment.word_id,\n  word_segment.morpheme,\n  word_segment.gloss_id,\n  morpheme_gloss.gloss,\n  word_segment.role as \"role: WordSegmentRole\"\nfrom word_segment\n  inner join morpheme_gloss on morpheme_gloss.id = word_segment.gloss_id\nwhere word_segment.word_id = any($1)\norder by word_segment.index_in_word\n"
  },
  "363ece97aadc2e4337605619ae9c6a05618ec651a61aecddaa07ebc66698479c": {
    "describe": {
      "columns": [],
      "nullable": [],
      "parameters": {
        "Left": [
          "Uuid"
        ]
      }
    },
    "query": "insert into dailp_user (id, display_name, created_at)\nvalues (\n    -- hint for uuid type instead of autouuid (column type), which can't be used\n    -- as a parameter\n    $1::uuid,\n    '',\n    now()\n)\non conflict do nothing;\n"
  },
  "388c671a0e5cf32298db07a5286a1ecb0efe59c9ddbdff1c7c49f79454a21801": {
    "describe": {
      "columns": [
        {
          "name": "id!",
          "ordinal": 0,
          "type_info": "Uuid"
        }
      ],
      "nullable": [
        false
      ],
      "parameters": {
        "Left": [
          "TextArray"
        ]
      }
    },
    "query": "select abstract_morpheme_tag.id as \"id!\"\nfrom unnest($1::text[]) as morpheme_gloss\n  inner join\n    abstract_morpheme_tag on abstract_morpheme_tag.internal_gloss = morpheme_gloss\n"
  },
  "43e42033828a07a488a1fbe4be6a5c7cea9d5c8d471d51a9fd39f939abd060f6": {
    "describe": {
      "columns": [
        {
          "name": "id",
          "ordinal": 0,
          "type_info": "Uuid"
        },
        {
          "name": "index_in_document",
          "ordinal": 1,
          "type_info": "Int8"
        },
        {
          "name": "document_id",
          "ordinal": 2,
          "type_info": "Uuid"
        },
        {
          "name": "iiif_source_id",
          "ordinal": 3,
          "type_info": "Uuid"
        },
        {
          "name": "iiif_oid",
          "ordinal": 4,
          "type_info": "Text"
        }
      ],
      "nullable": [
        false,
        false,
        false,
        true,
        true
      ],
      "parameters": {
        "Left": [
          "UuidArray"
        ]
      }
    },
    "query": "select\n  id,\n  index_in_document,\n  document_id,\n  iiif_source_id,\n  iiif_oid\nfrom document_page\nwhere document_id = any($1)\norder by index_in_document asc\n"
  },
  "47626f51affde3132dc7723df14672dfd5f606b93f3a7783bfad78bb528879a4": {
    "describe": {
      "columns": [
        {
          "name": "id",
          "ordinal": 0,
          "type_info": "Uuid"
        }
      ],
      "nullable": [
        false
      ],
      "parameters": {
        "Left": [
          "Uuid",
          "Int8",
          "Uuid",
          "Text"
        ]
      }
    },
    "query": "insert into document_page (document_id, index_in_document, iiif_source_id, iiif_oid)\nvalues ($1, $2, $3, $4)\non conflict (document_id, index_in_document) do update set\nindex_in_document = excluded.index_in_document,\niiif_source_id = excluded.iiif_source_id,\niiif_oid = excluded.iiif_oid\nreturning id\n"
  },
  "47b487e7f70a9c10dbf1bc17d2a975c2e6a7edf9f6c11f6e295b4adc25b9a351": {
    "describe": {
      "columns": [
        {
          "name": "id",
          "ordinal": 0,
          "type_info": "Uuid"
        },
        {
          "name": "title",
          "ordinal": 1,
          "type_info": "Text"
        },
        {
          "name": "wordpress_menu_id",
          "ordinal": 2,
          "type_info": "Int8"
        },
        {
          "name": "slug",
          "ordinal": 3,
          "type_info": "Text"
        }
      ],
      "nullable": [
        false,
        false,
        true,
        false
      ],
      "parameters": {
        "Left": [
          "TextArray"
        ]
      }
    },
    "query": "select id, title, wordpress_menu_id, slug\nfrom edited_collection\nwhere slug = any($1)"
  },
  "485b68540ad5d84e5e98c8ec34d4bbc9ddf5a4d129dca5aa9a87b5217c26e9a0": {
    "describe": {
      "columns": [
        {
          "name": "gloss_id",
          "ordinal": 0,
          "type_info": "Uuid"
        },
        {
          "name": "example_shape",
          "ordinal": 1,
          "type_info": "Text"
        },
        {
          "name": "system_name",
          "ordinal": 2,
          "type_info": "Text"
        },
        {
          "name": "abstract_gloss",
          "ordinal": 3,
          "type_info": "Text"
        },
        {
          "name": "concrete_gloss",
          "ordinal": 4,
          "type_info": "Text"
        },
        {
          "name": "title",
          "ordinal": 5,
          "type_info": "Text"
        },
        {
          "name": "description",
          "ordinal": 6,
          "type_info": "Text"
        },
        {
          "name": "role_override: WordSegmentRole",
          "ordinal": 7,
          "type_info": {
            "Custom": {
              "kind": {
                "Enum": [
                  "Morpheme",
                  "Clitic",
                  "Modifier"
                ]
              },
              "name": "word_segment_role"
            }
          }
        },
        {
          "name": "linguistic_type",
          "ordinal": 8,
          "type_info": "Text"
        },
        {
          "name": "internal_tags",
          "ordinal": 9,
          "type_info": "TextArray"
        }
      ],
      "nullable": [
        false,
        true,
        false,
        false,
        false,
        false,
        true,
        true,
        true,
        null
      ],
      "parameters": {
        "Left": [
          "TextArray",
          "TextArray"
        ]
      }
    },
    "query": "select\n  morpheme_gloss.id as gloss_id,\n  morpheme_gloss.example_shape,\n  abbreviation_system.short_name as system_name,\n  morpheme_gloss.gloss as abstract_gloss,\n  morpheme_tag.gloss as concrete_gloss,\n  morpheme_tag.title,\n  morpheme_tag.description,\n  morpheme_tag.role_override as \"role_override: WordSegmentRole\",\n  abstract_morpheme_tag.linguistic_type,\n  array(\n    select abstract_morpheme_tag.internal_gloss\n    from unnest(morpheme_tag.abstract_ids) as abstract_id\n      inner join abstract_morpheme_tag on abstract_morpheme_tag.id = abstract_id) as internal_tags\nfrom morpheme_gloss\n  inner join abstract_morpheme_tag on abstract_morpheme_tag.id = morpheme_gloss.tag_id\n  left join abbreviation_system on abbreviation_system.short_name = any($2)\n  inner join morpheme_tag on morpheme_tag.abstract_ids[1] = abstract_morpheme_tag.id\nwhere morpheme_gloss.gloss = any($1)\n  and morpheme_tag.system_id = abbreviation_system.id\norder by array_length(morpheme_tag.abstract_ids, 1) desc\n"
  },
  "49f26a45b73a43fe847fdeba747d4b857705f380fa7a5f314c9d5ae1103d81a9": {
    "describe": {
      "columns": [
        {
          "name": "gloss_id",
          "ordinal": 0,
          "type_info": "Uuid"
        },
        {
          "name": "example_shape",
          "ordinal": 1,
          "type_info": "Text"
        },
        {
          "name": "system_name",
          "ordinal": 2,
          "type_info": "Text"
        },
        {
          "name": "gloss",
          "ordinal": 3,
          "type_info": "Text"
        },
        {
          "name": "title",
          "ordinal": 4,
          "type_info": "Text"
        },
        {
          "name": "description",
          "ordinal": 5,
          "type_info": "Text"
        },
        {
          "name": "role_override: WordSegmentRole",
          "ordinal": 6,
          "type_info": {
            "Custom": {
              "kind": {
                "Enum": [
                  "Morpheme",
                  "Clitic",
                  "Modifier"
                ]
              },
              "name": "word_segment_role"
            }
          }
        },
        {
          "name": "linguistic_type",
          "ordinal": 7,
          "type_info": "Text"
        }
      ],
      "nullable": [
        false,
        true,
        false,
        false,
        false,
        true,
        true,
        true
      ],
      "parameters": {
        "Left": [
          "UuidArray",
          "TextArray"
        ]
      }
    },
    "query": "select\n  morpheme_gloss.id as gloss_id,\n  morpheme_gloss.example_shape,\n  abbreviation_system.short_name as system_name,\n  morpheme_tag.gloss,\n  morpheme_tag.title,\n  morpheme_tag.description,\n  morpheme_tag.role_override as \"role_override: WordSegmentRole\",\n  abstract_morpheme_tag.linguistic_type\nfrom morpheme_gloss\n  inner join abstract_morpheme_tag on abstract_morpheme_tag.id = morpheme_gloss.tag_id\n  left join abbreviation_system on abbreviation_system.short_name = any($2)\n  inner join morpheme_tag on morpheme_tag.abstract_ids[1] = abstract_morpheme_tag.id\nwhere morpheme_gloss.id = any($1)\n  and morpheme_tag.system_id = abbreviation_system.id\n"
  },
  "4e079635b03bc9dc6858eb004a127cb4c234ee8fa29e72990991850a6981c9a7": {
    "describe": {
      "columns": [
        {
          "name": "id",
          "ordinal": 0,
          "type_info": "Uuid"
        },
        {
          "name": "short_name",
          "ordinal": 1,
          "type_info": "Text"
        },
        {
          "name": "title",
          "ordinal": 2,
          "type_info": "Text"
        },
        {
          "name": "written_at",
          "ordinal": 3,
          "type_info": "Date"
        },
        {
          "name": "is_reference",
          "ordinal": 4,
          "type_info": "Bool"
        },
        {
          "name": "last_edited",
          "ordinal": 5,
          "type_info": "Date"
        },
        {
          "name": "contributors",
          "ordinal": 6,
          "type_info": "Jsonb"
        }
      ],
      "nullable": [
        false,
        false,
        false,
        true,
        false,
        true,
        null
      ],
      "parameters": {
        "Left": []
      }
    },
    "query": "select\n  document.id,\n  document.short_name,\n  document.title,\n  document.written_at,\n  document.is_reference,\n  document.last_edited,\n  coalesce(\n    jsonb_agg(\n      jsonb_build_object(\n        'name',\n        contributor.full_name,\n        'role',\n        contributor_attribution.contribution_role\n      )\n    ) filter (where contributor is not null),\n    '[]'\n  )\n  as contributors\nfrom document\n  left join\n    contributor_attribution on contributor_attribution.document_id = document.id\n  left join contributor on contributor.id = contributor_attribution.contributor_id\ngroup by document.id\n"
  },
  "5549c7f2ae3991f56bf51c9aa562c2a4672277cd741b6ca303b5a24ccc508065": {
    "describe": {
      "columns": [
        {
          "name": "id",
          "ordinal": 0,
          "type_info": "Uuid"
        },
        {
          "name": "title",
          "ordinal": 1,
          "type_info": "Text"
        },
        {
          "name": "slug",
          "ordinal": 2,
          "type_info": "Text"
        },
        {
          "name": "chapter_path",
          "ordinal": 3,
          "type_info": {
            "Custom": {
              "kind": "Simple",
              "name": "ltree"
            }
          }
        }
      ],
      "nullable": [
        false,
        false,
        false,
        false
      ],
      "parameters": {
        "Left": [
          {
            "Custom": {
              "kind": "Simple",
              "name": "ltree"
            }
          }
        ]
      }
    },
    "query": "select id, title, slug, chapter_path\nfrom collection_chapter\nwhere chapter_path @> $1 and chapter_path != $1\n"
  },
  "557d3873ee9d7a09888ebd831dc0256725e9f726c189b4e24d36d8a3201f007a": {
    "describe": {
      "columns": [
        {
          "name": "id",
          "ordinal": 0,
          "type_info": "Uuid"
        },
        {
          "name": "source_text",
          "ordinal": 1,
          "type_info": "Text"
        },
        {
          "name": "simple_phonetics",
          "ordinal": 2,
          "type_info": "Text"
        },
        {
          "name": "phonemic",
          "ordinal": 3,
          "type_info": "Text"
        },
        {
          "name": "english_gloss",
          "ordinal": 4,
          "type_info": "Text"
        },
        {
          "name": "commentary",
          "ordinal": 5,
          "type_info": "Text"
        },
        {
          "name": "document_id",
          "ordinal": 6,
          "type_info": "Uuid"
        },
        {
          "name": "index_in_document",
          "ordinal": 7,
          "type_info": "Int8"
        },
        {
          "name": "page_number",
          "ordinal": 8,
          "type_info": "Text"
        },
        {
          "name": "audio_recorded_at?",
          "ordinal": 9,
          "type_info": "Date"
        },
        {
          "name": "audio_url?",
          "ordinal": 10,
          "type_info": "Text"
        },
        {
          "name": "audio_slice?",
          "ordinal": 11,
          "type_info": "Int8Range"
        },
        {
          "name": "audio_slice_id?",
          "ordinal": 12,
          "type_info": "Uuid"
        },
        {
          "name": "audio_recorded_by?",
          "ordinal": 13,
          "type_info": "Uuid"
        },
        {
          "name": "audio_recorded_by_name?",
          "ordinal": 14,
          "type_info": "Text"
        },
        {
          "name": "include_audio_in_edited_collection",
          "ordinal": 15,
          "type_info": "Bool"
        },
        {
          "name": "audio_edited_by?",
          "ordinal": 16,
          "type_info": "Uuid"
        },
        {
          "name": "audio_edited_by_name?",
          "ordinal": 17,
          "type_info": "Text"
        }
      ],
      "nullable": [
        false,
        false,
        true,
        true,
        true,
        true,
        false,
        false,
        true,
        true,
        false,
        true,
        false,
        false,
        false,
        false,
        false,
        false
      ],
      "parameters": {
        "Left": [
          "Uuid",
          "Int8",
          "Int8"
        ]
      }
    },
    "query": "select\n  word.id,\n  word.source_text,\n  word.simple_phonetics,\n  word.phonemic,\n  word.english_gloss,\n  word.commentary,\n  word.document_id,\n  word.index_in_document,\n  word.page_number,\n  media_resource.recorded_at as \"audio_recorded_at?\",\n  media_resource.url as \"audio_url?\",\n  media_slice.time_range as \"audio_slice?\",\n  media_slice.id as \"audio_slice_id?\",\n  contributor.id as \"audio_recorded_by?\",\n  contributor.display_name as \"audio_recorded_by_name?\",\n  word.include_audio_in_edited_collection,\n  editor.id as \"audio_edited_by?\",\n  editor.display_name as \"audio_edited_by_name?\"\nfrom word\n  left join media_slice on media_slice.id = word.audio_slice_id\n  left join media_resource on media_resource.id = media_slice.resource_id\n  left join dailp_user contributor on contributor.id = media_resource.recorded_by\n  left join dailp_user editor on editor.id = media_resource.recorded_by\nwhere\n  document_id = $1 and (\n    word.index_in_document >= $2 or $2 is null\n  ) and (word.index_in_document < $3 or $3 is null)\norder by index_in_document\n"
  },
  "57df2982e788599773dc55b1fc70dfd0739f4dcd6702079f93cd6ff24a992bff": {
    "describe": {
      "columns": [],
      "nullable": [],
      "parameters": {
        "Left": [
          "Uuid",
          "TextArray"
        ]
      }
    },
    "query": "update paragraph set\n    english_translation =\n        case\n            when $2::text[] != '{}' and $2[1] is not null then $2[1]\n            else english_translation\n        end\nwhere id = $1"
  },
  "587e868e1c86816469a9169bf07be80df5add11ef357029f74629e112d88b88e": {
    "describe": {
      "columns": [],
      "nullable": [],
      "parameters": {
        "Left": [
          "UuidArray",
          "TextArray"
        ]
      }
    },
    "query": "-- Insert a document-local morpheme gloss if and only if there's no matching\n-- global gloss.\ninsert into morpheme_gloss (document_id, gloss)\nselect document_id, gloss from unnest($1::uuid[], $2::text[]) as input_data(document_id, gloss)\nwhere not exists (select from morpheme_gloss where morpheme_gloss.document_id is null and morpheme_gloss.gloss = input_data.gloss)\non conflict (coalesce(document_id, uuid_nil()), gloss) do nothing\n"
  },
  "5a0b15cba34f7675b31afa6c09d970533df17db3dd3df43b67df271101fbd2e7": {
    "describe": {
      "columns": [
        {
          "name": "id",
          "ordinal": 0,
          "type_info": "Uuid"
        },
        {
          "name": "source_text",
          "ordinal": 1,
          "type_info": "Text"
        },
        {
          "name": "simple_phonetics",
          "ordinal": 2,
          "type_info": "Text"
        },
        {
          "name": "phonemic",
          "ordinal": 3,
          "type_info": "Text"
        },
        {
          "name": "english_gloss",
          "ordinal": 4,
          "type_info": "Text"
        },
        {
          "name": "commentary",
          "ordinal": 5,
          "type_info": "Text"
        },
        {
          "name": "document_id",
          "ordinal": 6,
          "type_info": "Uuid"
        },
        {
          "name": "index_in_document",
          "ordinal": 7,
          "type_info": "Int8"
        },
        {
          "name": "page_number",
          "ordinal": 8,
          "type_info": "Text"
        },
        {
          "name": "audio_recorded_at?",
          "ordinal": 9,
          "type_info": "Date"
        },
        {
          "name": "audio_url?",
          "ordinal": 10,
          "type_info": "Text"
        },
        {
          "name": "audio_slice?",
          "ordinal": 11,
          "type_info": "Int8Range"
        },
        {
          "name": "audio_slice_id?",
          "ordinal": 12,
          "type_info": "Uuid"
        },
        {
          "name": "audio_recorded_by?",
          "ordinal": 13,
          "type_info": "Uuid"
        },
        {
          "name": "audio_recorded_by_name?",
          "ordinal": 14,
          "type_info": "Text"
        },
        {
          "name": "include_audio_in_edited_collection",
          "ordinal": 15,
          "type_info": "Bool"
        },
        {
          "name": "audio_edited_by?",
          "ordinal": 16,
          "type_info": "Uuid"
        },
        {
          "name": "audio_edited_by_name?",
          "ordinal": 17,
          "type_info": "Text"
        }
      ],
      "nullable": [
        false,
        false,
        true,
        true,
        true,
        true,
        false,
        false,
        true,
        true,
        true,
        true,
        true,
        true,
        true,
        false,
        true,
        true
      ],
      "parameters": {
        "Left": [
          "TextArray"
        ]
      }
    },
    "query": "select\n  word.id,\n  word.source_text,\n  word.simple_phonetics,\n  word.phonemic,\n  word.english_gloss,\n  word.commentary,\n  word.document_id,\n  word.index_in_document,\n  word.page_number,\n  media_resource.recorded_at as \"audio_recorded_at?\",\n  media_resource.url as \"audio_url?\",\n  media_slice.time_range as \"audio_slice?\",\n  media_slice.id as \"audio_slice_id?\",\n  contributor.id as \"audio_recorded_by?\",\n  contributor.display_name as \"audio_recorded_by_name?\",\n  word.include_audio_in_edited_collection as \"include_audio_in_edited_collection\",\n  editor.id as \"audio_edited_by?\",\n  editor.display_name as \"audio_edited_by_name?\"\nfrom word\n  left join media_slice on media_slice.id = word.audio_slice_id\n  left join media_resource on media_resource.id = media_slice.resource_id\n  left join dailp_user contributor on contributor.id = media_resource.recorded_by\n  left join dailp_user editor on editor.id = word.audio_edited_by\nwhere source_text like any($1)\n"
  },
  "5b699e0fcc9467aed4c1b5ae6361341ed338c32e286e1ae47a3ded10bba0bbf2": {
    "describe": {
      "columns": [
        {
          "name": "slug",
          "ordinal": 0,
          "type_info": "Text"
        },
        {
          "name": "title",
          "ordinal": 1,
          "type_info": "Text"
        }
      ],
      "nullable": [
        false,
        false
      ],
      "parameters": {
        "Left": [
          "Text"
        ]
      }
    },
    "query": "select\n  slug,\n  title\nfrom document_group\nwhere slug = $1\n"
  },
  "5e289d51c54b8f14432482d05e86ec9b6ffddd5b83acee04fcd76bdab6dd27a5": {
    "describe": {
      "columns": [
        {
          "name": "id",
          "ordinal": 0,
          "type_info": "Uuid"
        }
      ],
      "nullable": [
        false
      ],
      "parameters": {
        "Left": [
          "Text",
          "Text"
        ]
      }
    },
    "query": "insert into abstract_morpheme_tag (internal_gloss, linguistic_type)\nvalues ($1, $2)\non conflict (internal_gloss) do update set\nlinguistic_type = excluded.linguistic_type\nreturning id\n"
  },
  "5ed736651d677fd216c010f1dec8b0617a3d682d6a438b977185d94423e05300": {
    "describe": {
      "columns": [
        {
          "name": "document_id",
          "ordinal": 0,
          "type_info": "Uuid"
        },
        {
          "name": "contribution_role",
          "ordinal": 1,
          "type_info": "Text"
        },
        {
          "name": "id",
          "ordinal": 2,
          "type_info": "Uuid"
        },
        {
          "name": "full_name",
          "ordinal": 3,
          "type_info": "Text"
        }
      ],
      "nullable": [
        false,
        false,
        false,
        false
      ],
      "parameters": {
        "Left": [
          "UuidArray"
        ]
      }
    },
    "query": "select\n  attr.document_id,\n  attr.contribution_role,\n  contributor.id,\n  contributor.full_name\nfrom contributor_attribution as attr\n  inner join contributor on contributor.id = attr.contributor_id\nwhere attr.document_id = any($1)\n"
  },
  "6858e67c5a27aa4f38366244a46c9a4a50546c164a2b91599301aad1bc8f3cd0": {
    "describe": {
      "columns": [],
      "nullable": [],
      "parameters": {
        "Left": [
          "TextArray",
          "UuidArray",
          "TextArray"
        ]
      }
    },
    "query": "insert into contributor_attribution (contributor_id, document_id, contribution_role)\nselect\n  contributor.id,\n  input_data.doc_id,\n  input_data.contribution_role\nfrom\n  unnest(\n    $1::text[], $2::uuid[], $3::text[]\n  ) as input_data(full_name, doc_id, contribution_role)\n  inner join contributor on contributor.full_name = input_data.full_name\n-- If this document already has this contributor, move on.\non conflict do nothing\n"
  },
  "6ae89f9cdf89931e4aa92ca7f27d327c5de0826246febb934a2eec2bd4dc92cb": {
    "describe": {
      "columns": [
        {
          "name": "bookmarked_documents",
          "ordinal": 0,
          "type_info": "UuidArray"
        }
      ],
      "nullable": [
        false
      ],
      "parameters": {
        "Left": [
          "Uuid"
        ]
      }
    },
    "query": "SELECT bookmarked_documents\nFROM dailp_user\nWHERE id = $1;"
  },
  "6d5a72c97ad0bb2831e0b605a340630b28f70402023f5abec5ff2043f343f0b1": {
    "describe": {
      "columns": [],
      "nullable": [],
      "parameters": {
        "Left": [
          "Text"
        ]
      }
    },
    "query": "delete from media_resource\nwhere id in (\n  select media_slice.resource_id\n  from media_slice\n    inner join document on document.audio_slice_id = media_slice.id\n  where document.short_name = $1\n)\n"
  },
  "71674fa0e3cc15ae4ab9509aed80adcf20010b5d7bcf7e68a88d95e685abb323": {
    "describe": {
      "columns": [
        {
          "name": "id",
          "ordinal": 0,
          "type_info": "Uuid"
        }
      ],
      "nullable": [
        false
      ],
      "parameters": {
        "Left": [
          "UuidArray",
          "TextArray",
          "TextArray",
          "TextArray",
          "TextArray",
          "DateArray",
          "TextArray",
          "TextArray",
          "Int8Array"
        ]
      }
    },
    "query": "insert into word (document_id, source_text, simple_phonetics, phonemic, english_gloss, recorded_at, commentary,\n  page_number, index_in_document)\nselect * from unnest($1::uuid[], $2::text[], $3::text[], $4::text[], $5::text[], $6::date[], $7::text[], $8::text[], $9::bigint[])\nreturning id\n"
  },
  "73409561936ce0fa2234c9b37c12419fd61bed4d25a4a87599bbf646b80c7d9f": {
    "describe": {
      "columns": [],
      "nullable": [],
      "parameters": {
        "Left": [
          "UuidArray",
          "TextArray",
          "UuidArray",
          "Int8Array",
          "TextArray",
          {
            "Custom": {
              "kind": {
                "Array": {
                  "Custom": {
                    "kind": {
                      "Enum": [
                        "Morpheme",
                        "Clitic",
                        "Modifier"
                      ]
                    },
                    "name": "word_segment_role"
                  }
                }
              },
              "name": "_word_segment_role"
            }
          }
        ]
      }
    },
    "query": "insert into word_segment (gloss_id, word_id, index_in_word, morpheme, role)\n-- Fill in glosses that weren't inserted with their global match.\nselect\n  coalesce(inserted_gloss.id, global_gloss.id),\n  word_id,\n  index,\n  morpheme,\n  role\nfrom\n  unnest(\n    $1::uuid[], $2::text[], $3::uuid[], $4::bigint[], $5::text[], $6::word_segment_role[]\n  ) as input_data(document_id, gloss, word_id, index, morpheme, role)\n  left join\n    morpheme_gloss as inserted_gloss on\n      inserted_gloss.document_id = input_data.document_id and inserted_gloss.gloss = input_data.gloss\n  left join\n    morpheme_gloss as global_gloss on\n      global_gloss.document_id is null and global_gloss.gloss = input_data.gloss\non conflict (word_id, index_in_word)\ndo update set\nmorpheme = excluded.morpheme,\ngloss_id = excluded.gloss_id,\nrole = excluded.role\n"
  },
  "736bb1b4c8d050434299383e2f3278824c9bf68ba926e888642e65fdb19b3d2c": {
    "describe": {
      "columns": [],
      "nullable": [],
      "parameters": {
        "Left": [
          "Uuid",
          "TextArray",
          "TextArray"
        ]
      }
    },
    "query": "insert into morpheme_gloss (document_id, gloss, example_shape)\nselect $1, * from unnest($2::text[], $3::text[])\non conflict (coalesce(document_id, uuid_nil()), gloss)\n  do update set\n    example_shape = excluded.example_shape\n"
  },
  "749fb63d5984a981541e4e48f58a537362159925056c7c2ef2da6ef55ce95c53": {
    "describe": {
      "columns": [
        {
          "name": "word_id",
          "ordinal": 0,
          "type_info": "Uuid"
        }
      ],
      "nullable": [
        null
      ],
      "parameters": {
        "Left": [
          "Uuid",
          "Uuid",
          "Bool",
          "Uuid"
        ]
      }
    },
    "query": "-- Binds: word_id, slice_id, include_in_edited_collection, editor_id\n\nwith word_update as (\n  -- update ingested audio, if the slice_id was ingested audio\n  update word\n  set include_audio_in_edited_collection=$3,\n      audio_edited_by=$4\n  where word.id = $1\n    -- if the slice_id given doesn't match, we won't update\n    and word.audio_slice_id = $2 \n  returning word.id as word_id\n),\nword_user_media_update as (\n-- update user contributed audio, if the slice id is user contributed audio tied to the word\n  update word_user_media\n  set include_in_edited_collection=$3,\n      edited_by=$4\n  where word_id = $1\n    and media_slice_id = $2\n    returning word_id\n)\n\nselect distinct t.word_id\nfrom (\n  select word_id from word_update\n  union\n  select word_id from word_user_media_update\n) as t"
  },
  "774aa2feee9734f0cb7270b3e330731422aecbd72551cdd4a7f24b5fb1dc7c66": {
    "describe": {
      "columns": [],
      "nullable": [],
      "parameters": {
        "Left": [
          "Text"
        ]
      }
    },
    "query": "insert into contributor (full_name)\nvalues ($1)\non conflict (full_name) do update set\nfull_name = excluded.full_name\n"
  },
  "7860f1d60b1f09d62987a89d413a7243cb23005b6f19bb539b88311dbfbd223d": {
    "describe": {
      "columns": [
        {
          "name": "slug",
          "ordinal": 0,
          "type_info": "Text"
        },
        {
          "name": "title",
          "ordinal": 1,
          "type_info": "Text"
        }
      ],
      "nullable": [
        false,
        false
      ],
      "parameters": {
        "Left": [
          "Uuid"
        ]
      }
    },
    "query": "select\n  document_group.slug,\n  document_group.title\nfrom document\n  inner join document_group on document_group.id = document.group_id\nwhere document.id = $1\n"
  },
  "7a6c5fc86cb220cb8e0dcbfbbb994b6288490c39e31cef7bc46a9ccc7e321438": {
    "describe": {
      "columns": [],
      "nullable": [],
      "parameters": {
        "Left": [
          "Uuid",
          "Int8Array",
          "TextArray"
        ]
      }
    },
    "query": "insert into character_transcription (\n  page_id, index_in_page, possible_transcriptions\n)\nselect\n  $1,\n  index,\n  array[transcription]\nfrom unnest($2::bigint[], $3::text[]) as t(index, transcription)\n"
  },
  "7dd3742e8e678aa19890a52f0843ed635cf126dd6f9b50b57918184dab2485c1": {
    "describe": {
      "columns": [
        {
          "name": "id",
          "ordinal": 0,
          "type_info": "Uuid"
        }
      ],
      "nullable": [
        false
      ],
      "parameters": {
        "Left": [
          "Text",
          "Text",
          "Text",
          "Text",
          "Date",
          "Text",
          "Uuid",
          "Text",
          "Int8",
          "Uuid",
          "Int8Range",
          "Text",
          "Int8",
          "Int8"
        ]
      }
    },
    "query": "-- Insert audio resource if there is one for this word.\nwith inserted_audio_resource as (\n  insert into media_resource (url)\n  select $12::text\n  where $12 is not null\n  on conflict (url) do nothing\n),\n\ninserted_audio_slice as (\n  insert into media_slice (resource_id, time_range)\n  select media_resource.id, int8range($13, $14)\n  from media_resource\n  where media_resource.url = $12\n  returning id\n)\n\ninsert into word (\n  source_text, simple_phonetics, phonemic, english_gloss, recorded_at, commentary,\n  document_id, page_number, index_in_document, page_id, character_range, audio_slice_id)\nselect $1, $2, $3, $4, $5, $6, $7, $8, $9, $10, $11, inserted_audio_slice.id\nfrom (values (1)) as t\n  left join inserted_audio_slice on true\nreturning id\n"
  },
  "801894d827b0385398a9e5fd631d66002634a8958eda5565544433318d0af6a4": {
    "describe": {
      "columns": [
        {
          "name": "id",
          "ordinal": 0,
          "type_info": "Uuid"
        }
      ],
      "nullable": [
        false
      ],
      "parameters": {
        "Left": [
          "Text",
          "Text"
        ]
      }
    },
    "query": "insert into abbreviation_system (short_name, title)\nvalues ($1, $2)\non conflict (short_name) do update set\ntitle = excluded.title\nreturning id\n"
  },
  "829f9c2b35731454ad938f666f546edd281de1873a2899710b5a6b9d694a2012": {
    "describe": {
      "columns": [],
      "nullable": [],
      "parameters": {
        "Left": [
          "Text",
          "Text",
          "Int8",
          "Int8",
          {
            "Custom": {
              "kind": "Simple",
              "name": "ltree"
            }
          },
          {
            "Custom": {
              "kind": {
                "Enum": [
                  "Intro",
                  "Body",
                  "Credit"
                ]
              },
              "name": "collection_section"
            }
          }
        ]
      }
    },
    "query": "insert into collection_chapter (\n  title,\n  document_id,\n  wordpress_id,\n  index_in_parent,\n  chapter_path,\n  section)\nvalues (\n  $1,\n  ( select id\n    from document\n    where short_name = $2),\n  $3,\n  $4,\n  $5,\n  $6\n)\n"
  },
  "8469d3fbe5939fa87e81b7afb2bbb614596235e99472eb0db600b000a3775207": {
    "describe": {
      "columns": [],
      "nullable": [],
      "parameters": {
        "Left": [
          "Uuid",
          "UuidArray",
          "Text",
          "Text",
          {
            "Custom": {
              "kind": {
                "Enum": [
                  "Morpheme",
                  "Clitic",
                  "Modifier"
                ]
              },
              "name": "word_segment_role"
            }
          },
          "Text"
        ]
      }
    },
    "query": "insert into morpheme_tag (\n  system_id, abstract_ids, gloss, title, role_override, description\n)\nvalues ($1, $2, $3, $4, $5, $6)\non conflict (system_id, abstract_ids) do update set\ngloss = excluded.gloss,\ntitle = excluded.title,\nrole_override = excluded.role_override,\ndescription = excluded.description\n"
  },
  "8d3ceaae6a15910949eceeeff805e3a93231b1d234897dc2f8bd71fc6df3baaa": {
    "describe": {
      "columns": [
        {
          "name": "id",
          "ordinal": 0,
          "type_info": "Uuid"
        }
      ],
      "nullable": [
        false
      ],
      "parameters": {
        "Left": [
          "Text",
          "Text"
        ]
      }
    },
    "query": "-- Insert a collection with a certain slug.\ninsert into document_group (slug, title)\nvalues ($1, $2)\non conflict (slug) do update set\ntitle = excluded.title\nreturning id\n"
  },
  "8f23f2ea8730fc8f24aee4a5a62d102d386a68749f299d84b341513a5b9048c5": {
    "describe": {
      "columns": [
        {
          "name": "id",
          "ordinal": 0,
          "type_info": "Uuid"
        }
      ],
      "nullable": [
        false
      ],
      "parameters": {
        "Left": [
          "Text",
          "Text",
          "Bool",
          "Date",
          "Uuid",
          "Uuid",
          "Int8"
        ]
      }
    },
    "query": "insert into document (\n  short_name, title, is_reference, written_at, audio_slice_id, group_id, index_in_group\n)\nvalues ($1, $2, $3, $4, $5, $6, $7)\non conflict (short_name) do update set\ntitle = excluded.title,\nis_reference = excluded.is_reference,\nwritten_at = excluded.written_at,\naudio_slice_id = excluded.audio_slice_id,\ngroup_id = excluded.group_id,\nindex_in_group = excluded.index_in_group\nreturning id\n"
  },
  "93a6c0a72e2d56064fffad8eda07a6b8aa73080106ce3283a087b010bc3658dd": {
    "describe": {
      "columns": [
        {
          "name": "title",
          "ordinal": 0,
          "type_info": "Text"
        },
        {
          "name": "slug",
          "ordinal": 1,
          "type_info": "Text"
        }
      ],
      "nullable": [
        false,
        false
      ],
      "parameters": {
        "Left": []
      }
    },
    "query": "select\n  document_group.title,\n  document_group.slug\nfrom document_group\n  left join document on document.group_id = document_group.id\nwhere document.is_reference is false\ngroup by document_group.id\norder by document_group.title asc\n"
  },
  "9404181792966be2d77b3a751ebba731341f0a2fb8bd5f231e6add7a438c525d": {
    "describe": {
      "columns": [
        {
          "name": "id",
          "ordinal": 0,
          "type_info": "Uuid"
        },
        {
          "name": "source_text",
          "ordinal": 1,
          "type_info": "Text"
        },
        {
          "name": "simple_phonetics",
          "ordinal": 2,
          "type_info": "Text"
        },
        {
          "name": "phonemic",
          "ordinal": 3,
          "type_info": "Text"
        },
        {
          "name": "english_gloss",
          "ordinal": 4,
          "type_info": "Text"
        },
        {
          "name": "commentary",
          "ordinal": 5,
          "type_info": "Text"
        },
        {
          "name": "document_id",
          "ordinal": 6,
          "type_info": "Uuid"
        },
        {
          "name": "index_in_document",
          "ordinal": 7,
          "type_info": "Int8"
        },
        {
          "name": "page_number",
          "ordinal": 8,
          "type_info": "Text"
        },
        {
          "name": "audio_recorded_at?",
          "ordinal": 9,
          "type_info": "Date"
        },
        {
          "name": "audio_url?",
          "ordinal": 10,
          "type_info": "Text"
        },
        {
          "name": "audio_slice?",
          "ordinal": 11,
          "type_info": "Int8Range"
        },
        {
          "name": "audio_slice_id?",
          "ordinal": 12,
          "type_info": "Uuid"
        },
        {
          "name": "audio_recorded_by?",
          "ordinal": 13,
          "type_info": "Uuid"
        },
        {
          "name": "audio_recorded_by_name?",
          "ordinal": 14,
          "type_info": "Text"
        },
        {
          "name": "include_audio_in_edited_collection",
          "ordinal": 15,
          "type_info": "Bool"
        },
        {
          "name": "audio_edited_by?",
          "ordinal": 16,
          "type_info": "Uuid"
        },
        {
          "name": "audio_edited_by_name?",
          "ordinal": 17,
          "type_info": "Text"
        }
      ],
      "nullable": [
        false,
        false,
        true,
        true,
        true,
        true,
        false,
        false,
        true,
        true,
        false,
        true,
        false,
        false,
        false,
        false,
        false,
        false
      ],
      "parameters": {
        "Left": [
          "Uuid"
        ]
      }
    },
    "query": "select\n  word.id,\n  word.source_text,\n  word.simple_phonetics,\n  word.phonemic,\n  word.english_gloss,\n  word.commentary,\n  word.document_id,\n  word.index_in_document,\n  word.page_number,\n  media_resource.recorded_at as \"audio_recorded_at?\",\n  media_resource.url as \"audio_url?\",\n  media_slice.time_range as \"audio_slice?\",\n  media_slice.id as \"audio_slice_id?\",\n  contributor.id as \"audio_recorded_by?\",\n  contributor.display_name as \"audio_recorded_by_name?\",\n  word.include_audio_in_edited_collection,\n  editor.id as \"audio_edited_by?\",\n  editor.display_name as \"audio_edited_by_name?\"\nfrom word\n  left join media_slice on media_slice.id = word.audio_slice_id\n  left join media_resource on media_resource.id = media_slice.resource_id\n  left join dailp_user contributor on contributor.id = media_resource.recorded_by\n  left join dailp_user editor on editor.id = media_resource.recorded_by\nwhere\n  word.id = $1\n"
  },
  "958ee8a09f73dbfa64ba57e184e28342627ea3593ded2a08b451bfa52a2382b6": {
    "describe": {
      "columns": [
        {
          "name": "document_id",
          "ordinal": 0,
          "type_info": "Uuid"
        }
      ],
      "nullable": [
        false
      ],
      "parameters": {
        "Left": [
          "Uuid",
          "TextArray",
          "TextArray"
        ]
      }
    },
    "query": "update word set\n    source_text =\n        case\n            when $2::text[] != '{}' and $2[1] is not null then $2[1]\n            else source_text\n        end,\n    commentary =\n        case\n            when $3::text[] != '{}' then $3[1]\n            else commentary\n        end\nwhere id = $1\nreturning word.document_id;"
  },
  "9e02521e2e4f9bb5ee2e1c9dd33e18bb9b0ee8b7d584cf9867b889b92334f082": {
    "describe": {
      "columns": [
        {
          "name": "id",
          "ordinal": 0,
          "type_info": "Uuid"
        },
        {
          "name": "short_name",
          "ordinal": 1,
          "type_info": "Text"
        },
        {
          "name": "title",
          "ordinal": 2,
          "type_info": "Text"
        },
        {
          "name": "date: Date",
          "ordinal": 3,
          "type_info": "Date"
        },
        {
          "name": "order_index",
          "ordinal": 4,
          "type_info": "Int8"
        }
      ],
      "nullable": [
        false,
        false,
        false,
        true,
        false
      ],
      "parameters": {
        "Left": [
          "Text"
        ]
      }
    },
    "query": "select\n  d.id,\n  d.short_name,\n  d.title,\n  d.written_at as \"date: Date\",\n  d.index_in_group as order_index\nfrom document_group\n  inner join document as d on document_group.id = d.group_id\nwhere document_group.slug = $1\norder by d.index_in_group asc\n"
  },
  "9f91be464c9e113d326e6ba91b03dc95f1b94adf482990dba756305fb68b0165": {
    "describe": {
      "columns": [
        {
          "name": "id",
          "ordinal": 0,
          "type_info": "Uuid"
        }
      ],
      "nullable": [
        false
      ],
      "parameters": {
        "Left": [
          "Text",
          "Text",
          "Bool",
          "Date",
          "Uuid",
          "Uuid"
        ]
      }
    },
    "query": "insert into document (\n  short_name, title, is_reference, written_at, audio_slice_id, group_id\n)\nvalues ($1, $2, $3, $4, $5, $6)\non conflict (short_name) do update set\ntitle = excluded.title,\nis_reference = excluded.is_reference,\nwritten_at = excluded.written_at,\naudio_slice_id = excluded.audio_slice_id,\ngroup_id = excluded.group_id\nreturning id\n"
  },
  "a0cec5199d10a1135a4074b4620c0b45b552c38f26ecee945ef94f2afccdbe83": {
    "describe": {
      "columns": [],
      "nullable": [],
      "parameters": {
        "Left": [
          "Uuid",
          "Int8Range",
          "Text"
        ]
      }
    },
    "query": "insert into paragraph (page_id, character_range, english_translation)\nvalues ($1, $2, $3)\n"
  },
  "a24146cbf9ffcb7b7c90f722b3c295a2f55ffbe0edb36f06cc2d18df4707b549": {
    "describe": {
      "columns": [
        {
          "name": "id",
          "ordinal": 0,
          "type_info": "Uuid"
        },
        {
          "name": "base_url",
          "ordinal": 1,
          "type_info": "Text"
        }
      ],
      "nullable": [
        false,
        false
      ],
      "parameters": {
        "Left": [
          "Uuid"
        ]
      }
    },
    "query": "select\n  id,\n  base_url\nfrom iiif_source\nwhere id = $1\n"
  },
  "a3de9c6ddb10a50518b2fa828ea6819795526edd0b89244def851fcc204debc6": {
    "describe": {
      "columns": [
        {
          "name": "media_slice_id",
          "ordinal": 0,
          "type_info": "Uuid"
        }
      ],
      "nullable": [
        false
      ],
      "parameters": {
        "Left": [
          "Uuid",
          "Text",
          "Int8",
          "Int8",
          "Uuid"
        ]
      }
    },
    "query": "-- Binds: user_id, resource_url, start, end, word_id\n\nwith upserted_audio_resource as (\n  insert into media_resource (url, recorded_at, recorded_by)\n  select $2::text, now(), $1\n  -- we do this no-op update to ensure an id is returned\n  on conflict (url) do update set url=excluded.url\n  returning id\n),\n\ninserted_audio_slice as (\n  insert into media_slice (resource_id, time_range)\n  select upserted_audio_resource.id, int8range($3, $4)\n  from upserted_audio_resource\n  returning id\n)\n\ninsert into word_user_media (word_id, media_slice_id)\n  select $5, inserted_audio_slice.id\n  from inserted_audio_slice\n  join word on word.id = $5\n    on conflict (media_slice_id, word_id) do nothing -- word already associated\n  returning media_slice_id"
  },
  "a5799421963397f074375ebf431af110f81ae2ec4038f272c82112c3eda5a742": {
    "describe": {
      "columns": [
        {
          "name": "id",
          "ordinal": 0,
          "type_info": "Uuid"
        },
        {
          "name": "source_text",
          "ordinal": 1,
          "type_info": "Text"
        },
        {
          "name": "simple_phonetics",
          "ordinal": 2,
          "type_info": "Text"
        },
        {
          "name": "phonemic",
          "ordinal": 3,
          "type_info": "Text"
        },
        {
          "name": "english_gloss",
          "ordinal": 4,
          "type_info": "Text"
        },
        {
          "name": "commentary",
          "ordinal": 5,
          "type_info": "Text"
        },
        {
          "name": "document_id",
          "ordinal": 6,
          "type_info": "Uuid"
        },
        {
          "name": "index_in_document",
          "ordinal": 7,
          "type_info": "Int8"
        },
        {
          "name": "page_number",
          "ordinal": 8,
          "type_info": "Text"
        },
        {
          "name": "audio_recorded_at?",
          "ordinal": 9,
          "type_info": "Date"
        },
        {
          "name": "audio_url?",
          "ordinal": 10,
          "type_info": "Text"
        },
        {
          "name": "audio_slice?",
          "ordinal": 11,
          "type_info": "Int8Range"
        },
        {
          "name": "audio_slice_id?",
          "ordinal": 12,
          "type_info": "Uuid"
        },
        {
          "name": "audio_recorded_by?",
          "ordinal": 13,
          "type_info": "Uuid"
        },
        {
          "name": "audio_recorded_by_name?",
          "ordinal": 14,
          "type_info": "Text"
        },
        {
          "name": "include_audio_in_edited_collection",
          "ordinal": 15,
          "type_info": "Bool"
        },
        {
          "name": "audio_edited_by?",
          "ordinal": 16,
          "type_info": "Uuid"
        },
        {
          "name": "audio_edited_by_name?",
          "ordinal": 17,
          "type_info": "Text"
        }
      ],
      "nullable": [
        false,
        false,
        true,
        true,
        true,
        true,
        false,
        false,
        true,
        true,
        false,
        true,
        false,
        false,
        false,
        false,
        false,
        false
      ],
      "parameters": {
        "Left": [
          "Text",
          "Uuid"
        ]
      }
    },
    "query": "with recursive relations as (\n  -- Base case: all relations involving the input morpheme.\n  select\n    rl.left_gloss_id,\n    rl.right_gloss_id\n  from morpheme_gloss_relation as rl\n    inner join\n      morpheme_gloss on\n        rl.left_gloss_id = morpheme_gloss.id or rl.right_gloss_id = morpheme_gloss.id\n  where morpheme_gloss.gloss = $1 and morpheme_gloss.document_id = $2\n\n  -- Recursive case: saturate the graph (no duplicates)\n  union\n  select\n    rlr.left_gloss_id,\n    rlr.right_gloss_id\n  from morpheme_gloss_relation as rlr\n    -- Retrieve all relations that involve any previous sources or destinations\n    inner join\n      relations on\n        rlr.left_gloss_id = relations.right_gloss_id or rlr.right_gloss_id = relations.left_gloss_id or rlr.left_gloss_id = relations.left_gloss_id or rlr.right_gloss_id = relations.right_gloss_id\n)\n\nselect\n  word.id,\n  word.source_text,\n  word.simple_phonetics,\n  word.phonemic,\n  word.english_gloss,\n  word.commentary,\n  word.document_id,\n  word.index_in_document,\n  word.page_number,\n  media_resource.recorded_at as \"audio_recorded_at?\",\n  media_resource.url as \"audio_url?\",\n  media_slice.time_range as \"audio_slice?\",\n  media_slice.id as \"audio_slice_id?\",\n  contributor.id as \"audio_recorded_by?\",\n  contributor.display_name as \"audio_recorded_by_name?\",\n  word.include_audio_in_edited_collection,\n  editor.id as \"audio_edited_by?\",\n  editor.display_name as \"audio_edited_by_name?\"\nfrom relations\n  inner join\n    morpheme_gloss on\n      morpheme_gloss.id = relations.left_gloss_id or morpheme_gloss.id = relations.right_gloss_id\n  inner join word_segment on word_segment.gloss_id = morpheme_gloss.id\n  inner join word on word.id = word_segment.word_id\n  left join media_slice on media_slice.id = word.audio_slice_id\n  left join media_resource on media_resource.id = media_slice.resource_id\n  left join dailp_user contributor on contributor.id = media_resource.recorded_by\n  left join dailp_user editor on editor.id = word.audio_edited_by\norder by word.document_id\n"
  },
  "afca9b69fc11aef29379ab4d753d0b644b6ee3a698f3a6e857bfb6a83a4b38f1": {
    "describe": {
      "columns": [
        {
          "name": "id",
          "ordinal": 0,
          "type_info": "Uuid"
        }
      ],
      "nullable": [
        false
      ],
      "parameters": {
        "Left": [
          "Text",
          "Text"
        ]
      }
    },
    "query": "insert into iiif_source (title, base_url)\nvalues ($1, $2)\non conflict (base_url) do update\nset title = excluded.title\nreturning id\n"
  },
  "b2cd756955024a13a5c1e385ef85461a7335fd7fe7bd4c3067f3a872516a77ce": {
    "describe": {
      "columns": [
        {
          "name": "id",
          "ordinal": 0,
          "type_info": "Uuid"
        },
        {
          "name": "title",
          "ordinal": 1,
          "type_info": "Text"
        },
        {
          "name": "document_id",
          "ordinal": 2,
          "type_info": "Uuid"
        },
        {
          "name": "wordpress_id",
          "ordinal": 3,
          "type_info": "Int8"
        },
        {
          "name": "index_in_parent",
          "ordinal": 4,
          "type_info": "Int8"
        },
        {
          "name": "section: CollectionSection",
          "ordinal": 5,
          "type_info": {
            "Custom": {
              "kind": {
                "Enum": [
                  "Intro",
                  "Body",
                  "Credit"
                ]
              },
              "name": "collection_section"
            }
          }
        },
        {
          "name": "chapter_path",
          "ordinal": 6,
          "type_info": {
            "Custom": {
              "kind": "Simple",
              "name": "ltree"
            }
          }
        },
        {
          "name": "collection_slug!",
          "ordinal": 7,
          "type_info": "Text"
        }
      ],
      "nullable": [
        false,
        false,
        true,
        true,
        false,
        false,
        false,
        null
      ],
      "parameters": {
        "Left": [
          "TextArray"
        ]
      }
    },
    "query": "select\n    id,\n    title,\n    document_id,\n    wordpress_id,\n    index_in_parent,\n    section as \"section: CollectionSection\",\n    chapter_path,\n    ltree2text(subpath(chapter_path, 0, 1)) AS \"collection_slug!\"\nfrom collection_chapter\nwhere ltree2text(subpath(chapter_path, 0, 1)) = any($1);"
  },
  "b48c8aaace5a866c6b39949a5b06954e8b9916c363ac4aad0d72bf006accf84b": {
    "describe": {
      "columns": [
        {
          "name": "gloss",
          "ordinal": 0,
          "type_info": "Text"
        }
      ],
      "nullable": [
        null
      ],
      "parameters": {
        "Left": [
          "TextArray",
          "Text"
        ]
      }
    },
    "query": "-- Selects the internal_gloss if there is one, otherwise \n-- selects the given gloss, a custom gloss entered by the user.\nselect coalesce(internal_gloss, input_gloss) as gloss\nfrom abstract_morpheme_tag\n\n-- Limits the fields of the table to only those with one abstract id,\n-- and which have the same abstract id as the abstract_morpheme_tag table.\n  inner join morpheme_tag\n    on array_length(morpheme_tag.abstract_ids, 1) = 1 \n      and abstract_morpheme_tag.id = morpheme_tag.abstract_ids[1] \n\n-- Limits the fields of the table to only those with the matching short name\n-- as the input and those with the corresponding system id from morpheme_tag.\n  inner join abbreviation_system \n    on abbreviation_system.short_name = $2::text \n      and morpheme_tag.system_id = abbreviation_system.id\n\n-- Joins matching glosses with the morpheme_tag table,\n-- and keeps the input_gloss even if there is no matching gloss (these will\n-- be the custom gloss entered by the user.)\n  right join unnest($1::text[]) as input_gloss\n    on input_gloss = morpheme_tag.gloss"
  },
  "bba471ad9b42019470e67093fe974374468b993c472479dfae34b60d505188c0": {
    "describe": {
      "columns": [],
      "nullable": [],
      "parameters": {
        "Left": [
          "Text",
          "Text",
          "Int8"
        ]
      }
    },
    "query": "insert into edited_collection (slug, title, wordpress_menu_id)\nvalues ($1, $2, $3)\non conflict (slug) do update\nset title = excluded.title,\nwordpress_menu_id = excluded.wordpress_menu_id\n"
  },
  "bde80529393c1595fe31c0bdbaa7e840c68ea7c74896d512c60f6f3b2431fba5": {
    "describe": {
      "columns": [],
      "nullable": [],
      "parameters": {
        "Left": [
          "Uuid"
        ]
      }
    },
    "query": "delete from word\nwhere document_id = $1\n"
  },
  "c09634d274c938e314ed1c2e9bb282851576c7df5a919681cf45b67d3cbe8f4e": {
    "describe": {
      "columns": [
        {
          "name": "system_name",
          "ordinal": 0,
          "type_info": "Text"
        },
        {
          "name": "abstract_ids",
          "ordinal": 1,
          "type_info": "UuidArray"
        },
        {
          "name": "gloss",
          "ordinal": 2,
          "type_info": "Text"
        },
        {
          "name": "title",
          "ordinal": 3,
          "type_info": "Text"
        },
        {
          "name": "description",
          "ordinal": 4,
          "type_info": "Text"
        },
        {
          "name": "role_override: WordSegmentRole",
          "ordinal": 5,
          "type_info": {
            "Custom": {
              "kind": {
                "Enum": [
                  "Morpheme",
                  "Clitic",
                  "Modifier"
                ]
              },
              "name": "word_segment_role"
            }
          }
        },
        {
          "name": "linguistic_type",
          "ordinal": 6,
          "type_info": "Text"
        }
      ],
      "nullable": [
        false,
        false,
        false,
        false,
        true,
        true,
        true
      ],
      "parameters": {
        "Left": [
          "Text"
        ]
      }
    },
    "query": "with t as (\n  select distinct on (morpheme_tag.gloss)\n    abbreviation_system.short_name as system_name,\n    morpheme_tag.abstract_ids,\n    morpheme_tag.gloss,\n    morpheme_tag.title,\n    morpheme_tag.description,\n    morpheme_tag.role_override as \"role_override: WordSegmentRole\",\n    abstract_morpheme_tag.linguistic_type\n  from abbreviation_system\n    inner join\n      morpheme_tag on abbreviation_system.id = morpheme_tag.system_id\n    inner join\n      abstract_morpheme_tag on\n        abstract_morpheme_tag.id = any(morpheme_tag.abstract_ids)\n  where abbreviation_system.short_name = $1\n)\n\nselect *\nfrom t\norder by linguistic_type asc, gloss asc;\n"
  },
  "c956fa4511edb5e5a27aef94a615510d10b541d6a5fb33705489ebd28bb89407": {
    "describe": {
      "columns": [
        {
          "name": "paragraph_id",
          "ordinal": 0,
          "type_info": "Uuid"
        },
        {
          "name": "id",
          "ordinal": 1,
          "type_info": "Uuid"
        },
        {
          "name": "source_text",
          "ordinal": 2,
          "type_info": "Text"
        },
        {
          "name": "simple_phonetics",
          "ordinal": 3,
          "type_info": "Text"
        },
        {
          "name": "phonemic",
          "ordinal": 4,
          "type_info": "Text"
        },
        {
          "name": "english_gloss",
          "ordinal": 5,
          "type_info": "Text"
        },
        {
          "name": "commentary",
          "ordinal": 6,
          "type_info": "Text"
        },
        {
          "name": "document_id",
          "ordinal": 7,
          "type_info": "Uuid"
        },
        {
          "name": "index_in_document",
          "ordinal": 8,
          "type_info": "Int8"
        },
        {
          "name": "page_number",
          "ordinal": 9,
          "type_info": "Text"
        },
        {
          "name": "audio_url?",
          "ordinal": 10,
          "type_info": "Text"
        },
        {
          "name": "audio_slice?",
          "ordinal": 11,
          "type_info": "Int8Range"
        },
        {
          "name": "audio_slice_id",
          "ordinal": 12,
          "type_info": "Uuid"
        },
        {
          "name": "audio_recorded_at?",
          "ordinal": 13,
          "type_info": "Date"
        },
        {
          "name": "audio_recorded_by?",
          "ordinal": 14,
          "type_info": "Uuid"
        },
        {
          "name": "audio_recorded_by_name?",
          "ordinal": 15,
          "type_info": "Text"
        },
        {
          "name": "include_audio_in_edited_collection",
          "ordinal": 16,
          "type_info": "Bool"
        },
        {
          "name": "audio_edited_by?",
          "ordinal": 17,
          "type_info": "Uuid"
        },
        {
          "name": "audio_edited_by_name?",
          "ordinal": 18,
          "type_info": "Text"
        }
      ],
      "nullable": [
        false,
        false,
        false,
        true,
        true,
        true,
        true,
        false,
        false,
        true,
        false,
        true,
        true,
        true,
        false,
        false,
        false,
        false,
        false
      ],
      "parameters": {
        "Left": [
          "UuidArray"
        ]
      }
    },
    "query": "select\n  paragraph.id as paragraph_id,\n  word.id,\n  word.source_text,\n  word.simple_phonetics,\n  word.phonemic,\n  word.english_gloss,\n  word.commentary,\n  word.document_id,\n  word.index_in_document,\n  word.page_number,\n  media_resource.url as \"audio_url?\",\n  media_slice.time_range as \"audio_slice?\",\n  word.audio_slice_id,\n  media_resource.recorded_at as \"audio_recorded_at?\",\n  contributor.id as \"audio_recorded_by?\",\n  contributor.display_name as \"audio_recorded_by_name?\",\n  word.include_audio_in_edited_collection,\n  editor.id as \"audio_edited_by?\",\n  editor.display_name as \"audio_edited_by_name?\"\nfrom word\n  inner join paragraph on paragraph.page_id = word.page_id\n  left join media_slice on media_slice.id = word.audio_slice_id\n  left join media_resource on media_resource.id = media_slice.resource_id\n  left join dailp_user contributor on contributor.id = media_resource.recorded_by\n  left join dailp_user editor on editor.id = media_resource.recorded_by\nwhere paragraph.id = any($1)\n  and word.character_range is not null\n  -- Include words that overlap with the paragraph range\n  and word.character_range && paragraph.character_range\n  -- Exclude words that start before the paragraph, which means that words are\n  -- always included in the paragraph that they start in. This is the same logic\n  -- as line breaks.\n  and word.character_range &> paragraph.character_range\n-- Include all joined primary keys in the GROUP BY clause.\n-- Why? ^^\ngroup by word.id,\n  paragraph.id,\n  media_slice.id,\n  media_resource.id,\n  contributor.id,\n  editor.id\norder by word.character_range\n"
  },
<<<<<<< HEAD
  "cc4c643ad855815974b6f05f117074c1797249ce61af1535b420ee65ea429772": {
    "describe": {
      "columns": [
        {
          "name": "short_name",
          "ordinal": 0,
          "type_info": "Text"
        }
      ],
      "nullable": [
        false
      ],
      "parameters": {
        "Left": [
          "Uuid"
        ]
      }
    },
    "query": "SELECT short_name\nFROM document\nWHERE id = $1"
=======
  "cc4e4658101a331ab524544277099c073daf076dae5459b4bd3c7b47068a3367": {
    "describe": {
      "columns": [],
      "nullable": [],
      "parameters": {
        "Left": [
          "Uuid",
          "TextArray",
          "Date"
        ]
      }
    },
    "query": "update document set\n    title = \n        case\n            when $2::text[] != '{}' and $2[1] is not null then $2[1]\n            else title\n        end,\n    written_at =\n        case\n            when $3::date is not null then $3::date\n            else written_at\n        end\nwhere id = $1\n"
>>>>>>> d73b7427
  },
  "cc71e3a7b4c013adc4d0cb79acd702aa0daa0290013a31e9fee3bd1f5990fa4f": {
    "describe": {
      "columns": [],
      "nullable": [],
      "parameters": {
        "Left": [
          "TextArray",
          "TextArray",
          "TextArray",
          "TextArray"
        ]
      }
    },
    "query": "insert into morpheme_gloss_relation (left_gloss_id, right_gloss_id)\nselect\n  left_gloss.id,\n  right_gloss.id\nfrom\n  unnest(\n    $1::text[], $2::text[], $3::text[], $4::text[]\n  ) as input_relation(left_doc_name, left_gloss, right_doc_name, right_gloss)\n  inner join document as left_doc on left_doc.short_name = input_relation.left_doc_name\n  inner join\n    morpheme_gloss as left_gloss on\n      left_gloss.gloss = input_relation.left_gloss and left_gloss.document_id = left_doc.id\n  inner join\n    document as right_doc on right_doc.short_name = input_relation.right_doc_name\n  inner join\n    morpheme_gloss as right_gloss on\n      right_gloss.gloss = input_relation.right_gloss and right_gloss.document_id = right_doc.id\non conflict do nothing\n"
  },
  "d33e3593934917406066d9db6555cec4f92106ce8eeef6f03297751306b826d2": {
    "describe": {
      "columns": [],
      "nullable": [],
      "parameters": {
        "Left": [
          "Uuid",
          "Uuid",
          "Bool"
        ]
      }
    },
    "query": "UPDATE dailp_user\nSET bookmarked_documents = CASE\n    WHEN $3 = true AND NOT $2 = ANY(bookmarked_documents) THEN array_append(bookmarked_documents, $2)\n    WHEN $3 = false THEN array_remove(bookmarked_documents, $2)\n    ELSE bookmarked_documents\n  END\nWHERE id = $1;"
  },
  "d6377d5a54a702f7df73f287390c0c45a1309f7e705c93d49842b409a947a1fd": {
    "describe": {
      "columns": [
        {
          "name": "count",
          "ordinal": 0,
          "type_info": "Int8"
        }
      ],
      "nullable": [
        null
      ],
      "parameters": {
        "Left": [
          "Uuid"
        ]
      }
    },
    "query": "select count(id)\nfrom word\nwhere document_id = $1\n"
  },
  "d8bc89c2d802ac2da071308eb27bdd1bc2bbdc31d64e8ccad71d4b861f8be12b": {
    "describe": {
      "columns": [
        {
          "name": "id",
          "ordinal": 0,
          "type_info": "Uuid"
        },
        {
          "name": "title",
          "ordinal": 1,
          "type_info": "Text"
        },
        {
          "name": "base_url",
          "ordinal": 2,
          "type_info": "Text"
        }
      ],
      "nullable": [
        false,
        false,
        false
      ],
      "parameters": {
        "Left": [
          "UuidArray"
        ]
      }
    },
    "query": "select\n  id,\n  title,\n  base_url\nfrom iiif_source\nwhere id = any($1)\n"
  },
  "da8fe05cd8a441259c19df0ab08edafe27d11640443b4f62bc2b983485f38278": {
    "describe": {
      "columns": [
        {
          "name": "id",
          "ordinal": 0,
          "type_info": "Uuid"
        },
        {
          "name": "title",
          "ordinal": 1,
          "type_info": "Text"
        },
        {
          "name": "document_id",
          "ordinal": 2,
          "type_info": "Uuid"
        },
        {
          "name": "wordpress_id",
          "ordinal": 3,
          "type_info": "Int8"
        },
        {
          "name": "index_in_parent",
          "ordinal": 4,
          "type_info": "Int8"
        },
        {
          "name": "chapter_path",
          "ordinal": 5,
          "type_info": {
            "Custom": {
              "kind": "Simple",
              "name": "ltree"
            }
          }
        },
        {
          "name": "section: CollectionSection",
          "ordinal": 6,
          "type_info": {
            "Custom": {
              "kind": {
                "Enum": [
                  "Intro",
                  "Body",
                  "Credit"
                ]
              },
              "name": "collection_section"
            }
          }
        }
      ],
      "nullable": [
        false,
        false,
        true,
        true,
        false,
        false,
        false
      ],
      "parameters": {
        "Left": [
          "Text"
        ]
      }
    },
    "query": "-- Select all the chapters containing this document's id.\nselect\n    c.id,\n    c.title,\n    c.document_id,\n    c.wordpress_id,\n    c.index_in_parent,\n    c.chapter_path,\n    c.section as \"section: CollectionSection\"\nfrom collection_chapter as c\n    inner join\n        (select id from document where document.short_name = $1) as d on c.document_id = d.id;"
  },
  "dd1ce7d0ae1bacb8aa1619f928cb32567dd8990345cec2d1dc793dc422fdef85": {
    "describe": {
      "columns": [],
      "nullable": [],
      "parameters": {
        "Left": [
          "Uuid",
          "Uuid"
        ]
      }
    },
    "query": "DELETE FROM contributor_attribution\nWHERE document_id = $1 AND contributor_id = $2;\n"
  },
  "e1ebe64b2e98a03f7803c63a2e9011b0a064d7a6819dfdbc1a8c4d4e1160db90": {
    "describe": {
      "columns": [
        {
          "name": "id",
          "ordinal": 0,
          "type_info": "Uuid"
        }
      ],
      "nullable": [
        false
      ],
      "parameters": {
        "Left": [
          "Text",
          "Int8Range"
        ]
      }
    },
    "query": "with resource as (\n  insert into media_resource (url)\n  values ($1)\n  on conflict (url) do update set\n     url = excluded.url\n  returning id\n)\n\ninsert into media_slice (resource_id, time_range)\nselect\n  id,\n  $2\nfrom resource\nreturning id\n"
  },
  "e482b08ffa95a64085847ed112c22f364d725df7c552a230cd3d17782c48168d": {
    "describe": {
      "columns": [
        {
          "name": "id",
          "ordinal": 0,
          "type_info": "Uuid"
        },
        {
          "name": "title",
          "ordinal": 1,
          "type_info": "Text"
        },
        {
          "name": "document_id",
          "ordinal": 2,
          "type_info": "Uuid"
        },
        {
          "name": "wordpress_id",
          "ordinal": 3,
          "type_info": "Int8"
        },
        {
          "name": "index_in_parent",
          "ordinal": 4,
          "type_info": "Int8"
        },
        {
          "name": "chapter_path",
          "ordinal": 5,
          "type_info": {
            "Custom": {
              "kind": "Simple",
              "name": "ltree"
            }
          }
        },
        {
          "name": "section: CollectionSection",
          "ordinal": 6,
          "type_info": {
            "Custom": {
              "kind": {
                "Enum": [
                  "Intro",
                  "Body",
                  "Credit"
                ]
              },
              "name": "collection_section"
            }
          }
        }
      ],
      "nullable": [
        false,
        false,
        true,
        true,
        false,
        false,
        false
      ],
      "parameters": {
        "Left": [
          "Text",
          "Text"
        ]
      }
    },
    "query": "select\n  c.id,\n  c.title,\n  c.document_id,\n  c.wordpress_id,\n  c.index_in_parent,\n  c.chapter_path,\n  c.section as \"section: CollectionSection\"\nfrom collection_chapter as c\nwhere c.collection_slug = $1 \n  and c.slug = $2;\n"
  },
  "e48fa3267b00cc26ac5c6ab79fc7218fa6a6bcc25baec277fff3610e3c87d964": {
    "describe": {
      "columns": [],
      "nullable": [],
      "parameters": {
        "Left": [
          "Uuid",
          "Uuid",
          "Text"
        ]
      }
    },
    "query": "INSERT INTO contributor_attribution (document_id, contributor_id, contribution_role)\nVALUES ($1, $2, $3)\nON CONFLICT (document_id, contributor_id)\nDO UPDATE SET contribution_role = $3;"
  },
  "f2be609690eadbcc793760011c18927f3a51a9b661319472bbec19b5c89c6d27": {
    "describe": {
      "columns": [
        {
          "name": "id",
          "ordinal": 0,
          "type_info": "Uuid"
        },
        {
          "name": "title",
          "ordinal": 1,
          "type_info": "Text"
        },
        {
          "name": "wordpress_menu_id",
          "ordinal": 2,
          "type_info": "Int8"
        },
        {
          "name": "slug",
          "ordinal": 3,
          "type_info": "Text"
        }
      ],
      "nullable": [
        false,
        false,
        true,
        false
      ],
      "parameters": {
        "Left": []
      }
    },
    "query": "select \n    e.id,\n    e.title,\n    e.wordpress_menu_id,\n    e.slug\nfrom edited_collection as e;"
  },
  "f86a2f62b58b5b404883e127574947027ff7a38f8ea4058a7dc4e9e68626c164": {
    "describe": {
      "columns": [
        {
          "name": "id",
          "ordinal": 0,
          "type_info": "Uuid"
        },
        {
          "name": "title",
          "ordinal": 1,
          "type_info": "Text"
        },
        {
          "name": "base_url",
          "ordinal": 2,
          "type_info": "Text"
        }
      ],
      "nullable": [
        false,
        false,
        false
      ],
      "parameters": {
        "Left": [
          "Text"
        ]
      }
    },
    "query": "select\n  id,\n  title,\n  base_url\nfrom iiif_source\nwhere title = $1\n"
  },
  "fb97bbe20200bf87afa0466d52c145bfb0647add1644fe14b9248440837cec3b": {
    "describe": {
      "columns": [
        {
          "name": "id",
          "ordinal": 0,
          "type_info": "Uuid"
        },
        {
          "name": "source_text",
          "ordinal": 1,
          "type_info": "Text"
        },
        {
          "name": "simple_phonetics",
          "ordinal": 2,
          "type_info": "Text"
        },
        {
          "name": "phonemic",
          "ordinal": 3,
          "type_info": "Text"
        },
        {
          "name": "english_gloss",
          "ordinal": 4,
          "type_info": "Text"
        },
        {
          "name": "commentary",
          "ordinal": 5,
          "type_info": "Text"
        },
        {
          "name": "document_id",
          "ordinal": 6,
          "type_info": "Uuid"
        },
        {
          "name": "index_in_document",
          "ordinal": 7,
          "type_info": "Int8"
        },
        {
          "name": "page_number",
          "ordinal": 8,
          "type_info": "Text"
        },
        {
          "name": "audio_recorded_at?",
          "ordinal": 9,
          "type_info": "Date"
        },
        {
          "name": "audio_url?",
          "ordinal": 10,
          "type_info": "Text"
        },
        {
          "name": "audio_slice?",
          "ordinal": 11,
          "type_info": "Int8Range"
        },
        {
          "name": "audio_slice_id?",
          "ordinal": 12,
          "type_info": "Uuid"
        },
        {
          "name": "audio_recorded_by?",
          "ordinal": 13,
          "type_info": "Uuid"
        },
        {
          "name": "audio_recorded_by_name?",
          "ordinal": 14,
          "type_info": "Text"
        },
        {
          "name": "include_audio_in_edited_collection",
          "ordinal": 15,
          "type_info": "Bool"
        },
        {
          "name": "audio_edited_by?",
          "ordinal": 16,
          "type_info": "Uuid"
        },
        {
          "name": "audio_edited_by_name?",
          "ordinal": 17,
          "type_info": "Text"
        }
      ],
      "nullable": [
        false,
        false,
        true,
        true,
        true,
        true,
        false,
        false,
        true,
        true,
        false,
        true,
        false,
        false,
        false,
        false,
        false,
        false
      ],
      "parameters": {
        "Left": [
          "Text"
        ]
      }
    },
    "query": "select\n  word.id,\n  word.source_text,\n  word.simple_phonetics,\n  word.phonemic,\n  word.english_gloss,\n  word.commentary,\n  word.document_id,\n  word.index_in_document,\n  word.page_number,\n  media_resource.recorded_at as \"audio_recorded_at?\",\n  media_resource.url as \"audio_url?\",\n  media_slice.time_range as \"audio_slice?\",\n  media_slice.id as \"audio_slice_id?\",\n  contributor.id as \"audio_recorded_by?\",\n  contributor.display_name as \"audio_recorded_by_name?\",\n  word.include_audio_in_edited_collection,\n  editor.id as \"audio_edited_by?\",\n  editor.display_name as \"audio_edited_by_name?\"\nfrom word\n  left join media_slice on media_slice.id = word.audio_slice_id\n  left join media_resource on media_resource.id = media_slice.resource_id\n  left join dailp_user contributor on contributor.id = media_resource.recorded_by\n  left join dailp_user editor on editor.id = media_resource.recorded_by\nwhere source_text ilike $1\n  or simple_phonetics ilike $1\n  or english_gloss ilike $1\n"
  }
}<|MERGE_RESOLUTION|>--- conflicted
+++ resolved
@@ -1374,19 +1374,39 @@
     },
     "query": "select\n  attr.document_id,\n  attr.contribution_role,\n  contributor.id,\n  contributor.full_name\nfrom contributor_attribution as attr\n  inner join contributor on contributor.id = attr.contributor_id\nwhere attr.document_id = any($1)\n"
   },
-  "6858e67c5a27aa4f38366244a46c9a4a50546c164a2b91599301aad1bc8f3cd0": {
+  "65df9af112fc60fc834c143ae8af09ce810ba316d912c08f2ba77b6ba877331f": {
     "describe": {
       "columns": [],
       "nullable": [],
       "parameters": {
         "Left": [
+          "Uuid",
           "TextArray",
-          "UuidArray",
           "TextArray"
         ]
       }
     },
-    "query": "insert into contributor_attribution (contributor_id, document_id, contribution_role)\nselect\n  contributor.id,\n  input_data.doc_id,\n  input_data.contribution_role\nfrom\n  unnest(\n    $1::text[], $2::uuid[], $3::text[]\n  ) as input_data(full_name, doc_id, contribution_role)\n  inner join contributor on contributor.full_name = input_data.full_name\n-- If this document already has this contributor, move on.\non conflict do nothing\n"
+    "query": "update word set\n    source_text =\n        case\n            when $2::text[] != '{}' and $2[1] is not null then $2[1]\n            else source_text\n        end,\n    commentary =\n        case\n            when $3::text[] != '{}' then $3[1]\n            else commentary\n        end\nwhere id = $1"
+  },
+  "6858e67c5a27aa4f38366244a46c9a4a50546c164a2b91599301aad1bc8f3cd0": {
+    "describe": {
+      "columns": [
+        {
+          "name": "bookmarked_documents",
+          "ordinal": 0,
+          "type_info": "UuidArray"
+        }
+      ],
+      "nullable": [
+        false
+      ],
+      "parameters": {
+        "Left": [
+          "Uuid"
+        ]
+      }
+    },
+    "query": "SELECT bookmarked_documents\nFROM dailp_user\nWHERE id = $1;"
   },
   "6ae89f9cdf89931e4aa92ca7f27d327c5de0826246febb934a2eec2bd4dc92cb": {
     "describe": {
@@ -2499,7 +2519,6 @@
     },
     "query": "select\n  paragraph.id as paragraph_id,\n  word.id,\n  word.source_text,\n  word.simple_phonetics,\n  word.phonemic,\n  word.english_gloss,\n  word.commentary,\n  word.document_id,\n  word.index_in_document,\n  word.page_number,\n  media_resource.url as \"audio_url?\",\n  media_slice.time_range as \"audio_slice?\",\n  word.audio_slice_id,\n  media_resource.recorded_at as \"audio_recorded_at?\",\n  contributor.id as \"audio_recorded_by?\",\n  contributor.display_name as \"audio_recorded_by_name?\",\n  word.include_audio_in_edited_collection,\n  editor.id as \"audio_edited_by?\",\n  editor.display_name as \"audio_edited_by_name?\"\nfrom word\n  inner join paragraph on paragraph.page_id = word.page_id\n  left join media_slice on media_slice.id = word.audio_slice_id\n  left join media_resource on media_resource.id = media_slice.resource_id\n  left join dailp_user contributor on contributor.id = media_resource.recorded_by\n  left join dailp_user editor on editor.id = media_resource.recorded_by\nwhere paragraph.id = any($1)\n  and word.character_range is not null\n  -- Include words that overlap with the paragraph range\n  and word.character_range && paragraph.character_range\n  -- Exclude words that start before the paragraph, which means that words are\n  -- always included in the paragraph that they start in. This is the same logic\n  -- as line breaks.\n  and word.character_range &> paragraph.character_range\n-- Include all joined primary keys in the GROUP BY clause.\n-- Why? ^^\ngroup by word.id,\n  paragraph.id,\n  media_slice.id,\n  media_resource.id,\n  contributor.id,\n  editor.id\norder by word.character_range\n"
   },
-<<<<<<< HEAD
   "cc4c643ad855815974b6f05f117074c1797249ce61af1535b420ee65ea429772": {
     "describe": {
       "columns": [
@@ -2519,7 +2538,7 @@
       }
     },
     "query": "SELECT short_name\nFROM document\nWHERE id = $1"
-=======
+  },
   "cc4e4658101a331ab524544277099c073daf076dae5459b4bd3c7b47068a3367": {
     "describe": {
       "columns": [],
@@ -2533,7 +2552,6 @@
       }
     },
     "query": "update document set\n    title = \n        case\n            when $2::text[] != '{}' and $2[1] is not null then $2[1]\n            else title\n        end,\n    written_at =\n        case\n            when $3::date is not null then $3::date\n            else written_at\n        end\nwhere id = $1\n"
->>>>>>> d73b7427
   },
   "cc71e3a7b4c013adc4d0cb79acd702aa0daa0290013a31e9fee3bd1f5990fa4f": {
     "describe": {
