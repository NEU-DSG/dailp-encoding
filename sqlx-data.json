{
  "db": "PostgreSQL",
  "0004c050a9007c9f1ca0f6731433b9c756632da10d5e513d3dcbcbbdd1ec8811": {
    "describe": {
      "columns": [
        {
          "name": "full_name",
          "ordinal": 0,
          "type_info": "Text"
        }
      ],
      "nullable": [
        false
      ],
      "parameters": {
        "Left": [
          "TextArray"
        ]
      }
    },
    "query": "select full_name\nfrom contributor\nwhere full_name = any($1)\n"
  },
  "0059a524d1966fe179b81afdf27abe1206e98d5dbd342f95fefe7449e663a89d": {
    "describe": {
      "columns": [
        {
          "name": "id",
          "ordinal": 0,
          "type_info": "Uuid"
        }
      ],
      "nullable": [
        false
      ],
      "parameters": {
        "Left": [
          "Text"
        ]
      }
    },
    "query": "select id\nfrom document\nwhere short_name = $1\n"
  },
  "06b8461f89e4dc227c28b2fa754688c67ec2cdb8dfc3f82d34002bf24b886d3d": {
    "describe": {
      "columns": [],
      "nullable": [],
      "parameters": {
        "Left": [
          "Text"
        ]
      }
    },
    "query": "delete from collection_chapter\nwhere collection_slug = $1;\n"
  },
  "08c7cd7e00203e2ece8eca969a00404b73c2e7af3cbb5d60408b2a466200dd86": {
    "describe": {
      "columns": [
        {
          "name": "id",
          "ordinal": 0,
          "type_info": "Uuid"
        },
        {
          "name": "short_name",
          "ordinal": 1,
          "type_info": "Text"
        },
        {
          "name": "title",
          "ordinal": 2,
          "type_info": "Text"
        },
        {
          "name": "group_id",
          "ordinal": 3,
          "type_info": "Uuid"
        },
        {
          "name": "index_in_group",
          "ordinal": 4,
          "type_info": "Int8"
        },
        {
          "name": "is_reference",
          "ordinal": 5,
          "type_info": "Bool"
        },
        {
          "name": "written_at",
          "ordinal": 6,
          "type_info": "Date"
        },
        {
          "name": "audio_slice_id",
          "ordinal": 7,
          "type_info": "Uuid"
        },
        {
          "name": "audio_url?",
          "ordinal": 8,
          "type_info": "Text"
        },
        {
          "name": "recorded_at?",
          "ordinal": 9,
          "type_info": "Date"
        },
        {
          "name": "recorded_by?",
          "ordinal": 10,
          "type_info": "Uuid"
        },
        {
          "name": "recorded_by_name?",
          "ordinal": 11,
          "type_info": "Text"
        },
        {
          "name": "audio_slice?",
          "ordinal": 12,
          "type_info": "Int8Range"
        },
        {
          "name": "contributors",
          "ordinal": 13,
          "type_info": "Jsonb"
        }
      ],
      "nullable": [
        false,
        false,
        false,
        false,
        false,
        false,
        true,
        true,
        false,
        true,
        false,
        false,
        true,
        null
      ],
      "parameters": {
        "Left": [
          "UuidArray"
        ]
      }
    },
    "query": "select\n  d.*,\n  media_resource.url as \"audio_url?\",\n  media_resource.recorded_at as \"recorded_at?\",\n  dailp_user.id as \"recorded_by?\",\n  dailp_user.display_name as \"recorded_by_name?\",\n  media_slice.time_range as \"audio_slice?\",\n  coalesce(\n    jsonb_agg(\n      jsonb_build_object(\n        'name', contributor.full_name, 'role', attr.contribution_role\n      )\n    ) filter (where contributor is not null),\n    '[]'\n  )\n  as contributors\nfrom document as d\n  left join contributor_attribution as attr on attr.document_id = d.id\n  left join contributor on contributor.id = attr.contributor_id\n  left join media_slice on media_slice.id = d.audio_slice_id\n  left join media_resource on media_resource.id = media_slice.resource_id\n  left join dailp_user on dailp_user.id = media_resource.recorded_by\nwhere d.id = any($1)\ngroup by d.id,\n  media_slice.id,\n  media_resource.id,\n  dailp_user.id\n"
  },
  "0a7e8a0aaa1382daa8686211d2e0469e86cf302d41a282643266908e93179718": {
    "describe": {
      "columns": [
        {
          "name": "id",
          "ordinal": 0,
          "type_info": "Uuid"
        },
        {
          "name": "page_id",
          "ordinal": 1,
          "type_info": "Uuid"
        },
        {
          "name": "character_range",
          "ordinal": 2,
          "type_info": "Int8Range"
        },
        {
          "name": "english_translation",
          "ordinal": 3,
          "type_info": "Text"
        }
      ],
      "nullable": [
        false,
        false,
        false,
        false
      ],
      "parameters": {
        "Left": [
          "UuidArray"
        ]
      }
    },
    "query": "select *\nfrom paragraph\nwhere page_id = any($1)\norder by character_range asc\n"
  },
  "0c697fa7d3e8459a4577e54b76a3b17bf1c872d3aa5cecb7a585d1b664261350": {
    "describe": {
      "columns": [
        {
          "name": "id",
          "ordinal": 0,
          "type_info": "Uuid"
        }
      ],
      "nullable": [
        false
      ],
      "parameters": {
        "Left": [
          "Uuid",
          "Text",
          "Text",
          "Uuid"
        ]
      }
    },
    "query": "insert into morpheme_gloss (document_id, gloss, example_shape, tag_id)\n  values ($1, $2, $3, $4)\non conflict (coalesce(document_id, uuid_nil()), gloss)\n  do update set example_shape = excluded.example_shape,\n     tag_id = excluded.tag_id\nreturning id\n"
  },
  "132cb8f6bc7bfe73ed941baba1278d6a4285d5b2a322aabab2c58e1abfd97d8c": {
    "describe": {
      "columns": [
        {
          "name": "id",
          "ordinal": 0,
          "type_info": "Uuid"
        },
        {
          "name": "short_name",
          "ordinal": 1,
          "type_info": "Text"
        },
        {
          "name": "title",
          "ordinal": 2,
          "type_info": "Text"
        },
        {
          "name": "group_id",
          "ordinal": 3,
          "type_info": "Uuid"
        },
        {
          "name": "index_in_group",
          "ordinal": 4,
          "type_info": "Int8"
        },
        {
          "name": "is_reference",
          "ordinal": 5,
          "type_info": "Bool"
        },
        {
          "name": "written_at",
          "ordinal": 6,
          "type_info": "Date"
        },
        {
          "name": "audio_slice_id",
          "ordinal": 7,
          "type_info": "Uuid"
        },
        {
          "name": "audio_url?",
          "ordinal": 8,
          "type_info": "Text"
        },
        {
          "name": "recorded_at?",
          "ordinal": 9,
          "type_info": "Date"
        },
        {
          "name": "recorded_by?",
          "ordinal": 10,
          "type_info": "Uuid"
        },
        {
          "name": "recorded_by_name?",
          "ordinal": 11,
          "type_info": "Text"
        },
        {
          "name": "audio_slice?",
          "ordinal": 12,
          "type_info": "Int8Range"
        },
        {
          "name": "contributors",
          "ordinal": 13,
          "type_info": "Jsonb"
        }
      ],
      "nullable": [
        false,
        false,
        false,
        false,
        false,
        false,
        true,
        true,
        false,
        true,
        false,
        false,
        true,
        null
      ],
      "parameters": {
        "Left": [
          "TextArray"
        ]
      }
    },
    "query": "select\n  d.*,\n  media_resource.url as \"audio_url?\",\n  media_resource.recorded_at as \"recorded_at?\",\n  dailp_user.id as \"recorded_by?\",\n  dailp_user.display_name as \"recorded_by_name?\",\n  media_slice.time_range as \"audio_slice?\",\n  coalesce(\n    jsonb_agg(\n      jsonb_build_object(\n        'name', contributor.full_name, 'role', attr.contribution_role\n      )\n    ) filter (where contributor is not null),\n    '[]'\n  )\n  as contributors\nfrom document as d\n  left join contributor_attribution as attr on attr.document_id = d.id\n  left join contributor on contributor.id = attr.contributor_id\n  left join media_slice on media_slice.id = d.audio_slice_id\n  left join media_resource on media_resource.id = media_slice.resource_id\n  left join dailp_user on dailp_user.id = media_resource.recorded_by\nwhere d.short_name = any($1)\ngroup by d.id,\n  media_slice.id,\n  media_resource.id,\n  dailp_user.id\n"
  },
  "1dcec22261dae61c4404af7c630eb24e3cd2acc5b4717bcc9706f14c6dde7efc": {
    "describe": {
      "columns": [
        {
          "name": "document_id",
          "ordinal": 0,
          "type_info": "Uuid"
        },
        {
          "name": "is_reference",
          "ordinal": 1,
          "type_info": "Bool"
        },
        {
          "name": "id",
          "ordinal": 2,
          "type_info": "Uuid"
        },
        {
          "name": "source_text",
          "ordinal": 3,
          "type_info": "Text"
        },
        {
          "name": "simple_phonetics",
          "ordinal": 4,
          "type_info": "Text"
        },
        {
          "name": "phonemic",
          "ordinal": 5,
          "type_info": "Text"
        },
        {
          "name": "english_gloss",
          "ordinal": 6,
          "type_info": "Text"
        },
        {
          "name": "recorded_at",
          "ordinal": 7,
          "type_info": "Date"
        },
        {
          "name": "commentary",
          "ordinal": 8,
          "type_info": "Text"
        },
        {
          "name": "index_in_document",
          "ordinal": 9,
          "type_info": "Int8"
        },
        {
          "name": "page_number",
          "ordinal": 10,
          "type_info": "Text"
        }
      ],
      "nullable": [
        false,
        false,
        false,
        false,
        true,
        true,
        true,
        true,
        true,
        false,
        true
      ],
      "parameters": {
        "Left": [
          "Text",
          "Uuid"
        ]
      }
    },
    "query": "select\n  document.id as document_id,\n  document.is_reference,\n  word.id,\n  word.source_text,\n  word.simple_phonetics,\n  word.phonemic,\n  word.english_gloss,\n  word.recorded_at,\n  word.commentary,\n  word.index_in_document,\n  word.page_number\nfrom word\n  inner join document on document.id = word.document_id\n  left join word_segment on word_segment.word_id = word.id\n  inner join morpheme_gloss on morpheme_gloss.id = word_segment.gloss_id\nwhere morpheme_gloss.gloss = $1\n  and (word.document_id = $2 or $2 is null)\ngroup by document.id, word.id\norder by document.id\n"
  },
  "2874ae8f9cec1ce09c268adc74b096a15ca1d90cbb324289c679df9e451cb2ee": {
    "describe": {
      "columns": [],
      "nullable": [],
      "parameters": {
        "Left": [
          "Uuid"
        ]
      }
    },
    "query": "-- Delete all document pages, which will cascade to delete all associated\n-- paragraphs and words.\ndelete from document_page\nwhere document_id = $1\n"
  },
  "32052923a631af8b0a51564e9d08578fc30b5d0e58b1593e8651f53343c91156": {
    "describe": {
      "columns": [
        {
          "name": "morpheme",
          "ordinal": 0,
          "type_info": "Text"
        },
        {
          "name": "word_id",
          "ordinal": 1,
          "type_info": "Uuid"
        },
        {
          "name": "source_text",
          "ordinal": 2,
          "type_info": "Text"
        },
        {
          "name": "simple_phonetics",
          "ordinal": 3,
          "type_info": "Text"
        },
        {
          "name": "phonemic",
          "ordinal": 4,
          "type_info": "Text"
        },
        {
          "name": "english_gloss",
          "ordinal": 5,
          "type_info": "Text"
        },
        {
          "name": "commentary",
          "ordinal": 6,
          "type_info": "Text"
        },
        {
          "name": "document_id",
          "ordinal": 7,
          "type_info": "Uuid"
        },
        {
          "name": "index_in_document",
          "ordinal": 8,
          "type_info": "Int8"
        },
        {
          "name": "page_number",
          "ordinal": 9,
          "type_info": "Text"
        }
      ],
      "nullable": [
        false,
        false,
        false,
        true,
        true,
        true,
        true,
        false,
        false,
        true
      ],
      "parameters": {
        "Left": [
          "Text",
          "Text"
        ]
      }
    },
    "query": "select\n  word_segment.morpheme,\n  word.id as word_id,\n  word.source_text,\n  word.simple_phonetics,\n  word.phonemic,\n  word.english_gloss,\n  word.commentary,\n  word.document_id,\n  word.index_in_document,\n  word.page_number\nfrom morpheme_gloss\n  inner join document on document.id = morpheme_gloss.document_id\n  left join word_segment on word_segment.gloss_id = morpheme_gloss.id\n  left join word on word.id = word_segment.word_id\nwhere morpheme_gloss.gloss = $1\n  and document.short_name = $2\norder by word_segment.morpheme\n"
  },
  "34755721c3c12ea731be9251242e9536b0c380137d1ef70a2d0ced7755eefd7f": {
    "describe": {
      "columns": [
        {
          "name": "id",
          "ordinal": 0,
          "type_info": "Uuid"
        },
        {
          "name": "range?",
          "ordinal": 1,
          "type_info": "Int8Range"
        },
        {
          "name": "resource_url",
          "ordinal": 2,
          "type_info": "Text"
        },
        {
          "name": "include_in_edited_collection",
          "ordinal": 3,
          "type_info": "Bool"
        },
        {
          "name": "recorded_at?",
          "ordinal": 4,
          "type_info": "Date"
        },
        {
          "name": "recorded_by?",
          "ordinal": 5,
          "type_info": "Uuid"
        },
        {
          "name": "recorded_by_name?",
          "ordinal": 6,
          "type_info": "Text"
        },
        {
          "name": "edited_by?",
          "ordinal": 7,
          "type_info": "Uuid"
        },
        {
          "name": "edited_by_name?",
          "ordinal": 8,
          "type_info": "Text"
        }
      ],
      "nullable": [
        false,
        true,
        false,
        false,
        true,
        false,
        false,
        false,
        false
      ],
      "parameters": {
        "Left": [
          "Uuid"
        ]
      }
    },
    "query": "select\n  media_slice.id as \"id\",\n  media_slice.time_range as \"range?\",\n  media_resource.url as \"resource_url\",\n  word_user_media.include_in_edited_collection as \"include_in_edited_collection\",\n  media_resource.recorded_at as \"recorded_at?\",\n  contributor.id as \"recorded_by?\",\n  contributor.display_name as \"recorded_by_name?\",\n  editor.id as \"edited_by?\",\n  editor.display_name as \"edited_by_name?\"\nfrom word_user_media\n  left join media_slice on media_slice.id = word_user_media.media_slice_id\n  left join media_resource on media_resource.id = media_slice.resource_id\n  left join dailp_user contributor on contributor.id = media_resource.recorded_by\n  left join dailp_user editor on editor.id = word_user_media.edited_by\nwhere\n  word_id = $1\norder by media_resource.recorded_at desc\n"
  },
  "35acc71b364ed7efb64b5082a4a23c1424955963bbad243dba6269984a8f69c7": {
    "describe": {
      "columns": [
        {
          "name": "index_in_word",
          "ordinal": 0,
          "type_info": "Int8"
        },
        {
          "name": "word_id",
          "ordinal": 1,
          "type_info": "Uuid"
        },
        {
          "name": "morpheme",
          "ordinal": 2,
          "type_info": "Text"
        },
        {
          "name": "gloss_id",
          "ordinal": 3,
          "type_info": "Uuid"
        },
        {
          "name": "gloss",
          "ordinal": 4,
          "type_info": "Text"
        },
        {
          "name": "role: WordSegmentRole",
          "ordinal": 5,
          "type_info": {
            "Custom": {
              "kind": {
                "Enum": [
                  "Morpheme",
                  "Clitic",
                  "Modifier"
                ]
              },
              "name": "word_segment_role"
            }
          }
        }
      ],
      "nullable": [
        false,
        false,
        false,
        true,
        false,
        false
      ],
      "parameters": {
        "Left": [
          "UuidArray"
        ]
      }
    },
    "query": "select\n  word_segment.index_in_word,\n  word_segment.word_id,\n  word_segment.morpheme,\n  word_segment.gloss_id,\n  morpheme_gloss.gloss,\n  word_segment.role as \"role: WordSegmentRole\"\nfrom word_segment\n  inner join morpheme_gloss on morpheme_gloss.id = word_segment.gloss_id\nwhere word_segment.word_id = any($1)\norder by word_segment.index_in_word\n"
  },
  "363ece97aadc2e4337605619ae9c6a05618ec651a61aecddaa07ebc66698479c": {
    "describe": {
      "columns": [],
      "nullable": [],
      "parameters": {
        "Left": [
          "Uuid"
        ]
      }
    },
    "query": "insert into dailp_user (id, display_name, created_at)\nvalues (\n    -- hint for uuid type instead of autouuid (column type), which can't be used\n    -- as a parameter\n    $1::uuid,\n    '',\n    now()\n)\non conflict do nothing;\n"
  },
  "388c671a0e5cf32298db07a5286a1ecb0efe59c9ddbdff1c7c49f79454a21801": {
    "describe": {
      "columns": [
        {
          "name": "id!",
          "ordinal": 0,
          "type_info": "Uuid"
        }
      ],
      "nullable": [
        false
      ],
      "parameters": {
        "Left": [
          "TextArray"
        ]
      }
    },
    "query": "select abstract_morpheme_tag.id as \"id!\"\nfrom unnest($1::text[]) as morpheme_gloss\n  inner join\n    abstract_morpheme_tag on abstract_morpheme_tag.internal_gloss = morpheme_gloss\n"
  },
  "43e42033828a07a488a1fbe4be6a5c7cea9d5c8d471d51a9fd39f939abd060f6": {
    "describe": {
      "columns": [
        {
          "name": "id",
          "ordinal": 0,
          "type_info": "Uuid"
        },
        {
          "name": "index_in_document",
          "ordinal": 1,
          "type_info": "Int8"
        },
        {
          "name": "document_id",
          "ordinal": 2,
          "type_info": "Uuid"
        },
        {
          "name": "iiif_source_id",
          "ordinal": 3,
          "type_info": "Uuid"
        },
        {
          "name": "iiif_oid",
          "ordinal": 4,
          "type_info": "Text"
        }
      ],
      "nullable": [
        false,
        false,
        false,
        true,
        true
      ],
      "parameters": {
        "Left": [
          "UuidArray"
        ]
      }
    },
    "query": "select\n  id,\n  index_in_document,\n  document_id,\n  iiif_source_id,\n  iiif_oid\nfrom document_page\nwhere document_id = any($1)\norder by index_in_document asc\n"
  },
  "47626f51affde3132dc7723df14672dfd5f606b93f3a7783bfad78bb528879a4": {
    "describe": {
      "columns": [
        {
          "name": "id",
          "ordinal": 0,
          "type_info": "Uuid"
        }
      ],
      "nullable": [
        false
      ],
      "parameters": {
        "Left": [
          "Uuid",
          "Int8",
          "Uuid",
          "Text"
        ]
      }
    },
    "query": "insert into document_page (document_id, index_in_document, iiif_source_id, iiif_oid)\nvalues ($1, $2, $3, $4)\non conflict (document_id, index_in_document) do update set\nindex_in_document = excluded.index_in_document,\niiif_source_id = excluded.iiif_source_id,\niiif_oid = excluded.iiif_oid\nreturning id\n"
  },
  "47b487e7f70a9c10dbf1bc17d2a975c2e6a7edf9f6c11f6e295b4adc25b9a351": {
    "describe": {
      "columns": [
        {
          "name": "id",
          "ordinal": 0,
          "type_info": "Uuid"
        },
        {
          "name": "title",
          "ordinal": 1,
          "type_info": "Text"
        },
        {
          "name": "wordpress_menu_id",
          "ordinal": 2,
          "type_info": "Int8"
        },
        {
          "name": "slug",
          "ordinal": 3,
          "type_info": "Text"
        }
      ],
      "nullable": [
        false,
        false,
        true,
        false
      ],
      "parameters": {
        "Left": [
          "TextArray"
        ]
      }
    },
    "query": "select id, title, wordpress_menu_id, slug\nfrom edited_collection\nwhere slug = any($1)"
  },
  "485b68540ad5d84e5e98c8ec34d4bbc9ddf5a4d129dca5aa9a87b5217c26e9a0": {
    "describe": {
      "columns": [
        {
          "name": "gloss_id",
          "ordinal": 0,
          "type_info": "Uuid"
        },
        {
          "name": "example_shape",
          "ordinal": 1,
          "type_info": "Text"
        },
        {
          "name": "system_name",
          "ordinal": 2,
          "type_info": "Text"
        },
        {
          "name": "abstract_gloss",
          "ordinal": 3,
          "type_info": "Text"
        },
        {
          "name": "concrete_gloss",
          "ordinal": 4,
          "type_info": "Text"
        },
        {
          "name": "title",
          "ordinal": 5,
          "type_info": "Text"
        },
        {
          "name": "description",
          "ordinal": 6,
          "type_info": "Text"
        },
        {
          "name": "role_override: WordSegmentRole",
          "ordinal": 7,
          "type_info": {
            "Custom": {
              "kind": {
                "Enum": [
                  "Morpheme",
                  "Clitic",
                  "Modifier"
                ]
              },
              "name": "word_segment_role"
            }
          }
        },
        {
          "name": "linguistic_type",
          "ordinal": 8,
          "type_info": "Text"
        },
        {
          "name": "internal_tags",
          "ordinal": 9,
          "type_info": "TextArray"
        }
      ],
      "nullable": [
        false,
        true,
        false,
        false,
        false,
        false,
        true,
        true,
        true,
        null
      ],
      "parameters": {
        "Left": [
          "TextArray",
          "TextArray"
        ]
      }
    },
    "query": "select\n  morpheme_gloss.id as gloss_id,\n  morpheme_gloss.example_shape,\n  abbreviation_system.short_name as system_name,\n  morpheme_gloss.gloss as abstract_gloss,\n  morpheme_tag.gloss as concrete_gloss,\n  morpheme_tag.title,\n  morpheme_tag.description,\n  morpheme_tag.role_override as \"role_override: WordSegmentRole\",\n  abstract_morpheme_tag.linguistic_type,\n  array(\n    select abstract_morpheme_tag.internal_gloss\n    from unnest(morpheme_tag.abstract_ids) as abstract_id\n      inner join abstract_morpheme_tag on abstract_morpheme_tag.id = abstract_id) as internal_tags\nfrom morpheme_gloss\n  inner join abstract_morpheme_tag on abstract_morpheme_tag.id = morpheme_gloss.tag_id\n  left join abbreviation_system on abbreviation_system.short_name = any($2)\n  inner join morpheme_tag on morpheme_tag.abstract_ids[1] = abstract_morpheme_tag.id\nwhere morpheme_gloss.gloss = any($1)\n  and morpheme_tag.system_id = abbreviation_system.id\norder by array_length(morpheme_tag.abstract_ids, 1) desc\n"
  },
  "49f26a45b73a43fe847fdeba747d4b857705f380fa7a5f314c9d5ae1103d81a9": {
    "describe": {
      "columns": [
        {
          "name": "gloss_id",
          "ordinal": 0,
          "type_info": "Uuid"
        },
        {
          "name": "example_shape",
          "ordinal": 1,
          "type_info": "Text"
        },
        {
          "name": "system_name",
          "ordinal": 2,
          "type_info": "Text"
        },
        {
          "name": "gloss",
          "ordinal": 3,
          "type_info": "Text"
        },
        {
          "name": "title",
          "ordinal": 4,
          "type_info": "Text"
        },
        {
          "name": "description",
          "ordinal": 5,
          "type_info": "Text"
        },
        {
          "name": "role_override: WordSegmentRole",
          "ordinal": 6,
          "type_info": {
            "Custom": {
              "kind": {
                "Enum": [
                  "Morpheme",
                  "Clitic",
                  "Modifier"
                ]
              },
              "name": "word_segment_role"
            }
          }
        },
        {
          "name": "linguistic_type",
          "ordinal": 7,
          "type_info": "Text"
        }
      ],
      "nullable": [
        false,
        true,
        false,
        false,
        false,
        true,
        true,
        true
      ],
      "parameters": {
        "Left": [
          "UuidArray",
          "TextArray"
        ]
      }
    },
    "query": "select\n  morpheme_gloss.id as gloss_id,\n  morpheme_gloss.example_shape,\n  abbreviation_system.short_name as system_name,\n  morpheme_tag.gloss,\n  morpheme_tag.title,\n  morpheme_tag.description,\n  morpheme_tag.role_override as \"role_override: WordSegmentRole\",\n  abstract_morpheme_tag.linguistic_type\nfrom morpheme_gloss\n  inner join abstract_morpheme_tag on abstract_morpheme_tag.id = morpheme_gloss.tag_id\n  left join abbreviation_system on abbreviation_system.short_name = any($2)\n  inner join morpheme_tag on morpheme_tag.abstract_ids[1] = abstract_morpheme_tag.id\nwhere morpheme_gloss.id = any($1)\n  and morpheme_tag.system_id = abbreviation_system.id\n"
  },
  "5549c7f2ae3991f56bf51c9aa562c2a4672277cd741b6ca303b5a24ccc508065": {
    "describe": {
      "columns": [
        {
          "name": "id",
          "ordinal": 0,
          "type_info": "Uuid"
        },
        {
          "name": "title",
          "ordinal": 1,
          "type_info": "Text"
        },
        {
          "name": "slug",
          "ordinal": 2,
          "type_info": "Text"
        },
        {
          "name": "chapter_path",
          "ordinal": 3,
          "type_info": {
            "Custom": {
              "kind": "Simple",
              "name": "ltree"
            }
          }
        }
      ],
      "nullable": [
        false,
        false,
        false,
        false
      ],
      "parameters": {
        "Left": [
          {
            "Custom": {
              "kind": "Simple",
              "name": "ltree"
            }
          }
        ]
      }
    },
    "query": "select id, title, slug, chapter_path\nfrom collection_chapter\nwhere chapter_path @> $1 and chapter_path != $1\n"
  },
  "557d3873ee9d7a09888ebd831dc0256725e9f726c189b4e24d36d8a3201f007a": {
    "describe": {
      "columns": [
        {
          "name": "id",
          "ordinal": 0,
          "type_info": "Uuid"
        },
        {
          "name": "source_text",
          "ordinal": 1,
          "type_info": "Text"
        },
        {
          "name": "simple_phonetics",
          "ordinal": 2,
          "type_info": "Text"
        },
        {
          "name": "phonemic",
          "ordinal": 3,
          "type_info": "Text"
        },
        {
          "name": "english_gloss",
          "ordinal": 4,
          "type_info": "Text"
        },
        {
          "name": "commentary",
          "ordinal": 5,
          "type_info": "Text"
        },
        {
          "name": "document_id",
          "ordinal": 6,
          "type_info": "Uuid"
        },
        {
          "name": "index_in_document",
          "ordinal": 7,
          "type_info": "Int8"
        },
        {
          "name": "page_number",
          "ordinal": 8,
          "type_info": "Text"
        },
        {
          "name": "audio_recorded_at?",
          "ordinal": 9,
          "type_info": "Date"
        },
        {
          "name": "audio_url?",
          "ordinal": 10,
          "type_info": "Text"
        },
        {
          "name": "audio_slice?",
          "ordinal": 11,
          "type_info": "Int8Range"
        },
        {
          "name": "audio_slice_id?",
          "ordinal": 12,
          "type_info": "Uuid"
        },
        {
          "name": "audio_recorded_by?",
          "ordinal": 13,
          "type_info": "Uuid"
        },
        {
          "name": "audio_recorded_by_name?",
          "ordinal": 14,
          "type_info": "Text"
        },
        {
          "name": "include_audio_in_edited_collection",
          "ordinal": 15,
          "type_info": "Bool"
        },
        {
          "name": "audio_edited_by?",
          "ordinal": 16,
          "type_info": "Uuid"
        },
        {
          "name": "audio_edited_by_name?",
          "ordinal": 17,
          "type_info": "Text"
        }
      ],
      "nullable": [
        false,
        false,
        true,
        true,
        true,
        true,
        false,
        false,
        true,
        true,
        false,
        true,
        false,
        false,
        false,
        false,
        false,
        false
      ],
      "parameters": {
        "Left": [
          "Uuid",
          "Int8",
          "Int8"
        ]
      }
    },
    "query": "select\n  word.id,\n  word.source_text,\n  word.simple_phonetics,\n  word.phonemic,\n  word.english_gloss,\n  word.commentary,\n  word.document_id,\n  word.index_in_document,\n  word.page_number,\n  media_resource.recorded_at as \"audio_recorded_at?\",\n  media_resource.url as \"audio_url?\",\n  media_slice.time_range as \"audio_slice?\",\n  media_slice.id as \"audio_slice_id?\",\n  contributor.id as \"audio_recorded_by?\",\n  contributor.display_name as \"audio_recorded_by_name?\",\n  word.include_audio_in_edited_collection,\n  editor.id as \"audio_edited_by?\",\n  editor.display_name as \"audio_edited_by_name?\"\nfrom word\n  left join media_slice on media_slice.id = word.audio_slice_id\n  left join media_resource on media_resource.id = media_slice.resource_id\n  left join dailp_user contributor on contributor.id = media_resource.recorded_by\n  left join dailp_user editor on editor.id = media_resource.recorded_by\nwhere\n  document_id = $1 and (\n    word.index_in_document >= $2 or $2 is null\n  ) and (word.index_in_document < $3 or $3 is null)\norder by index_in_document\n"
  },
  "57df2982e788599773dc55b1fc70dfd0739f4dcd6702079f93cd6ff24a992bff": {
    "describe": {
      "columns": [],
      "nullable": [],
      "parameters": {
        "Left": [
          "Uuid",
          "TextArray"
        ]
      }
    },
    "query": "update paragraph set\n    english_translation =\n        case\n            when $2::text[] != '{}' and $2[1] is not null then $2[1]\n            else english_translation\n        end\nwhere id = $1"
  },
  "587e868e1c86816469a9169bf07be80df5add11ef357029f74629e112d88b88e": {
    "describe": {
      "columns": [],
      "nullable": [],
      "parameters": {
        "Left": [
          "UuidArray",
          "TextArray"
        ]
      }
    },
    "query": "-- Insert a document-local morpheme gloss if and only if there's no matching\n-- global gloss.\ninsert into morpheme_gloss (document_id, gloss)\nselect document_id, gloss from unnest($1::uuid[], $2::text[]) as input_data(document_id, gloss)\nwhere not exists (select from morpheme_gloss where morpheme_gloss.document_id is null and morpheme_gloss.gloss = input_data.gloss)\non conflict (coalesce(document_id, uuid_nil()), gloss) do nothing\n"
  },
  "5a0b15cba34f7675b31afa6c09d970533df17db3dd3df43b67df271101fbd2e7": {
    "describe": {
      "columns": [
        {
          "name": "id",
          "ordinal": 0,
          "type_info": "Uuid"
        },
        {
          "name": "source_text",
          "ordinal": 1,
          "type_info": "Text"
        },
        {
          "name": "simple_phonetics",
          "ordinal": 2,
          "type_info": "Text"
        },
        {
          "name": "phonemic",
          "ordinal": 3,
          "type_info": "Text"
        },
        {
          "name": "english_gloss",
          "ordinal": 4,
          "type_info": "Text"
        },
        {
          "name": "commentary",
          "ordinal": 5,
          "type_info": "Text"
        },
        {
          "name": "document_id",
          "ordinal": 6,
          "type_info": "Uuid"
        },
        {
          "name": "index_in_document",
          "ordinal": 7,
          "type_info": "Int8"
        },
        {
          "name": "page_number",
          "ordinal": 8,
          "type_info": "Text"
        },
        {
          "name": "audio_recorded_at?",
          "ordinal": 9,
          "type_info": "Date"
        },
        {
          "name": "audio_url?",
          "ordinal": 10,
          "type_info": "Text"
        },
        {
          "name": "audio_slice?",
          "ordinal": 11,
          "type_info": "Int8Range"
        },
        {
          "name": "audio_slice_id?",
          "ordinal": 12,
          "type_info": "Uuid"
        },
        {
          "name": "audio_recorded_by?",
          "ordinal": 13,
          "type_info": "Uuid"
        },
        {
          "name": "audio_recorded_by_name?",
          "ordinal": 14,
          "type_info": "Text"
        },
        {
          "name": "include_audio_in_edited_collection",
          "ordinal": 15,
          "type_info": "Bool"
        },
        {
          "name": "audio_edited_by?",
          "ordinal": 16,
          "type_info": "Uuid"
        },
        {
          "name": "audio_edited_by_name?",
          "ordinal": 17,
          "type_info": "Text"
        }
      ],
      "nullable": [
        false,
        false,
        true,
        true,
        true,
        true,
        false,
        false,
        true,
        true,
        true,
        true,
        true,
        true,
        true,
        false,
        true,
        true
      ],
      "parameters": {
        "Left": [
          "TextArray"
        ]
      }
    },
    "query": "select\n  word.id,\n  word.source_text,\n  word.simple_phonetics,\n  word.phonemic,\n  word.english_gloss,\n  word.commentary,\n  word.document_id,\n  word.index_in_document,\n  word.page_number,\n  media_resource.recorded_at as \"audio_recorded_at?\",\n  media_resource.url as \"audio_url?\",\n  media_slice.time_range as \"audio_slice?\",\n  media_slice.id as \"audio_slice_id?\",\n  contributor.id as \"audio_recorded_by?\",\n  contributor.display_name as \"audio_recorded_by_name?\",\n  word.include_audio_in_edited_collection as \"include_audio_in_edited_collection\",\n  editor.id as \"audio_edited_by?\",\n  editor.display_name as \"audio_edited_by_name?\"\nfrom word\n  left join media_slice on media_slice.id = word.audio_slice_id\n  left join media_resource on media_resource.id = media_slice.resource_id\n  left join dailp_user contributor on contributor.id = media_resource.recorded_by\n  left join dailp_user editor on editor.id = word.audio_edited_by\nwhere source_text like any($1)\n"
  },
  "5b699e0fcc9467aed4c1b5ae6361341ed338c32e286e1ae47a3ded10bba0bbf2": {
    "describe": {
      "columns": [
        {
          "name": "slug",
          "ordinal": 0,
          "type_info": "Text"
        },
        {
          "name": "title",
          "ordinal": 1,
          "type_info": "Text"
        }
      ],
      "nullable": [
        false,
        false
      ],
      "parameters": {
        "Left": [
          "Text"
        ]
      }
    },
    "query": "select\n  slug,\n  title\nfrom document_group\nwhere slug = $1\n"
  },
  "5e289d51c54b8f14432482d05e86ec9b6ffddd5b83acee04fcd76bdab6dd27a5": {
    "describe": {
      "columns": [
        {
          "name": "id",
          "ordinal": 0,
          "type_info": "Uuid"
        }
      ],
      "nullable": [
        false
      ],
      "parameters": {
        "Left": [
          "Text",
          "Text"
        ]
      }
    },
    "query": "insert into abstract_morpheme_tag (internal_gloss, linguistic_type)\nvalues ($1, $2)\non conflict (internal_gloss) do update set\nlinguistic_type = excluded.linguistic_type\nreturning id\n"
  },
  "5ed736651d677fd216c010f1dec8b0617a3d682d6a438b977185d94423e05300": {
    "describe": {
      "columns": [
        {
          "name": "document_id",
          "ordinal": 0,
          "type_info": "Uuid"
        },
        {
          "name": "contribution_role",
          "ordinal": 1,
          "type_info": "Text"
        },
        {
          "name": "id",
          "ordinal": 2,
          "type_info": "Uuid"
        },
        {
          "name": "full_name",
          "ordinal": 3,
          "type_info": "Text"
        }
      ],
      "nullable": [
        false,
        false,
        false,
        false
      ],
      "parameters": {
        "Left": [
          "UuidArray"
        ]
      }
    },
    "query": "select\n  attr.document_id,\n  attr.contribution_role,\n  contributor.id,\n  contributor.full_name\nfrom contributor_attribution as attr\n  inner join contributor on contributor.id = attr.contributor_id\nwhere attr.document_id = any($1)\n"
  },
  "65df9af112fc60fc834c143ae8af09ce810ba316d912c08f2ba77b6ba877331f": {
    "describe": {
      "columns": [],
      "nullable": [],
      "parameters": {
        "Left": [
          "Uuid",
          "TextArray",
          "TextArray"
        ]
      }
    },
    "query": "update word set\n    source_text =\n        case\n            when $2::text[] != '{}' and $2[1] is not null then $2[1]\n            else source_text\n        end,\n    commentary =\n        case\n            when $3::text[] != '{}' then $3[1]\n            else commentary\n        end\nwhere id = $1"
  },
  "6858e67c5a27aa4f38366244a46c9a4a50546c164a2b91599301aad1bc8f3cd0": {
    "describe": {
      "columns": [],
      "nullable": [],
      "parameters": {
        "Left": [
          "TextArray",
          "UuidArray",
          "TextArray"
        ]
      }
    },
    "query": "insert into contributor_attribution (contributor_id, document_id, contribution_role)\nselect\n  contributor.id,\n  input_data.doc_id,\n  input_data.contribution_role\nfrom\n  unnest(\n    $1::text[], $2::uuid[], $3::text[]\n  ) as input_data(full_name, doc_id, contribution_role)\n  inner join contributor on contributor.full_name = input_data.full_name\n-- If this document already has this contributor, move on.\non conflict do nothing\n"
  },
  "6d5a72c97ad0bb2831e0b605a340630b28f70402023f5abec5ff2043f343f0b1": {
    "describe": {
      "columns": [],
      "nullable": [],
      "parameters": {
        "Left": [
          "Text"
        ]
      }
    },
    "query": "delete from media_resource\nwhere id in (\n  select media_slice.resource_id\n  from media_slice\n    inner join document on document.audio_slice_id = media_slice.id\n  where document.short_name = $1\n)\n"
  },
  "71674fa0e3cc15ae4ab9509aed80adcf20010b5d7bcf7e68a88d95e685abb323": {
    "describe": {
      "columns": [
        {
          "name": "id",
          "ordinal": 0,
          "type_info": "Uuid"
        }
      ],
      "nullable": [
        false
      ],
      "parameters": {
        "Left": [
          "UuidArray",
          "TextArray",
          "TextArray",
          "TextArray",
          "TextArray",
          "DateArray",
          "TextArray",
          "TextArray",
          "Int8Array"
        ]
      }
    },
    "query": "insert into word (document_id, source_text, simple_phonetics, phonemic, english_gloss, recorded_at, commentary,\n  page_number, index_in_document)\nselect * from unnest($1::uuid[], $2::text[], $3::text[], $4::text[], $5::text[], $6::date[], $7::text[], $8::text[], $9::bigint[])\nreturning id\n"
  },
  "73409561936ce0fa2234c9b37c12419fd61bed4d25a4a87599bbf646b80c7d9f": {
    "describe": {
      "columns": [],
      "nullable": [],
      "parameters": {
        "Left": [
          "UuidArray",
          "TextArray",
          "UuidArray",
          "Int8Array",
          "TextArray",
          {
            "Custom": {
              "kind": {
                "Array": {
                  "Custom": {
                    "kind": {
                      "Enum": [
                        "Morpheme",
                        "Clitic",
                        "Modifier"
                      ]
                    },
                    "name": "word_segment_role"
                  }
                }
              },
              "name": "_word_segment_role"
            }
          }
        ]
      }
    },
    "query": "insert into word_segment (gloss_id, word_id, index_in_word, morpheme, role)\n-- Fill in glosses that weren't inserted with their global match.\nselect\n  coalesce(inserted_gloss.id, global_gloss.id),\n  word_id,\n  index,\n  morpheme,\n  role\nfrom\n  unnest(\n    $1::uuid[], $2::text[], $3::uuid[], $4::bigint[], $5::text[], $6::word_segment_role[]\n  ) as input_data(document_id, gloss, word_id, index, morpheme, role)\n  left join\n    morpheme_gloss as inserted_gloss on\n      inserted_gloss.document_id = input_data.document_id and inserted_gloss.gloss = input_data.gloss\n  left join\n    morpheme_gloss as global_gloss on\n      global_gloss.document_id is null and global_gloss.gloss = input_data.gloss\non conflict (word_id, index_in_word)\ndo update set\nmorpheme = excluded.morpheme,\ngloss_id = excluded.gloss_id,\nrole = excluded.role\n"
  },
  "736bb1b4c8d050434299383e2f3278824c9bf68ba926e888642e65fdb19b3d2c": {
    "describe": {
      "columns": [],
      "nullable": [],
      "parameters": {
        "Left": [
          "Uuid",
          "TextArray",
          "TextArray"
        ]
      }
    },
    "query": "insert into morpheme_gloss (document_id, gloss, example_shape)\nselect $1, * from unnest($2::text[], $3::text[])\non conflict (coalesce(document_id, uuid_nil()), gloss)\n  do update set\n    example_shape = excluded.example_shape\n"
  },
  "749fb63d5984a981541e4e48f58a537362159925056c7c2ef2da6ef55ce95c53": {
    "describe": {
      "columns": [
        {
          "name": "word_id",
          "ordinal": 0,
          "type_info": "Uuid"
        }
      ],
      "nullable": [
        null
      ],
      "parameters": {
        "Left": [
          "Uuid",
          "Uuid",
          "Bool",
          "Uuid"
        ]
      }
    },
    "query": "-- Binds: word_id, slice_id, include_in_edited_collection, editor_id\n\nwith word_update as (\n  -- update ingested audio, if the slice_id was ingested audio\n  update word\n  set include_audio_in_edited_collection=$3,\n      audio_edited_by=$4\n  where word.id = $1\n    -- if the slice_id given doesn't match, we won't update\n    and word.audio_slice_id = $2 \n  returning word.id as word_id\n),\nword_user_media_update as (\n-- update user contributed audio, if the slice id is user contributed audio tied to the word\n  update word_user_media\n  set include_in_edited_collection=$3,\n      edited_by=$4\n  where word_id = $1\n    and media_slice_id = $2\n    returning word_id\n)\n\nselect distinct t.word_id\nfrom (\n  select word_id from word_update\n  union\n  select word_id from word_user_media_update\n) as t"
  },
  "774aa2feee9734f0cb7270b3e330731422aecbd72551cdd4a7f24b5fb1dc7c66": {
    "describe": {
      "columns": [],
      "nullable": [],
      "parameters": {
        "Left": [
          "Text"
        ]
      }
    },
    "query": "insert into contributor (full_name)\nvalues ($1)\non conflict (full_name) do update set\nfull_name = excluded.full_name\n"
  },
  "7860f1d60b1f09d62987a89d413a7243cb23005b6f19bb539b88311dbfbd223d": {
    "describe": {
      "columns": [
        {
          "name": "slug",
          "ordinal": 0,
          "type_info": "Text"
        },
        {
          "name": "title",
          "ordinal": 1,
          "type_info": "Text"
        }
      ],
      "nullable": [
        false,
        false
      ],
      "parameters": {
        "Left": [
          "Uuid"
        ]
      }
    },
    "query": "select\n  document_group.slug,\n  document_group.title\nfrom document\n  inner join document_group on document_group.id = document.group_id\nwhere document.id = $1\n"
  },
  "7a6c5fc86cb220cb8e0dcbfbbb994b6288490c39e31cef7bc46a9ccc7e321438": {
    "describe": {
      "columns": [],
      "nullable": [],
      "parameters": {
        "Left": [
          "Uuid",
          "Int8Array",
          "TextArray"
        ]
      }
    },
    "query": "insert into character_transcription (\n  page_id, index_in_page, possible_transcriptions\n)\nselect\n  $1,\n  index,\n  array[transcription]\nfrom unnest($2::bigint[], $3::text[]) as t(index, transcription)\n"
  },
  "7dd3742e8e678aa19890a52f0843ed635cf126dd6f9b50b57918184dab2485c1": {
    "describe": {
      "columns": [
        {
          "name": "id",
          "ordinal": 0,
          "type_info": "Uuid"
        }
      ],
      "nullable": [
        false
      ],
      "parameters": {
        "Left": [
          "Text",
          "Text",
          "Text",
          "Text",
          "Date",
          "Text",
          "Uuid",
          "Text",
          "Int8",
          "Uuid",
          "Int8Range",
          "Text",
          "Int8",
          "Int8"
        ]
      }
    },
    "query": "-- Insert audio resource if there is one for this word.\nwith inserted_audio_resource as (\n  insert into media_resource (url)\n  select $12::text\n  where $12 is not null\n  on conflict (url) do nothing\n),\n\ninserted_audio_slice as (\n  insert into media_slice (resource_id, time_range)\n  select media_resource.id, int8range($13, $14)\n  from media_resource\n  where media_resource.url = $12\n  returning id\n)\n\ninsert into word (\n  source_text, simple_phonetics, phonemic, english_gloss, recorded_at, commentary,\n  document_id, page_number, index_in_document, page_id, character_range, audio_slice_id)\nselect $1, $2, $3, $4, $5, $6, $7, $8, $9, $10, $11, inserted_audio_slice.id\nfrom (values (1)) as t\n  left join inserted_audio_slice on true\nreturning id\n"
  },
  "801894d827b0385398a9e5fd631d66002634a8958eda5565544433318d0af6a4": {
    "describe": {
      "columns": [
        {
          "name": "id",
          "ordinal": 0,
          "type_info": "Uuid"
        }
      ],
      "nullable": [
        false
      ],
      "parameters": {
        "Left": [
          "Text",
          "Text"
        ]
      }
    },
    "query": "insert into abbreviation_system (short_name, title)\nvalues ($1, $2)\non conflict (short_name) do update set\ntitle = excluded.title\nreturning id\n"
  },
  "829f9c2b35731454ad938f666f546edd281de1873a2899710b5a6b9d694a2012": {
    "describe": {
      "columns": [],
      "nullable": [],
      "parameters": {
        "Left": [
          "Text",
          "Text",
          "Int8",
          "Int8",
          {
            "Custom": {
              "kind": "Simple",
              "name": "ltree"
            }
          },
          {
            "Custom": {
              "kind": {
                "Enum": [
                  "Intro",
                  "Body",
                  "Credit"
                ]
              },
              "name": "collection_section"
            }
          }
        ]
      }
    },
    "query": "insert into collection_chapter (\n  title,\n  document_id,\n  wordpress_id,\n  index_in_parent,\n  chapter_path,\n  section)\nvalues (\n  $1,\n  ( select id\n    from document\n    where short_name = $2),\n  $3,\n  $4,\n  $5,\n  $6\n)\n"
  },
  "8469d3fbe5939fa87e81b7afb2bbb614596235e99472eb0db600b000a3775207": {
    "describe": {
      "columns": [],
      "nullable": [],
      "parameters": {
        "Left": [
          "Uuid",
          "UuidArray",
          "Text",
          "Text",
          {
            "Custom": {
              "kind": {
                "Enum": [
                  "Morpheme",
                  "Clitic",
                  "Modifier"
                ]
              },
              "name": "word_segment_role"
            }
          },
          "Text"
        ]
      }
    },
    "query": "insert into morpheme_tag (\n  system_id, abstract_ids, gloss, title, role_override, description\n)\nvalues ($1, $2, $3, $4, $5, $6)\non conflict (system_id, abstract_ids) do update set\ngloss = excluded.gloss,\ntitle = excluded.title,\nrole_override = excluded.role_override,\ndescription = excluded.description\n"
  },
  "8d3ceaae6a15910949eceeeff805e3a93231b1d234897dc2f8bd71fc6df3baaa": {
    "describe": {
      "columns": [
        {
          "name": "id",
          "ordinal": 0,
          "type_info": "Uuid"
        }
      ],
      "nullable": [
        false
      ],
      "parameters": {
        "Left": [
          "Text",
          "Text"
        ]
      }
    },
    "query": "-- Insert a collection with a certain slug.\ninsert into document_group (slug, title)\nvalues ($1, $2)\non conflict (slug) do update set\ntitle = excluded.title\nreturning id\n"
  },
  "8f23f2ea8730fc8f24aee4a5a62d102d386a68749f299d84b341513a5b9048c5": {
    "describe": {
      "columns": [
        {
          "name": "id",
          "ordinal": 0,
          "type_info": "Uuid"
        }
      ],
      "nullable": [
        false
      ],
      "parameters": {
        "Left": [
          "Text",
          "Text",
          "Bool",
          "Date",
          "Uuid",
          "Uuid",
          "Int8"
        ]
      }
    },
    "query": "insert into document (\n  short_name, title, is_reference, written_at, audio_slice_id, group_id, index_in_group\n)\nvalues ($1, $2, $3, $4, $5, $6, $7)\non conflict (short_name) do update set\ntitle = excluded.title,\nis_reference = excluded.is_reference,\nwritten_at = excluded.written_at,\naudio_slice_id = excluded.audio_slice_id,\ngroup_id = excluded.group_id,\nindex_in_group = excluded.index_in_group\nreturning id\n"
  },
  "93a6c0a72e2d56064fffad8eda07a6b8aa73080106ce3283a087b010bc3658dd": {
    "describe": {
      "columns": [
        {
          "name": "title",
          "ordinal": 0,
          "type_info": "Text"
        },
        {
          "name": "slug",
          "ordinal": 1,
          "type_info": "Text"
        }
      ],
      "nullable": [
        false,
        false
      ],
      "parameters": {
        "Left": []
      }
    },
    "query": "select\n  document_group.title,\n  document_group.slug\nfrom document_group\n  left join document on document.group_id = document_group.id\nwhere document.is_reference is false\ngroup by document_group.id\norder by document_group.title asc\n"
  },
  "9404181792966be2d77b3a751ebba731341f0a2fb8bd5f231e6add7a438c525d": {
    "describe": {
      "columns": [
        {
          "name": "id",
          "ordinal": 0,
          "type_info": "Uuid"
        },
        {
          "name": "source_text",
          "ordinal": 1,
          "type_info": "Text"
        },
        {
          "name": "simple_phonetics",
          "ordinal": 2,
          "type_info": "Text"
        },
        {
          "name": "phonemic",
          "ordinal": 3,
          "type_info": "Text"
        },
        {
          "name": "english_gloss",
          "ordinal": 4,
          "type_info": "Text"
        },
        {
          "name": "commentary",
          "ordinal": 5,
          "type_info": "Text"
        },
        {
          "name": "document_id",
          "ordinal": 6,
          "type_info": "Uuid"
        },
        {
          "name": "index_in_document",
          "ordinal": 7,
          "type_info": "Int8"
        },
        {
          "name": "page_number",
          "ordinal": 8,
          "type_info": "Text"
        },
        {
          "name": "audio_recorded_at?",
          "ordinal": 9,
          "type_info": "Date"
        },
        {
          "name": "audio_url?",
          "ordinal": 10,
          "type_info": "Text"
        },
        {
          "name": "audio_slice?",
          "ordinal": 11,
          "type_info": "Int8Range"
        },
        {
          "name": "audio_slice_id?",
          "ordinal": 12,
          "type_info": "Uuid"
        },
        {
          "name": "audio_recorded_by?",
          "ordinal": 13,
          "type_info": "Uuid"
        },
        {
          "name": "audio_recorded_by_name?",
          "ordinal": 14,
          "type_info": "Text"
        },
        {
          "name": "include_audio_in_edited_collection",
          "ordinal": 15,
          "type_info": "Bool"
        },
        {
          "name": "audio_edited_by?",
          "ordinal": 16,
          "type_info": "Uuid"
        },
        {
          "name": "audio_edited_by_name?",
          "ordinal": 17,
          "type_info": "Text"
        }
      ],
      "nullable": [
        false,
        false,
        true,
        true,
        true,
        true,
        false,
        false,
        true,
        true,
        false,
        true,
        false,
        false,
        false,
        false,
        false,
        false
      ],
      "parameters": {
        "Left": [
          "Uuid"
        ]
      }
    },
    "query": "select\n  word.id,\n  word.source_text,\n  word.simple_phonetics,\n  word.phonemic,\n  word.english_gloss,\n  word.commentary,\n  word.document_id,\n  word.index_in_document,\n  word.page_number,\n  media_resource.recorded_at as \"audio_recorded_at?\",\n  media_resource.url as \"audio_url?\",\n  media_slice.time_range as \"audio_slice?\",\n  media_slice.id as \"audio_slice_id?\",\n  contributor.id as \"audio_recorded_by?\",\n  contributor.display_name as \"audio_recorded_by_name?\",\n  word.include_audio_in_edited_collection,\n  editor.id as \"audio_edited_by?\",\n  editor.display_name as \"audio_edited_by_name?\"\nfrom word\n  left join media_slice on media_slice.id = word.audio_slice_id\n  left join media_resource on media_resource.id = media_slice.resource_id\n  left join dailp_user contributor on contributor.id = media_resource.recorded_by\n  left join dailp_user editor on editor.id = media_resource.recorded_by\nwhere\n  word.id = $1\n"
  },
  "9e02521e2e4f9bb5ee2e1c9dd33e18bb9b0ee8b7d584cf9867b889b92334f082": {
    "describe": {
      "columns": [
        {
          "name": "id",
          "ordinal": 0,
          "type_info": "Uuid"
        },
        {
          "name": "short_name",
          "ordinal": 1,
          "type_info": "Text"
        },
        {
          "name": "title",
          "ordinal": 2,
          "type_info": "Text"
        },
        {
          "name": "date: Date",
          "ordinal": 3,
          "type_info": "Date"
        },
        {
          "name": "order_index",
          "ordinal": 4,
          "type_info": "Int8"
        }
      ],
      "nullable": [
        false,
        false,
        false,
        true,
        false
      ],
      "parameters": {
        "Left": [
          "Text"
        ]
      }
    },
    "query": "select\n  d.id,\n  d.short_name,\n  d.title,\n  d.written_at as \"date: Date\",\n  d.index_in_group as order_index\nfrom document_group\n  inner join document as d on document_group.id = d.group_id\nwhere document_group.slug = $1\norder by d.index_in_group asc\n"
  },
  "9f91be464c9e113d326e6ba91b03dc95f1b94adf482990dba756305fb68b0165": {
    "describe": {
      "columns": [
        {
          "name": "id",
          "ordinal": 0,
          "type_info": "Uuid"
        }
      ],
      "nullable": [
        false
      ],
      "parameters": {
        "Left": [
          "Text",
          "Text",
          "Bool",
          "Date",
          "Uuid",
          "Uuid"
        ]
      }
    },
    "query": "insert into document (\n  short_name, title, is_reference, written_at, audio_slice_id, group_id\n)\nvalues ($1, $2, $3, $4, $5, $6)\non conflict (short_name) do update set\ntitle = excluded.title,\nis_reference = excluded.is_reference,\nwritten_at = excluded.written_at,\naudio_slice_id = excluded.audio_slice_id,\ngroup_id = excluded.group_id\nreturning id\n"
  },
  "a0cec5199d10a1135a4074b4620c0b45b552c38f26ecee945ef94f2afccdbe83": {
    "describe": {
      "columns": [],
      "nullable": [],
      "parameters": {
        "Left": [
          "Uuid",
          "Int8Range",
          "Text"
        ]
      }
    },
    "query": "insert into paragraph (page_id, character_range, english_translation)\nvalues ($1, $2, $3)\n"
  },
  "a24146cbf9ffcb7b7c90f722b3c295a2f55ffbe0edb36f06cc2d18df4707b549": {
    "describe": {
      "columns": [
        {
          "name": "id",
          "ordinal": 0,
          "type_info": "Uuid"
        },
        {
          "name": "base_url",
          "ordinal": 1,
          "type_info": "Text"
        }
      ],
      "nullable": [
        false,
        false
      ],
      "parameters": {
        "Left": [
          "Uuid"
        ]
      }
    },
    "query": "select\n  id,\n  base_url\nfrom iiif_source\nwhere id = $1\n"
  },
  "a3de9c6ddb10a50518b2fa828ea6819795526edd0b89244def851fcc204debc6": {
    "describe": {
      "columns": [
        {
          "name": "media_slice_id",
          "ordinal": 0,
          "type_info": "Uuid"
        }
      ],
      "nullable": [
        false
      ],
      "parameters": {
        "Left": [
          "Uuid",
          "Text",
          "Int8",
          "Int8",
          "Uuid"
        ]
      }
    },
    "query": "-- Binds: user_id, resource_url, start, end, word_id\n\nwith upserted_audio_resource as (\n  insert into media_resource (url, recorded_at, recorded_by)\n  select $2::text, now(), $1\n  -- we do this no-op update to ensure an id is returned\n  on conflict (url) do update set url=excluded.url\n  returning id\n),\n\ninserted_audio_slice as (\n  insert into media_slice (resource_id, time_range)\n  select upserted_audio_resource.id, int8range($3, $4)\n  from upserted_audio_resource\n  returning id\n)\n\ninsert into word_user_media (word_id, media_slice_id)\n  select $5, inserted_audio_slice.id\n  from inserted_audio_slice\n  join word on word.id = $5\n    on conflict (media_slice_id, word_id) do nothing -- word already associated\n  returning media_slice_id"
  },
  "a5799421963397f074375ebf431af110f81ae2ec4038f272c82112c3eda5a742": {
    "describe": {
      "columns": [
        {
          "name": "id",
          "ordinal": 0,
          "type_info": "Uuid"
        },
        {
          "name": "source_text",
          "ordinal": 1,
          "type_info": "Text"
        },
        {
          "name": "simple_phonetics",
          "ordinal": 2,
          "type_info": "Text"
        },
        {
          "name": "phonemic",
          "ordinal": 3,
          "type_info": "Text"
        },
        {
          "name": "english_gloss",
          "ordinal": 4,
          "type_info": "Text"
        },
        {
          "name": "commentary",
          "ordinal": 5,
          "type_info": "Text"
        },
        {
          "name": "document_id",
          "ordinal": 6,
          "type_info": "Uuid"
        },
        {
          "name": "index_in_document",
          "ordinal": 7,
          "type_info": "Int8"
        },
        {
          "name": "page_number",
          "ordinal": 8,
          "type_info": "Text"
        },
        {
          "name": "audio_recorded_at?",
          "ordinal": 9,
          "type_info": "Date"
        },
        {
          "name": "audio_url?",
          "ordinal": 10,
          "type_info": "Text"
        },
        {
          "name": "audio_slice?",
          "ordinal": 11,
          "type_info": "Int8Range"
        },
        {
          "name": "audio_slice_id?",
          "ordinal": 12,
          "type_info": "Uuid"
        },
        {
<<<<<<< HEAD
          "name": "include_audio_in_edited_collection",
=======
          "name": "audio_recorded_by?",
>>>>>>> 95803326
          "ordinal": 13,
          "type_info": "Bool"
        },
        {
          "name": "audio_edited_by",
          "ordinal": 14,
          "type_info": "Uuid"
        },
        {
          "name": "paragraph_id",
          "ordinal": 15,
          "type_info": "Uuid"
        },
        {
<<<<<<< HEAD
          "name": "audio_slice?",
          "ordinal": 16,
          "type_info": "Int8Range"
        },
        {
          "name": "audio_url?",
=======
          "name": "audio_recorded_by_name?",
          "ordinal": 14,
          "type_info": "Text"
        },
        {
          "name": "include_audio_in_edited_collection",
          "ordinal": 15,
          "type_info": "Bool"
        },
        {
          "name": "audio_edited_by?",
          "ordinal": 16,
          "type_info": "Uuid"
        },
        {
          "name": "audio_edited_by_name?",
>>>>>>> 95803326
          "ordinal": 17,
          "type_info": "Text"
        }
      ],
      "nullable": [
        false,
        false,
        true,
        true,
        true,
        true,
        false,
        false,
        true,
        true,
        false,
        true,
        false,
<<<<<<< HEAD
        true,
=======
        false,
        false,
        false,
        false,
>>>>>>> 95803326
        false
      ],
      "parameters": {
        "Left": [
          "Text",
          "Uuid"
        ]
      }
    },
    "query": "with recursive relations as (\n  -- Base case: all relations involving the input morpheme.\n  select\n    rl.left_gloss_id,\n    rl.right_gloss_id\n  from morpheme_gloss_relation as rl\n    inner join\n      morpheme_gloss on\n        rl.left_gloss_id = morpheme_gloss.id or rl.right_gloss_id = morpheme_gloss.id\n  where morpheme_gloss.gloss = $1 and morpheme_gloss.document_id = $2\n\n  -- Recursive case: saturate the graph (no duplicates)\n  union\n  select\n    rlr.left_gloss_id,\n    rlr.right_gloss_id\n  from morpheme_gloss_relation as rlr\n    -- Retrieve all relations that involve any previous sources or destinations\n    inner join\n      relations on\n        rlr.left_gloss_id = relations.right_gloss_id or rlr.right_gloss_id = relations.left_gloss_id or rlr.left_gloss_id = relations.left_gloss_id or rlr.right_gloss_id = relations.right_gloss_id\n)\n\nselect\n  word.id,\n  word.source_text,\n  word.simple_phonetics,\n  word.phonemic,\n  word.english_gloss,\n  word.commentary,\n  word.document_id,\n  word.index_in_document,\n  word.page_number,\n  media_resource.recorded_at as \"audio_recorded_at?\",\n  media_resource.url as \"audio_url?\",\n  media_slice.time_range as \"audio_slice?\",\n  media_slice.id as \"audio_slice_id?\",\n  contributor.id as \"audio_recorded_by?\",\n  contributor.display_name as \"audio_recorded_by_name?\",\n  word.include_audio_in_edited_collection,\n  editor.id as \"audio_edited_by?\",\n  editor.display_name as \"audio_edited_by_name?\"\nfrom relations\n  inner join\n    morpheme_gloss on\n      morpheme_gloss.id = relations.left_gloss_id or morpheme_gloss.id = relations.right_gloss_id\n  inner join word_segment on word_segment.gloss_id = morpheme_gloss.id\n  inner join word on word.id = word_segment.word_id\n  left join media_slice on media_slice.id = word.audio_slice_id\n  left join media_resource on media_resource.id = media_slice.resource_id\n  left join dailp_user contributor on contributor.id = media_resource.recorded_by\n  left join dailp_user editor on editor.id = word.audio_edited_by\norder by word.document_id\n"
  },
  "afca9b69fc11aef29379ab4d753d0b644b6ee3a698f3a6e857bfb6a83a4b38f1": {
    "describe": {
      "columns": [
        {
          "name": "id",
          "ordinal": 0,
          "type_info": "Uuid"
        }
      ],
      "nullable": [
        false
      ],
      "parameters": {
        "Left": [
          "Text",
          "Text"
        ]
      }
    },
    "query": "insert into iiif_source (title, base_url)\nvalues ($1, $2)\non conflict (base_url) do update\nset title = excluded.title\nreturning id\n"
  },
  "b2cd756955024a13a5c1e385ef85461a7335fd7fe7bd4c3067f3a872516a77ce": {
    "describe": {
      "columns": [
        {
          "name": "id",
          "ordinal": 0,
          "type_info": "Uuid"
        },
        {
          "name": "title",
          "ordinal": 1,
          "type_info": "Text"
        },
        {
          "name": "document_id",
          "ordinal": 2,
          "type_info": "Uuid"
        },
        {
          "name": "wordpress_id",
          "ordinal": 3,
          "type_info": "Int8"
        },
        {
          "name": "index_in_parent",
          "ordinal": 4,
          "type_info": "Int8"
        },
        {
          "name": "section: CollectionSection",
          "ordinal": 5,
          "type_info": {
            "Custom": {
              "kind": {
                "Enum": [
                  "Intro",
                  "Body",
                  "Credit"
                ]
              },
              "name": "collection_section"
            }
          }
        },
        {
          "name": "chapter_path",
          "ordinal": 6,
          "type_info": {
            "Custom": {
              "kind": "Simple",
              "name": "ltree"
            }
          }
        },
        {
          "name": "collection_slug!",
          "ordinal": 7,
          "type_info": "Text"
        }
      ],
      "nullable": [
        false,
        false,
        true,
        true,
        false,
        false,
        false,
        null
      ],
      "parameters": {
        "Left": [
          "TextArray"
        ]
      }
    },
    "query": "select\n    id,\n    title,\n    document_id,\n    wordpress_id,\n    index_in_parent,\n    section as \"section: CollectionSection\",\n    chapter_path,\n    ltree2text(subpath(chapter_path, 0, 1)) AS \"collection_slug!\"\nfrom collection_chapter\nwhere ltree2text(subpath(chapter_path, 0, 1)) = any($1);"
  },
  "bba471ad9b42019470e67093fe974374468b993c472479dfae34b60d505188c0": {
    "describe": {
      "columns": [],
      "nullable": [],
      "parameters": {
        "Left": [
          "Text",
          "Text",
          "Int8"
        ]
      }
    },
    "query": "insert into edited_collection (slug, title, wordpress_menu_id)\nvalues ($1, $2, $3)\non conflict (slug) do update\nset title = excluded.title,\nwordpress_menu_id = excluded.wordpress_menu_id\n"
  },
  "bde80529393c1595fe31c0bdbaa7e840c68ea7c74896d512c60f6f3b2431fba5": {
    "describe": {
      "columns": [],
      "nullable": [],
      "parameters": {
        "Left": [
          "Uuid"
        ]
      }
    },
    "query": "delete from word\nwhere document_id = $1\n"
  },
  "c09634d274c938e314ed1c2e9bb282851576c7df5a919681cf45b67d3cbe8f4e": {
    "describe": {
      "columns": [
        {
          "name": "system_name",
          "ordinal": 0,
          "type_info": "Text"
        },
        {
          "name": "abstract_ids",
          "ordinal": 1,
          "type_info": "UuidArray"
        },
        {
          "name": "gloss",
          "ordinal": 2,
          "type_info": "Text"
        },
        {
          "name": "title",
          "ordinal": 3,
          "type_info": "Text"
        },
        {
          "name": "description",
          "ordinal": 4,
          "type_info": "Text"
        },
        {
          "name": "role_override: WordSegmentRole",
          "ordinal": 5,
          "type_info": {
            "Custom": {
              "kind": {
                "Enum": [
                  "Morpheme",
                  "Clitic",
                  "Modifier"
                ]
              },
              "name": "word_segment_role"
            }
          }
        },
        {
          "name": "linguistic_type",
          "ordinal": 6,
          "type_info": "Text"
        }
      ],
      "nullable": [
        false,
        false,
        false,
        false,
        true,
        true,
        true
      ],
      "parameters": {
        "Left": [
          "Text"
        ]
      }
    },
    "query": "with t as (\n  select distinct on (morpheme_tag.gloss)\n    abbreviation_system.short_name as system_name,\n    morpheme_tag.abstract_ids,\n    morpheme_tag.gloss,\n    morpheme_tag.title,\n    morpheme_tag.description,\n    morpheme_tag.role_override as \"role_override: WordSegmentRole\",\n    abstract_morpheme_tag.linguistic_type\n  from abbreviation_system\n    inner join\n      morpheme_tag on abbreviation_system.id = morpheme_tag.system_id\n    inner join\n      abstract_morpheme_tag on\n        abstract_morpheme_tag.id = any(morpheme_tag.abstract_ids)\n  where abbreviation_system.short_name = $1\n)\n\nselect *\nfrom t\norder by linguistic_type asc, gloss asc;\n"
  },
  "c2a9ae80ba251654b5fa8c88656a01674d81a466c615070b033378798c0d382a": {
    "describe": {
      "columns": [
        {
          "name": "id",
          "ordinal": 0,
          "type_info": "Uuid"
        },
        {
          "name": "short_name",
          "ordinal": 1,
          "type_info": "Text"
        },
        {
          "name": "title",
          "ordinal": 2,
          "type_info": "Text"
        },
        {
          "name": "written_at",
          "ordinal": 3,
          "type_info": "Date"
        },
        {
          "name": "is_reference",
          "ordinal": 4,
          "type_info": "Bool"
        },
        {
          "name": "contributors",
          "ordinal": 5,
          "type_info": "Jsonb"
        }
      ],
      "nullable": [
        false,
        false,
        false,
        true,
        false,
        null
      ],
      "parameters": {
        "Left": []
      }
    },
    "query": "select\n  document.id,\n  document.short_name,\n  document.title,\n  document.written_at,\n  document.is_reference,\n  coalesce(\n    jsonb_agg(\n      jsonb_build_object(\n        'name',\n        contributor.full_name,\n        'role',\n        contributor_attribution.contribution_role\n      )\n    ) filter (where contributor is not null),\n    '[]'\n  )\n  as contributors\nfrom document\n  left join\n    contributor_attribution on contributor_attribution.document_id = document.id\n  left join contributor on contributor.id = contributor_attribution.contributor_id\ngroup by document.id\n"
  },
  "c956fa4511edb5e5a27aef94a615510d10b541d6a5fb33705489ebd28bb89407": {
    "describe": {
      "columns": [
        {
          "name": "paragraph_id",
          "ordinal": 0,
          "type_info": "Uuid"
        },
        {
          "name": "id",
          "ordinal": 1,
          "type_info": "Uuid"
        },
        {
          "name": "source_text",
          "ordinal": 2,
          "type_info": "Text"
        },
        {
          "name": "simple_phonetics",
          "ordinal": 3,
          "type_info": "Text"
        },
        {
          "name": "phonemic",
          "ordinal": 4,
          "type_info": "Text"
        },
        {
          "name": "english_gloss",
          "ordinal": 5,
          "type_info": "Text"
        },
        {
          "name": "commentary",
          "ordinal": 6,
          "type_info": "Text"
        },
        {
          "name": "document_id",
          "ordinal": 7,
          "type_info": "Uuid"
        },
        {
          "name": "index_in_document",
          "ordinal": 8,
          "type_info": "Int8"
        },
        {
          "name": "page_number",
          "ordinal": 9,
          "type_info": "Text"
        },
        {
          "name": "audio_url?",
          "ordinal": 10,
          "type_info": "Text"
        },
        {
          "name": "audio_slice?",
          "ordinal": 11,
          "type_info": "Int8Range"
        },
        {
          "name": "audio_slice_id",
          "ordinal": 12,
          "type_info": "Uuid"
        },
        {
          "name": "audio_recorded_at?",
          "ordinal": 13,
          "type_info": "Date"
        },
        {
          "name": "audio_recorded_by?",
          "ordinal": 14,
          "type_info": "Uuid"
        },
        {
          "name": "audio_recorded_by_name?",
          "ordinal": 15,
          "type_info": "Text"
        },
        {
          "name": "include_audio_in_edited_collection",
          "ordinal": 16,
          "type_info": "Bool"
        },
        {
          "name": "audio_edited_by?",
          "ordinal": 17,
          "type_info": "Uuid"
        },
        {
          "name": "audio_edited_by_name?",
          "ordinal": 18,
          "type_info": "Text"
        }
      ],
      "nullable": [
        false,
        false,
        false,
        true,
        true,
        true,
        true,
        false,
        false,
        true,
        false,
        true,
        true,
        true,
        false,
        false,
        false,
        false,
        false
      ],
      "parameters": {
        "Left": [
          "UuidArray"
        ]
      }
    },
    "query": "select\n  paragraph.id as paragraph_id,\n  word.id,\n  word.source_text,\n  word.simple_phonetics,\n  word.phonemic,\n  word.english_gloss,\n  word.commentary,\n  word.document_id,\n  word.index_in_document,\n  word.page_number,\n  media_resource.url as \"audio_url?\",\n  media_slice.time_range as \"audio_slice?\",\n  word.audio_slice_id,\n  media_resource.recorded_at as \"audio_recorded_at?\",\n  contributor.id as \"audio_recorded_by?\",\n  contributor.display_name as \"audio_recorded_by_name?\",\n  word.include_audio_in_edited_collection,\n  editor.id as \"audio_edited_by?\",\n  editor.display_name as \"audio_edited_by_name?\"\nfrom word\n  inner join paragraph on paragraph.page_id = word.page_id\n  left join media_slice on media_slice.id = word.audio_slice_id\n  left join media_resource on media_resource.id = media_slice.resource_id\n  left join dailp_user contributor on contributor.id = media_resource.recorded_by\n  left join dailp_user editor on editor.id = media_resource.recorded_by\nwhere paragraph.id = any($1)\n  and word.character_range is not null\n  -- Include words that overlap with the paragraph range\n  and word.character_range && paragraph.character_range\n  -- Exclude words that start before the paragraph, which means that words are\n  -- always included in the paragraph that they start in. This is the same logic\n  -- as line breaks.\n  and word.character_range &> paragraph.character_range\n-- Include all joined primary keys in the GROUP BY clause.\n-- Why? ^^\ngroup by word.id,\n  paragraph.id,\n  media_slice.id,\n  media_resource.id,\n  contributor.id,\n  editor.id\norder by word.character_range\n"
  },
  "cc4e4658101a331ab524544277099c073daf076dae5459b4bd3c7b47068a3367": {
    "describe": {
      "columns": [],
      "nullable": [],
      "parameters": {
        "Left": [
          "Uuid",
          "TextArray",
          "Date"
        ]
      }
    },
    "query": "update document set\n    title = \n        case\n            when $2::text[] != '{}' and $2[1] is not null then $2[1]\n            else title\n        end,\n    written_at =\n        case\n            when $3::date is not null then $3::date\n            else written_at\n        end\nwhere id = $1\n"
  },
  "cc71e3a7b4c013adc4d0cb79acd702aa0daa0290013a31e9fee3bd1f5990fa4f": {
    "describe": {
      "columns": [],
      "nullable": [],
      "parameters": {
        "Left": [
          "TextArray",
          "TextArray",
          "TextArray",
          "TextArray"
        ]
      }
    },
    "query": "insert into morpheme_gloss_relation (left_gloss_id, right_gloss_id)\nselect\n  left_gloss.id,\n  right_gloss.id\nfrom\n  unnest(\n    $1::text[], $2::text[], $3::text[], $4::text[]\n  ) as input_relation(left_doc_name, left_gloss, right_doc_name, right_gloss)\n  inner join document as left_doc on left_doc.short_name = input_relation.left_doc_name\n  inner join\n    morpheme_gloss as left_gloss on\n      left_gloss.gloss = input_relation.left_gloss and left_gloss.document_id = left_doc.id\n  inner join\n    document as right_doc on right_doc.short_name = input_relation.right_doc_name\n  inner join\n    morpheme_gloss as right_gloss on\n      right_gloss.gloss = input_relation.right_gloss and right_gloss.document_id = right_doc.id\non conflict do nothing\n"
  },
  "d6377d5a54a702f7df73f287390c0c45a1309f7e705c93d49842b409a947a1fd": {
    "describe": {
      "columns": [
        {
          "name": "count",
          "ordinal": 0,
          "type_info": "Int8"
        }
      ],
      "nullable": [
        null
      ],
      "parameters": {
        "Left": [
          "Uuid"
        ]
      }
    },
    "query": "select count(id)\nfrom word\nwhere document_id = $1\n"
  },
  "d8bc89c2d802ac2da071308eb27bdd1bc2bbdc31d64e8ccad71d4b861f8be12b": {
    "describe": {
      "columns": [
        {
          "name": "id",
          "ordinal": 0,
          "type_info": "Uuid"
        },
        {
          "name": "title",
          "ordinal": 1,
          "type_info": "Text"
        },
        {
          "name": "base_url",
          "ordinal": 2,
          "type_info": "Text"
        }
      ],
      "nullable": [
        false,
        false,
        false
      ],
      "parameters": {
        "Left": [
          "UuidArray"
        ]
      }
    },
    "query": "select\n  id,\n  title,\n  base_url\nfrom iiif_source\nwhere id = any($1)\n"
  },
  "da8fe05cd8a441259c19df0ab08edafe27d11640443b4f62bc2b983485f38278": {
    "describe": {
      "columns": [
        {
          "name": "id",
          "ordinal": 0,
          "type_info": "Uuid"
        },
        {
          "name": "title",
          "ordinal": 1,
          "type_info": "Text"
        },
        {
          "name": "document_id",
          "ordinal": 2,
          "type_info": "Uuid"
        },
        {
          "name": "wordpress_id",
          "ordinal": 3,
          "type_info": "Int8"
        },
        {
          "name": "index_in_parent",
          "ordinal": 4,
          "type_info": "Int8"
        },
        {
          "name": "chapter_path",
          "ordinal": 5,
          "type_info": {
            "Custom": {
              "kind": "Simple",
              "name": "ltree"
            }
          }
        },
        {
          "name": "section: CollectionSection",
          "ordinal": 6,
          "type_info": {
            "Custom": {
              "kind": {
                "Enum": [
                  "Intro",
                  "Body",
                  "Credit"
                ]
              },
              "name": "collection_section"
            }
          }
        }
      ],
      "nullable": [
        false,
        false,
        true,
        true,
        false,
        false,
        false
      ],
      "parameters": {
        "Left": [
          "Text"
        ]
      }
    },
    "query": "-- Select all the chapters containing this document's id.\nselect\n    c.id,\n    c.title,\n    c.document_id,\n    c.wordpress_id,\n    c.index_in_parent,\n    c.chapter_path,\n    c.section as \"section: CollectionSection\"\nfrom collection_chapter as c\n    inner join\n        (select id from document where document.short_name = $1) as d on c.document_id = d.id;"
  },
  "dd1ce7d0ae1bacb8aa1619f928cb32567dd8990345cec2d1dc793dc422fdef85": {
    "describe": {
      "columns": [],
      "nullable": [],
      "parameters": {
        "Left": [
          "Uuid",
          "Uuid"
        ]
      }
    },
    "query": "DELETE FROM contributor_attribution\nWHERE document_id = $1 AND contributor_id = $2;\n"
  },
  "e1ebe64b2e98a03f7803c63a2e9011b0a064d7a6819dfdbc1a8c4d4e1160db90": {
    "describe": {
      "columns": [
        {
          "name": "id",
          "ordinal": 0,
          "type_info": "Uuid"
        }
      ],
      "nullable": [
        false
      ],
      "parameters": {
        "Left": [
          "Text",
          "Int8Range"
        ]
      }
    },
    "query": "with resource as (\n  insert into media_resource (url)\n  values ($1)\n  on conflict (url) do update set\n     url = excluded.url\n  returning id\n)\n\ninsert into media_slice (resource_id, time_range)\nselect\n  id,\n  $2\nfrom resource\nreturning id\n"
  },
  "e482b08ffa95a64085847ed112c22f364d725df7c552a230cd3d17782c48168d": {
    "describe": {
      "columns": [
        {
          "name": "id",
          "ordinal": 0,
          "type_info": "Uuid"
        },
        {
          "name": "title",
          "ordinal": 1,
          "type_info": "Text"
        },
        {
          "name": "document_id",
          "ordinal": 2,
          "type_info": "Uuid"
        },
        {
          "name": "wordpress_id",
          "ordinal": 3,
          "type_info": "Int8"
        },
        {
          "name": "index_in_parent",
          "ordinal": 4,
          "type_info": "Int8"
        },
        {
          "name": "chapter_path",
          "ordinal": 5,
          "type_info": {
            "Custom": {
              "kind": "Simple",
              "name": "ltree"
            }
          }
        },
        {
          "name": "section: CollectionSection",
          "ordinal": 6,
          "type_info": {
            "Custom": {
              "kind": {
                "Enum": [
                  "Intro",
                  "Body",
                  "Credit"
                ]
              },
              "name": "collection_section"
            }
          }
        }
      ],
      "nullable": [
        false,
        false,
        true,
        true,
        false,
        false,
        false
      ],
      "parameters": {
        "Left": [
          "Text",
          "Text"
        ]
      }
    },
    "query": "select\n  c.id,\n  c.title,\n  c.document_id,\n  c.wordpress_id,\n  c.index_in_parent,\n  c.chapter_path,\n  c.section as \"section: CollectionSection\"\nfrom collection_chapter as c\nwhere c.collection_slug = $1 \n  and c.slug = $2;\n"
  },
  "e48fa3267b00cc26ac5c6ab79fc7218fa6a6bcc25baec277fff3610e3c87d964": {
    "describe": {
      "columns": [],
      "nullable": [],
      "parameters": {
        "Left": [
          "Uuid",
          "Uuid",
          "Text"
        ]
      }
    },
    "query": "INSERT INTO contributor_attribution (document_id, contributor_id, contribution_role)\nVALUES ($1, $2, $3)\nON CONFLICT (document_id, contributor_id)\nDO UPDATE SET contribution_role = $3;"
  },
  "f2be609690eadbcc793760011c18927f3a51a9b661319472bbec19b5c89c6d27": {
    "describe": {
      "columns": [
        {
          "name": "id",
          "ordinal": 0,
          "type_info": "Uuid"
        },
        {
          "name": "title",
          "ordinal": 1,
          "type_info": "Text"
        },
        {
          "name": "wordpress_menu_id",
          "ordinal": 2,
          "type_info": "Int8"
        },
        {
          "name": "slug",
          "ordinal": 3,
          "type_info": "Text"
        }
      ],
      "nullable": [
        false,
        false,
        true,
        false
      ],
      "parameters": {
        "Left": []
      }
    },
    "query": "select \n    e.id,\n    e.title,\n    e.wordpress_menu_id,\n    e.slug\nfrom edited_collection as e;"
  },
  "f86a2f62b58b5b404883e127574947027ff7a38f8ea4058a7dc4e9e68626c164": {
    "describe": {
      "columns": [
        {
          "name": "id",
          "ordinal": 0,
          "type_info": "Uuid"
        },
        {
          "name": "title",
          "ordinal": 1,
          "type_info": "Text"
        },
        {
          "name": "base_url",
          "ordinal": 2,
          "type_info": "Text"
        }
      ],
      "nullable": [
        false,
        false,
        false
      ],
      "parameters": {
        "Left": [
          "Text"
        ]
      }
    },
    "query": "select\n  id,\n  title,\n  base_url\nfrom iiif_source\nwhere title = $1\n"
  },
  "fb97bbe20200bf87afa0466d52c145bfb0647add1644fe14b9248440837cec3b": {
    "describe": {
      "columns": [
        {
          "name": "id",
          "ordinal": 0,
          "type_info": "Uuid"
        },
        {
          "name": "source_text",
          "ordinal": 1,
          "type_info": "Text"
        },
        {
          "name": "simple_phonetics",
          "ordinal": 2,
          "type_info": "Text"
        },
        {
          "name": "phonemic",
          "ordinal": 3,
          "type_info": "Text"
        },
        {
          "name": "english_gloss",
          "ordinal": 4,
          "type_info": "Text"
        },
        {
          "name": "commentary",
          "ordinal": 5,
          "type_info": "Text"
        },
        {
          "name": "document_id",
          "ordinal": 6,
          "type_info": "Uuid"
        },
        {
          "name": "index_in_document",
          "ordinal": 7,
          "type_info": "Int8"
        },
        {
          "name": "page_number",
          "ordinal": 8,
          "type_info": "Text"
        },
        {
          "name": "audio_recorded_at?",
          "ordinal": 9,
          "type_info": "Date"
        },
        {
          "name": "audio_url?",
          "ordinal": 10,
          "type_info": "Text"
        },
        {
          "name": "audio_slice?",
          "ordinal": 11,
          "type_info": "Int8Range"
        },
        {
          "name": "audio_slice_id?",
          "ordinal": 12,
          "type_info": "Uuid"
        },
        {
          "name": "audio_recorded_by?",
          "ordinal": 13,
          "type_info": "Uuid"
        },
        {
          "name": "audio_recorded_by_name?",
          "ordinal": 14,
          "type_info": "Text"
        },
        {
          "name": "include_audio_in_edited_collection",
          "ordinal": 15,
          "type_info": "Bool"
        },
        {
          "name": "audio_edited_by?",
          "ordinal": 16,
          "type_info": "Uuid"
        },
        {
          "name": "audio_edited_by_name?",
          "ordinal": 17,
          "type_info": "Text"
        }
      ],
      "nullable": [
        false,
        false,
        true,
        true,
        true,
        true,
        false,
        false,
        true,
        true,
        false,
        true,
        false,
        false,
        false,
        false,
        false,
        false
      ],
      "parameters": {
        "Left": [
          "Text"
        ]
      }
    },
    "query": "select\n  word.id,\n  word.source_text,\n  word.simple_phonetics,\n  word.phonemic,\n  word.english_gloss,\n  word.commentary,\n  word.document_id,\n  word.index_in_document,\n  word.page_number,\n  media_resource.recorded_at as \"audio_recorded_at?\",\n  media_resource.url as \"audio_url?\",\n  media_slice.time_range as \"audio_slice?\",\n  media_slice.id as \"audio_slice_id?\",\n  contributor.id as \"audio_recorded_by?\",\n  contributor.display_name as \"audio_recorded_by_name?\",\n  word.include_audio_in_edited_collection,\n  editor.id as \"audio_edited_by?\",\n  editor.display_name as \"audio_edited_by_name?\"\nfrom word\n  left join media_slice on media_slice.id = word.audio_slice_id\n  left join media_resource on media_resource.id = media_slice.resource_id\n  left join dailp_user contributor on contributor.id = media_resource.recorded_by\n  left join dailp_user editor on editor.id = media_resource.recorded_by\nwhere source_text ilike $1\n  or simple_phonetics ilike $1\n  or english_gloss ilike $1\n"
  }
}<|MERGE_RESOLUTION|>--- conflicted
+++ resolved
@@ -2010,33 +2010,11 @@
           "type_info": "Uuid"
         },
         {
-<<<<<<< HEAD
-          "name": "include_audio_in_edited_collection",
-=======
           "name": "audio_recorded_by?",
->>>>>>> 95803326
           "ordinal": 13,
-          "type_info": "Bool"
-        },
-        {
-          "name": "audio_edited_by",
-          "ordinal": 14,
-          "type_info": "Uuid"
-        },
-        {
-          "name": "paragraph_id",
-          "ordinal": 15,
-          "type_info": "Uuid"
-        },
-        {
-<<<<<<< HEAD
-          "name": "audio_slice?",
-          "ordinal": 16,
-          "type_info": "Int8Range"
-        },
-        {
-          "name": "audio_url?",
-=======
+          "type_info": "Uuid"
+        },
+        {
           "name": "audio_recorded_by_name?",
           "ordinal": 14,
           "type_info": "Text"
@@ -2053,7 +2031,6 @@
         },
         {
           "name": "audio_edited_by_name?",
->>>>>>> 95803326
           "ordinal": 17,
           "type_info": "Text"
         }
@@ -2072,14 +2049,10 @@
         false,
         true,
         false,
-<<<<<<< HEAD
-        true,
-=======
-        false,
-        false,
-        false,
-        false,
->>>>>>> 95803326
+        false,
+        false,
+        false,
+        false,
         false
       ],
       "parameters": {
