--- conflicted
+++ resolved
@@ -101,89 +101,6 @@
     },
     "query": "insert into morpheme_gloss (document_id, gloss, example_shape, tag_id)\n  values ($1, $2, $3, $4)\non conflict (coalesce(document_id, uuid_nil()), gloss)\n  do update set example_shape = excluded.example_shape,\n     tag_id = excluded.tag_id\nreturning id\n"
   },
-<<<<<<< HEAD
-  "18b4d42a876bd0eb8185c8b573f3e20c213e711b797215987483a29a2e3780f6": {
-    "describe": {
-      "columns": [
-        {
-          "name": "id",
-          "ordinal": 0,
-          "type_info": "Uuid"
-        },
-        {
-          "name": "source_text",
-          "ordinal": 1,
-          "type_info": "Text"
-        },
-        {
-          "name": "simple_phonetics",
-          "ordinal": 2,
-          "type_info": "Text"
-        },
-        {
-          "name": "phonemic",
-          "ordinal": 3,
-          "type_info": "Text"
-        },
-        {
-          "name": "english_gloss",
-          "ordinal": 4,
-          "type_info": "Text"
-        },
-        {
-          "name": "commentary",
-          "ordinal": 5,
-          "type_info": "Text"
-        },
-        {
-          "name": "document_id",
-          "ordinal": 6,
-          "type_info": "Uuid"
-        },
-        {
-          "name": "index_in_document",
-          "ordinal": 7,
-          "type_info": "Int8"
-        },
-        {
-          "name": "page_number",
-          "ordinal": 8,
-          "type_info": "Text"
-        },
-        {
-          "name": "audio_url?",
-          "ordinal": 9,
-          "type_info": "Text"
-        },
-        {
-          "name": "audio_slice?",
-          "ordinal": 10,
-          "type_info": "Int8Range"
-        }
-      ],
-      "nullable": [
-        false,
-        false,
-        true,
-        true,
-        true,
-        true,
-        false,
-        false,
-        true,
-        false,
-        true
-      ],
-      "parameters": {
-        "Left": [
-          "Uuid"
-        ]
-      }
-    },
-    "query": "select\n  word.id,\n  word.source_text,\n  word.simple_phonetics,\n  word.phonemic,\n  word.english_gloss,\n  word.commentary,\n  word.document_id,\n  word.index_in_document,\n  word.page_number,\n  media_resource.url as \"audio_url?\",\n  media_slice.time_range as \"audio_slice?\"\nfrom word\n  left join media_slice on media_slice.id = word.audio_slice_id\n  left join media_resource on media_resource.id = media_slice.resource_id\nwhere document_id = $1\norder by index_in_document\n"
-  },
-=======
->>>>>>> 517d6ec9
   "1dcec22261dae61c4404af7c630eb24e3cd2acc5b4717bcc9706f14c6dde7efc": {
     "describe": {
       "columns": [
@@ -265,76 +182,6 @@
     },
     "query": "select\n  document.id as document_id,\n  document.is_reference,\n  word.id,\n  word.source_text,\n  word.simple_phonetics,\n  word.phonemic,\n  word.english_gloss,\n  word.recorded_at,\n  word.commentary,\n  word.index_in_document,\n  word.page_number\nfrom word\n  inner join document on document.id = word.document_id\n  left join word_segment on word_segment.word_id = word.id\n  inner join morpheme_gloss on morpheme_gloss.id = word_segment.gloss_id\nwhere morpheme_gloss.gloss = $1\n  and (word.document_id = $2 or $2 is null)\ngroup by document.id, word.id\norder by document.id\n"
   },
-  "20b3a8559a28249b3662253e1fc300d63f1dceaf88f6fc00750bb101163212d3": {
-    "describe": {
-      "columns": [
-        {
-          "name": "index_in_word",
-          "ordinal": 0,
-          "type_info": "Int8"
-        },
-        {
-          "name": "word_id",
-          "ordinal": 1,
-          "type_info": "Uuid"
-        },
-        {
-          "name": "morpheme",
-          "ordinal": 2,
-          "type_info": "Text"
-        },
-        {
-          "name": "gloss_id",
-          "ordinal": 3,
-          "type_info": "Uuid"
-        },
-        {
-          "name": "gloss",
-          "ordinal": 4,
-          "type_info": "Text"
-        },
-        {
-          "name": "segment_type: SegmentType",
-          "ordinal": 5,
-          "type_info": {
-            "Custom": {
-              "kind": {
-                "Enum": [
-                  "Morpheme",
-                  "Clitic",
-                  "Combine"
-                ]
-              },
-              "name": "segment_type"
-            }
-          }
-        }
-      ],
-      "nullable": [
-        false,
-<<<<<<< HEAD
-        false,
-        false,
-        true,
-        false,
-        false
-=======
-        true,
-        false,
-        false,
-        false,
-        true,
-        true
->>>>>>> 517d6ec9
-      ],
-      "parameters": {
-        "Left": [
-          "UuidArray"
-        ]
-      }
-    },
-    "query": "select distinct on (word_segment.word_id, word_segment.index_in_word)\n  word_segment.index_in_word,\n  word_segment.word_id,\n  word_segment.morpheme,\n  word_segment.gloss_id,\n  morpheme_gloss.gloss,\n  word_segment.segment_type as \"segment_type: SegmentType\"\nfrom word_segment\n  inner join morpheme_gloss on morpheme_gloss.id = word_segment.gloss_id\n  left join abstract_morpheme_tag on abstract_morpheme_tag.id = morpheme_gloss.tag_id\n  left join morpheme_tag on abstract_morpheme_tag.id = morpheme_tag.abstract_ids[1]\nwhere word_segment.word_id = any($1)\norder by word_segment.word_id, word_segment.index_in_word\n"
-  },
   "2874ae8f9cec1ce09c268adc74b096a15ca1d90cbb324289c679df9e451cb2ee": {
     "describe": {
       "columns": [],
@@ -346,6 +193,63 @@
       }
     },
     "query": "-- Delete all document pages, which will cascade to delete all associated\n-- paragraphs and words.\ndelete from document_page\nwhere document_id = $1\n"
+  },
+  "30cd42e3b5c9974cb94b5b116e35555ca460648807f08265a80375f2edd92c53": {
+    "describe": {
+      "columns": [
+        {
+          "name": "gloss_id",
+          "ordinal": 0,
+          "type_info": "Uuid"
+        },
+        {
+          "name": "example_shape",
+          "ordinal": 1,
+          "type_info": "Text"
+        },
+        {
+          "name": "system_name",
+          "ordinal": 2,
+          "type_info": "Text"
+        },
+        {
+          "name": "gloss",
+          "ordinal": 3,
+          "type_info": "Text"
+        },
+        {
+          "name": "title",
+          "ordinal": 4,
+          "type_info": "Text"
+        },
+        {
+          "name": "description",
+          "ordinal": 5,
+          "type_info": "Text"
+        },
+        {
+          "name": "linguistic_type",
+          "ordinal": 6,
+          "type_info": "Text"
+        }
+      ],
+      "nullable": [
+        false,
+        true,
+        false,
+        false,
+        false,
+        true,
+        true
+      ],
+      "parameters": {
+        "Left": [
+          "UuidArray",
+          "TextArray"
+        ]
+      }
+    },
+    "query": "select\n  morpheme_gloss.id as gloss_id,\n  morpheme_gloss.example_shape,\n  abbreviation_system.short_name as system_name,\n  morpheme_tag.gloss,\n  morpheme_tag.title,\n  abstract_morpheme_tag.description,\n  abstract_morpheme_tag.linguistic_type\nfrom morpheme_gloss\n  inner join abstract_morpheme_tag on abstract_morpheme_tag.id = morpheme_gloss.tag_id\n  left join abbreviation_system on abbreviation_system.short_name = any($2)\n  inner join morpheme_tag on morpheme_tag.abstract_ids[1] = abstract_morpheme_tag.id\nwhere morpheme_gloss.id = any($1)\n  and morpheme_tag.system_id = abbreviation_system.id\n"
   },
   "31290d078379088e9e3cab9406a65ecca508cb3baf8999668947efa3b2135443": {
     "describe": {
@@ -456,29 +360,6 @@
     },
     "query": "select\n  word_segment.morpheme,\n  word.id as word_id,\n  word.source_text,\n  word.simple_phonetics,\n  word.phonemic,\n  word.english_gloss,\n  word.commentary,\n  word.document_id,\n  word.index_in_document,\n  word.page_number\nfrom morpheme_gloss\n  inner join document on document.id = morpheme_gloss.document_id\n  left join word_segment on word_segment.gloss_id = morpheme_gloss.id\n  left join word on word.id = word_segment.word_id\nwhere morpheme_gloss.gloss = $1\n  and document.short_name = $2\norder by word_segment.morpheme\n"
   },
-<<<<<<< HEAD
-  "388c671a0e5cf32298db07a5286a1ecb0efe59c9ddbdff1c7c49f79454a21801": {
-    "describe": {
-      "columns": [
-        {
-          "name": "id!",
-          "ordinal": 0,
-          "type_info": "Uuid"
-        }
-      ],
-      "nullable": [
-        true
-      ],
-      "parameters": {
-        "Left": [
-          "TextArray"
-        ]
-      }
-    },
-    "query": "select abstract_morpheme_tag.id as \"id!\"\nfrom unnest($1::text[]) as morpheme_gloss\n  inner join\n    abstract_morpheme_tag on abstract_morpheme_tag.internal_gloss = morpheme_gloss\n"
-  },
-=======
->>>>>>> 517d6ec9
   "43e42033828a07a488a1fbe4be6a5c7cea9d5c8d471d51a9fd39f939abd060f6": {
     "describe": {
       "columns": [
@@ -652,27 +533,6 @@
     },
     "query": "select\n  slug,\n  title\nfrom document_group\nwhere slug = $1\n"
   },
-  "5e289d51c54b8f14432482d05e86ec9b6ffddd5b83acee04fcd76bdab6dd27a5": {
-    "describe": {
-      "columns": [
-        {
-          "name": "id",
-          "ordinal": 0,
-          "type_info": "Uuid"
-        }
-      ],
-      "nullable": [
-        false
-      ],
-      "parameters": {
-        "Left": [
-          "Text",
-          "Text"
-        ]
-      }
-    },
-    "query": "insert into abstract_morpheme_tag (internal_gloss, linguistic_type)\nvalues ($1, $2)\non conflict (internal_gloss) do update set\nlinguistic_type = excluded.linguistic_type\nreturning id\n"
-  },
   "5ed736651d677fd216c010f1dec8b0617a3d682d6a438b977185d94423e05300": {
     "describe": {
       "columns": [
@@ -737,9 +597,6 @@
     },
     "query": "delete from media_resource\nwhere id in (\n  select media_slice.resource_id\n  from media_slice\n    inner join document on document.audio_slice_id = media_slice.id\n  where document.short_name = $1\n)\n"
   },
-<<<<<<< HEAD
-  "774aa2feee9734f0cb7270b3e330731422aecbd72551cdd4a7f24b5fb1dc7c66": {
-=======
   "71674fa0e3cc15ae4ab9509aed80adcf20010b5d7bcf7e68a88d95e685abb323": {
     "describe": {
       "columns": [
@@ -769,47 +626,59 @@
     "query": "insert into word (document_id, source_text, simple_phonetics, phonemic, english_gloss, recorded_at, commentary,\n  page_number, index_in_document)\nselect * from unnest($1::uuid[], $2::text[], $3::text[], $4::text[], $5::text[], $6::date[], $7::text[], $8::text[], $9::bigint[])\nreturning id\n"
   },
   "728770759c2d7e4f928ee6e867edbce9bb1fc5e23f8ce7c524aa978174c0c910": {
->>>>>>> 517d6ec9
-    "describe": {
-      "columns": [],
-      "nullable": [],
-      "parameters": {
-        "Left": [
-          "Text"
-        ]
-      }
-    },
-    "query": "insert into contributor (full_name)\nvalues ($1)\non conflict (full_name) do update set\nfull_name = excluded.full_name\n"
-  },
-<<<<<<< HEAD
-  "77f734b3a9d7cd649acb0d0f3b9b18a7fa232a75160b5279a78e169849d926dd": {
-    "describe": {
-      "columns": [],
-      "nullable": [],
-      "parameters": {
-        "Left": [
-          "Uuid",
-          "Text",
-          "Uuid",
-          "Int8",
-          "Text",
-          {
+    "describe": {
+      "columns": [
+        {
+          "name": "word_id",
+          "ordinal": 0,
+          "type_info": "Uuid"
+        },
+        {
+          "name": "morpheme",
+          "ordinal": 1,
+          "type_info": "Text"
+        },
+        {
+          "name": "gloss_id",
+          "ordinal": 2,
+          "type_info": "Uuid"
+        },
+        {
+          "name": "gloss",
+          "ordinal": 3,
+          "type_info": "Text"
+        },
+        {
+          "name": "followed_by: SegmentType",
+          "ordinal": 4,
+          "type_info": {
             "Custom": {
               "kind": {
                 "Enum": [
                   "Morpheme",
-                  "Clitic",
-                  "Combine"
+                  "Clitic"
                 ]
               },
               "name": "segment_type"
             }
           }
-        ]
-      }
-    },
-    "query": "-- Look for a matching global gloss before trying to create a document-local gloss.\nwith global_gloss as (\n  select morpheme_gloss.id\n  from morpheme_gloss\n  where document_id is null and gloss = $2\n), inserted_gloss as (\n  insert into morpheme_gloss (document_id, gloss)\n    select $1, $2\n    where not exists (select from global_gloss)\n  on conflict (coalesce(document_id, uuid_nil()), gloss)\n    do update set example_shape = excluded.example_shape,\n       tag_id = excluded.tag_id\n  returning id\n)\n\ninsert into word_segment (word_id, index_in_word, morpheme, gloss_id, segment_type)\nselect $3, $4, $5, coalesce(global_gloss.id, inserted_gloss.id), $6\nfrom global_gloss\nfull outer join inserted_gloss on true\non conflict (word_id, index_in_word)\n  do update set\n    morpheme = EXCLUDED.morpheme,\n    gloss_id = EXCLUDED.gloss_id,\n    segment_type = EXCLUDED.segment_type\n"
-=======
+        }
+      ],
+      "nullable": [
+        false,
+        false,
+        true,
+        false,
+        true
+      ],
+      "parameters": {
+        "Left": [
+          "UuidArray"
+        ]
+      }
+    },
+    "query": "select\n  word_segment.word_id,\n  word_segment.morpheme,\n  word_segment.gloss_id,\n  morpheme_gloss.gloss,\n  word_segment.followed_by as \"followed_by: SegmentType\"\nfrom word_segment\n  inner join morpheme_gloss on morpheme_gloss.id = word_segment.gloss_id\nwhere word_id = any($1)\norder by index_in_word\n"
+  },
   "736bb1b4c8d050434299383e2f3278824c9bf68ba926e888642e65fdb19b3d2c": {
     "describe": {
       "columns": [],
@@ -917,7 +786,6 @@
       }
     },
     "query": "select\n  word.id,\n  word.source_text,\n  word.simple_phonetics,\n  word.phonemic,\n  word.english_gloss,\n  word.commentary,\n  word.document_id,\n  word.index_in_document,\n  word.page_number,\n  media_resource.url as \"audio_url?\",\n  media_slice.time_range as \"audio_slice?\"\nfrom word\n  left join media_slice on media_slice.id = word.audio_slice_id\n  left join media_resource on media_resource.id = media_slice.resource_id\nwhere document_id = $1 AND (word.index_in_document >= $2 or $2 is null) and (word.index_in_document < $3 or $3 is null)\norder by index_in_document\n"
->>>>>>> 517d6ec9
   },
   "7860f1d60b1f09d62987a89d413a7243cb23005b6f19bb539b88311dbfbd223d": {
     "describe": {
@@ -1087,189 +955,6 @@
       }
     },
     "query": "insert into morpheme_tag (system_id, abstract_ids, gloss, title)\nvalues ($1, $2, $3, $4)\non conflict (system_id, abstract_ids) do update set\ngloss = excluded.gloss\n"
-  },
-  "8d3ceaae6a15910949eceeeff805e3a93231b1d234897dc2f8bd71fc6df3baaa": {
-    "describe": {
-      "columns": [
-        {
-          "name": "id",
-          "ordinal": 0,
-          "type_info": "Uuid"
-        }
-      ],
-      "nullable": [
-        false
-      ],
-      "parameters": {
-        "Left": [
-          "Text",
-          "Text"
-        ]
-      }
-    },
-    "query": "-- Insert a collection with a certain slug.\ninsert into document_group (slug, title)\nvalues ($1, $2)\non conflict (slug) do update set\ntitle = excluded.title\nreturning id\n"
-  },
-  "801894d827b0385398a9e5fd631d66002634a8958eda5565544433318d0af6a4": {
-    "describe": {
-      "columns": [
-        {
-          "name": "id",
-          "ordinal": 0,
-          "type_info": "Uuid"
-        }
-      ],
-      "nullable": [
-        false
-      ],
-      "parameters": {
-        "Left": [
-          "Text",
-          "Text"
-        ]
-      }
-    },
-    "query": "insert into abbreviation_system (short_name, title)\nvalues ($1, $2)\non conflict (short_name) do update set\ntitle = excluded.title\nreturning id\n"
-  },
-  "8560200ace3f76678ea54c3d60676d2f0a5d924d2c08a245f65eb90078af3468": {
-    "describe": {
-      "columns": [
-        {
-          "name": "system_name",
-          "ordinal": 0,
-          "type_info": "Text"
-        },
-        {
-          "name": "abstract_ids",
-          "ordinal": 1,
-          "type_info": "UuidArray"
-        },
-        {
-          "name": "gloss",
-          "ordinal": 2,
-          "type_info": "Text"
-        },
-        {
-          "name": "title",
-          "ordinal": 3,
-          "type_info": "Text"
-        },
-        {
-          "name": "description",
-          "ordinal": 4,
-          "type_info": "Text"
-        },
-        {
-          "name": "segment_type: SegmentType",
-          "ordinal": 5,
-          "type_info": {
-            "Custom": {
-              "kind": {
-                "Enum": [
-                  "Morpheme",
-                  "Clitic",
-                  "Combine"
-                ]
-              },
-              "name": "segment_type"
-            }
-          }
-        },
-        {
-          "name": "linguistic_type",
-          "ordinal": 6,
-          "type_info": "Text"
-        }
-      ],
-      "nullable": [
-        false,
-        false,
-        false,
-        false,
-        true,
-        true,
-        true
-      ],
-      "parameters": {
-        "Left": [
-          "Text"
-        ]
-      }
-    },
-    "query": "with t as (\n  select distinct on (morpheme_tag.gloss)\n    abbreviation_system.short_name as system_name,\n    morpheme_tag.abstract_ids,\n    morpheme_tag.gloss,\n    morpheme_tag.title,\n    morpheme_tag.description,\n    morpheme_tag.segment_type as \"segment_type: SegmentType\",\n    abstract_morpheme_tag.linguistic_type\n  from abbreviation_system\n    inner join\n      morpheme_tag on abbreviation_system.id = morpheme_tag.system_id\n    inner join\n      abstract_morpheme_tag on\n        abstract_morpheme_tag.id = any(morpheme_tag.abstract_ids)\n  where abbreviation_system.short_name = $1\n)\n\nselect *\nfrom t\norder by linguistic_type asc, gloss asc;\n"
-  },
-  "8745dd0df2b5eb1fbb0ba3ff91e5dde20307ca59ce01e404df608b4add4ef2ba": {
-    "describe": {
-      "columns": [
-        {
-          "name": "gloss_id",
-          "ordinal": 0,
-          "type_info": "Uuid"
-        },
-        {
-          "name": "example_shape",
-          "ordinal": 1,
-          "type_info": "Text"
-        },
-        {
-          "name": "system_name",
-          "ordinal": 2,
-          "type_info": "Text"
-        },
-        {
-          "name": "gloss",
-          "ordinal": 3,
-          "type_info": "Text"
-        },
-        {
-          "name": "title",
-          "ordinal": 4,
-          "type_info": "Text"
-        },
-        {
-          "name": "description",
-          "ordinal": 5,
-          "type_info": "Text"
-        },
-        {
-          "name": "segment_type: SegmentType",
-          "ordinal": 6,
-          "type_info": {
-            "Custom": {
-              "kind": {
-                "Enum": [
-                  "Morpheme",
-                  "Clitic",
-                  "Combine"
-                ]
-              },
-              "name": "segment_type"
-            }
-          }
-        },
-        {
-          "name": "linguistic_type",
-          "ordinal": 7,
-          "type_info": "Text"
-        }
-      ],
-      "nullable": [
-        true,
-        true,
-        true,
-        true,
-        true,
-        true,
-        true,
-        true
-      ],
-      "parameters": {
-        "Left": [
-          "UuidArray",
-          "TextArray"
-        ]
-      }
-    },
-    "query": "select\n  morpheme_gloss.id as gloss_id,\n  morpheme_gloss.example_shape,\n  abbreviation_system.short_name as system_name,\n  morpheme_tag.gloss,\n  morpheme_tag.title,\n  morpheme_tag.description,\n  morpheme_tag.segment_type as \"segment_type: SegmentType\",\n  abstract_morpheme_tag.linguistic_type\nfrom morpheme_gloss\n  inner join abstract_morpheme_tag on abstract_morpheme_tag.id = morpheme_gloss.tag_id\n  left join abbreviation_system on abbreviation_system.short_name = any($2)\n  inner join morpheme_tag on morpheme_tag.abstract_ids[1] = abstract_morpheme_tag.id\nwhere morpheme_gloss.id = any($1)\n  and morpheme_tag.system_id = abbreviation_system.id\n"
   },
   "8d3ceaae6a15910949eceeeff805e3a93231b1d234897dc2f8bd71fc6df3baaa": {
     "describe": {
@@ -1467,7 +1152,6 @@
     "query": "select\n  d.id,\n  d.short_name,\n  d.title,\n  d.written_at as \"date: Date\",\n  d.index_in_group as order_index\nfrom document_group\n  inner join document as d on document_group.id = d.group_id\nwhere document_group.slug = $1\norder by d.index_in_group asc\n"
   },
   "9f91be464c9e113d326e6ba91b03dc95f1b94adf482990dba756305fb68b0165": {
-<<<<<<< HEAD
     "describe": {
       "columns": [
         {
@@ -1507,201 +1191,95 @@
     "query": "insert into paragraph (page_id, character_range, english_translation)\nvalues ($1, $2, $3)\n"
   },
   "a24146cbf9ffcb7b7c90f722b3c295a2f55ffbe0edb36f06cc2d18df4707b549": {
-=======
->>>>>>> 517d6ec9
-    "describe": {
-      "columns": [
-        {
-          "name": "id",
-          "ordinal": 0,
-          "type_info": "Uuid"
-        }
-      ],
-      "nullable": [
-        false
-      ],
-      "parameters": {
-        "Left": [
-          "Text",
-          "Text",
-          "Bool",
-          "Date",
-          "Uuid",
+    "describe": {
+      "columns": [
+        {
+          "name": "id",
+          "ordinal": 0,
+          "type_info": "Uuid"
+        },
+        {
+          "name": "base_url",
+          "ordinal": 1,
+          "type_info": "Text"
+        }
+      ],
+      "nullable": [
+        false,
+        false
+      ],
+      "parameters": {
+        "Left": [
           "Uuid"
         ]
       }
     },
-    "query": "insert into document (\n  short_name, title, is_reference, written_at, audio_slice_id, group_id\n)\nvalues ($1, $2, $3, $4, $5, $6)\non conflict (short_name) do update set\ntitle = excluded.title,\nis_reference = excluded.is_reference,\nwritten_at = excluded.written_at,\naudio_slice_id = excluded.audio_slice_id,\ngroup_id = excluded.group_id\nreturning id\n"
-  },
-  "a0cec5199d10a1135a4074b4620c0b45b552c38f26ecee945ef94f2afccdbe83": {
-    "describe": {
-      "columns": [],
-      "nullable": [],
-      "parameters": {
-        "Left": [
-          "Uuid",
-          "Int8Range",
+    "query": "select\n  id,\n  base_url\nfrom iiif_source\nwhere id = $1\n"
+  },
+  "afca9b69fc11aef29379ab4d753d0b644b6ee3a698f3a6e857bfb6a83a4b38f1": {
+    "describe": {
+      "columns": [
+        {
+          "name": "id",
+          "ordinal": 0,
+          "type_info": "Uuid"
+        }
+      ],
+      "nullable": [
+        false
+      ],
+      "parameters": {
+        "Left": [
+          "Text",
           "Text"
         ]
       }
     },
-    "query": "insert into paragraph (page_id, character_range, english_translation)\nvalues ($1, $2, $3)\n"
-  },
-<<<<<<< HEAD
-  "af1d25307571845bdc8343b0ba23105229b4674b7250d839006febde48adf524": {
-=======
-  "a24146cbf9ffcb7b7c90f722b3c295a2f55ffbe0edb36f06cc2d18df4707b549": {
->>>>>>> 517d6ec9
-    "describe": {
-      "columns": [
-        {
-          "name": "gloss_id",
-          "ordinal": 0,
-          "type_info": "Uuid"
-        },
-<<<<<<< HEAD
-        {
-          "name": "example_shape",
-          "ordinal": 1,
-          "type_info": "Text"
-        },
-=======
-        {
-          "name": "base_url",
-          "ordinal": 1,
-          "type_info": "Text"
-        }
-      ],
-      "nullable": [
-        false,
-        false
-      ],
-      "parameters": {
-        "Left": [
-          "Uuid"
-        ]
-      }
-    },
-    "query": "select\n  id,\n  base_url\nfrom iiif_source\nwhere id = $1\n"
-  },
-  "afca9b69fc11aef29379ab4d753d0b644b6ee3a698f3a6e857bfb6a83a4b38f1": {
-    "describe": {
-      "columns": [
-        {
-          "name": "id",
-          "ordinal": 0,
-          "type_info": "Uuid"
-        }
-      ],
-      "nullable": [
-        false
-      ],
-      "parameters": {
-        "Left": [
-          "Text",
+    "query": "insert into iiif_source (title, base_url)\nvalues ($1, $2)\non conflict (base_url) do update\nset title = excluded.title\nreturning id\n"
+  },
+  "b30945f3bfd15aee9755bd937498b07200b10f20f390c8cf700f500e67c2a15f": {
+    "describe": {
+      "columns": [
+        {
+          "name": "system_name",
+          "ordinal": 0,
+          "type_info": "Text"
+        },
+        {
+          "name": "gloss",
+          "ordinal": 1,
+          "type_info": "Text"
+        },
+        {
+          "name": "title",
+          "ordinal": 2,
+          "type_info": "Text"
+        },
+        {
+          "name": "description",
+          "ordinal": 3,
+          "type_info": "Text"
+        },
+        {
+          "name": "linguistic_type",
+          "ordinal": 4,
+          "type_info": "Text"
+        }
+      ],
+      "nullable": [
+        false,
+        false,
+        false,
+        true,
+        true
+      ],
+      "parameters": {
+        "Left": [
           "Text"
         ]
       }
     },
-    "query": "insert into iiif_source (title, base_url)\nvalues ($1, $2)\non conflict (base_url) do update\nset title = excluded.title\nreturning id\n"
-  },
-  "b30945f3bfd15aee9755bd937498b07200b10f20f390c8cf700f500e67c2a15f": {
-    "describe": {
-      "columns": [
->>>>>>> 517d6ec9
-        {
-          "name": "system_name",
-          "ordinal": 2,
-          "type_info": "Text"
-        },
-        {
-          "name": "abstract_gloss",
-          "ordinal": 3,
-          "type_info": "Text"
-        },
-        {
-          "name": "concrete_gloss",
-          "ordinal": 4,
-          "type_info": "Text"
-        },
-        {
-          "name": "title",
-          "ordinal": 5,
-          "type_info": "Text"
-        },
-        {
-          "name": "description",
-          "ordinal": 6,
-          "type_info": "Text"
-        },
-        {
-          "name": "segment_type: SegmentType",
-          "ordinal": 7,
-          "type_info": {
-            "Custom": {
-              "kind": {
-                "Enum": [
-                  "Morpheme",
-                  "Clitic",
-                  "Combine"
-                ]
-              },
-              "name": "segment_type"
-            }
-          }
-        },
-        {
-          "name": "linguistic_type",
-          "ordinal": 8,
-          "type_info": "Text"
-        },
-        {
-          "name": "internal_tags",
-          "ordinal": 9,
-          "type_info": "TextArray"
-        }
-      ],
-      "nullable": [
-        false,
-        true,
-        false,
-        false,
-        false,
-        false,
-        true,
-        true,
-        true,
-        null
-      ],
-      "parameters": {
-        "Left": [
-          "TextArray",
-          "TextArray"
-        ]
-      }
-    },
-    "query": "select\n  morpheme_gloss.id as gloss_id,\n  morpheme_gloss.example_shape,\n  abbreviation_system.short_name as system_name,\n  morpheme_gloss.gloss as abstract_gloss,\n  morpheme_tag.gloss as concrete_gloss,\n  morpheme_tag.title,\n  morpheme_tag.description,\n  morpheme_tag.segment_type as \"segment_type: SegmentType\",\n  abstract_morpheme_tag.linguistic_type,\n  array(\n    select abstract_morpheme_tag.internal_gloss\n    from unnest(morpheme_tag.abstract_ids) as abstract_id\n      inner join abstract_morpheme_tag on abstract_morpheme_tag.id = abstract_id) as internal_tags\nfrom morpheme_gloss\n  inner join abstract_morpheme_tag on abstract_morpheme_tag.id = morpheme_gloss.tag_id\n  left join abbreviation_system on abbreviation_system.short_name = any($2)\n  inner join morpheme_tag on morpheme_tag.abstract_ids[1] = abstract_morpheme_tag.id\nwhere morpheme_gloss.gloss = any($1)\n  and morpheme_tag.system_id = abbreviation_system.id\norder by array_length(morpheme_tag.abstract_ids, 1) desc\n"
-  },
-  "afca9b69fc11aef29379ab4d753d0b644b6ee3a698f3a6e857bfb6a83a4b38f1": {
-    "describe": {
-      "columns": [
-        {
-          "name": "id",
-          "ordinal": 0,
-          "type_info": "Uuid"
-        }
-      ],
-      "nullable": [
-        false
-      ],
-      "parameters": {
-        "Left": [
-          "Text",
-          "Text"
-        ]
-      }
-    },
-    "query": "insert into iiif_source (title, base_url)\nvalues ($1, $2)\non conflict (base_url) do update\nset title = excluded.title\nreturning id\n"
+    "query": "with t as (\n  select distinct on (morpheme_tag.gloss)\n    abbreviation_system.short_name as system_name,\n    morpheme_tag.gloss,\n    morpheme_tag.title,\n    abstract_morpheme_tag.description,\n    abstract_morpheme_tag.linguistic_type\n  from abbreviation_system\n    inner join\n      morpheme_tag on abbreviation_system.id = morpheme_tag.system_id\n    inner join\n      abstract_morpheme_tag on\n        abstract_morpheme_tag.id = any(morpheme_tag.abstract_ids)\n  where abbreviation_system.short_name = $1\n)\n\nselect *\nfrom t\norder by linguistic_type asc, gloss asc;\n"
   },
   "b8b71d5fe6c8a443d6173fc86d1b7dc4148fb67c1c934a55674945c568107a60": {
     "describe": {
@@ -1990,8 +1568,6 @@
     "query": "select count(id)\nfrom word\nwhere document_id = $1\n"
   },
   "d8bc89c2d802ac2da071308eb27bdd1bc2bbdc31d64e8ccad71d4b861f8be12b": {
-<<<<<<< HEAD
-=======
     "describe": {
       "columns": [
         {
@@ -2024,7 +1600,6 @@
     "query": "select\n  id,\n  title,\n  base_url\nfrom iiif_source\nwhere id = any($1)\n"
   },
   "db92442ab1f2d6fe6acc1aeef1f512b784d40f51a4ab958968e95be7fd95f99a": {
->>>>>>> 517d6ec9
     "describe": {
       "columns": [
         {
@@ -2057,6 +1632,63 @@
     },
     "query": "-- Insert audio resource if there is one for this word.\nwith inserted_audio_resource as (\n  insert into media_resource (url)\n  select $12::text\n  where $12 is not null\n  on conflict (url) do nothing\n),\ninserted_audio_slice as (\n  insert into media_slice (resource_id, time_range)\n  select media_resource.id, int8range($13, $14)\n  from media_resource\n  where media_resource.url = $12\n  returning id\n)\ninsert into word (\n  source_text, simple_phonetics, phonemic, english_gloss, recorded_at, commentary,\n  document_id, page_number, index_in_document, page_id, character_range, audio_slice_id)\nselect $1, $2, $3, $4, $5, $6, $7, $8, $9, $10, $11, inserted_audio_slice.id\nfrom (values (1)) as t\nleft join inserted_audio_slice on true\nreturning id\n"
   },
+  "dca1e24c7740e8d32a9d7cecd80f28c95831b0bc9ea94297d1ef775f9524c8c5": {
+    "describe": {
+      "columns": [
+        {
+          "name": "gloss_id",
+          "ordinal": 0,
+          "type_info": "Uuid"
+        },
+        {
+          "name": "example_shape",
+          "ordinal": 1,
+          "type_info": "Text"
+        },
+        {
+          "name": "system_name",
+          "ordinal": 2,
+          "type_info": "Text"
+        },
+        {
+          "name": "gloss",
+          "ordinal": 3,
+          "type_info": "Text"
+        },
+        {
+          "name": "title",
+          "ordinal": 4,
+          "type_info": "Text"
+        },
+        {
+          "name": "description",
+          "ordinal": 5,
+          "type_info": "Text"
+        },
+        {
+          "name": "linguistic_type",
+          "ordinal": 6,
+          "type_info": "Text"
+        }
+      ],
+      "nullable": [
+        false,
+        true,
+        false,
+        false,
+        false,
+        true,
+        true
+      ],
+      "parameters": {
+        "Left": [
+          "TextArray",
+          "TextArray"
+        ]
+      }
+    },
+    "query": "select\n  morpheme_gloss.id as gloss_id,\n  morpheme_gloss.example_shape,\n  abbreviation_system.short_name as system_name,\n  morpheme_tag.gloss,\n  morpheme_tag.title,\n  abstract_morpheme_tag.description,\n  abstract_morpheme_tag.linguistic_type\nfrom morpheme_gloss\n  inner join abstract_morpheme_tag on abstract_morpheme_tag.id = morpheme_gloss.tag_id\n  left join abbreviation_system on abbreviation_system.short_name = any($2)\n  inner join morpheme_tag on morpheme_tag.abstract_ids[1] = abstract_morpheme_tag.id\nwhere morpheme_gloss.gloss = any($1)\n  and morpheme_tag.system_id = abbreviation_system.id\n"
+  },
   "e1ebe64b2e98a03f7803c63a2e9011b0a064d7a6819dfdbc1a8c4d4e1160db90": {
     "describe": {
       "columns": [
@@ -2067,17 +1699,7 @@
         }
       ],
       "nullable": [
-<<<<<<< HEAD
-        false
-=======
-        false,
-        true,
-        false,
-        false,
-        false,
-        true,
-        true
->>>>>>> 517d6ec9
+        false
       ],
       "parameters": {
         "Left": [
@@ -2087,34 +1709,6 @@
       }
     },
     "query": "with resource as (\n  insert into media_resource (url)\n  values ($1)\n  on conflict (url) do update set\n     url = excluded.url\n  returning id\n)\n\ninsert into media_slice (resource_id, time_range)\nselect\n  id,\n  $2\nfrom resource\nreturning id\n"
-  },
-  "e28589cd31265f26c558b7045f7b9d354199678c02db780dd154820a0c776e95": {
-    "describe": {
-      "columns": [],
-      "nullable": [],
-      "parameters": {
-        "Left": [
-          "Uuid",
-          "UuidArray",
-          "Text",
-          "Text",
-          {
-            "Custom": {
-              "kind": {
-                "Enum": [
-                  "Morpheme",
-                  "Clitic",
-                  "Combine"
-                ]
-              },
-              "name": "segment_type"
-            }
-          },
-          "Text"
-        ]
-      }
-    },
-    "query": "insert into morpheme_tag (\n  system_id, abstract_ids, gloss, title, segment_type, description\n)\nvalues ($1, $2, $3, $4, $5, $6)\non conflict (system_id, abstract_ids) do update set\ngloss = excluded.gloss,\ntitle = excluded.title,\nsegment_type = excluded.segment_type,\ndescription = excluded.description\n"
   },
   "e36a7ea38a54495cca4e743a5508d81384adf850009d9c1f9f74438042c0d6d0": {
     "describe": {
@@ -2196,42 +1790,20 @@
     },
     "query": "select\n  d.*,\n  media_resource.url as \"audio_url?\",\n  media_slice.time_range as \"audio_slice?\",\n  coalesce(\n    jsonb_agg(\n      jsonb_build_object(\n        'name', contributor.full_name, 'role', attr.contribution_role\n      )\n    ) filter (where contributor is not null),\n    '[]'\n  )\n  as contributors\nfrom document as d\n  left join contributor_attribution as attr on attr.document_id = d.id\n  left join contributor on contributor.id = attr.contributor_id\n  left join media_slice on media_slice.id = d.audio_slice_id\n  left join media_resource on media_resource.id = media_slice.resource_id\nwhere d.id = any($1)\ngroup by d.id,\n  media_slice.id,\n  media_resource.id\n"
   },
-<<<<<<< HEAD
-  "f8323b5ff51161bdfb60b88e78650e0447fa620a96929c75d9afcaf5bfbce1c2": {
-=======
   "f345a80beccb174132f764cb4da803a97a82b034c64f5e7f047b844c10573b2f": {
->>>>>>> 517d6ec9
-    "describe": {
-      "columns": [
-        {
-          "name": "id",
-          "ordinal": 0,
-          "type_info": "Uuid"
-        }
-      ],
-      "nullable": [
-        false
-      ],
-      "parameters": {
-        "Left": [
-<<<<<<< HEAD
-          "Text",
-          "Text",
-          "Text",
-          "Text",
-          "Date",
-          "Text",
-          "Uuid",
-          "Text",
-          "Int8",
-          "Uuid",
-          "Int8Range",
-          "Uuid"
-        ]
-      }
-    },
-    "query": "insert into word (\n  source_text, simple_phonetics, phonemic, english_gloss, recorded_at, commentary,\n  document_id, page_number, index_in_document, page_id, character_range, audio_slice_id)\nvalues ($1, $2, $3, $4, $5, $6, $7, $8, $9, $10, $11, $12)\non conflict (document_id, index_in_document) do update set\nsource_text = excluded.source_text,\nsimple_phonetics = excluded.simple_phonetics,\nphonemic = excluded.phonemic,\nenglish_gloss = excluded.english_gloss,\ncommentary = excluded.commentary,\naudio_slice_id = excluded.audio_slice_id\nreturning id\n"
-=======
+    "describe": {
+      "columns": [
+        {
+          "name": "id",
+          "ordinal": 0,
+          "type_info": "Uuid"
+        }
+      ],
+      "nullable": [
+        false
+      ],
+      "parameters": {
+        "Left": [
           "Text",
           "Text",
           "Text"
@@ -2239,7 +1811,6 @@
       }
     },
     "query": "insert into abstract_morpheme_tag (internal_gloss, description, linguistic_type)\nvalues ($1, $2, $3)\non conflict (internal_gloss) do update set\ndescription = excluded.description,\nlinguistic_type = excluded.linguistic_type\nreturning id\n"
->>>>>>> 517d6ec9
   },
   "f86a2f62b58b5b404883e127574947027ff7a38f8ea4058a7dc4e9e68626c164": {
     "describe": {
