--- conflicted
+++ resolved
@@ -1980,93 +1980,6 @@
         {
           "name": "commentary",
           "ordinal": 5,
-<<<<<<< HEAD
-          "type_info": {
-            "Custom": {
-              "kind": {
-                "Enum": [
-                  "Intro",
-                  "Body",
-                  "Credit"
-                ]
-              },
-              "name": "collection_section"
-            }
-          }
-        },
-        {
-          "name": "chapter_path",
-          "ordinal": 6,
-          "type_info": {
-            "Custom": {
-              "kind": "Simple",
-              "name": "ltree"
-            }
-          }
-        },
-        {
-          "name": "collection_slug!",
-          "ordinal": 7,
-          "type_info": "Text"
-        }
-      ],
-      "nullable": [
-        false,
-        false,
-        true,
-        true,
-        false,
-        false,
-        false,
-        null
-      ],
-      "parameters": {
-        "Left": [
-          "TextArray"
-        ]
-      }
-    },
-    "query": "select\n    id,\n    title,\n    document_id,\n    wordpress_id,\n    index_in_parent,\n    section as \"section: CollectionSection\",\n    chapter_path,\n    ltree2text(subpath(chapter_path, 0, 1)) AS \"collection_slug!\"\nfrom collection_chapter\nwhere ltree2text(subpath(chapter_path, 0, 1)) = any($1);"
-  },
-  "b48c8aaace5a866c6b39949a5b06954e8b9916c363ac4aad0d72bf006accf84b": {
-    "describe": {
-      "columns": [
-        {
-          "name": "gloss",
-          "ordinal": 0,
-          "type_info": "Text"
-        }
-      ],
-      "nullable": [
-        null
-      ],
-      "parameters": {
-        "Left": [
-          "TextArray",
-          "Text"
-        ]
-      }
-    },
-    "query": "-- Selects the internal_gloss if there is one, otherwise \n-- selects the given gloss, a custom gloss entered by the user.\nselect coalesce(internal_gloss, input_gloss) as gloss\nfrom abstract_morpheme_tag\n\n-- Limits the fields of the table to only those with one abstract id,\n-- and which have the same abstract id as the abstract_morpheme_tag table.\n  inner join morpheme_tag\n    on array_length(morpheme_tag.abstract_ids, 1) = 1 \n      and abstract_morpheme_tag.id = morpheme_tag.abstract_ids[1] \n\n-- Limits the fields of the table to only those with the matching short name\n-- as the input and those with the corresponding system id from morpheme_tag.\n  inner join abbreviation_system \n    on abbreviation_system.short_name = $2::text \n      and morpheme_tag.system_id = abbreviation_system.id\n\n-- Joins matching glosses with the morpheme_tag table,\n-- and keeps the input_gloss even if there is no matching gloss (these will\n-- be the custom gloss entered by the user.)\n  right join unnest($1::text[]) as input_gloss\n    on input_gloss = morpheme_tag.gloss"
-  },
-  "b8b71d5fe6c8a443d6173fc86d1b7dc4148fb67c1c934a55674945c568107a60": {
-    "describe": {
-      "columns": [
-        {
-          "name": "id",
-          "ordinal": 0,
-          "type_info": "Uuid"
-        },
-        {
-          "name": "source_text",
-          "ordinal": 1,
-          "type_info": "Text"
-        },
-        {
-          "name": "simple_phonetics",
-          "ordinal": 2,
-=======
->>>>>>> 2f9ba3ab
           "type_info": "Text"
         },
         {
