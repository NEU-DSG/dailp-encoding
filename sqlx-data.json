{
  "db": "PostgreSQL",
  "0004c050a9007c9f1ca0f6731433b9c756632da10d5e513d3dcbcbbdd1ec8811": {
    "describe": {
      "columns": [
        {
          "name": "full_name",
          "ordinal": 0,
          "type_info": "Text"
        }
      ],
      "nullable": [
        false
      ],
      "parameters": {
        "Left": [
          "TextArray"
        ]
      }
    },
    "query": "select full_name\nfrom contributor\nwhere full_name = any($1)\n"
  },
  "0059a524d1966fe179b81afdf27abe1206e98d5dbd342f95fefe7449e663a89d": {
    "describe": {
      "columns": [
        {
          "name": "id",
          "ordinal": 0,
          "type_info": "Uuid"
        }
      ],
      "nullable": [
        false
      ],
      "parameters": {
        "Left": [
          "Text"
        ]
      }
    },
    "query": "select id\nfrom document\nwhere short_name = $1\n"
  },
  "0a7e8a0aaa1382daa8686211d2e0469e86cf302d41a282643266908e93179718": {
    "describe": {
      "columns": [
        {
          "name": "id",
          "ordinal": 0,
          "type_info": "Uuid"
        },
        {
          "name": "page_id",
          "ordinal": 1,
          "type_info": "Uuid"
        },
        {
          "name": "character_range",
          "ordinal": 2,
          "type_info": "Int8Range"
        },
        {
          "name": "english_translation",
          "ordinal": 3,
          "type_info": "Text"
        }
      ],
      "nullable": [
        false,
        false,
        false,
        false
      ],
      "parameters": {
        "Left": [
          "UuidArray"
        ]
      }
    },
    "query": "select *\nfrom paragraph\nwhere page_id = any($1)\norder by character_range asc\n"
  },
  "0c697fa7d3e8459a4577e54b76a3b17bf1c872d3aa5cecb7a585d1b664261350": {
    "describe": {
      "columns": [
        {
          "name": "id",
          "ordinal": 0,
          "type_info": "Uuid"
        }
      ],
      "nullable": [
        false
      ],
      "parameters": {
        "Left": [
          "Uuid",
          "Text",
          "Text",
          "Uuid"
        ]
      }
    },
    "query": "insert into morpheme_gloss (document_id, gloss, example_shape, tag_id)\n  values ($1, $2, $3, $4)\non conflict (coalesce(document_id, uuid_nil()), gloss)\n  do update set example_shape = excluded.example_shape,\n     tag_id = excluded.tag_id\nreturning id\n"
  },
  "1dcec22261dae61c4404af7c630eb24e3cd2acc5b4717bcc9706f14c6dde7efc": {
    "describe": {
      "columns": [
        {
          "name": "document_id",
          "ordinal": 0,
          "type_info": "Uuid"
        },
        {
          "name": "is_reference",
          "ordinal": 1,
          "type_info": "Bool"
        },
        {
          "name": "id",
          "ordinal": 2,
          "type_info": "Uuid"
        },
        {
          "name": "source_text",
          "ordinal": 3,
          "type_info": "Text"
        },
        {
          "name": "simple_phonetics",
          "ordinal": 4,
          "type_info": "Text"
        },
        {
          "name": "phonemic",
          "ordinal": 5,
          "type_info": "Text"
        },
        {
          "name": "english_gloss",
          "ordinal": 6,
          "type_info": "Text"
        },
        {
          "name": "recorded_at",
          "ordinal": 7,
          "type_info": "Date"
        },
        {
          "name": "commentary",
          "ordinal": 8,
          "type_info": "Text"
        },
        {
          "name": "index_in_document",
          "ordinal": 9,
          "type_info": "Int8"
        },
        {
          "name": "page_number",
          "ordinal": 10,
          "type_info": "Text"
        }
      ],
      "nullable": [
        false,
        false,
        false,
        false,
        true,
        true,
        true,
        true,
        true,
        false,
        true
      ],
      "parameters": {
        "Left": [
          "Text",
          "Uuid"
        ]
      }
    },
    "query": "select\n  document.id as document_id,\n  document.is_reference,\n  word.id,\n  word.source_text,\n  word.simple_phonetics,\n  word.phonemic,\n  word.english_gloss,\n  word.recorded_at,\n  word.commentary,\n  word.index_in_document,\n  word.page_number\nfrom word\n  inner join document on document.id = word.document_id\n  left join word_segment on word_segment.word_id = word.id\n  inner join morpheme_gloss on morpheme_gloss.id = word_segment.gloss_id\nwhere morpheme_gloss.gloss = $1\n  and (word.document_id = $2 or $2 is null)\ngroup by document.id, word.id\norder by document.id\n"
  },
  "245e69e24a570a31cc43113e560ab05d906a3cbaff8d42172cf97b760eac1b47": {
    "describe": {
      "columns": [],
      "nullable": [],
      "parameters": {
        "Left": [
          "Text",
          "Text",
          "Int8",
          "Int8",
          {
            "Custom": {
              "kind": "Simple",
              "name": "ltree"
            }
          }
        ]
      }
    },
    "query": "insert into collection_chapter (\n  title,\n  document_id,\n  wordpress_id,\n  index_in_parent,\n  chapter_path)\nvalues (\n  $1,\n  ( select id\n    from document\n    where short_name = $2),\n  $3,\n  $4,\n  $5\n)\n"
  },
  "2874ae8f9cec1ce09c268adc74b096a15ca1d90cbb324289c679df9e451cb2ee": {
    "describe": {
      "columns": [],
      "nullable": [],
      "parameters": {
        "Left": [
          "Uuid"
        ]
      }
    },
    "query": "-- Delete all document pages, which will cascade to delete all associated\n-- paragraphs and words.\ndelete from document_page\nwhere document_id = $1\n"
  },
  "30cd42e3b5c9974cb94b5b116e35555ca460648807f08265a80375f2edd92c53": {
    "describe": {
      "columns": [
        {
          "name": "gloss_id",
          "ordinal": 0,
          "type_info": "Uuid"
        },
        {
          "name": "example_shape",
          "ordinal": 1,
          "type_info": "Text"
        },
        {
          "name": "system_name",
          "ordinal": 2,
          "type_info": "Text"
        },
        {
          "name": "gloss",
          "ordinal": 3,
          "type_info": "Text"
        },
        {
          "name": "title",
          "ordinal": 4,
          "type_info": "Text"
        },
        {
          "name": "description",
          "ordinal": 5,
          "type_info": "Text"
        },
        {
          "name": "linguistic_type",
          "ordinal": 6,
          "type_info": "Text"
        }
      ],
      "nullable": [
        false,
        true,
        false,
        false,
        false,
        true,
        true
      ],
      "parameters": {
        "Left": [
          "UuidArray",
          "TextArray"
        ]
      }
    },
    "query": "select\n  morpheme_gloss.id as gloss_id,\n  morpheme_gloss.example_shape,\n  abbreviation_system.short_name as system_name,\n  morpheme_tag.gloss,\n  morpheme_tag.title,\n  abstract_morpheme_tag.description,\n  abstract_morpheme_tag.linguistic_type\nfrom morpheme_gloss\n  inner join abstract_morpheme_tag on abstract_morpheme_tag.id = morpheme_gloss.tag_id\n  left join abbreviation_system on abbreviation_system.short_name = any($2)\n  inner join morpheme_tag on morpheme_tag.abstract_ids[1] = abstract_morpheme_tag.id\nwhere morpheme_gloss.id = any($1)\n  and morpheme_tag.system_id = abbreviation_system.id\n"
  },
  "31290d078379088e9e3cab9406a65ecca508cb3baf8999668947efa3b2135443": {
    "describe": {
      "columns": [],
      "nullable": [],
      "parameters": {
        "Left": [
          "UuidArray",
          "TextArray",
          "UuidArray",
          "Int8Array",
          "TextArray",
          {
            "Custom": {
              "kind": {
                "Array": {
                  "Custom": {
                    "kind": {
                      "Enum": [
                        "Morpheme",
                        "Clitic"
                      ]
                    },
                    "name": "segment_type"
                  }
                }
              },
              "name": "_segment_type"
            }
          }
        ]
      }
    },
    "query": "-- Insert a document-local morpheme gloss if and only if there's no matching\n-- global gloss.\nwith inserted_gloss as (\n  insert into morpheme_gloss (document_id, gloss)\n    select * from unnest($1::uuid[], $2::text[]) as input_data(document_id, gloss)\n    where not exists (select from morpheme_gloss where morpheme_gloss.document_id is null and morpheme_gloss.gloss = input_data.gloss)\n  -- An update is required to return data on conflict.\n  on conflict (coalesce(document_id, uuid_nil()), gloss) do nothing\n)\n\ninsert into word_segment (gloss_id, word_id, index_in_word, morpheme, followed_by)\n-- Fill in glosses that weren't inserted with their global match.\nselect coalesce(inserted_gloss.id, global_gloss.id), word_id, index, morpheme, followed_by from unnest($1::uuid[], $2::text[], $3::uuid[], $4::bigint[], $5::text[], $6::segment_type[]) as input_data(doc_id, gloss, word_id, index, morpheme, followed_by)\n  left join morpheme_gloss as inserted_gloss on inserted_gloss.document_id = input_data.doc_id and inserted_gloss.gloss = input_data.gloss\n  left join morpheme_gloss as global_gloss on global_gloss.document_id is null and global_gloss.gloss = input_data.gloss\non conflict (word_id, index_in_word)\n  do update set\n    morpheme = excluded.morpheme,\n    gloss_id = excluded.gloss_id,\n    followed_by = excluded.followed_by\n"
  },
  "32052923a631af8b0a51564e9d08578fc30b5d0e58b1593e8651f53343c91156": {
    "describe": {
      "columns": [
        {
          "name": "morpheme",
          "ordinal": 0,
          "type_info": "Text"
        },
        {
          "name": "word_id",
          "ordinal": 1,
          "type_info": "Uuid"
        },
        {
          "name": "source_text",
          "ordinal": 2,
          "type_info": "Text"
        },
        {
          "name": "simple_phonetics",
          "ordinal": 3,
          "type_info": "Text"
        },
        {
          "name": "phonemic",
          "ordinal": 4,
          "type_info": "Text"
        },
        {
          "name": "english_gloss",
          "ordinal": 5,
          "type_info": "Text"
        },
        {
          "name": "commentary",
          "ordinal": 6,
          "type_info": "Text"
        },
        {
          "name": "document_id",
          "ordinal": 7,
          "type_info": "Uuid"
        },
        {
          "name": "index_in_document",
          "ordinal": 8,
          "type_info": "Int8"
        },
        {
          "name": "page_number",
          "ordinal": 9,
          "type_info": "Text"
        }
      ],
      "nullable": [
        false,
        false,
        false,
        true,
        true,
        true,
        true,
        false,
        false,
        true
      ],
      "parameters": {
        "Left": [
          "Text",
          "Text"
        ]
      }
    },
    "query": "select\n  word_segment.morpheme,\n  word.id as word_id,\n  word.source_text,\n  word.simple_phonetics,\n  word.phonemic,\n  word.english_gloss,\n  word.commentary,\n  word.document_id,\n  word.index_in_document,\n  word.page_number\nfrom morpheme_gloss\n  inner join document on document.id = morpheme_gloss.document_id\n  left join word_segment on word_segment.gloss_id = morpheme_gloss.id\n  left join word on word.id = word_segment.word_id\nwhere morpheme_gloss.gloss = $1\n  and document.short_name = $2\norder by word_segment.morpheme\n"
  },
  "43e42033828a07a488a1fbe4be6a5c7cea9d5c8d471d51a9fd39f939abd060f6": {
    "describe": {
      "columns": [
        {
          "name": "id",
          "ordinal": 0,
          "type_info": "Uuid"
        },
        {
          "name": "index_in_document",
          "ordinal": 1,
          "type_info": "Int8"
        },
        {
          "name": "document_id",
          "ordinal": 2,
          "type_info": "Uuid"
        },
        {
          "name": "iiif_source_id",
          "ordinal": 3,
          "type_info": "Uuid"
        },
        {
          "name": "iiif_oid",
          "ordinal": 4,
          "type_info": "Text"
        }
      ],
      "nullable": [
        false,
        false,
        false,
        true,
        true
      ],
      "parameters": {
        "Left": [
          "UuidArray"
        ]
      }
    },
    "query": "select\n  id,\n  index_in_document,\n  document_id,\n  iiif_source_id,\n  iiif_oid\nfrom document_page\nwhere document_id = any($1)\norder by index_in_document asc\n"
  },
  "47626f51affde3132dc7723df14672dfd5f606b93f3a7783bfad78bb528879a4": {
    "describe": {
      "columns": [
        {
          "name": "id",
          "ordinal": 0,
          "type_info": "Uuid"
        }
      ],
      "nullable": [
        false
      ],
      "parameters": {
        "Left": [
          "Uuid",
          "Int8",
          "Uuid",
          "Text"
        ]
      }
    },
    "query": "insert into document_page (document_id, index_in_document, iiif_source_id, iiif_oid)\nvalues ($1, $2, $3, $4)\non conflict (document_id, index_in_document) do update set\nindex_in_document = excluded.index_in_document,\niiif_source_id = excluded.iiif_source_id,\niiif_oid = excluded.iiif_oid\nreturning id\n"
  },
  "525b865b4c051117ca43bc0c2582bce2f5fee479d52e75340873ce0a1441a506": {
    "describe": {
      "columns": [
        {
          "name": "id",
          "ordinal": 0,
          "type_info": "Uuid"
        },
        {
          "name": "source_text",
          "ordinal": 1,
          "type_info": "Text"
        },
        {
          "name": "simple_phonetics",
          "ordinal": 2,
          "type_info": "Text"
        },
        {
          "name": "phonemic",
          "ordinal": 3,
          "type_info": "Text"
        },
        {
          "name": "english_gloss",
          "ordinal": 4,
          "type_info": "Text"
        },
        {
          "name": "commentary",
          "ordinal": 5,
          "type_info": "Text"
        },
        {
          "name": "document_id",
          "ordinal": 6,
          "type_info": "Uuid"
        },
        {
          "name": "index_in_document",
          "ordinal": 7,
          "type_info": "Int8"
        },
        {
          "name": "page_number",
          "ordinal": 8,
          "type_info": "Text"
        },
        {
          "name": "audio_url?",
          "ordinal": 9,
          "type_info": "Text"
        },
        {
          "name": "audio_slice?",
          "ordinal": 10,
          "type_info": "Int8Range"
        }
      ],
      "nullable": [
        false,
        false,
        true,
        true,
        true,
        true,
        false,
        false,
        true,
        true,
        true
      ],
      "parameters": {
        "Left": [
          "TextArray"
        ]
      }
    },
    "query": "select\n  word.id,\n  word.source_text,\n  word.simple_phonetics,\n  word.phonemic,\n  word.english_gloss,\n  word.commentary,\n  word.document_id,\n  word.index_in_document,\n  word.page_number,\n  media_resource.url as \"audio_url?\",\n  media_slice.time_range as \"audio_slice?\"\nfrom word\n  left join media_slice on media_slice.id = word.audio_slice_id\n  left join media_resource on media_resource.id = media_slice.resource_id\nwhere source_text like any($1)\n"
  },
<<<<<<< HEAD
  "57cedb81c9005af95d0cecf175ab81fbe7904e8d74d4c96a31be15a5c48c4377": {
    "describe": {
      "columns": [
        {
          "name": "id",
          "ordinal": 0,
          "type_info": "Uuid"
        }
      ],
      "nullable": [
        false
      ],
      "parameters": {
        "Left": [
          "Uuid",
          "Text",
          "Text"
        ]
      }
    },
    "query": "insert into morpheme_gloss (document_id, gloss, example_shape)\nvalues ($1, $2, $3)\non conflict (coalesce(document_id, uuid_nil()), gloss)\n  do update set\n    example_shape = excluded.example_shape\n  returning id\n"
  },
  "594bb95b67ed4eb10b0ebc4d3a22496281ccdba1d2a6e5ca0a9016e6e728b940": {
    "describe": {
      "columns": [],
      "nullable": [],
      "parameters": {
        "Left": [
          "Text",
          "Text",
          "Int8"
        ]
      }
    },
    "query": "insert into edited_collection (slug, title, wordpress_menu_id)\nvalues ($1, $2, $3)\non conflict (slug) do update \nset title = excluded.title,\n    wordpress_menu_id = excluded.wordpress_menu_id"
  },
=======
>>>>>>> b6dccccf
  "5b699e0fcc9467aed4c1b5ae6361341ed338c32e286e1ae47a3ded10bba0bbf2": {
    "describe": {
      "columns": [
        {
          "name": "slug",
          "ordinal": 0,
          "type_info": "Text"
        },
        {
          "name": "title",
          "ordinal": 1,
          "type_info": "Text"
        }
      ],
      "nullable": [
        false,
        false
      ],
      "parameters": {
        "Left": [
          "Text"
        ]
      }
    },
    "query": "select\n  slug,\n  title\nfrom document_group\nwhere slug = $1\n"
  },
  "5ed736651d677fd216c010f1dec8b0617a3d682d6a438b977185d94423e05300": {
    "describe": {
      "columns": [
        {
          "name": "document_id",
          "ordinal": 0,
          "type_info": "Uuid"
        },
        {
          "name": "contribution_role",
          "ordinal": 1,
          "type_info": "Text"
        },
        {
          "name": "id",
          "ordinal": 2,
          "type_info": "Uuid"
        },
        {
          "name": "full_name",
          "ordinal": 3,
          "type_info": "Text"
        }
      ],
      "nullable": [
        false,
        false,
        false,
        false
      ],
      "parameters": {
        "Left": [
          "UuidArray"
        ]
      }
    },
    "query": "select\n  attr.document_id,\n  attr.contribution_role,\n  contributor.id,\n  contributor.full_name\nfrom contributor_attribution as attr\n  inner join contributor on contributor.id = attr.contributor_id\nwhere attr.document_id = any($1)\n"
  },
  "6858e67c5a27aa4f38366244a46c9a4a50546c164a2b91599301aad1bc8f3cd0": {
    "describe": {
      "columns": [],
      "nullable": [],
      "parameters": {
        "Left": [
          "TextArray",
          "UuidArray",
          "TextArray"
        ]
      }
    },
    "query": "insert into contributor_attribution (contributor_id, document_id, contribution_role)\nselect\n  contributor.id,\n  input_data.doc_id,\n  input_data.contribution_role\nfrom\n  unnest(\n    $1::text[], $2::uuid[], $3::text[]\n  ) as input_data(full_name, doc_id, contribution_role)\n  inner join contributor on contributor.full_name = input_data.full_name\n-- If this document already has this contributor, move on.\non conflict do nothing\n"
  },
  "6d5a72c97ad0bb2831e0b605a340630b28f70402023f5abec5ff2043f343f0b1": {
    "describe": {
      "columns": [],
      "nullable": [],
      "parameters": {
        "Left": [
          "Text"
        ]
      }
    },
    "query": "delete from media_resource\nwhere id in (\n  select media_slice.resource_id\n  from media_slice\n    inner join document on document.audio_slice_id = media_slice.id\n  where document.short_name = $1\n)\n"
  },
  "71674fa0e3cc15ae4ab9509aed80adcf20010b5d7bcf7e68a88d95e685abb323": {
    "describe": {
      "columns": [
        {
          "name": "id",
          "ordinal": 0,
          "type_info": "Uuid"
        }
      ],
      "nullable": [
        false
      ],
      "parameters": {
        "Left": [
          "UuidArray",
          "TextArray",
          "TextArray",
          "TextArray",
          "TextArray",
          "DateArray",
          "TextArray",
          "TextArray",
          "Int8Array"
        ]
      }
    },
    "query": "insert into word (document_id, source_text, simple_phonetics, phonemic, english_gloss, recorded_at, commentary,\n  page_number, index_in_document)\nselect * from unnest($1::uuid[], $2::text[], $3::text[], $4::text[], $5::text[], $6::date[], $7::text[], $8::text[], $9::bigint[])\nreturning id\n"
  },
  "728770759c2d7e4f928ee6e867edbce9bb1fc5e23f8ce7c524aa978174c0c910": {
    "describe": {
      "columns": [
        {
          "name": "word_id",
          "ordinal": 0,
          "type_info": "Uuid"
        },
        {
          "name": "morpheme",
          "ordinal": 1,
          "type_info": "Text"
        },
        {
          "name": "gloss_id",
          "ordinal": 2,
          "type_info": "Uuid"
        },
        {
          "name": "gloss",
          "ordinal": 3,
          "type_info": "Text"
        },
        {
          "name": "followed_by: SegmentType",
          "ordinal": 4,
          "type_info": {
            "Custom": {
              "kind": {
                "Enum": [
                  "Morpheme",
                  "Clitic"
                ]
              },
              "name": "segment_type"
            }
          }
        }
      ],
      "nullable": [
        false,
        false,
        true,
        false,
        true
      ],
      "parameters": {
        "Left": [
          "UuidArray"
        ]
      }
    },
    "query": "select\n  word_segment.word_id,\n  word_segment.morpheme,\n  word_segment.gloss_id,\n  morpheme_gloss.gloss,\n  word_segment.followed_by as \"followed_by: SegmentType\"\nfrom word_segment\n  inner join morpheme_gloss on morpheme_gloss.id = word_segment.gloss_id\nwhere word_id = any($1)\norder by index_in_word\n"
  },
  "736bb1b4c8d050434299383e2f3278824c9bf68ba926e888642e65fdb19b3d2c": {
    "describe": {
      "columns": [],
      "nullable": [],
      "parameters": {
        "Left": [
          "Uuid",
          "TextArray",
          "TextArray"
        ]
      }
    },
    "query": "insert into morpheme_gloss (document_id, gloss, example_shape)\nselect $1, * from unnest($2::text[], $3::text[])\non conflict (coalesce(document_id, uuid_nil()), gloss)\n  do update set\n    example_shape = excluded.example_shape\n"
  },
  "774aa2feee9734f0cb7270b3e330731422aecbd72551cdd4a7f24b5fb1dc7c66": {
    "describe": {
      "columns": [],
      "nullable": [],
      "parameters": {
        "Left": [
          "Text"
        ]
      }
    },
    "query": "insert into contributor (full_name)\nvalues ($1)\non conflict (full_name) do update set\nfull_name = excluded.full_name\n"
  },
  "77cba7c2170986f8ded11b2e00972b38ac1ca0d66cc185d5be91da89dfd7989b": {
    "describe": {
      "columns": [
        {
          "name": "id",
          "ordinal": 0,
          "type_info": "Uuid"
        },
        {
          "name": "source_text",
          "ordinal": 1,
          "type_info": "Text"
        },
        {
          "name": "simple_phonetics",
          "ordinal": 2,
          "type_info": "Text"
        },
        {
          "name": "phonemic",
          "ordinal": 3,
          "type_info": "Text"
        },
        {
          "name": "english_gloss",
          "ordinal": 4,
          "type_info": "Text"
        },
        {
          "name": "commentary",
          "ordinal": 5,
          "type_info": "Text"
        },
        {
          "name": "document_id",
          "ordinal": 6,
          "type_info": "Uuid"
        },
        {
          "name": "index_in_document",
          "ordinal": 7,
          "type_info": "Int8"
        },
        {
          "name": "page_number",
          "ordinal": 8,
          "type_info": "Text"
        },
        {
          "name": "audio_url?",
          "ordinal": 9,
          "type_info": "Text"
        },
        {
          "name": "audio_slice?",
          "ordinal": 10,
          "type_info": "Int8Range"
        }
      ],
      "nullable": [
        false,
        false,
        true,
        true,
        true,
        true,
        false,
        false,
        true,
        false,
        true
      ],
      "parameters": {
        "Left": [
          "Uuid",
          "Int8",
          "Int8"
        ]
      }
    },
    "query": "select\n  word.id,\n  word.source_text,\n  word.simple_phonetics,\n  word.phonemic,\n  word.english_gloss,\n  word.commentary,\n  word.document_id,\n  word.index_in_document,\n  word.page_number,\n  media_resource.url as \"audio_url?\",\n  media_slice.time_range as \"audio_slice?\"\nfrom word\n  left join media_slice on media_slice.id = word.audio_slice_id\n  left join media_resource on media_resource.id = media_slice.resource_id\nwhere document_id = $1 AND (word.index_in_document >= $2 or $2 is null) and (word.index_in_document < $3 or $3 is null)\norder by index_in_document\n"
  },
  "7860f1d60b1f09d62987a89d413a7243cb23005b6f19bb539b88311dbfbd223d": {
    "describe": {
      "columns": [
        {
          "name": "slug",
          "ordinal": 0,
          "type_info": "Text"
        },
        {
          "name": "title",
          "ordinal": 1,
          "type_info": "Text"
        }
      ],
      "nullable": [
        false,
        false
      ],
      "parameters": {
        "Left": [
          "Uuid"
        ]
      }
    },
    "query": "select\n  document_group.slug,\n  document_group.title\nfrom document\n  inner join document_group on document_group.id = document.group_id\nwhere document.id = $1\n"
  },
  "79390aad3432fbd919aba5149bedfa3808fdc6aabc85225f6829694752f956ae": {
    "describe": {
      "columns": [],
      "nullable": [],
      "parameters": {
        "Left": [
          "Uuid",
          "Text"
        ]
      }
    },
    "query": "update word set source_text = $2 where id = $1\n"
  },
  "7a6c5fc86cb220cb8e0dcbfbbb994b6288490c39e31cef7bc46a9ccc7e321438": {
    "describe": {
      "columns": [],
      "nullable": [],
      "parameters": {
        "Left": [
          "Uuid",
          "Int8Array",
          "TextArray"
        ]
      }
    },
    "query": "insert into character_transcription (\n  page_id, index_in_page, possible_transcriptions\n)\nselect\n  $1,\n  index,\n  array[transcription]\nfrom unnest($2::bigint[], $3::text[]) as t(index, transcription)\n"
  },
  "7c5b7543e8a03f45b536b36b6f6f5328d1932a9f9e038dd33157ecd5b8b18e73": {
    "describe": {
      "columns": [
        {
          "name": "id",
          "ordinal": 0,
          "type_info": "Uuid"
        },
        {
          "name": "short_name",
          "ordinal": 1,
          "type_info": "Text"
        },
        {
          "name": "title",
          "ordinal": 2,
          "type_info": "Text"
        },
        {
          "name": "group_id",
          "ordinal": 3,
          "type_info": "Uuid"
        },
        {
          "name": "index_in_group",
          "ordinal": 4,
          "type_info": "Int8"
        },
        {
          "name": "is_reference",
          "ordinal": 5,
          "type_info": "Bool"
        },
        {
          "name": "written_at",
          "ordinal": 6,
          "type_info": "Date"
        },
        {
          "name": "audio_slice_id",
          "ordinal": 7,
          "type_info": "Uuid"
        },
        {
          "name": "audio_url?",
          "ordinal": 8,
          "type_info": "Text"
        },
        {
          "name": "audio_slice?",
          "ordinal": 9,
          "type_info": "Int8Range"
        },
        {
          "name": "contributors",
          "ordinal": 10,
          "type_info": "Jsonb"
        }
      ],
      "nullable": [
        false,
        false,
        false,
        false,
        false,
        false,
        true,
        true,
        false,
        true,
        null
      ],
      "parameters": {
        "Left": [
          "TextArray"
        ]
      }
    },
    "query": "select\n  d.*,\n  media_resource.url as \"audio_url?\",\n  media_slice.time_range as \"audio_slice?\",\n  coalesce(\n    jsonb_agg(\n      jsonb_build_object(\n        'name', contributor.full_name, 'role', attr.contribution_role\n      )\n    ) filter (where contributor is not null),\n    '[]'\n  )\n  as contributors\nfrom document as d\n  left join contributor_attribution as attr on attr.document_id = d.id\n  left join contributor on contributor.id = attr.contributor_id\n  left join media_slice on media_slice.id = d.audio_slice_id\n  left join media_resource on media_resource.id = media_slice.resource_id\nwhere d.short_name = any($1)\ngroup by d.id,\n  media_slice.id,\n  media_resource.id\n"
  },
  "801894d827b0385398a9e5fd631d66002634a8958eda5565544433318d0af6a4": {
    "describe": {
      "columns": [
        {
          "name": "id",
          "ordinal": 0,
          "type_info": "Uuid"
        }
      ],
      "nullable": [
        false
      ],
      "parameters": {
        "Left": [
          "Text",
          "Text"
        ]
      }
    },
    "query": "insert into abbreviation_system (short_name, title)\nvalues ($1, $2)\non conflict (short_name) do update set\ntitle = excluded.title\nreturning id\n"
  },
  "81c3b6b6258f6bb18b29f54a32c24e45f956d05ac62da500fe9689c4d345ab68": {
    "describe": {
      "columns": [],
      "nullable": [],
      "parameters": {
        "Left": [
          "Uuid",
          "UuidArray",
          "Text",
          "Text"
        ]
      }
    },
    "query": "insert into morpheme_tag (system_id, abstract_ids, gloss, title)\nvalues ($1, $2, $3, $4)\non conflict (system_id, abstract_ids) do update set\ngloss = excluded.gloss\n"
  },
  "8d3ceaae6a15910949eceeeff805e3a93231b1d234897dc2f8bd71fc6df3baaa": {
    "describe": {
      "columns": [
        {
          "name": "id",
          "ordinal": 0,
          "type_info": "Uuid"
        }
      ],
      "nullable": [
        false
      ],
      "parameters": {
        "Left": [
          "Text",
          "Text"
        ]
      }
    },
    "query": "-- Insert a collection with a certain slug.\ninsert into document_group (slug, title)\nvalues ($1, $2)\non conflict (slug) do update set\ntitle = excluded.title\nreturning id\n"
  },
  "8ecfe399e5e6da5a750c519bea8af91364076a89f472e9087afafda4b02599f4": {
    "describe": {
      "columns": [
        {
          "name": "id",
          "ordinal": 0,
          "type_info": "Uuid"
        },
        {
          "name": "source_text",
          "ordinal": 1,
          "type_info": "Text"
        },
        {
          "name": "simple_phonetics",
          "ordinal": 2,
          "type_info": "Text"
        },
        {
          "name": "phonemic",
          "ordinal": 3,
          "type_info": "Text"
        },
        {
          "name": "english_gloss",
          "ordinal": 4,
          "type_info": "Text"
        },
        {
          "name": "commentary",
          "ordinal": 5,
          "type_info": "Text"
        },
        {
          "name": "document_id",
          "ordinal": 6,
          "type_info": "Uuid"
        },
        {
          "name": "index_in_document",
          "ordinal": 7,
          "type_info": "Int8"
        },
        {
          "name": "page_number",
          "ordinal": 8,
          "type_info": "Text"
        },
        {
          "name": "audio_url?",
          "ordinal": 9,
          "type_info": "Text"
        },
        {
          "name": "audio_slice?",
          "ordinal": 10,
          "type_info": "Int8Range"
        }
      ],
      "nullable": [
        false,
        false,
        true,
        true,
        true,
        true,
        false,
        false,
        true,
        false,
        true
      ],
      "parameters": {
        "Left": [
          "Text"
        ]
      }
    },
    "query": "select\n  word.id,\n  word.source_text,\n  word.simple_phonetics,\n  word.phonemic,\n  word.english_gloss,\n  word.commentary,\n  word.document_id,\n  word.index_in_document,\n  word.page_number,\n  media_resource.url as \"audio_url?\",\n  media_slice.time_range as \"audio_slice?\"\nfrom word\n  left join media_slice on media_slice.id = word.audio_slice_id\n  left join media_resource on media_resource.id = media_slice.resource_id\nwhere source_text ilike $1\n  or simple_phonetics ilike $1\n  or english_gloss ilike $1\n"
  },
  "8f23f2ea8730fc8f24aee4a5a62d102d386a68749f299d84b341513a5b9048c5": {
    "describe": {
      "columns": [
        {
          "name": "id",
          "ordinal": 0,
          "type_info": "Uuid"
        }
      ],
      "nullable": [
        false
      ],
      "parameters": {
        "Left": [
          "Text",
          "Text",
          "Bool",
          "Date",
          "Uuid",
          "Uuid",
          "Int8"
        ]
      }
    },
    "query": "insert into document (\n  short_name, title, is_reference, written_at, audio_slice_id, group_id, index_in_group\n)\nvalues ($1, $2, $3, $4, $5, $6, $7)\non conflict (short_name) do update set\ntitle = excluded.title,\nis_reference = excluded.is_reference,\nwritten_at = excluded.written_at,\naudio_slice_id = excluded.audio_slice_id,\ngroup_id = excluded.group_id,\nindex_in_group = excluded.index_in_group\nreturning id\n"
  },
  "93a6c0a72e2d56064fffad8eda07a6b8aa73080106ce3283a087b010bc3658dd": {
    "describe": {
      "columns": [
        {
          "name": "title",
          "ordinal": 0,
          "type_info": "Text"
        },
        {
          "name": "slug",
          "ordinal": 1,
          "type_info": "Text"
        }
      ],
      "nullable": [
        false,
        false
      ],
      "parameters": {
        "Left": []
      }
    },
    "query": "select\n  document_group.title,\n  document_group.slug\nfrom document_group\n  left join document on document.group_id = document_group.id\nwhere document.is_reference is false\ngroup by document_group.id\norder by document_group.title asc\n"
  },
  "9e02521e2e4f9bb5ee2e1c9dd33e18bb9b0ee8b7d584cf9867b889b92334f082": {
    "describe": {
      "columns": [
        {
          "name": "id",
          "ordinal": 0,
          "type_info": "Uuid"
        },
        {
          "name": "short_name",
          "ordinal": 1,
          "type_info": "Text"
        },
        {
          "name": "title",
          "ordinal": 2,
          "type_info": "Text"
        },
        {
          "name": "date: Date",
          "ordinal": 3,
          "type_info": "Date"
        },
        {
          "name": "order_index",
          "ordinal": 4,
          "type_info": "Int8"
        }
      ],
      "nullable": [
        false,
        false,
        false,
        true,
        false
      ],
      "parameters": {
        "Left": [
          "Text"
        ]
      }
    },
    "query": "select\n  d.id,\n  d.short_name,\n  d.title,\n  d.written_at as \"date: Date\",\n  d.index_in_group as order_index\nfrom document_group\n  inner join document as d on document_group.id = d.group_id\nwhere document_group.slug = $1\norder by d.index_in_group asc\n"
  },
  "9f91be464c9e113d326e6ba91b03dc95f1b94adf482990dba756305fb68b0165": {
    "describe": {
      "columns": [
        {
          "name": "id",
          "ordinal": 0,
          "type_info": "Uuid"
        }
      ],
      "nullable": [
        false
      ],
      "parameters": {
        "Left": [
          "Text",
          "Text",
          "Bool",
          "Date",
          "Uuid",
          "Uuid"
        ]
      }
    },
    "query": "insert into document (\n  short_name, title, is_reference, written_at, audio_slice_id, group_id\n)\nvalues ($1, $2, $3, $4, $5, $6)\non conflict (short_name) do update set\ntitle = excluded.title,\nis_reference = excluded.is_reference,\nwritten_at = excluded.written_at,\naudio_slice_id = excluded.audio_slice_id,\ngroup_id = excluded.group_id\nreturning id\n"
  },
  "a0cec5199d10a1135a4074b4620c0b45b552c38f26ecee945ef94f2afccdbe83": {
    "describe": {
      "columns": [],
      "nullable": [],
      "parameters": {
        "Left": [
          "Uuid",
          "Int8Range",
          "Text"
        ]
      }
    },
    "query": "insert into paragraph (page_id, character_range, english_translation)\nvalues ($1, $2, $3)\n"
  },
  "a24146cbf9ffcb7b7c90f722b3c295a2f55ffbe0edb36f06cc2d18df4707b549": {
    "describe": {
      "columns": [
        {
          "name": "id",
          "ordinal": 0,
          "type_info": "Uuid"
        },
        {
          "name": "base_url",
          "ordinal": 1,
          "type_info": "Text"
        }
      ],
      "nullable": [
        false,
        false
      ],
      "parameters": {
        "Left": [
          "Uuid"
        ]
      }
    },
    "query": "select\n  id,\n  base_url\nfrom iiif_source\nwhere id = $1\n"
  },
  "afca9b69fc11aef29379ab4d753d0b644b6ee3a698f3a6e857bfb6a83a4b38f1": {
    "describe": {
      "columns": [
        {
          "name": "id",
          "ordinal": 0,
          "type_info": "Uuid"
        }
      ],
      "nullable": [
        false
      ],
      "parameters": {
        "Left": [
          "Text",
          "Text"
        ]
      }
    },
    "query": "insert into iiif_source (title, base_url)\nvalues ($1, $2)\non conflict (base_url) do update\nset title = excluded.title\nreturning id\n"
  },
  "b30945f3bfd15aee9755bd937498b07200b10f20f390c8cf700f500e67c2a15f": {
    "describe": {
      "columns": [
        {
          "name": "system_name",
          "ordinal": 0,
          "type_info": "Text"
        },
        {
          "name": "gloss",
          "ordinal": 1,
          "type_info": "Text"
        },
        {
          "name": "title",
          "ordinal": 2,
          "type_info": "Text"
        },
        {
          "name": "description",
          "ordinal": 3,
          "type_info": "Text"
        },
        {
          "name": "linguistic_type",
          "ordinal": 4,
          "type_info": "Text"
        }
      ],
      "nullable": [
        false,
        false,
        false,
        true,
        true
      ],
      "parameters": {
        "Left": [
          "Text"
        ]
      }
    },
    "query": "with t as (\n  select distinct on (morpheme_tag.gloss)\n    abbreviation_system.short_name as system_name,\n    morpheme_tag.gloss,\n    morpheme_tag.title,\n    abstract_morpheme_tag.description,\n    abstract_morpheme_tag.linguistic_type\n  from abbreviation_system\n    inner join\n      morpheme_tag on abbreviation_system.id = morpheme_tag.system_id\n    inner join\n      abstract_morpheme_tag on\n        abstract_morpheme_tag.id = any(morpheme_tag.abstract_ids)\n  where abbreviation_system.short_name = $1\n)\n\nselect *\nfrom t\norder by linguistic_type asc, gloss asc;\n"
  },
  "b8b71d5fe6c8a443d6173fc86d1b7dc4148fb67c1c934a55674945c568107a60": {
    "describe": {
      "columns": [
        {
          "name": "id",
          "ordinal": 0,
          "type_info": "Uuid"
        },
        {
          "name": "source_text",
          "ordinal": 1,
          "type_info": "Text"
        },
        {
          "name": "simple_phonetics",
          "ordinal": 2,
          "type_info": "Text"
        },
        {
          "name": "phonemic",
          "ordinal": 3,
          "type_info": "Text"
        },
        {
          "name": "english_gloss",
          "ordinal": 4,
          "type_info": "Text"
        },
        {
          "name": "recorded_at",
          "ordinal": 5,
          "type_info": "Date"
        },
        {
          "name": "commentary",
          "ordinal": 6,
          "type_info": "Text"
        },
        {
          "name": "audio_slice_id",
          "ordinal": 7,
          "type_info": "Uuid"
        },
        {
          "name": "document_id",
          "ordinal": 8,
          "type_info": "Uuid"
        },
        {
          "name": "page_number",
          "ordinal": 9,
          "type_info": "Text"
        },
        {
          "name": "index_in_document",
          "ordinal": 10,
          "type_info": "Int8"
        },
        {
          "name": "page_id",
          "ordinal": 11,
          "type_info": "Uuid"
        },
        {
          "name": "character_range",
          "ordinal": 12,
          "type_info": "Int8Range"
        },
        {
          "name": "paragraph_id",
          "ordinal": 13,
          "type_info": "Uuid"
        },
        {
          "name": "audio_slice?",
          "ordinal": 14,
          "type_info": "Int8Range"
        },
        {
          "name": "audio_url?",
          "ordinal": 15,
          "type_info": "Text"
        }
      ],
      "nullable": [
        false,
        false,
        true,
        true,
        true,
        true,
        true,
        true,
        false,
        true,
        false,
        true,
        true,
        false,
        true,
        false
      ],
      "parameters": {
        "Left": [
          "UuidArray"
        ]
      }
    },
    "query": "select\n  word.*,\n  paragraph.id as paragraph_id,\n  media_slice.time_range as \"audio_slice?\",\n  media_resource.url as \"audio_url?\"\nfrom word\n  inner join paragraph on paragraph.page_id = word.page_id\n  left join media_slice on media_slice.id = word.audio_slice_id\n  left join media_resource on media_resource.id = media_slice.resource_id\nwhere paragraph.id = any($1)\n  and word.character_range is not null\n  -- Include words that overlap with the paragraph range\n  and word.character_range && paragraph.character_range\n  -- Exclude words that start before the paragraph, which means that words are\n  -- always included in the paragraph that they start in. This is the same logic\n  -- as line breaks.\n  and word.character_range &> paragraph.character_range\n-- Include all joined primary keys in the GROUP BY clause.\ngroup by word.id,\n  paragraph.id,\n  media_slice.id,\n  media_resource.id\norder by word.character_range\n"
  },
  "bdd747242014027a29ecc063d3e437ef8f289e6168b7c1d41d77622520bc224a": {
    "describe": {
      "columns": [
        {
          "name": "id",
          "ordinal": 0,
          "type_info": "Uuid"
        },
        {
          "name": "source_text",
          "ordinal": 1,
          "type_info": "Text"
        },
        {
          "name": "simple_phonetics",
          "ordinal": 2,
          "type_info": "Text"
        },
        {
          "name": "phonemic",
          "ordinal": 3,
          "type_info": "Text"
        },
        {
          "name": "english_gloss",
          "ordinal": 4,
          "type_info": "Text"
        },
        {
          "name": "commentary",
          "ordinal": 5,
          "type_info": "Text"
        },
        {
          "name": "document_id",
          "ordinal": 6,
          "type_info": "Uuid"
        },
        {
          "name": "index_in_document",
          "ordinal": 7,
          "type_info": "Int8"
        },
        {
          "name": "page_number",
          "ordinal": 8,
          "type_info": "Text"
        },
        {
          "name": "audio_url?",
          "ordinal": 9,
          "type_info": "Text"
        },
        {
          "name": "audio_slice?",
          "ordinal": 10,
          "type_info": "Int8Range"
        }
      ],
      "nullable": [
        false,
        false,
        true,
        true,
        true,
        true,
        false,
        false,
        true,
        false,
        true
      ],
      "parameters": {
        "Left": [
          "Text",
          "Uuid"
        ]
      }
    },
    "query": "with recursive relations as (\n  -- Base case: all relations involving the input morpheme.\n  select\n    rl.left_gloss_id,\n    rl.right_gloss_id\n  from morpheme_gloss_relation as rl\n    inner join\n      morpheme_gloss on\n        rl.left_gloss_id = morpheme_gloss.id or rl.right_gloss_id = morpheme_gloss.id\n  where morpheme_gloss.gloss = $1 and morpheme_gloss.document_id = $2\n\n  -- Recursive case: saturate the graph (no duplicates)\n  union\n  select\n    rlr.left_gloss_id,\n    rlr.right_gloss_id\n  from morpheme_gloss_relation as rlr\n    -- Retrieve all relations that involve any previous sources or destinations\n    inner join\n      relations on\n        rlr.left_gloss_id = relations.right_gloss_id or rlr.right_gloss_id = relations.left_gloss_id or rlr.left_gloss_id = relations.left_gloss_id or rlr.right_gloss_id = relations.right_gloss_id\n)\n\nselect\n  word.id,\n  word.source_text,\n  word.simple_phonetics,\n  word.phonemic,\n  word.english_gloss,\n  word.commentary,\n  word.document_id,\n  word.index_in_document,\n  word.page_number,\n  media_resource.url as \"audio_url?\",\n  media_slice.time_range as \"audio_slice?\"\nfrom relations\n  inner join\n    morpheme_gloss on\n      morpheme_gloss.id = relations.left_gloss_id or morpheme_gloss.id = relations.right_gloss_id\n  inner join word_segment on word_segment.gloss_id = morpheme_gloss.id\n  inner join word on word.id = word_segment.word_id\n  left join media_slice on media_slice.id = word.audio_slice_id\n  left join media_resource on media_resource.id = media_slice.resource_id\norder by word.document_id\n"
  },
  "bde80529393c1595fe31c0bdbaa7e840c68ea7c74896d512c60f6f3b2431fba5": {
    "describe": {
      "columns": [],
      "nullable": [],
      "parameters": {
        "Left": [
          "Uuid"
        ]
      }
    },
    "query": "delete from word\nwhere document_id = $1\n"
  },
  "c2a9ae80ba251654b5fa8c88656a01674d81a466c615070b033378798c0d382a": {
    "describe": {
      "columns": [
        {
          "name": "id",
          "ordinal": 0,
          "type_info": "Uuid"
        },
        {
          "name": "short_name",
          "ordinal": 1,
          "type_info": "Text"
        },
        {
          "name": "title",
          "ordinal": 2,
          "type_info": "Text"
        },
        {
          "name": "written_at",
          "ordinal": 3,
          "type_info": "Date"
        },
        {
          "name": "is_reference",
          "ordinal": 4,
          "type_info": "Bool"
        },
        {
          "name": "contributors",
          "ordinal": 5,
          "type_info": "Jsonb"
        }
      ],
      "nullable": [
        false,
        false,
        false,
        true,
        false,
        null
      ],
      "parameters": {
        "Left": []
      }
    },
    "query": "select\n  document.id,\n  document.short_name,\n  document.title,\n  document.written_at,\n  document.is_reference,\n  coalesce(\n    jsonb_agg(\n      jsonb_build_object(\n        'name',\n        contributor.full_name,\n        'role',\n        contributor_attribution.contribution_role\n      )\n    ) filter (where contributor is not null),\n    '[]'\n  )\n  as contributors\nfrom document\n  left join\n    contributor_attribution on contributor_attribution.document_id = document.id\n  left join contributor on contributor.id = contributor_attribution.contributor_id\ngroup by document.id\n"
  },
  "cc71e3a7b4c013adc4d0cb79acd702aa0daa0290013a31e9fee3bd1f5990fa4f": {
    "describe": {
      "columns": [],
      "nullable": [],
      "parameters": {
        "Left": [
          "TextArray",
          "TextArray",
          "TextArray",
          "TextArray"
        ]
      }
    },
    "query": "insert into morpheme_gloss_relation (left_gloss_id, right_gloss_id)\nselect\n  left_gloss.id,\n  right_gloss.id\nfrom\n  unnest(\n    $1::text[], $2::text[], $3::text[], $4::text[]\n  ) as input_relation(left_doc_name, left_gloss, right_doc_name, right_gloss)\n  inner join document as left_doc on left_doc.short_name = input_relation.left_doc_name\n  inner join\n    morpheme_gloss as left_gloss on\n      left_gloss.gloss = input_relation.left_gloss and left_gloss.document_id = left_doc.id\n  inner join\n    document as right_doc on right_doc.short_name = input_relation.right_doc_name\n  inner join\n    morpheme_gloss as right_gloss on\n      right_gloss.gloss = input_relation.right_gloss and right_gloss.document_id = right_doc.id\non conflict do nothing\n"
  },
  "d6377d5a54a702f7df73f287390c0c45a1309f7e705c93d49842b409a947a1fd": {
    "describe": {
      "columns": [
        {
          "name": "count",
          "ordinal": 0,
          "type_info": "Int8"
        }
      ],
      "nullable": [
        null
      ],
      "parameters": {
        "Left": [
          "Uuid"
        ]
      }
    },
    "query": "select count(id)\nfrom word\nwhere document_id = $1\n"
  },
  "d8bc89c2d802ac2da071308eb27bdd1bc2bbdc31d64e8ccad71d4b861f8be12b": {
    "describe": {
      "columns": [
        {
          "name": "id",
          "ordinal": 0,
          "type_info": "Uuid"
        },
        {
          "name": "title",
          "ordinal": 1,
          "type_info": "Text"
        },
        {
          "name": "base_url",
          "ordinal": 2,
          "type_info": "Text"
        }
      ],
      "nullable": [
        false,
        false,
        false
      ],
      "parameters": {
        "Left": [
          "UuidArray"
        ]
      }
    },
    "query": "select\n  id,\n  title,\n  base_url\nfrom iiif_source\nwhere id = any($1)\n"
  },
  "db92442ab1f2d6fe6acc1aeef1f512b784d40f51a4ab958968e95be7fd95f99a": {
    "describe": {
      "columns": [
        {
          "name": "id",
          "ordinal": 0,
          "type_info": "Uuid"
        }
      ],
      "nullable": [
        false
      ],
      "parameters": {
        "Left": [
          "Text",
          "Text",
          "Text",
          "Text",
          "Date",
          "Text",
          "Uuid",
          "Text",
          "Int8",
          "Uuid",
          "Int8Range",
          "Text",
          "Int8",
          "Int8"
        ]
      }
    },
    "query": "-- Insert audio resource if there is one for this word.\nwith inserted_audio_resource as (\n  insert into media_resource (url)\n  select $12::text\n  where $12 is not null\n  on conflict (url) do nothing\n),\ninserted_audio_slice as (\n  insert into media_slice (resource_id, time_range)\n  select media_resource.id, int8range($13, $14)\n  from media_resource\n  where media_resource.url = $12\n  returning id\n)\ninsert into word (\n  source_text, simple_phonetics, phonemic, english_gloss, recorded_at, commentary,\n  document_id, page_number, index_in_document, page_id, character_range, audio_slice_id)\nselect $1, $2, $3, $4, $5, $6, $7, $8, $9, $10, $11, inserted_audio_slice.id\nfrom (values (1)) as t\nleft join inserted_audio_slice on true\nreturning id\n"
  },
  "dca1e24c7740e8d32a9d7cecd80f28c95831b0bc9ea94297d1ef775f9524c8c5": {
    "describe": {
      "columns": [
        {
          "name": "gloss_id",
          "ordinal": 0,
          "type_info": "Uuid"
        },
        {
          "name": "example_shape",
          "ordinal": 1,
          "type_info": "Text"
        },
        {
          "name": "system_name",
          "ordinal": 2,
          "type_info": "Text"
        },
        {
          "name": "gloss",
          "ordinal": 3,
          "type_info": "Text"
        },
        {
          "name": "title",
          "ordinal": 4,
          "type_info": "Text"
        },
        {
          "name": "description",
          "ordinal": 5,
          "type_info": "Text"
        },
        {
          "name": "linguistic_type",
          "ordinal": 6,
          "type_info": "Text"
        }
      ],
      "nullable": [
        false,
        true,
        false,
        false,
        false,
        true,
        true
      ],
      "parameters": {
        "Left": [
          "TextArray",
          "TextArray"
        ]
      }
    },
    "query": "select\n  morpheme_gloss.id as gloss_id,\n  morpheme_gloss.example_shape,\n  abbreviation_system.short_name as system_name,\n  morpheme_tag.gloss,\n  morpheme_tag.title,\n  abstract_morpheme_tag.description,\n  abstract_morpheme_tag.linguistic_type\nfrom morpheme_gloss\n  inner join abstract_morpheme_tag on abstract_morpheme_tag.id = morpheme_gloss.tag_id\n  left join abbreviation_system on abbreviation_system.short_name = any($2)\n  inner join morpheme_tag on morpheme_tag.abstract_ids[1] = abstract_morpheme_tag.id\nwhere morpheme_gloss.gloss = any($1)\n  and morpheme_tag.system_id = abbreviation_system.id\n"
  },
  "de7d4677f080eb9d0e580d7ec40b241b6717d3616e881ab601f77167b442509c": {
    "describe": {
      "columns": [],
      "nullable": [],
      "parameters": {
        "Left": [
          {
            "Custom": {
              "kind": "Simple",
              "name": "lquery"
            }
          }
        ]
      }
    },
    "query": "delete from collection_chapter\nwhere chapter_path ~ $1;\n"
  },
  "e1ebe64b2e98a03f7803c63a2e9011b0a064d7a6819dfdbc1a8c4d4e1160db90": {
    "describe": {
      "columns": [
        {
          "name": "id",
          "ordinal": 0,
          "type_info": "Uuid"
        }
      ],
      "nullable": [
        false
      ],
      "parameters": {
        "Left": [
          "Text",
          "Int8Range"
        ]
      }
    },
    "query": "with resource as (\n  insert into media_resource (url)\n  values ($1)\n  on conflict (url) do update set\n     url = excluded.url\n  returning id\n)\n\ninsert into media_slice (resource_id, time_range)\nselect\n  id,\n  $2\nfrom resource\nreturning id\n"
  },
  "e36a7ea38a54495cca4e743a5508d81384adf850009d9c1f9f74438042c0d6d0": {
    "describe": {
      "columns": [
        {
          "name": "id",
          "ordinal": 0,
          "type_info": "Uuid"
        },
        {
          "name": "short_name",
          "ordinal": 1,
          "type_info": "Text"
        },
        {
          "name": "title",
          "ordinal": 2,
          "type_info": "Text"
        },
        {
          "name": "group_id",
          "ordinal": 3,
          "type_info": "Uuid"
        },
        {
          "name": "index_in_group",
          "ordinal": 4,
          "type_info": "Int8"
        },
        {
          "name": "is_reference",
          "ordinal": 5,
          "type_info": "Bool"
        },
        {
          "name": "written_at",
          "ordinal": 6,
          "type_info": "Date"
        },
        {
          "name": "audio_slice_id",
          "ordinal": 7,
          "type_info": "Uuid"
        },
        {
          "name": "audio_url?",
          "ordinal": 8,
          "type_info": "Text"
        },
        {
          "name": "audio_slice?",
          "ordinal": 9,
          "type_info": "Int8Range"
        },
        {
          "name": "contributors",
          "ordinal": 10,
          "type_info": "Jsonb"
        }
      ],
      "nullable": [
        false,
        false,
        false,
        false,
        false,
        false,
        true,
        true,
        false,
        true,
        null
      ],
      "parameters": {
        "Left": [
          "UuidArray"
        ]
      }
    },
    "query": "select\n  d.*,\n  media_resource.url as \"audio_url?\",\n  media_slice.time_range as \"audio_slice?\",\n  coalesce(\n    jsonb_agg(\n      jsonb_build_object(\n        'name', contributor.full_name, 'role', attr.contribution_role\n      )\n    ) filter (where contributor is not null),\n    '[]'\n  )\n  as contributors\nfrom document as d\n  left join contributor_attribution as attr on attr.document_id = d.id\n  left join contributor on contributor.id = attr.contributor_id\n  left join media_slice on media_slice.id = d.audio_slice_id\n  left join media_resource on media_resource.id = media_slice.resource_id\nwhere d.id = any($1)\ngroup by d.id,\n  media_slice.id,\n  media_resource.id\n"
  },
  "f345a80beccb174132f764cb4da803a97a82b034c64f5e7f047b844c10573b2f": {
    "describe": {
      "columns": [
        {
          "name": "id",
          "ordinal": 0,
          "type_info": "Uuid"
        }
      ],
      "nullable": [
        false
      ],
      "parameters": {
        "Left": [
          "Text",
          "Text",
          "Text"
        ]
      }
    },
    "query": "insert into abstract_morpheme_tag (internal_gloss, description, linguistic_type)\nvalues ($1, $2, $3)\non conflict (internal_gloss) do update set\ndescription = excluded.description,\nlinguistic_type = excluded.linguistic_type\nreturning id\n"
  },
  "f86a2f62b58b5b404883e127574947027ff7a38f8ea4058a7dc4e9e68626c164": {
    "describe": {
      "columns": [
        {
          "name": "id",
          "ordinal": 0,
          "type_info": "Uuid"
        },
        {
          "name": "title",
          "ordinal": 1,
          "type_info": "Text"
        },
        {
          "name": "base_url",
          "ordinal": 2,
          "type_info": "Text"
        }
      ],
      "nullable": [
        false,
        false,
        false
      ],
      "parameters": {
        "Left": [
          "Text"
        ]
      }
    },
    "query": "select\n  id,\n  title,\n  base_url\nfrom iiif_source\nwhere title = $1\n"
  }
}<|MERGE_RESOLUTION|>--- conflicted
+++ resolved
@@ -528,29 +528,6 @@
     },
     "query": "select\n  word.id,\n  word.source_text,\n  word.simple_phonetics,\n  word.phonemic,\n  word.english_gloss,\n  word.commentary,\n  word.document_id,\n  word.index_in_document,\n  word.page_number,\n  media_resource.url as \"audio_url?\",\n  media_slice.time_range as \"audio_slice?\"\nfrom word\n  left join media_slice on media_slice.id = word.audio_slice_id\n  left join media_resource on media_resource.id = media_slice.resource_id\nwhere source_text like any($1)\n"
   },
-<<<<<<< HEAD
-  "57cedb81c9005af95d0cecf175ab81fbe7904e8d74d4c96a31be15a5c48c4377": {
-    "describe": {
-      "columns": [
-        {
-          "name": "id",
-          "ordinal": 0,
-          "type_info": "Uuid"
-        }
-      ],
-      "nullable": [
-        false
-      ],
-      "parameters": {
-        "Left": [
-          "Uuid",
-          "Text",
-          "Text"
-        ]
-      }
-    },
-    "query": "insert into morpheme_gloss (document_id, gloss, example_shape)\nvalues ($1, $2, $3)\non conflict (coalesce(document_id, uuid_nil()), gloss)\n  do update set\n    example_shape = excluded.example_shape\n  returning id\n"
-  },
   "594bb95b67ed4eb10b0ebc4d3a22496281ccdba1d2a6e5ca0a9016e6e728b940": {
     "describe": {
       "columns": [],
@@ -565,8 +542,6 @@
     },
     "query": "insert into edited_collection (slug, title, wordpress_menu_id)\nvalues ($1, $2, $3)\non conflict (slug) do update \nset title = excluded.title,\n    wordpress_menu_id = excluded.wordpress_menu_id"
   },
-=======
->>>>>>> b6dccccf
   "5b699e0fcc9467aed4c1b5ae6361341ed338c32e286e1ae47a3ded10bba0bbf2": {
     "describe": {
       "columns": [
